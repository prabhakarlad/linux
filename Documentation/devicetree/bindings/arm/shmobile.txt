--- conflicted
+++ resolved
@@ -54,12 +54,8 @@
   - Lager (RTP0RC7790SEB00010S)
     compatible = "renesas,lager", "renesas,r8a7790"
   - Marzen
-<<<<<<< HEAD
-    compatible = "renesas,marzen", "renesas,r8a7779"
-=======
     compatible = "renesas,marzen", "renesas,r8a7779"
   - Porter (M2-LCDP)
     compatible = "renesas,porter", "renesas,r8a7791"
   - SILK (RTP0RC7794LCB00011S)
-    compatible = "renesas,silk", "renesas,r8a7794"
->>>>>>> 3e4dda70
+    compatible = "renesas,silk", "renesas,r8a7794"