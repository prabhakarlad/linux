--- conflicted
+++ resolved
@@ -2478,10 +2478,7 @@
             - indir
             - hkey
             - input-xfrm
-<<<<<<< HEAD
-=======
             - flow-hash
->>>>>>> a7fc15ed
       dump:
         request:
           attributes:
