--- conflicted
+++ resolved
@@ -2,11 +2,7 @@
 VERSION = 5
 PATCHLEVEL = 8
 SUBLEVEL = 0
-<<<<<<< HEAD
-EXTRAVERSION = -rc5
-=======
 EXTRAVERSION =
->>>>>>> bcf87687
 NAME = Kleptomaniac Octopus
 
 # *DOCUMENTATION*
