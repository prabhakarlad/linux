if ARCH_AT91

config HAVE_AT91_DATAFLASH_CARD
	bool

config HAVE_AT91_DBGU0
	bool

config HAVE_AT91_DBGU1
	bool

config HAVE_AT91_USART3
	bool

config HAVE_AT91_USART4
	bool

config HAVE_AT91_USART5
	bool

config AT91_SAM9_ALT_RESET
	bool

config AT91_SAM9G45_RESET
	bool

menu "Atmel AT91 System-on-Chip"

choice
	prompt "Atmel AT91 Processor"

config ARCH_AT91RM9200
	bool "AT91RM9200"
	select CPU_ARM920T
	select GENERIC_CLOCKEVENTS
	select HAVE_AT91_DBGU0
	select HAVE_AT91_USART3

config ARCH_AT91SAM9260
	bool "AT91SAM9260 or AT91SAM9XE"
	select CPU_ARM926T
	select GENERIC_CLOCKEVENTS
	select HAVE_AT91_DBGU0
	select HAVE_AT91_USART3
	select HAVE_AT91_USART4
	select HAVE_AT91_USART5
	select HAVE_NET_MACB
	select AT91_SAM9_ALT_RESET

config ARCH_AT91SAM9261
	bool "AT91SAM9261"
	select CPU_ARM926T
	select GENERIC_CLOCKEVENTS
	select HAVE_FB_ATMEL
	select HAVE_AT91_DBGU0
	select AT91_SAM9_ALT_RESET

config ARCH_AT91SAM9G10
	bool "AT91SAM9G10"
	select CPU_ARM926T
	select GENERIC_CLOCKEVENTS
	select HAVE_AT91_DBGU0
	select HAVE_FB_ATMEL
	select AT91_SAM9_ALT_RESET

config ARCH_AT91SAM9263
	bool "AT91SAM9263"
	select CPU_ARM926T
	select GENERIC_CLOCKEVENTS
	select HAVE_FB_ATMEL
	select HAVE_NET_MACB
	select HAVE_AT91_DBGU1
	select AT91_SAM9_ALT_RESET

config ARCH_AT91SAM9RL
	bool "AT91SAM9RL"
	select CPU_ARM926T
	select GENERIC_CLOCKEVENTS
	select HAVE_AT91_USART3
	select HAVE_FB_ATMEL
	select HAVE_AT91_DBGU0
	select AT91_SAM9_ALT_RESET

config ARCH_AT91SAM9G20
	bool "AT91SAM9G20"
	select CPU_ARM926T
	select GENERIC_CLOCKEVENTS
	select HAVE_AT91_DBGU0
	select HAVE_AT91_USART3
	select HAVE_AT91_USART4
	select HAVE_AT91_USART5
	select HAVE_NET_MACB
	select AT91_SAM9_ALT_RESET

config ARCH_AT91SAM9G45
	bool "AT91SAM9G45"
	select CPU_ARM926T
	select GENERIC_CLOCKEVENTS
	select HAVE_AT91_USART3
	select HAVE_FB_ATMEL
	select HAVE_NET_MACB
	select HAVE_AT91_DBGU1
	select AT91_SAM9G45_RESET

<<<<<<< HEAD
=======
config ARCH_AT91SAM9X5
	bool "AT91SAM9x5 family"
	select CPU_ARM926T
	select GENERIC_CLOCKEVENTS
	select HAVE_FB_ATMEL
	select HAVE_NET_MACB
	select HAVE_AT91_DBGU0
	select AT91_SAM9G45_RESET

>>>>>>> bde75567
config ARCH_AT91X40
	bool "AT91x40"
	select ARCH_USES_GETTIMEOFFSET

endchoice

config AT91_PMC_UNIT
	bool
	default !ARCH_AT91X40

# ----------------------------------------------------------

if ARCH_AT91RM9200

comment "AT91RM9200 Board Type"

config MACH_ONEARM
	bool "Ajeco 1ARM Single Board Computer"
	help
	  Select this if you are using Ajeco's 1ARM Single Board Computer.
	  <http://www.ajeco.fi/>

config ARCH_AT91RM9200DK
	bool "Atmel AT91RM9200-DK Development board"
	select HAVE_AT91_DATAFLASH_CARD
	help
	  Select this if you are using Atmel's AT91RM9200-DK Development board.
	  (Discontinued)

config MACH_AT91RM9200EK
	bool "Atmel AT91RM9200-EK Evaluation Kit"
	select HAVE_AT91_DATAFLASH_CARD
	help
	  Select this if you are using Atmel's AT91RM9200-EK Evaluation Kit.
	  <http://www.atmel.com/dyn/products/tools_card.asp?tool_id=3507>

config MACH_CSB337
	bool "Cogent CSB337"
	help
	  Select this if you are using Cogent's CSB337 board.
	  <http://www.cogcomp.com/csb_csb337.htm>

config MACH_CSB637
	bool "Cogent CSB637"
	help
	  Select this if you are using Cogent's CSB637 board.
	  <http://www.cogcomp.com/csb_csb637.htm>

config MACH_CARMEVA
	bool "Conitec ARM&EVA"
	help
	  Select this if you are using Conitec's AT91RM9200-MCU-Module.
	  <http://www.conitec.net/english/linuxboard.php>

config MACH_ATEB9200
	bool "Embest ATEB9200"
	help
	  Select this if you are using Embest's ATEB9200 board.
	  <http://www.embedinfo.com/english/product/ATEB9200.asp>

config MACH_KB9200
	bool "KwikByte KB920x"
	help
	  Select this if you are using KwikByte's KB920x board.
	  <http://www.kwikbyte.com/KB9202.html>

config MACH_PICOTUX2XX
	bool "picotux 200"
	help
	  Select this if you are using a picotux 200.
	  <http://www.picotux.com/>

config MACH_KAFA
	bool "Sperry-Sun KAFA board"
	help
	  Select this if you are using Sperry-Sun's KAFA board.

config MACH_ECBAT91
	bool "emQbit ECB_AT91 SBC"
	select HAVE_AT91_DATAFLASH_CARD
	help
	  Select this if you are using emQbit's ECB_AT91 board.
	  <http://wiki.emqbit.com/free-ecb-at91>

config MACH_YL9200
	bool "ucDragon YL-9200"
	help
	  Select this if you are using the ucDragon YL-9200 board.

config MACH_CPUAT91
	bool "Eukrea CPUAT91"
	help
	  Select this if you are using the Eukrea Electromatique's
	  CPUAT91 board <http://www.eukrea.com/>.

config MACH_ECO920
	bool "eco920"
	help
	  Select this if you are using the eco920 board

config MACH_RSI_EWS
	bool "RSI Embedded Webserver"
	depends on ARCH_AT91RM9200
	help
	  Select this if you are using RSIs EWS board.
endif

# ----------------------------------------------------------

if ARCH_AT91SAM9260

comment "AT91SAM9260 Variants"

comment "AT91SAM9260 / AT91SAM9XE Board Type"

config MACH_AT91SAM9260EK
	bool "Atmel AT91SAM9260-EK / AT91SAM9XE Evaluation Kit"
	select HAVE_AT91_DATAFLASH_CARD
	help
	  Select this if you are using Atmel's AT91SAM9260-EK or AT91SAM9XE Evaluation Kit
	  <http://www.atmel.com/dyn/products/tools_card.asp?tool_id=3933>

config MACH_CAM60
	bool "KwikByte KB9260 (CAM60) board"
	help
	  Select this if you are using KwikByte's KB9260 (CAM60) board based on the Atmel AT91SAM9260.
	  <http://www.kwikbyte.com/KB9260.html>

config MACH_SAM9_L9260
	bool "Olimex SAM9-L9260 board"
	select HAVE_AT91_DATAFLASH_CARD
	help
	  Select this if you are using Olimex's SAM9-L9260 board based on the Atmel AT91SAM9260.
	  <http://www.olimex.com/dev/sam9-L9260.html>

config MACH_AFEB9260
	bool "Custom afeb9260 board v1"
	help
	  Select this if you are using custom afeb9260 board based on
	  open hardware design. Select this for revision 1 of the board.
	  <svn://194.85.238.22/home/users/george/svn/arm9eb>
	  <http://groups.google.com/group/arm9fpga-evolution-board>

config MACH_USB_A9260
	bool "CALAO USB-A9260"
	help
	  Select this if you are using a Calao Systems USB-A9260.
	  <http://www.calao-systems.com>

config MACH_QIL_A9260
	bool "CALAO QIL-A9260 board"
	help
	  Select this if you are using a Calao Systems QIL-A9260 Board.
	  <http://www.calao-systems.com>

config MACH_CPU9260
	bool "Eukrea CPU9260 board"
	help
	  Select this if you are using a Eukrea Electromatique's
	  CPU9260 Board <http://www.eukrea.com/>

config MACH_FLEXIBITY
	bool "Flexibity Connect board"
	help
	  Select this if you are using Flexibity Connect board
	  <http://www.flexibity.com>

endif

# ----------------------------------------------------------

if ARCH_AT91SAM9261

comment "AT91SAM9261 Board Type"

config MACH_AT91SAM9261EK
	bool "Atmel AT91SAM9261-EK Evaluation Kit"
	select HAVE_AT91_DATAFLASH_CARD
	help
	  Select this if you are using Atmel's AT91SAM9261-EK Evaluation Kit.
	  <http://www.atmel.com/dyn/products/tools_card.asp?tool_id=3820>

endif

# ----------------------------------------------------------

if ARCH_AT91SAM9G10

comment "AT91SAM9G10 Board Type"

config MACH_AT91SAM9G10EK
	bool "Atmel AT91SAM9G10-EK Evaluation Kit"
	select HAVE_AT91_DATAFLASH_CARD
	help
	  Select this if you are using Atmel's AT91SAM9G10-EK Evaluation Kit.
	  <http://www.atmel.com/dyn/products/tools_card.asp?tool_id=4588>

endif

# ----------------------------------------------------------

if ARCH_AT91SAM9263

comment "AT91SAM9263 Board Type"

config MACH_AT91SAM9263EK
	bool "Atmel AT91SAM9263-EK Evaluation Kit"
	select HAVE_AT91_DATAFLASH_CARD
	help
	  Select this if you are using Atmel's AT91SAM9263-EK Evaluation Kit.
	  <http://www.atmel.com/dyn/products/tools_card.asp?tool_id=4057>

config MACH_USB_A9263
	bool "CALAO USB-A9263"
	help
	  Select this if you are using a Calao Systems USB-A9263.
	  <http://www.calao-systems.com>

config MACH_NEOCORE926
	bool "Adeneo NEOCORE926"
	select HAVE_AT91_DATAFLASH_CARD
	help
	  Select this if you are using the Adeneo Neocore 926 board.

endif

# ----------------------------------------------------------

if ARCH_AT91SAM9RL

comment "AT91SAM9RL Board Type"

config MACH_AT91SAM9RLEK
	bool "Atmel AT91SAM9RL-EK Evaluation Kit"
	help
	  Select this if you are using Atmel's AT91SAM9RL-EK Evaluation Kit.

endif

# ----------------------------------------------------------

if ARCH_AT91SAM9G20

comment "AT91SAM9G20 Board Type"

config MACH_AT91SAM9G20EK
	bool "Atmel AT91SAM9G20-EK Evaluation Kit"
	select HAVE_AT91_DATAFLASH_CARD
	help
	  Select this if you are using Atmel's AT91SAM9G20-EK Evaluation Kit
	  that embeds only one SD/MMC slot.

config MACH_AT91SAM9G20EK_2MMC
	depends on MACH_AT91SAM9G20EK
	bool "Atmel AT91SAM9G20-EK Evaluation Kit with 2 SD/MMC Slots"
	help
	  Select this if you are using an Atmel AT91SAM9G20-EK Evaluation Kit
	  with 2 SD/MMC Slots. This is the case for AT91SAM9G20-EK rev. C and
	  onwards.

config MACH_CPU9G20
	bool "Eukrea CPU9G20 board"
	help
	  Select this if you are using a Eukrea Electromatique's
	  CPU9G20 Board <http://www.eukrea.com/>

config MACH_ACMENETUSFOXG20
	bool "Acme Systems srl FOX Board G20"
	help
	  Select this if you are using Acme Systems
	  FOX Board G20 <http://www.acmesystems.it>

config MACH_PORTUXG20
	bool "taskit PortuxG20"
	help
	  Select this if you are using taskit's PortuxG20.
	  <http://www.taskit.de/en/>

config MACH_STAMP9G20
	bool "taskit Stamp9G20 CPU module"
	help
	  Select this if you are using taskit's Stamp9G20 CPU module on its
	  evaluation board.
	  <http://www.taskit.de/en/>

config MACH_PCONTROL_G20
	bool "PControl G20 CPU module"
	help
	  Select this if you are using taskit's Stamp9G20 CPU module on this
	  carrier board, beeing the decentralized unit of a building automation
	  system; featuring nvram, eth-switch, iso-rs485, display, io

config MACH_GSIA18S
	bool "GS_IA18_S board"
	help
	  This enables support for the GS_IA18_S board
	  produced by GeoSIG Ltd company. This is an internet accelerograph.
	  <http://www.geosig.com>

config MACH_USB_A9G20
	bool "CALAO USB-A9G20"
	depends on ARCH_AT91SAM9G20
	help
	  Select this if you are using a Calao Systems USB-A9G20.
	  <http://www.calao-systems.com>

endif

if (ARCH_AT91SAM9260 || ARCH_AT91SAM9G20)
comment "AT91SAM9260/AT91SAM9G20 boards"

config MACH_SNAPPER_9260
        bool "Bluewater Systems Snapper 9260/9G20 module"
        help
          Select this if you are using the Bluewater Systems Snapper 9260 or
          Snapper 9G20 modules.
          <http://www.bluewatersys.com/>
endif

# ----------------------------------------------------------

if ARCH_AT91SAM9G45

comment "AT91SAM9G45 Board Type"

config MACH_AT91SAM9M10G45EK
	bool "Atmel AT91SAM9M10G45-EK Evaluation Kits"
	help
	  Select this if you are using Atmel's AT91SAM9G45-EKES Evaluation Kit.
	  "ES" at the end of the name means that this board is an
	  Engineering Sample.

endif

# ----------------------------------------------------------

if ARCH_AT91X40

comment "AT91X40 Board Type"

config MACH_AT91EB01
	bool "Atmel AT91EB01 Evaluation Kit"
	help
	  Select this if you are using Atmel's AT91EB01 Evaluation Kit.
	  It is also a popular target for simulators such as GDB's
	  ARM simulator (commonly known as the ARMulator) and the
	  Skyeye simulator.

endif

# ----------------------------------------------------------

comment "Generic Board Type"

config MACH_AT91SAM_DT
	bool "Atmel AT91SAM Evaluation Kits with device-tree support"
	select USE_OF
	help
	  Select this if you want to experiment device-tree with
	  an Atmel Evaluation Kit.

# ----------------------------------------------------------

comment "AT91 Board Options"

config MTD_AT91_DATAFLASH_CARD
	bool "Enable DataFlash Card support"
	depends on HAVE_AT91_DATAFLASH_CARD
	help
	  Enable support for the DataFlash card.

# ----------------------------------------------------------

comment "AT91 Feature Selections"

config AT91_PROGRAMMABLE_CLOCKS
	bool "Programmable Clocks"
	help
	  Select this if you need to program one or more of the PCK0..PCK3
	  programmable clock outputs.

config AT91_SLOW_CLOCK
	bool "Suspend-to-RAM disables main oscillator"
	depends on SUSPEND
	help
	  Select this if you want Suspend-to-RAM to save the most power
	  possible (without powering off the CPU) by disabling the PLLs
	  and main oscillator so that only the 32 KiHz clock is available.

	  When only that slow-clock is available, some peripherals lose
	  functionality.  Many can't issue wakeup events unless faster
	  clocks are available.  Some lose their operating state and
	  need to be completely re-initialized.

config AT91_TIMER_HZ
       int "Kernel HZ (jiffies per second)"
       range 32 1024
       depends on ARCH_AT91
       default "128" if ARCH_AT91RM9200
       default "100"
       help
	  On AT91rm9200 chips where you're using a system clock derived
	  from the 32768 Hz hardware clock, this tick rate should divide
	  it exactly: use a power-of-two value, such as 128 or 256, to
	  reduce timing errors caused by rounding.

	  On AT91sam926x chips, or otherwise when using a higher precision
	  system clock (of at least several MHz), rounding is less of a
	  problem so it can be safer to use a decimal values like 100.

choice
	prompt "Select a UART for early kernel messages"

config AT91_EARLY_DBGU0
	bool "DBGU on rm9200, 9260/9g20, 9261/9g10 and 9rl"
	depends on HAVE_AT91_DBGU0

config AT91_EARLY_DBGU1
	bool "DBGU on 9263 and 9g45"
	depends on HAVE_AT91_DBGU1

config AT91_EARLY_USART0
	bool "USART0"

config AT91_EARLY_USART1
	bool "USART1"

config AT91_EARLY_USART2
	bool "USART2"
	depends on ! ARCH_AT91X40

config AT91_EARLY_USART3
	bool "USART3"
	depends on HAVE_AT91_USART3

config AT91_EARLY_USART4
	bool "USART4"
	depends on HAVE_AT91_USART4

config AT91_EARLY_USART5
	bool "USART5"
	depends on HAVE_AT91_USART5

endchoice

endmenu

endif<|MERGE_RESOLUTION|>--- conflicted
+++ resolved
@@ -102,8 +102,6 @@
 	select HAVE_AT91_DBGU1
 	select AT91_SAM9G45_RESET
 
-<<<<<<< HEAD
-=======
 config ARCH_AT91SAM9X5
 	bool "AT91SAM9x5 family"
 	select CPU_ARM926T
@@ -113,7 +111,6 @@
 	select HAVE_AT91_DBGU0
 	select AT91_SAM9G45_RESET
 
->>>>>>> bde75567
 config ARCH_AT91X40
 	bool "AT91x40"
 	select ARCH_USES_GETTIMEOFFSET
