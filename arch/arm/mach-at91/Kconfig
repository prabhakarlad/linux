# SPDX-License-Identifier: GPL-2.0-only
menuconfig ARCH_AT91
	bool "AT91/Microchip SoCs"
	depends on ARCH_MULTI_V4T || ARCH_MULTI_V5 || ARCH_MULTI_V7 || ARM_SINGLE_ARMV7M
	select ARM_CPU_SUSPEND if PM && ARCH_MULTI_V7
	select COMMON_CLK_AT91
	select GPIOLIB
	select PINCTRL
	select SOC_BUS

if ARCH_AT91
config SOC_SAMV7
	bool "SAM Cortex-M7 family" if ARM_SINGLE_ARMV7M
	select COMMON_CLK_AT91
	select PINCTRL_AT91
	help
	  Select this if you are using an SoC from Microchip's SAME7, SAMS7 or SAMV7
	  families.

config SOC_SAMA5D2
	bool "SAMA5D2 family"
	depends on ARCH_MULTI_V7
	select SOC_SAMA5
	select CACHE_L2X0
	select HAVE_AT91_UTMI
	select HAVE_AT91_USB_CLK
	select HAVE_AT91_H32MX
	select HAVE_AT91_GENERATED_CLK
	select HAVE_AT91_AUDIO_PLL
	select HAVE_AT91_I2S_MUX_CLK
	select PINCTRL_AT91PIO4
	help
	  Select this if ou are using one of Microchip's SAMA5D2 family SoC.

config SOC_SAMA5D3
	bool "SAMA5D3 family"
	depends on ARCH_MULTI_V7
	select SOC_SAMA5
	select HAVE_AT91_UTMI
	select HAVE_AT91_SMD
	select HAVE_AT91_USB_CLK
	select PINCTRL_AT91
	help
	  Select this if you are using one of Microchip's SAMA5D3 family SoC.
	  This support covers SAMA5D31, SAMA5D33, SAMA5D34, SAMA5D35, SAMA5D36.

config SOC_SAMA5D4
	bool "SAMA5D4 family"
	depends on ARCH_MULTI_V7
	select SOC_SAMA5
	select CACHE_L2X0
	select HAVE_AT91_UTMI
	select HAVE_AT91_SMD
	select HAVE_AT91_USB_CLK
	select HAVE_AT91_H32MX
	select PINCTRL_AT91
	help
	  Select this if you are using one of Microchip's SAMA5D4 family SoC.

config SOC_SAMA7G5
	bool "SAMA7G5 family"
	depends on ARCH_MULTI_V7
	select HAVE_AT91_GENERATED_CLK
	select HAVE_AT91_SAM9X60_PLL
	select HAVE_AT91_UTMI
	select SOC_SAMA7
	help
	  Select this if you are using one of Microchip's SAMA7G5 family SoC.

<<<<<<< HEAD
=======
config SOC_LAN966
	bool "ARMv7 based Microchip LAN966 SoC family"
	depends on ARCH_MULTI_V7
	select DW_APB_TIMER_OF
	select ARM_GIC
	select MEMORY
	help
	  This enables support for ARMv7 based Microchip LAN966 SoC family.

>>>>>>> df0cc57e
config SOC_AT91RM9200
	bool "AT91RM9200"
	depends on ARCH_MULTI_V4T
	select ATMEL_AIC_IRQ
	select ATMEL_PM if PM
	select ATMEL_ST
	select CPU_ARM920T
	select HAVE_AT91_USB_CLK
	select PINCTRL_AT91
	select SOC_SAM_V4_V5
	select SRAM if PM
	help
	  Select this if you are using Microchip's AT91RM9200 SoC.

config SOC_AT91SAM9
	bool "AT91SAM9"
	depends on ARCH_MULTI_V5
	select ATMEL_AIC_IRQ
	select ATMEL_PM if PM
	select ATMEL_SDRAMC
	select CPU_ARM926T
	select HAVE_AT91_SMD
	select HAVE_AT91_USB_CLK
	select HAVE_AT91_UTMI
	select HAVE_FB_ATMEL
	select MEMORY
	select PINCTRL_AT91
	select SOC_SAM_V4_V5
	select SRAM if PM
	help
	  Select this if you are using one of those Microchip SoC:
	    AT91SAM9260
	    AT91SAM9261
	    AT91SAM9263
	    AT91SAM9G15
	    AT91SAM9G20
	    AT91SAM9G25
	    AT91SAM9G35
	    AT91SAM9G45
	    AT91SAM9G46
	    AT91SAM9M10
	    AT91SAM9M11
	    AT91SAM9N12
	    AT91SAM9RL
	    AT91SAM9X25
	    AT91SAM9X35
	    AT91SAM9XE

config SOC_SAM9X60
	bool "SAM9X60"
	depends on ARCH_MULTI_V5
	select ATMEL_AIC5_IRQ
	select ATMEL_PM if PM
	select ATMEL_SDRAMC
	select CPU_ARM926T
	select HAVE_AT91_USB_CLK
	select HAVE_AT91_GENERATED_CLK
	select HAVE_AT91_SAM9X60_PLL
	select MEMORY
	select PINCTRL_AT91
	select SOC_SAM_V4_V5
	select SRAM if PM
	help
	  Select this if you are using Microchip's SAM9X60 SoC

comment "Clocksource driver selection"

config ATMEL_CLOCKSOURCE_PIT
	bool "Periodic Interval Timer (PIT) support"
	depends on SOC_AT91SAM9 || SOC_SAM9X60 || SOC_SAMA5
	default SOC_AT91SAM9 || SOC_SAMA5
	select ATMEL_PIT
	help
	  Select this to get a clocksource based on the Atmel Periodic Interval
	  Timer. It has a relatively low resolution and the TC Block clocksource
	  should be preferred.

config ATMEL_CLOCKSOURCE_TCB
	bool "Timer Counter Blocks (TCB) support"
	default SOC_AT91RM9200 || SOC_AT91SAM9 || SOC_SAM9X60 || SOC_SAMA5
	select ATMEL_TCB_CLKSRC
	help
	  Select this to get a high precision clocksource based on a
	  TC block with a 5+ MHz base clock rate.
	  On platforms with 16-bit counters, two timer channels are combined
	  to make a single 32-bit timer.
	  It can also be used as a clock event device supporting oneshot mode.

config HAVE_AT91_UTMI
	bool

config HAVE_AT91_USB_CLK
	bool

config COMMON_CLK_AT91
	bool
	select MFD_SYSCON

config HAVE_AT91_SMD
	bool

config HAVE_AT91_H32MX
	bool

config HAVE_AT91_GENERATED_CLK
	bool

config HAVE_AT91_AUDIO_PLL
	bool

config HAVE_AT91_I2S_MUX_CLK
	bool

config HAVE_AT91_SAM9X60_PLL
	bool

config SOC_SAM_V4_V5
	bool

config SOC_SAM_V7
	bool

config SOC_SAMA5
	bool
	select ATMEL_AIC5_IRQ
	select ATMEL_PM if PM
	select ATMEL_SDRAMC
	select MEMORY
	select SOC_SAM_V7
	select SRAM if PM

config ATMEL_PM
	bool

config SOC_SAMA7
	bool
	select ARM_GIC
	select ATMEL_PM if PM
	select ATMEL_SDRAMC
	select MEMORY
	select SOC_SAM_V7
	select SRAM if PM
endif<|MERGE_RESOLUTION|>--- conflicted
+++ resolved
@@ -67,8 +67,6 @@
 	help
 	  Select this if you are using one of Microchip's SAMA7G5 family SoC.
 
-<<<<<<< HEAD
-=======
 config SOC_LAN966
 	bool "ARMv7 based Microchip LAN966 SoC family"
 	depends on ARCH_MULTI_V7
@@ -78,7 +76,6 @@
 	help
 	  This enables support for ARMv7 based Microchip LAN966 SoC family.
 
->>>>>>> df0cc57e
 config SOC_AT91RM9200
 	bool "AT91RM9200"
 	depends on ARCH_MULTI_V4T
