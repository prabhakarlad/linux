--- conflicted
+++ resolved
@@ -16,11 +16,7 @@
 
 #include <linux/init.h>
 
-<<<<<<< HEAD
-void __init spear_setup_timer(resource_size_t base, int irq);
-=======
 void __init spear_setup_of_timer(void);
->>>>>>> 3c0dec5f
 void spear_restart(char, const char *);
 void __init spear6xx_clk_init(void);
 
