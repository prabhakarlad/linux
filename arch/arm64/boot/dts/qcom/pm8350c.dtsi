// SPDX-License-Identifier: BSD-3-Clause
/*
 * Copyright (c) 2021, Linaro Limited
 */

#include <dt-bindings/interrupt-controller/irq.h>
#include <dt-bindings/spmi/spmi.h>

&spmi_bus {
	pm8350c: pmic@2 {
		compatible = "qcom,pm8350c", "qcom,spmi-pmic";
		reg = <0x2 SPMI_USID>;
		#address-cells = <1>;
		#size-cells = <0>;

		pm8350c_temp_alarm: temp-alarm@a00 {
			compatible = "qcom,spmi-temp-alarm";
			reg = <0xa00>;
			interrupts = <0x2 0xa 0x0 IRQ_TYPE_EDGE_BOTH>;
			#thermal-sensor-cells = <0>;
		};

		pm8350c_gpios: gpio@8800 {
			compatible = "qcom,pm8350c-gpio", "qcom,spmi-gpio";
			reg = <0x8800>;
			gpio-controller;
			gpio-ranges = <&pm8350c_gpios 0 0 9>;
			#gpio-cells = <2>;
			interrupt-controller;
			#interrupt-cells = <2>;
		};

<<<<<<< HEAD
		pm8350c_pwm: pwm@e800 {
			compatible = "qcom,pm8350c-pwm";
			reg = <0xe800>;
=======
		pm8350c_pwm: pwm {
			compatible = "qcom,pm8350c-pwm";
>>>>>>> 7365df19
			#pwm-cells = <2>;
			status = "disabled";
		};
	};
};

/ {
	thermal-zones {
		pm8350c_thermal: pm8350c-thermal {
			polling-delay-passive = <100>;
			polling-delay = <0>;
			thermal-sensors = <&pm8350c_temp_alarm>;

			trips {
				pm8350c_trip0: trip0 {
					temperature = <95000>;
					hysteresis = <0>;
					type = "passive";
				};

				pm8350c_crit: pm8350c-crit {
					temperature = <115000>;
					hysteresis = <0>;
					type = "critical";
				};
			};
		};
	};
};<|MERGE_RESOLUTION|>--- conflicted
+++ resolved
@@ -30,14 +30,8 @@
 			#interrupt-cells = <2>;
 		};
 
-<<<<<<< HEAD
-		pm8350c_pwm: pwm@e800 {
-			compatible = "qcom,pm8350c-pwm";
-			reg = <0xe800>;
-=======
 		pm8350c_pwm: pwm {
 			compatible = "qcom,pm8350c-pwm";
->>>>>>> 7365df19
 			#pwm-cells = <2>;
 			status = "disabled";
 		};
