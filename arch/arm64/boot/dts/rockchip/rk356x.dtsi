// SPDX-License-Identifier: (GPL-2.0+ OR MIT)
/*
 * Copyright (c) 2021 Rockchip Electronics Co., Ltd.
 */

#include <dt-bindings/clock/rk3568-cru.h>
#include <dt-bindings/interrupt-controller/arm-gic.h>
#include <dt-bindings/interrupt-controller/irq.h>
#include <dt-bindings/phy/phy.h>
#include <dt-bindings/pinctrl/rockchip.h>
#include <dt-bindings/power/rk3568-power.h>
#include <dt-bindings/soc/rockchip,boot-mode.h>
#include <dt-bindings/thermal/thermal.h>

/ {
	interrupt-parent = <&gic>;
	#address-cells = <2>;
	#size-cells = <2>;

	aliases {
		gpio0 = &gpio0;
		gpio1 = &gpio1;
		gpio2 = &gpio2;
		gpio3 = &gpio3;
		gpio4 = &gpio4;
		i2c0 = &i2c0;
		i2c1 = &i2c1;
		i2c2 = &i2c2;
		i2c3 = &i2c3;
		i2c4 = &i2c4;
		i2c5 = &i2c5;
		serial0 = &uart0;
		serial1 = &uart1;
		serial2 = &uart2;
		serial3 = &uart3;
		serial4 = &uart4;
		serial5 = &uart5;
		serial6 = &uart6;
		serial7 = &uart7;
		serial8 = &uart8;
		serial9 = &uart9;
		spi0 = &spi0;
		spi1 = &spi1;
		spi2 = &spi2;
		spi3 = &spi3;
	};

	cpus {
		#address-cells = <2>;
		#size-cells = <0>;

		cpu0: cpu@0 {
			device_type = "cpu";
			compatible = "arm,cortex-a55";
			reg = <0x0 0x0>;
			clocks = <&scmi_clk 0>;
			#cooling-cells = <2>;
			enable-method = "psci";
			operating-points-v2 = <&cpu0_opp_table>;
		};

		cpu1: cpu@100 {
			device_type = "cpu";
			compatible = "arm,cortex-a55";
			reg = <0x0 0x100>;
			#cooling-cells = <2>;
			enable-method = "psci";
			operating-points-v2 = <&cpu0_opp_table>;
		};

		cpu2: cpu@200 {
			device_type = "cpu";
			compatible = "arm,cortex-a55";
			reg = <0x0 0x200>;
			#cooling-cells = <2>;
			enable-method = "psci";
			operating-points-v2 = <&cpu0_opp_table>;
		};

		cpu3: cpu@300 {
			device_type = "cpu";
			compatible = "arm,cortex-a55";
			reg = <0x0 0x300>;
			#cooling-cells = <2>;
			enable-method = "psci";
			operating-points-v2 = <&cpu0_opp_table>;
		};
	};

	cpu0_opp_table: opp-table-0 {
		compatible = "operating-points-v2";
		opp-shared;

		opp-408000000 {
			opp-hz = /bits/ 64 <408000000>;
			opp-microvolt = <900000 900000 1150000>;
			clock-latency-ns = <40000>;
		};

		opp-600000000 {
			opp-hz = /bits/ 64 <600000000>;
			opp-microvolt = <900000 900000 1150000>;
		};

		opp-816000000 {
			opp-hz = /bits/ 64 <816000000>;
			opp-microvolt = <900000 900000 1150000>;
			opp-suspend;
		};

		opp-1104000000 {
			opp-hz = /bits/ 64 <1104000000>;
			opp-microvolt = <900000 900000 1150000>;
		};

		opp-1416000000 {
			opp-hz = /bits/ 64 <1416000000>;
			opp-microvolt = <900000 900000 1150000>;
		};

		opp-1608000000 {
			opp-hz = /bits/ 64 <1608000000>;
			opp-microvolt = <975000 975000 1150000>;
		};

		opp-1800000000 {
			opp-hz = /bits/ 64 <1800000000>;
			opp-microvolt = <1050000 1050000 1150000>;
		};
	};

	display_subsystem: display-subsystem {
		compatible = "rockchip,display-subsystem";
		ports = <&vop_out>;
	};

	firmware {
		scmi: scmi {
			compatible = "arm,scmi-smc";
			arm,smc-id = <0x82000010>;
			shmem = <&scmi_shmem>;
			#address-cells = <1>;
			#size-cells = <0>;

			scmi_clk: protocol@14 {
				reg = <0x14>;
				#clock-cells = <1>;
			};
		};
	};

	gpu_opp_table: opp-table-1 {
		compatible = "operating-points-v2";

		opp-200000000 {
			opp-hz = /bits/ 64 <200000000>;
			opp-microvolt = <825000>;
		};

		opp-300000000 {
			opp-hz = /bits/ 64 <300000000>;
			opp-microvolt = <825000>;
		};

		opp-400000000 {
			opp-hz = /bits/ 64 <400000000>;
			opp-microvolt = <825000>;
		};

		opp-600000000 {
			opp-hz = /bits/ 64 <600000000>;
			opp-microvolt = <825000>;
		};

		opp-700000000 {
			opp-hz = /bits/ 64 <700000000>;
			opp-microvolt = <900000>;
		};

		opp-800000000 {
			opp-hz = /bits/ 64 <800000000>;
			opp-microvolt = <1000000>;
		};
	};

	hdmi_sound: hdmi-sound {
		compatible = "simple-audio-card";
		simple-audio-card,name = "HDMI";
		simple-audio-card,format = "i2s";
		simple-audio-card,mclk-fs = <256>;
		status = "disabled";

		simple-audio-card,codec {
			sound-dai = <&hdmi>;
		};

		simple-audio-card,cpu {
			sound-dai = <&i2s0_8ch>;
		};
	};

	pmu {
		compatible = "arm,cortex-a55-pmu";
		interrupts = <GIC_SPI 228 IRQ_TYPE_LEVEL_HIGH>,
			     <GIC_SPI 229 IRQ_TYPE_LEVEL_HIGH>,
			     <GIC_SPI 230 IRQ_TYPE_LEVEL_HIGH>,
			     <GIC_SPI 231 IRQ_TYPE_LEVEL_HIGH>;
		interrupt-affinity = <&cpu0>, <&cpu1>, <&cpu2>, <&cpu3>;
	};

	psci {
		compatible = "arm,psci-1.0";
		method = "smc";
	};

	timer {
		compatible = "arm,armv8-timer";
		interrupts = <GIC_PPI 13 IRQ_TYPE_LEVEL_HIGH>,
			     <GIC_PPI 14 IRQ_TYPE_LEVEL_HIGH>,
			     <GIC_PPI 11 IRQ_TYPE_LEVEL_HIGH>,
			     <GIC_PPI 10 IRQ_TYPE_LEVEL_HIGH>;
		arm,no-tick-in-suspend;
	};

	xin24m: xin24m {
		compatible = "fixed-clock";
		clock-frequency = <24000000>;
		clock-output-names = "xin24m";
		#clock-cells = <0>;
	};

	xin32k: xin32k {
		compatible = "fixed-clock";
		clock-frequency = <32768>;
		clock-output-names = "xin32k";
		pinctrl-0 = <&clk32k_out0>;
		pinctrl-names = "default";
		#clock-cells = <0>;
	};

	sram@10f000 {
		compatible = "mmio-sram";
		reg = <0x0 0x0010f000 0x0 0x100>;
		#address-cells = <1>;
		#size-cells = <1>;
		ranges = <0 0x0 0x0010f000 0x100>;

		scmi_shmem: sram@0 {
			compatible = "arm,scmi-shmem";
			reg = <0x0 0x100>;
		};
	};

	sata1: sata@fc400000 {
		compatible = "rockchip,rk3568-dwc-ahci", "snps,dwc-ahci";
		reg = <0 0xfc400000 0 0x1000>;
		clocks = <&cru ACLK_SATA1>, <&cru CLK_SATA1_PMALIVE>,
			 <&cru CLK_SATA1_RXOOB>;
		clock-names = "sata", "pmalive", "rxoob";
		interrupts = <GIC_SPI 95 IRQ_TYPE_LEVEL_HIGH>;
		phys = <&combphy1 PHY_TYPE_SATA>;
		phy-names = "sata-phy";
		ports-implemented = <0x1>;
		power-domains = <&power RK3568_PD_PIPE>;
		status = "disabled";
	};

	sata2: sata@fc800000 {
		compatible = "rockchip,rk3568-dwc-ahci", "snps,dwc-ahci";
		reg = <0 0xfc800000 0 0x1000>;
		clocks = <&cru ACLK_SATA2>, <&cru CLK_SATA2_PMALIVE>,
			 <&cru CLK_SATA2_RXOOB>;
		clock-names = "sata", "pmalive", "rxoob";
		interrupts = <GIC_SPI 96 IRQ_TYPE_LEVEL_HIGH>;
		phys = <&combphy2 PHY_TYPE_SATA>;
		phy-names = "sata-phy";
		ports-implemented = <0x1>;
		power-domains = <&power RK3568_PD_PIPE>;
		status = "disabled";
	};

	usb_host0_xhci: usb@fcc00000 {
		compatible = "rockchip,rk3568-dwc3", "snps,dwc3";
		reg = <0x0 0xfcc00000 0x0 0x400000>;
		interrupts = <GIC_SPI 169 IRQ_TYPE_LEVEL_HIGH>;
		clocks = <&cru CLK_USB3OTG0_REF>, <&cru CLK_USB3OTG0_SUSPEND>,
			 <&cru ACLK_USB3OTG0>;
		clock-names = "ref_clk", "suspend_clk",
			      "bus_clk";
		dr_mode = "otg";
		phy_type = "utmi_wide";
		power-domains = <&power RK3568_PD_PIPE>;
		resets = <&cru SRST_USB3OTG0>;
		snps,dis_u2_susphy_quirk;
		status = "disabled";
	};

	usb_host1_xhci: usb@fd000000 {
		compatible = "rockchip,rk3568-dwc3", "snps,dwc3";
		reg = <0x0 0xfd000000 0x0 0x400000>;
		interrupts = <GIC_SPI 170 IRQ_TYPE_LEVEL_HIGH>;
		clocks = <&cru CLK_USB3OTG1_REF>, <&cru CLK_USB3OTG1_SUSPEND>,
			 <&cru ACLK_USB3OTG1>;
		clock-names = "ref_clk", "suspend_clk",
			      "bus_clk";
		dr_mode = "host";
		phys = <&usb2phy0_host>, <&combphy1 PHY_TYPE_USB3>;
		phy-names = "usb2-phy", "usb3-phy";
		phy_type = "utmi_wide";
		power-domains = <&power RK3568_PD_PIPE>;
		resets = <&cru SRST_USB3OTG1>;
		snps,dis_u2_susphy_quirk;
		status = "disabled";
	};

	gic: interrupt-controller@fd400000 {
		compatible = "arm,gic-v3";
		reg = <0x0 0xfd400000 0 0x10000>, /* GICD */
		      <0x0 0xfd460000 0 0x80000>; /* GICR */
		interrupts = <GIC_PPI 9 IRQ_TYPE_LEVEL_HIGH>;
		interrupt-controller;
		#interrupt-cells = <3>;
		mbi-alias = <0x0 0xfd410000>;
		mbi-ranges = <296 24>;
		msi-controller;
	};

	usb_host0_ehci: usb@fd800000 {
		compatible = "generic-ehci";
		reg = <0x0 0xfd800000 0x0 0x40000>;
		interrupts = <GIC_SPI 130 IRQ_TYPE_LEVEL_HIGH>;
		clocks = <&cru HCLK_USB2HOST0>, <&cru HCLK_USB2HOST0_ARB>,
			 <&cru PCLK_USB>;
		phys = <&usb2phy1_otg>;
		phy-names = "usb";
		status = "disabled";
	};

	usb_host0_ohci: usb@fd840000 {
		compatible = "generic-ohci";
		reg = <0x0 0xfd840000 0x0 0x40000>;
		interrupts = <GIC_SPI 131 IRQ_TYPE_LEVEL_HIGH>;
		clocks = <&cru HCLK_USB2HOST0>, <&cru HCLK_USB2HOST0_ARB>,
			 <&cru PCLK_USB>;
		phys = <&usb2phy1_otg>;
		phy-names = "usb";
		status = "disabled";
	};

	usb_host1_ehci: usb@fd880000 {
		compatible = "generic-ehci";
		reg = <0x0 0xfd880000 0x0 0x40000>;
		interrupts = <GIC_SPI 133 IRQ_TYPE_LEVEL_HIGH>;
		clocks = <&cru HCLK_USB2HOST1>, <&cru HCLK_USB2HOST1_ARB>,
			 <&cru PCLK_USB>;
		phys = <&usb2phy1_host>;
		phy-names = "usb";
		status = "disabled";
	};

	usb_host1_ohci: usb@fd8c0000 {
		compatible = "generic-ohci";
		reg = <0x0 0xfd8c0000 0x0 0x40000>;
		interrupts = <GIC_SPI 134 IRQ_TYPE_LEVEL_HIGH>;
		clocks = <&cru HCLK_USB2HOST1>, <&cru HCLK_USB2HOST1_ARB>,
			 <&cru PCLK_USB>;
		phys = <&usb2phy1_host>;
		phy-names = "usb";
		status = "disabled";
	};

	pmugrf: syscon@fdc20000 {
		compatible = "rockchip,rk3568-pmugrf", "syscon", "simple-mfd";
		reg = <0x0 0xfdc20000 0x0 0x10000>;

		pmu_io_domains: io-domains {
			compatible = "rockchip,rk3568-pmu-io-voltage-domain";
			status = "disabled";
		};
	};

	pipegrf: syscon@fdc50000 {
		reg = <0x0 0xfdc50000 0x0 0x1000>;
	};

	grf: syscon@fdc60000 {
		compatible = "rockchip,rk3568-grf", "syscon", "simple-mfd";
		reg = <0x0 0xfdc60000 0x0 0x10000>;
	};

	pipe_phy_grf1: syscon@fdc80000 {
		compatible = "rockchip,rk3568-pipe-phy-grf", "syscon";
		reg = <0x0 0xfdc80000 0x0 0x1000>;
	};

	pipe_phy_grf2: syscon@fdc90000 {
		compatible = "rockchip,rk3568-pipe-phy-grf", "syscon";
		reg = <0x0 0xfdc90000 0x0 0x1000>;
	};

	usb2phy0_grf: syscon@fdca0000 {
		compatible = "rockchip,rk3568-usb2phy-grf", "syscon";
		reg = <0x0 0xfdca0000 0x0 0x8000>;
	};

	usb2phy1_grf: syscon@fdca8000 {
		compatible = "rockchip,rk3568-usb2phy-grf", "syscon";
		reg = <0x0 0xfdca8000 0x0 0x8000>;
	};

	pmucru: clock-controller@fdd00000 {
		compatible = "rockchip,rk3568-pmucru";
		reg = <0x0 0xfdd00000 0x0 0x1000>;
		#clock-cells = <1>;
		#reset-cells = <1>;
	};

	cru: clock-controller@fdd20000 {
		compatible = "rockchip,rk3568-cru";
		reg = <0x0 0xfdd20000 0x0 0x1000>;
		clocks = <&xin24m>;
		clock-names = "xin24m";
		#clock-cells = <1>;
		#reset-cells = <1>;
		assigned-clocks = <&cru PLL_GPLL>, <&pmucru PLL_PPLL>;
		assigned-clock-rates = <1200000000>, <200000000>;
		rockchip,grf = <&grf>;
	};

	i2c0: i2c@fdd40000 {
		compatible = "rockchip,rk3568-i2c", "rockchip,rk3399-i2c";
		reg = <0x0 0xfdd40000 0x0 0x1000>;
		interrupts = <GIC_SPI 46 IRQ_TYPE_LEVEL_HIGH>;
		clocks = <&pmucru CLK_I2C0>, <&pmucru PCLK_I2C0>;
		clock-names = "i2c", "pclk";
		pinctrl-0 = <&i2c0_xfer>;
		pinctrl-names = "default";
		#address-cells = <1>;
		#size-cells = <0>;
		status = "disabled";
	};

	uart0: serial@fdd50000 {
		compatible = "rockchip,rk3568-uart", "snps,dw-apb-uart";
		reg = <0x0 0xfdd50000 0x0 0x100>;
		interrupts = <GIC_SPI 116 IRQ_TYPE_LEVEL_HIGH>;
		clocks = <&pmucru SCLK_UART0>, <&pmucru PCLK_UART0>;
		clock-names = "baudclk", "apb_pclk";
		dmas = <&dmac0 0>, <&dmac0 1>;
		pinctrl-0 = <&uart0_xfer>;
		pinctrl-names = "default";
		reg-io-width = <4>;
		reg-shift = <2>;
		status = "disabled";
	};

	pwm0: pwm@fdd70000 {
		compatible = "rockchip,rk3568-pwm", "rockchip,rk3328-pwm";
		reg = <0x0 0xfdd70000 0x0 0x10>;
		clocks = <&pmucru CLK_PWM0>, <&pmucru PCLK_PWM0>;
		clock-names = "pwm", "pclk";
		pinctrl-0 = <&pwm0m0_pins>;
		pinctrl-names = "default";
		#pwm-cells = <3>;
		status = "disabled";
	};

	pwm1: pwm@fdd70010 {
		compatible = "rockchip,rk3568-pwm", "rockchip,rk3328-pwm";
		reg = <0x0 0xfdd70010 0x0 0x10>;
		clocks = <&pmucru CLK_PWM0>, <&pmucru PCLK_PWM0>;
		clock-names = "pwm", "pclk";
		pinctrl-0 = <&pwm1m0_pins>;
		pinctrl-names = "default";
		#pwm-cells = <3>;
		status = "disabled";
	};

	pwm2: pwm@fdd70020 {
		compatible = "rockchip,rk3568-pwm", "rockchip,rk3328-pwm";
		reg = <0x0 0xfdd70020 0x0 0x10>;
		clocks = <&pmucru CLK_PWM0>, <&pmucru PCLK_PWM0>;
		clock-names = "pwm", "pclk";
		pinctrl-0 = <&pwm2m0_pins>;
		pinctrl-names = "default";
		#pwm-cells = <3>;
		status = "disabled";
	};

	pwm3: pwm@fdd70030 {
		compatible = "rockchip,rk3568-pwm", "rockchip,rk3328-pwm";
		reg = <0x0 0xfdd70030 0x0 0x10>;
		clocks = <&pmucru CLK_PWM0>, <&pmucru PCLK_PWM0>;
		clock-names = "pwm", "pclk";
		pinctrl-0 = <&pwm3_pins>;
		pinctrl-names = "default";
		#pwm-cells = <3>;
		status = "disabled";
	};

	pmu: power-management@fdd90000 {
		compatible = "rockchip,rk3568-pmu", "syscon", "simple-mfd";
		reg = <0x0 0xfdd90000 0x0 0x1000>;

		power: power-controller {
			compatible = "rockchip,rk3568-power-controller";
			#power-domain-cells = <1>;
			#address-cells = <1>;
			#size-cells = <0>;

			/* These power domains are grouped by VD_GPU */
			power-domain@RK3568_PD_GPU {
				reg = <RK3568_PD_GPU>;
				clocks = <&cru ACLK_GPU_PRE>,
					 <&cru PCLK_GPU_PRE>;
				pm_qos = <&qos_gpu>;
				#power-domain-cells = <0>;
			};

			/* These power domains are grouped by VD_LOGIC */
			power-domain@RK3568_PD_VI {
				reg = <RK3568_PD_VI>;
				clocks = <&cru HCLK_VI>,
					 <&cru PCLK_VI>;
				pm_qos = <&qos_isp>,
					 <&qos_vicap0>,
					 <&qos_vicap1>;
				#power-domain-cells = <0>;
			};

			power-domain@RK3568_PD_VO {
				reg = <RK3568_PD_VO>;
				clocks = <&cru HCLK_VO>,
					 <&cru PCLK_VO>,
					 <&cru ACLK_VOP_PRE>;
				pm_qos = <&qos_hdcp>,
					 <&qos_vop_m0>,
					 <&qos_vop_m1>;
				#power-domain-cells = <0>;
			};

			power-domain@RK3568_PD_RGA {
				reg = <RK3568_PD_RGA>;
				clocks = <&cru HCLK_RGA_PRE>,
					 <&cru PCLK_RGA_PRE>;
				pm_qos = <&qos_ebc>,
					 <&qos_iep>,
					 <&qos_jpeg_dec>,
					 <&qos_jpeg_enc>,
					 <&qos_rga_rd>,
					 <&qos_rga_wr>;
				#power-domain-cells = <0>;
			};

			power-domain@RK3568_PD_VPU {
				reg = <RK3568_PD_VPU>;
				clocks = <&cru HCLK_VPU_PRE>;
				pm_qos = <&qos_vpu>;
				#power-domain-cells = <0>;
			};

			power-domain@RK3568_PD_RKVDEC {
				clocks = <&cru HCLK_RKVDEC_PRE>;
				reg = <RK3568_PD_RKVDEC>;
				pm_qos = <&qos_rkvdec>;
				#power-domain-cells = <0>;
			};

			power-domain@RK3568_PD_RKVENC {
				reg = <RK3568_PD_RKVENC>;
				clocks = <&cru HCLK_RKVENC_PRE>;
				pm_qos = <&qos_rkvenc_rd_m0>,
					 <&qos_rkvenc_rd_m1>,
					 <&qos_rkvenc_wr_m0>;
				#power-domain-cells = <0>;
			};
		};
	};

	gpu: gpu@fde60000 {
		compatible = "rockchip,rk3568-mali", "arm,mali-bifrost";
		reg = <0x0 0xfde60000 0x0 0x4000>;
		interrupts = <GIC_SPI 40 IRQ_TYPE_LEVEL_HIGH>,
			     <GIC_SPI 41 IRQ_TYPE_LEVEL_HIGH>,
			     <GIC_SPI 39 IRQ_TYPE_LEVEL_HIGH>;
		interrupt-names = "job", "mmu", "gpu";
		clocks = <&scmi_clk 1>, <&cru CLK_GPU>;
		clock-names = "gpu", "bus";
		#cooling-cells = <2>;
		operating-points-v2 = <&gpu_opp_table>;
		power-domains = <&power RK3568_PD_GPU>;
		status = "disabled";
	};

	vpu: video-codec@fdea0400 {
		compatible = "rockchip,rk3568-vpu";
		reg = <0x0 0xfdea0000 0x0 0x800>;
		interrupts = <GIC_SPI 139 IRQ_TYPE_LEVEL_HIGH>;
		clocks = <&cru ACLK_VPU>, <&cru HCLK_VPU>;
		clock-names = "aclk", "hclk";
		iommus = <&vdpu_mmu>;
		power-domains = <&power RK3568_PD_VPU>;
	};

	vdpu_mmu: iommu@fdea0800 {
		compatible = "rockchip,rk3568-iommu";
		reg = <0x0 0xfdea0800 0x0 0x40>;
		interrupts = <GIC_SPI 138 IRQ_TYPE_LEVEL_HIGH>;
		clock-names = "aclk", "iface";
		clocks = <&cru ACLK_VPU>, <&cru HCLK_VPU>;
		power-domains = <&power RK3568_PD_VPU>;
		#iommu-cells = <0>;
	};

	vepu: video-codec@fdee0000 {
		compatible = "rockchip,rk3568-vepu";
		reg = <0x0 0xfdee0000 0x0 0x800>;
		interrupts = <GIC_SPI 64 IRQ_TYPE_LEVEL_HIGH>;
		clocks = <&cru ACLK_JENC>, <&cru HCLK_JENC>;
		clock-names = "aclk", "hclk";
		iommus = <&vepu_mmu>;
		power-domains = <&power RK3568_PD_RGA>;
	};

	vepu_mmu: iommu@fdee0800 {
		compatible = "rockchip,rk3568-iommu";
		reg = <0x0 0xfdee0800 0x0 0x40>;
		interrupts = <GIC_SPI 63 IRQ_TYPE_LEVEL_HIGH>;
		clocks = <&cru ACLK_JENC>, <&cru HCLK_JENC>;
		clock-names = "aclk", "iface";
		power-domains = <&power RK3568_PD_RGA>;
		#iommu-cells = <0>;
	};

	sdmmc2: mmc@fe000000 {
		compatible = "rockchip,rk3568-dw-mshc", "rockchip,rk3288-dw-mshc";
		reg = <0x0 0xfe000000 0x0 0x4000>;
		interrupts = <GIC_SPI 100 IRQ_TYPE_LEVEL_HIGH>;
		clocks = <&cru HCLK_SDMMC2>, <&cru CLK_SDMMC2>,
			 <&cru SCLK_SDMMC2_DRV>, <&cru SCLK_SDMMC2_SAMPLE>;
		clock-names = "biu", "ciu", "ciu-drive", "ciu-sample";
		fifo-depth = <0x100>;
		max-frequency = <150000000>;
		resets = <&cru SRST_SDMMC2>;
		reset-names = "reset";
		status = "disabled";
	};

	gmac1: ethernet@fe010000 {
		compatible = "rockchip,rk3568-gmac", "snps,dwmac-4.20a";
		reg = <0x0 0xfe010000 0x0 0x10000>;
		interrupts = <GIC_SPI 32 IRQ_TYPE_LEVEL_HIGH>,
			     <GIC_SPI 29 IRQ_TYPE_LEVEL_HIGH>;
		interrupt-names = "macirq", "eth_wake_irq";
		clocks = <&cru SCLK_GMAC1>, <&cru SCLK_GMAC1_RX_TX>,
			 <&cru SCLK_GMAC1_RX_TX>, <&cru CLK_MAC1_REFOUT>,
			 <&cru ACLK_GMAC1>, <&cru PCLK_GMAC1>,
			 <&cru SCLK_GMAC1_RX_TX>, <&cru CLK_GMAC1_PTP_REF>;
		clock-names = "stmmaceth", "mac_clk_rx",
			      "mac_clk_tx", "clk_mac_refout",
			      "aclk_mac", "pclk_mac",
			      "clk_mac_speed", "ptp_ref";
		resets = <&cru SRST_A_GMAC1>;
		reset-names = "stmmaceth";
		rockchip,grf = <&grf>;
		snps,axi-config = <&gmac1_stmmac_axi_setup>;
		snps,mixed-burst;
		snps,mtl-rx-config = <&gmac1_mtl_rx_setup>;
		snps,mtl-tx-config = <&gmac1_mtl_tx_setup>;
		snps,tso;
		status = "disabled";

		mdio1: mdio {
			compatible = "snps,dwmac-mdio";
			#address-cells = <0x1>;
			#size-cells = <0x0>;
		};

		gmac1_stmmac_axi_setup: stmmac-axi-config {
			snps,blen = <0 0 0 0 16 8 4>;
			snps,rd_osr_lmt = <8>;
			snps,wr_osr_lmt = <4>;
		};

		gmac1_mtl_rx_setup: rx-queues-config {
			snps,rx-queues-to-use = <1>;
			queue0 {};
		};

		gmac1_mtl_tx_setup: tx-queues-config {
			snps,tx-queues-to-use = <1>;
			queue0 {};
		};
	};

	vop: vop@fe040000 {
		reg = <0x0 0xfe040000 0x0 0x3000>, <0x0 0xfe044000 0x0 0x1000>;
		reg-names = "vop", "gamma-lut";
		interrupts = <GIC_SPI 148 IRQ_TYPE_LEVEL_HIGH>;
		clocks = <&cru ACLK_VOP>, <&cru HCLK_VOP>, <&cru DCLK_VOP0>,
			 <&cru DCLK_VOP1>, <&cru DCLK_VOP2>;
		clock-names = "aclk", "hclk", "dclk_vp0", "dclk_vp1", "dclk_vp2";
		iommus = <&vop_mmu>;
		power-domains = <&power RK3568_PD_VO>;
		rockchip,grf = <&grf>;
		status = "disabled";

		vop_out: ports {
			#address-cells = <1>;
			#size-cells = <0>;

			vp0: port@0 {
				reg = <0>;
				#address-cells = <1>;
				#size-cells = <0>;
			};

			vp1: port@1 {
				reg = <1>;
				#address-cells = <1>;
				#size-cells = <0>;
			};

			vp2: port@2 {
				reg = <2>;
				#address-cells = <1>;
				#size-cells = <0>;
			};
		};
	};

	vop_mmu: iommu@fe043e00 {
		compatible = "rockchip,rk3568-iommu";
		reg = <0x0 0xfe043e00 0x0 0x100>, <0x0 0xfe043f00 0x0 0x100>;
		interrupts = <GIC_SPI 148 IRQ_TYPE_LEVEL_HIGH>;
		clocks = <&cru ACLK_VOP>, <&cru HCLK_VOP>;
		clock-names = "aclk", "iface";
		#iommu-cells = <0>;
		status = "disabled";
	};

<<<<<<< HEAD
=======
	dsi0: dsi@fe060000 {
		compatible = "rockchip,rk3568-mipi-dsi", "snps,dw-mipi-dsi";
		reg = <0x00 0xfe060000 0x00 0x10000>;
		interrupts = <GIC_SPI 68 IRQ_TYPE_LEVEL_HIGH>;
		clock-names = "pclk", "hclk";
		clocks = <&cru PCLK_DSITX_0>, <&cru HCLK_VO>;
		phy-names = "dphy";
		phys = <&dsi_dphy0>;
		power-domains = <&power RK3568_PD_VO>;
		reset-names = "apb";
		resets = <&cru SRST_P_DSITX_0>;
		rockchip,grf = <&grf>;
		status = "disabled";

		ports {
			#address-cells = <1>;
			#size-cells = <0>;

			dsi0_in: port@0 {
				reg = <0>;
			};

			dsi0_out: port@1 {
				reg = <1>;
			};
		};
	};

	dsi1: dsi@fe070000 {
		compatible = "rockchip,rk3568-mipi-dsi", "snps,dw-mipi-dsi";
		reg = <0x0 0xfe070000 0x0 0x10000>;
		interrupts = <GIC_SPI 69 IRQ_TYPE_LEVEL_HIGH>;
		clock-names = "pclk", "hclk";
		clocks = <&cru PCLK_DSITX_1>, <&cru HCLK_VO>;
		phy-names = "dphy";
		phys = <&dsi_dphy1>;
		power-domains = <&power RK3568_PD_VO>;
		reset-names = "apb";
		resets = <&cru SRST_P_DSITX_1>;
		rockchip,grf = <&grf>;
		status = "disabled";

		ports {
			#address-cells = <1>;
			#size-cells = <0>;

			dsi1_in: port@0 {
				reg = <0>;
			};

			dsi1_out: port@1 {
				reg = <1>;
			};
		};
	};

>>>>>>> 7365df19
	hdmi: hdmi@fe0a0000 {
		compatible = "rockchip,rk3568-dw-hdmi";
		reg = <0x0 0xfe0a0000 0x0 0x20000>;
		interrupts = <GIC_SPI 45 IRQ_TYPE_LEVEL_HIGH>;
		clocks = <&cru PCLK_HDMI_HOST>,
			 <&cru CLK_HDMI_SFR>,
			 <&cru CLK_HDMI_CEC>,
			 <&pmucru CLK_HDMI_REF>,
			 <&cru HCLK_VO>;
		clock-names = "iahb", "isfr", "cec", "ref";
		pinctrl-names = "default";
		pinctrl-0 = <&hdmitx_scl &hdmitx_sda &hdmitxm0_cec>;
		power-domains = <&power RK3568_PD_VO>;
		reg-io-width = <4>;
		rockchip,grf = <&grf>;
		#sound-dai-cells = <0>;
		status = "disabled";

		ports {
			#address-cells = <1>;
			#size-cells = <0>;

			hdmi_in: port@0 {
				reg = <0>;
			};

			hdmi_out: port@1 {
				reg = <1>;
			};
		};
	};

	qos_gpu: qos@fe128000 {
		compatible = "rockchip,rk3568-qos", "syscon";
		reg = <0x0 0xfe128000 0x0 0x20>;
	};

	qos_rkvenc_rd_m0: qos@fe138080 {
		compatible = "rockchip,rk3568-qos", "syscon";
		reg = <0x0 0xfe138080 0x0 0x20>;
	};

	qos_rkvenc_rd_m1: qos@fe138100 {
		compatible = "rockchip,rk3568-qos", "syscon";
		reg = <0x0 0xfe138100 0x0 0x20>;
	};

	qos_rkvenc_wr_m0: qos@fe138180 {
		compatible = "rockchip,rk3568-qos", "syscon";
		reg = <0x0 0xfe138180 0x0 0x20>;
	};

	qos_isp: qos@fe148000 {
		compatible = "rockchip,rk3568-qos", "syscon";
		reg = <0x0 0xfe148000 0x0 0x20>;
	};

	qos_vicap0: qos@fe148080 {
		compatible = "rockchip,rk3568-qos", "syscon";
		reg = <0x0 0xfe148080 0x0 0x20>;
	};

	qos_vicap1: qos@fe148100 {
		compatible = "rockchip,rk3568-qos", "syscon";
		reg = <0x0 0xfe148100 0x0 0x20>;
	};

	qos_vpu: qos@fe150000 {
		compatible = "rockchip,rk3568-qos", "syscon";
		reg = <0x0 0xfe150000 0x0 0x20>;
	};

	qos_ebc: qos@fe158000 {
		compatible = "rockchip,rk3568-qos", "syscon";
		reg = <0x0 0xfe158000 0x0 0x20>;
	};

	qos_iep: qos@fe158100 {
		compatible = "rockchip,rk3568-qos", "syscon";
		reg = <0x0 0xfe158100 0x0 0x20>;
	};

	qos_jpeg_dec: qos@fe158180 {
		compatible = "rockchip,rk3568-qos", "syscon";
		reg = <0x0 0xfe158180 0x0 0x20>;
	};

	qos_jpeg_enc: qos@fe158200 {
		compatible = "rockchip,rk3568-qos", "syscon";
		reg = <0x0 0xfe158200 0x0 0x20>;
	};

	qos_rga_rd: qos@fe158280 {
		compatible = "rockchip,rk3568-qos", "syscon";
		reg = <0x0 0xfe158280 0x0 0x20>;
	};

	qos_rga_wr: qos@fe158300 {
		compatible = "rockchip,rk3568-qos", "syscon";
		reg = <0x0 0xfe158300 0x0 0x20>;
	};

	qos_npu: qos@fe180000 {
		compatible = "rockchip,rk3568-qos", "syscon";
		reg = <0x0 0xfe180000 0x0 0x20>;
	};

	qos_pcie2x1: qos@fe190000 {
		compatible = "rockchip,rk3568-qos", "syscon";
		reg = <0x0 0xfe190000 0x0 0x20>;
	};

	qos_sata1: qos@fe190280 {
		compatible = "rockchip,rk3568-qos", "syscon";
		reg = <0x0 0xfe190280 0x0 0x20>;
	};

	qos_sata2: qos@fe190300 {
		compatible = "rockchip,rk3568-qos", "syscon";
		reg = <0x0 0xfe190300 0x0 0x20>;
	};

	qos_usb3_0: qos@fe190380 {
		compatible = "rockchip,rk3568-qos", "syscon";
		reg = <0x0 0xfe190380 0x0 0x20>;
	};

	qos_usb3_1: qos@fe190400 {
		compatible = "rockchip,rk3568-qos", "syscon";
		reg = <0x0 0xfe190400 0x0 0x20>;
	};

	qos_rkvdec: qos@fe198000 {
		compatible = "rockchip,rk3568-qos", "syscon";
		reg = <0x0 0xfe198000 0x0 0x20>;
	};

	qos_hdcp: qos@fe1a8000 {
		compatible = "rockchip,rk3568-qos", "syscon";
		reg = <0x0 0xfe1a8000 0x0 0x20>;
	};

	qos_vop_m0: qos@fe1a8080 {
		compatible = "rockchip,rk3568-qos", "syscon";
		reg = <0x0 0xfe1a8080 0x0 0x20>;
	};

	qos_vop_m1: qos@fe1a8100 {
		compatible = "rockchip,rk3568-qos", "syscon";
		reg = <0x0 0xfe1a8100 0x0 0x20>;
	};

	pcie2x1: pcie@fe260000 {
		compatible = "rockchip,rk3568-pcie";
		reg = <0x3 0xc0000000 0x0 0x00400000>,
		      <0x0 0xfe260000 0x0 0x00010000>,
		      <0x3 0x3f000000 0x0 0x01000000>;
		reg-names = "dbi", "apb", "config";
		interrupts = <GIC_SPI 75 IRQ_TYPE_LEVEL_HIGH>,
			     <GIC_SPI 74 IRQ_TYPE_LEVEL_HIGH>,
			     <GIC_SPI 73 IRQ_TYPE_LEVEL_HIGH>,
			     <GIC_SPI 72 IRQ_TYPE_LEVEL_HIGH>,
			     <GIC_SPI 71 IRQ_TYPE_LEVEL_HIGH>;
		interrupt-names = "sys", "pmc", "msi", "legacy", "err";
		bus-range = <0x0 0xf>;
		clocks = <&cru ACLK_PCIE20_MST>, <&cru ACLK_PCIE20_SLV>,
			 <&cru ACLK_PCIE20_DBI>, <&cru PCLK_PCIE20>,
			 <&cru CLK_PCIE20_AUX_NDFT>;
		clock-names = "aclk_mst", "aclk_slv",
			      "aclk_dbi", "pclk", "aux";
		device_type = "pci";
		interrupt-map-mask = <0 0 0 7>;
		interrupt-map = <0 0 0 1 &pcie_intc 0>,
				<0 0 0 2 &pcie_intc 1>,
				<0 0 0 3 &pcie_intc 2>,
				<0 0 0 4 &pcie_intc 3>;
		linux,pci-domain = <0>;
		num-ib-windows = <6>;
		num-ob-windows = <2>;
		max-link-speed = <2>;
		msi-map = <0x0 &gic 0x0 0x1000>;
		num-lanes = <1>;
		phys = <&combphy2 PHY_TYPE_PCIE>;
		phy-names = "pcie-phy";
		power-domains = <&power RK3568_PD_PIPE>;
		ranges = <0x01000000 0x0 0x3ef00000 0x3 0x3ef00000 0x0 0x00100000
			  0x02000000 0x0 0x00000000 0x3 0x00000000 0x0 0x3ef00000>;
		resets = <&cru SRST_PCIE20_POWERUP>;
		reset-names = "pipe";
		#address-cells = <3>;
		#size-cells = <2>;
		status = "disabled";

		pcie_intc: legacy-interrupt-controller {
			#address-cells = <0>;
			#interrupt-cells = <1>;
			interrupt-controller;
			interrupt-parent = <&gic>;
			interrupts = <GIC_SPI 72 IRQ_TYPE_EDGE_RISING>;
		};
	};

	sdmmc0: mmc@fe2b0000 {
		compatible = "rockchip,rk3568-dw-mshc", "rockchip,rk3288-dw-mshc";
		reg = <0x0 0xfe2b0000 0x0 0x4000>;
		interrupts = <GIC_SPI 98 IRQ_TYPE_LEVEL_HIGH>;
		clocks = <&cru HCLK_SDMMC0>, <&cru CLK_SDMMC0>,
			 <&cru SCLK_SDMMC0_DRV>, <&cru SCLK_SDMMC0_SAMPLE>;
		clock-names = "biu", "ciu", "ciu-drive", "ciu-sample";
		fifo-depth = <0x100>;
		max-frequency = <150000000>;
		resets = <&cru SRST_SDMMC0>;
		reset-names = "reset";
		status = "disabled";
	};

	sdmmc1: mmc@fe2c0000 {
		compatible = "rockchip,rk3568-dw-mshc", "rockchip,rk3288-dw-mshc";
		reg = <0x0 0xfe2c0000 0x0 0x4000>;
		interrupts = <GIC_SPI 99 IRQ_TYPE_LEVEL_HIGH>;
		clocks = <&cru HCLK_SDMMC1>, <&cru CLK_SDMMC1>,
			 <&cru SCLK_SDMMC1_DRV>, <&cru SCLK_SDMMC1_SAMPLE>;
		clock-names = "biu", "ciu", "ciu-drive", "ciu-sample";
		fifo-depth = <0x100>;
		max-frequency = <150000000>;
		resets = <&cru SRST_SDMMC1>;
		reset-names = "reset";
		status = "disabled";
	};

	sfc: spi@fe300000 {
		compatible = "rockchip,sfc";
		reg = <0x0 0xfe300000 0x0 0x4000>;
		interrupts = <GIC_SPI 101 IRQ_TYPE_LEVEL_HIGH>;
		clocks = <&cru SCLK_SFC>, <&cru HCLK_SFC>;
		clock-names = "clk_sfc", "hclk_sfc";
		pinctrl-0 = <&fspi_pins>;
		pinctrl-names = "default";
		status = "disabled";
	};

	sdhci: mmc@fe310000 {
		compatible = "rockchip,rk3568-dwcmshc";
		reg = <0x0 0xfe310000 0x0 0x10000>;
		interrupts = <GIC_SPI 19 IRQ_TYPE_LEVEL_HIGH>;
		assigned-clocks = <&cru BCLK_EMMC>, <&cru TCLK_EMMC>;
		assigned-clock-rates = <200000000>, <24000000>;
		clocks = <&cru CCLK_EMMC>, <&cru HCLK_EMMC>,
			 <&cru ACLK_EMMC>, <&cru BCLK_EMMC>,
			 <&cru TCLK_EMMC>;
		clock-names = "core", "bus", "axi", "block", "timer";
		status = "disabled";
	};

	spdif: spdif@fe460000 {
		compatible = "rockchip,rk3568-spdif";
		reg = <0x0 0xfe460000 0x0 0x1000>;
		interrupts = <GIC_SPI 102 IRQ_TYPE_LEVEL_HIGH>;
		clock-names = "mclk", "hclk";
		clocks = <&cru MCLK_SPDIF_8CH>, <&cru HCLK_SPDIF_8CH>;
		dmas = <&dmac1 1>;
		dma-names = "tx";
		pinctrl-names = "default";
		pinctrl-0 = <&spdifm0_tx>;
		#sound-dai-cells = <0>;
		status = "disabled";
	};

	i2s0_8ch: i2s@fe400000 {
		compatible = "rockchip,rk3568-i2s-tdm";
		reg = <0x0 0xfe400000 0x0 0x1000>;
		interrupts = <GIC_SPI 52 IRQ_TYPE_LEVEL_HIGH>;
		assigned-clocks = <&cru CLK_I2S0_8CH_TX_SRC>, <&cru CLK_I2S0_8CH_RX_SRC>;
		assigned-clock-rates = <1188000000>, <1188000000>;
		clocks = <&cru MCLK_I2S0_8CH_TX>, <&cru MCLK_I2S0_8CH_RX>, <&cru HCLK_I2S0_8CH>;
		clock-names = "mclk_tx", "mclk_rx", "hclk";
		dmas = <&dmac1 0>;
		dma-names = "tx";
		resets = <&cru SRST_M_I2S0_8CH_TX>, <&cru SRST_M_I2S0_8CH_RX>;
		reset-names = "tx-m", "rx-m";
		rockchip,grf = <&grf>;
		#sound-dai-cells = <0>;
		status = "disabled";
	};

	i2s1_8ch: i2s@fe410000 {
		compatible = "rockchip,rk3568-i2s-tdm";
		reg = <0x0 0xfe410000 0x0 0x1000>;
		interrupts = <GIC_SPI 53 IRQ_TYPE_LEVEL_HIGH>;
		assigned-clocks = <&cru CLK_I2S1_8CH_TX_SRC>, <&cru CLK_I2S1_8CH_RX_SRC>;
		assigned-clock-rates = <1188000000>, <1188000000>;
		clocks = <&cru MCLK_I2S1_8CH_TX>, <&cru MCLK_I2S1_8CH_RX>,
			 <&cru HCLK_I2S1_8CH>;
		clock-names = "mclk_tx", "mclk_rx", "hclk";
		dmas = <&dmac1 3>, <&dmac1 2>;
		dma-names = "rx", "tx";
		resets = <&cru SRST_M_I2S1_8CH_TX>, <&cru SRST_M_I2S1_8CH_RX>;
		reset-names = "tx-m", "rx-m";
		rockchip,grf = <&grf>;
		pinctrl-names = "default";
		pinctrl-0 = <&i2s1m0_sclktx &i2s1m0_sclkrx
			     &i2s1m0_lrcktx &i2s1m0_lrckrx
			     &i2s1m0_sdi0   &i2s1m0_sdi1
			     &i2s1m0_sdi2   &i2s1m0_sdi3
			     &i2s1m0_sdo0   &i2s1m0_sdo1
			     &i2s1m0_sdo2   &i2s1m0_sdo3>;
		#sound-dai-cells = <0>;
		status = "disabled";
	};

	i2s3_2ch: i2s@fe430000 {
		compatible = "rockchip,rk3568-i2s-tdm";
		reg = <0x0 0xfe430000 0x0 0x1000>;
		interrupts = <GIC_SPI 55 IRQ_TYPE_LEVEL_HIGH>;
		clocks = <&cru MCLK_I2S3_2CH_TX>, <&cru MCLK_I2S3_2CH_RX>,
			 <&cru HCLK_I2S3_2CH>;
		clock-names = "mclk_tx", "mclk_rx", "hclk";
		dmas = <&dmac1 6>, <&dmac1 7>;
		dma-names = "tx", "rx";
		resets = <&cru SRST_M_I2S3_2CH_TX>, <&cru SRST_M_I2S3_2CH_RX>;
		reset-names = "tx-m", "rx-m";
		rockchip,grf = <&grf>;
		#sound-dai-cells = <0>;
		status = "disabled";
	};

	pdm: pdm@fe440000 {
		compatible = "rockchip,rk3568-pdm";
		reg = <0x0 0xfe440000 0x0 0x1000>;
		interrupts = <GIC_SPI 76 IRQ_TYPE_LEVEL_HIGH>;
		clocks = <&cru MCLK_PDM>, <&cru HCLK_PDM>;
		clock-names = "pdm_clk", "pdm_hclk";
		dmas = <&dmac1 9>;
		dma-names = "rx";
		pinctrl-0 = <&pdmm0_clk
			     &pdmm0_clk1
			     &pdmm0_sdi0
			     &pdmm0_sdi1
			     &pdmm0_sdi2
			     &pdmm0_sdi3>;
		pinctrl-names = "default";
		resets = <&cru SRST_M_PDM>;
		reset-names = "pdm-m";
		#sound-dai-cells = <0>;
		status = "disabled";
	};

	dmac0: dma-controller@fe530000 {
		compatible = "arm,pl330", "arm,primecell";
		reg = <0x0 0xfe530000 0x0 0x4000>;
		interrupts = <GIC_SPI 14 IRQ_TYPE_LEVEL_HIGH>,
			     <GIC_SPI 13 IRQ_TYPE_LEVEL_HIGH>;
		arm,pl330-periph-burst;
		clocks = <&cru ACLK_BUS>;
		clock-names = "apb_pclk";
		#dma-cells = <1>;
	};

	dmac1: dma-controller@fe550000 {
		compatible = "arm,pl330", "arm,primecell";
		reg = <0x0 0xfe550000 0x0 0x4000>;
		interrupts = <GIC_SPI 16 IRQ_TYPE_LEVEL_HIGH>,
			     <GIC_SPI 15 IRQ_TYPE_LEVEL_HIGH>;
		arm,pl330-periph-burst;
		clocks = <&cru ACLK_BUS>;
		clock-names = "apb_pclk";
		#dma-cells = <1>;
	};

	i2c1: i2c@fe5a0000 {
		compatible = "rockchip,rk3568-i2c", "rockchip,rk3399-i2c";
		reg = <0x0 0xfe5a0000 0x0 0x1000>;
		interrupts = <GIC_SPI 47 IRQ_TYPE_LEVEL_HIGH>;
		clocks = <&cru CLK_I2C1>, <&cru PCLK_I2C1>;
		clock-names = "i2c", "pclk";
		pinctrl-0 = <&i2c1_xfer>;
		pinctrl-names = "default";
		#address-cells = <1>;
		#size-cells = <0>;
		status = "disabled";
	};

	i2c2: i2c@fe5b0000 {
		compatible = "rockchip,rk3568-i2c", "rockchip,rk3399-i2c";
		reg = <0x0 0xfe5b0000 0x0 0x1000>;
		interrupts = <GIC_SPI 48 IRQ_TYPE_LEVEL_HIGH>;
		clocks = <&cru CLK_I2C2>, <&cru PCLK_I2C2>;
		clock-names = "i2c", "pclk";
		pinctrl-0 = <&i2c2m0_xfer>;
		pinctrl-names = "default";
		#address-cells = <1>;
		#size-cells = <0>;
		status = "disabled";
	};

	i2c3: i2c@fe5c0000 {
		compatible = "rockchip,rk3568-i2c", "rockchip,rk3399-i2c";
		reg = <0x0 0xfe5c0000 0x0 0x1000>;
		interrupts = <GIC_SPI 49 IRQ_TYPE_LEVEL_HIGH>;
		clocks = <&cru CLK_I2C3>, <&cru PCLK_I2C3>;
		clock-names = "i2c", "pclk";
		pinctrl-0 = <&i2c3m0_xfer>;
		pinctrl-names = "default";
		#address-cells = <1>;
		#size-cells = <0>;
		status = "disabled";
	};

	i2c4: i2c@fe5d0000 {
		compatible = "rockchip,rk3568-i2c", "rockchip,rk3399-i2c";
		reg = <0x0 0xfe5d0000 0x0 0x1000>;
		interrupts = <GIC_SPI 50 IRQ_TYPE_LEVEL_HIGH>;
		clocks = <&cru CLK_I2C4>, <&cru PCLK_I2C4>;
		clock-names = "i2c", "pclk";
		pinctrl-0 = <&i2c4m0_xfer>;
		pinctrl-names = "default";
		#address-cells = <1>;
		#size-cells = <0>;
		status = "disabled";
	};

	i2c5: i2c@fe5e0000 {
		compatible = "rockchip,rk3568-i2c", "rockchip,rk3399-i2c";
		reg = <0x0 0xfe5e0000 0x0 0x1000>;
		interrupts = <GIC_SPI 51 IRQ_TYPE_LEVEL_HIGH>;
		clocks = <&cru CLK_I2C5>, <&cru PCLK_I2C5>;
		clock-names = "i2c", "pclk";
		pinctrl-0 = <&i2c5m0_xfer>;
		pinctrl-names = "default";
		#address-cells = <1>;
		#size-cells = <0>;
		status = "disabled";
	};

	wdt: watchdog@fe600000 {
		compatible = "rockchip,rk3568-wdt", "snps,dw-wdt";
		reg = <0x0 0xfe600000 0x0 0x100>;
		interrupts = <GIC_SPI 149 IRQ_TYPE_LEVEL_HIGH>;
		clocks = <&cru TCLK_WDT_NS>, <&cru PCLK_WDT_NS>;
		clock-names = "tclk", "pclk";
	};

	spi0: spi@fe610000 {
		compatible = "rockchip,rk3568-spi", "rockchip,rk3066-spi";
		reg = <0x0 0xfe610000 0x0 0x1000>;
		interrupts = <GIC_SPI 103 IRQ_TYPE_LEVEL_HIGH>;
		clocks = <&cru CLK_SPI0>, <&cru PCLK_SPI0>;
		clock-names = "spiclk", "apb_pclk";
		dmas = <&dmac0 20>, <&dmac0 21>;
		dma-names = "tx", "rx";
		pinctrl-names = "default";
		pinctrl-0 = <&spi0m0_cs0 &spi0m0_cs1 &spi0m0_pins>;
		#address-cells = <1>;
		#size-cells = <0>;
		status = "disabled";
	};

	spi1: spi@fe620000 {
		compatible = "rockchip,rk3568-spi", "rockchip,rk3066-spi";
		reg = <0x0 0xfe620000 0x0 0x1000>;
		interrupts = <GIC_SPI 104 IRQ_TYPE_LEVEL_HIGH>;
		clocks = <&cru CLK_SPI1>, <&cru PCLK_SPI1>;
		clock-names = "spiclk", "apb_pclk";
		dmas = <&dmac0 22>, <&dmac0 23>;
		dma-names = "tx", "rx";
		pinctrl-names = "default";
		pinctrl-0 = <&spi1m0_cs0 &spi1m0_cs1 &spi1m0_pins>;
		#address-cells = <1>;
		#size-cells = <0>;
		status = "disabled";
	};

	spi2: spi@fe630000 {
		compatible = "rockchip,rk3568-spi", "rockchip,rk3066-spi";
		reg = <0x0 0xfe630000 0x0 0x1000>;
		interrupts = <GIC_SPI 105 IRQ_TYPE_LEVEL_HIGH>;
		clocks = <&cru CLK_SPI2>, <&cru PCLK_SPI2>;
		clock-names = "spiclk", "apb_pclk";
		dmas = <&dmac0 24>, <&dmac0 25>;
		dma-names = "tx", "rx";
		pinctrl-names = "default";
		pinctrl-0 = <&spi2m0_cs0 &spi2m0_cs1 &spi2m0_pins>;
		#address-cells = <1>;
		#size-cells = <0>;
		status = "disabled";
	};

	spi3: spi@fe640000 {
		compatible = "rockchip,rk3568-spi", "rockchip,rk3066-spi";
		reg = <0x0 0xfe640000 0x0 0x1000>;
		interrupts = <GIC_SPI 106 IRQ_TYPE_LEVEL_HIGH>;
		clocks = <&cru CLK_SPI3>, <&cru PCLK_SPI3>;
		clock-names = "spiclk", "apb_pclk";
		dmas = <&dmac0 26>, <&dmac0 27>;
		dma-names = "tx", "rx";
		pinctrl-names = "default";
		pinctrl-0 = <&spi3m0_cs0 &spi3m0_cs1 &spi3m0_pins>;
		#address-cells = <1>;
		#size-cells = <0>;
		status = "disabled";
	};

	uart1: serial@fe650000 {
		compatible = "rockchip,rk3568-uart", "snps,dw-apb-uart";
		reg = <0x0 0xfe650000 0x0 0x100>;
		interrupts = <GIC_SPI 117 IRQ_TYPE_LEVEL_HIGH>;
		clocks = <&cru SCLK_UART1>, <&cru PCLK_UART1>;
		clock-names = "baudclk", "apb_pclk";
		dmas = <&dmac0 2>, <&dmac0 3>;
		pinctrl-0 = <&uart1m0_xfer>;
		pinctrl-names = "default";
		reg-io-width = <4>;
		reg-shift = <2>;
		status = "disabled";
	};

	uart2: serial@fe660000 {
		compatible = "rockchip,rk3568-uart", "snps,dw-apb-uart";
		reg = <0x0 0xfe660000 0x0 0x100>;
		interrupts = <GIC_SPI 118 IRQ_TYPE_LEVEL_HIGH>;
		clocks = <&cru SCLK_UART2>, <&cru PCLK_UART2>;
		clock-names = "baudclk", "apb_pclk";
		dmas = <&dmac0 4>, <&dmac0 5>;
		pinctrl-0 = <&uart2m0_xfer>;
		pinctrl-names = "default";
		reg-io-width = <4>;
		reg-shift = <2>;
		status = "disabled";
	};

	uart3: serial@fe670000 {
		compatible = "rockchip,rk3568-uart", "snps,dw-apb-uart";
		reg = <0x0 0xfe670000 0x0 0x100>;
		interrupts = <GIC_SPI 119 IRQ_TYPE_LEVEL_HIGH>;
		clocks = <&cru SCLK_UART3>, <&cru PCLK_UART3>;
		clock-names = "baudclk", "apb_pclk";
		dmas = <&dmac0 6>, <&dmac0 7>;
		pinctrl-0 = <&uart3m0_xfer>;
		pinctrl-names = "default";
		reg-io-width = <4>;
		reg-shift = <2>;
		status = "disabled";
	};

	uart4: serial@fe680000 {
		compatible = "rockchip,rk3568-uart", "snps,dw-apb-uart";
		reg = <0x0 0xfe680000 0x0 0x100>;
		interrupts = <GIC_SPI 120 IRQ_TYPE_LEVEL_HIGH>;
		clocks = <&cru SCLK_UART4>, <&cru PCLK_UART4>;
		clock-names = "baudclk", "apb_pclk";
		dmas = <&dmac0 8>, <&dmac0 9>;
		pinctrl-0 = <&uart4m0_xfer>;
		pinctrl-names = "default";
		reg-io-width = <4>;
		reg-shift = <2>;
		status = "disabled";
	};

	uart5: serial@fe690000 {
		compatible = "rockchip,rk3568-uart", "snps,dw-apb-uart";
		reg = <0x0 0xfe690000 0x0 0x100>;
		interrupts = <GIC_SPI 121 IRQ_TYPE_LEVEL_HIGH>;
		clocks = <&cru SCLK_UART5>, <&cru PCLK_UART5>;
		clock-names = "baudclk", "apb_pclk";
		dmas = <&dmac0 10>, <&dmac0 11>;
		pinctrl-0 = <&uart5m0_xfer>;
		pinctrl-names = "default";
		reg-io-width = <4>;
		reg-shift = <2>;
		status = "disabled";
	};

	uart6: serial@fe6a0000 {
		compatible = "rockchip,rk3568-uart", "snps,dw-apb-uart";
		reg = <0x0 0xfe6a0000 0x0 0x100>;
		interrupts = <GIC_SPI 122 IRQ_TYPE_LEVEL_HIGH>;
		clocks = <&cru SCLK_UART6>, <&cru PCLK_UART6>;
		clock-names = "baudclk", "apb_pclk";
		dmas = <&dmac0 12>, <&dmac0 13>;
		pinctrl-0 = <&uart6m0_xfer>;
		pinctrl-names = "default";
		reg-io-width = <4>;
		reg-shift = <2>;
		status = "disabled";
	};

	uart7: serial@fe6b0000 {
		compatible = "rockchip,rk3568-uart", "snps,dw-apb-uart";
		reg = <0x0 0xfe6b0000 0x0 0x100>;
		interrupts = <GIC_SPI 123 IRQ_TYPE_LEVEL_HIGH>;
		clocks = <&cru SCLK_UART7>, <&cru PCLK_UART7>;
		clock-names = "baudclk", "apb_pclk";
		dmas = <&dmac0 14>, <&dmac0 15>;
		pinctrl-0 = <&uart7m0_xfer>;
		pinctrl-names = "default";
		reg-io-width = <4>;
		reg-shift = <2>;
		status = "disabled";
	};

	uart8: serial@fe6c0000 {
		compatible = "rockchip,rk3568-uart", "snps,dw-apb-uart";
		reg = <0x0 0xfe6c0000 0x0 0x100>;
		interrupts = <GIC_SPI 124 IRQ_TYPE_LEVEL_HIGH>;
		clocks = <&cru SCLK_UART8>, <&cru PCLK_UART8>;
		clock-names = "baudclk", "apb_pclk";
		dmas = <&dmac0 16>, <&dmac0 17>;
		pinctrl-0 = <&uart8m0_xfer>;
		pinctrl-names = "default";
		reg-io-width = <4>;
		reg-shift = <2>;
		status = "disabled";
	};

	uart9: serial@fe6d0000 {
		compatible = "rockchip,rk3568-uart", "snps,dw-apb-uart";
		reg = <0x0 0xfe6d0000 0x0 0x100>;
		interrupts = <GIC_SPI 125 IRQ_TYPE_LEVEL_HIGH>;
		clocks = <&cru SCLK_UART9>, <&cru PCLK_UART9>;
		clock-names = "baudclk", "apb_pclk";
		dmas = <&dmac0 18>, <&dmac0 19>;
		pinctrl-0 = <&uart9m0_xfer>;
		pinctrl-names = "default";
		reg-io-width = <4>;
		reg-shift = <2>;
		status = "disabled";
	};

	thermal_zones: thermal-zones {
		cpu_thermal: cpu-thermal {
			polling-delay-passive = <100>;
			polling-delay = <1000>;

			thermal-sensors = <&tsadc 0>;

			trips {
				cpu_alert0: cpu_alert0 {
					temperature = <70000>;
					hysteresis = <2000>;
					type = "passive";
				};
				cpu_alert1: cpu_alert1 {
					temperature = <75000>;
					hysteresis = <2000>;
					type = "passive";
				};
				cpu_crit: cpu_crit {
					temperature = <95000>;
					hysteresis = <2000>;
					type = "critical";
				};
			};

			cooling-maps {
				map0 {
					trip = <&cpu_alert0>;
					cooling-device =
						<&cpu0 THERMAL_NO_LIMIT THERMAL_NO_LIMIT>,
						<&cpu1 THERMAL_NO_LIMIT THERMAL_NO_LIMIT>,
						<&cpu2 THERMAL_NO_LIMIT THERMAL_NO_LIMIT>,
						<&cpu3 THERMAL_NO_LIMIT THERMAL_NO_LIMIT>;
				};
			};
		};

		gpu_thermal: gpu-thermal {
			polling-delay-passive = <20>; /* milliseconds */
			polling-delay = <1000>; /* milliseconds */

			thermal-sensors = <&tsadc 1>;

			trips {
				gpu_threshold: gpu-threshold {
					temperature = <70000>;
					hysteresis = <2000>;
					type = "passive";
				};
				gpu_target: gpu-target {
					temperature = <75000>;
					hysteresis = <2000>;
					type = "passive";
				};
				gpu_crit: gpu-crit {
					temperature = <95000>;
					hysteresis = <2000>;
					type = "critical";
				};
			};

			cooling-maps {
				map0 {
					trip = <&gpu_target>;
					cooling-device =
						<&gpu THERMAL_NO_LIMIT THERMAL_NO_LIMIT>;
				};
			};
		};
	};

	tsadc: tsadc@fe710000 {
		compatible = "rockchip,rk3568-tsadc";
		reg = <0x0 0xfe710000 0x0 0x100>;
		interrupts = <GIC_SPI 115 IRQ_TYPE_LEVEL_HIGH>;
		assigned-clocks = <&cru CLK_TSADC_TSEN>, <&cru CLK_TSADC>;
		assigned-clock-rates = <17000000>, <700000>;
		clocks = <&cru CLK_TSADC>, <&cru PCLK_TSADC>;
		clock-names = "tsadc", "apb_pclk";
		resets = <&cru SRST_P_TSADC>, <&cru SRST_TSADC>,
			 <&cru SRST_TSADCPHY>;
		rockchip,grf = <&grf>;
		rockchip,hw-tshut-temp = <95000>;
		pinctrl-names = "init", "default", "sleep";
		pinctrl-0 = <&tsadc_pin>;
		pinctrl-1 = <&tsadc_shutorg>;
		pinctrl-2 = <&tsadc_pin>;
		#thermal-sensor-cells = <1>;
		status = "disabled";
	};

	saradc: saradc@fe720000 {
		compatible = "rockchip,rk3568-saradc", "rockchip,rk3399-saradc";
		reg = <0x0 0xfe720000 0x0 0x100>;
		interrupts = <GIC_SPI 93 IRQ_TYPE_LEVEL_HIGH>;
		clocks = <&cru CLK_SARADC>, <&cru PCLK_SARADC>;
		clock-names = "saradc", "apb_pclk";
		resets = <&cru SRST_P_SARADC>;
		reset-names = "saradc-apb";
		#io-channel-cells = <1>;
		status = "disabled";
	};

	pwm4: pwm@fe6e0000 {
		compatible = "rockchip,rk3568-pwm", "rockchip,rk3328-pwm";
		reg = <0x0 0xfe6e0000 0x0 0x10>;
		clocks = <&cru CLK_PWM1>, <&cru PCLK_PWM1>;
		clock-names = "pwm", "pclk";
		pinctrl-0 = <&pwm4_pins>;
		pinctrl-names = "default";
		#pwm-cells = <3>;
		status = "disabled";
	};

	pwm5: pwm@fe6e0010 {
		compatible = "rockchip,rk3568-pwm", "rockchip,rk3328-pwm";
		reg = <0x0 0xfe6e0010 0x0 0x10>;
		clocks = <&cru CLK_PWM1>, <&cru PCLK_PWM1>;
		clock-names = "pwm", "pclk";
		pinctrl-0 = <&pwm5_pins>;
		pinctrl-names = "default";
		#pwm-cells = <3>;
		status = "disabled";
	};

	pwm6: pwm@fe6e0020 {
		compatible = "rockchip,rk3568-pwm", "rockchip,rk3328-pwm";
		reg = <0x0 0xfe6e0020 0x0 0x10>;
		clocks = <&cru CLK_PWM1>, <&cru PCLK_PWM1>;
		clock-names = "pwm", "pclk";
		pinctrl-0 = <&pwm6_pins>;
		pinctrl-names = "default";
		#pwm-cells = <3>;
		status = "disabled";
	};

	pwm7: pwm@fe6e0030 {
		compatible = "rockchip,rk3568-pwm", "rockchip,rk3328-pwm";
		reg = <0x0 0xfe6e0030 0x0 0x10>;
		clocks = <&cru CLK_PWM1>, <&cru PCLK_PWM1>;
		clock-names = "pwm", "pclk";
		pinctrl-0 = <&pwm7_pins>;
		pinctrl-names = "default";
		#pwm-cells = <3>;
		status = "disabled";
	};

	pwm8: pwm@fe6f0000 {
		compatible = "rockchip,rk3568-pwm", "rockchip,rk3328-pwm";
		reg = <0x0 0xfe6f0000 0x0 0x10>;
		clocks = <&cru CLK_PWM2>, <&cru PCLK_PWM2>;
		clock-names = "pwm", "pclk";
		pinctrl-0 = <&pwm8m0_pins>;
		pinctrl-names = "default";
		#pwm-cells = <3>;
		status = "disabled";
	};

	pwm9: pwm@fe6f0010 {
		compatible = "rockchip,rk3568-pwm", "rockchip,rk3328-pwm";
		reg = <0x0 0xfe6f0010 0x0 0x10>;
		clocks = <&cru CLK_PWM2>, <&cru PCLK_PWM2>;
		clock-names = "pwm", "pclk";
		pinctrl-0 = <&pwm9m0_pins>;
		pinctrl-names = "default";
		#pwm-cells = <3>;
		status = "disabled";
	};

	pwm10: pwm@fe6f0020 {
		compatible = "rockchip,rk3568-pwm", "rockchip,rk3328-pwm";
		reg = <0x0 0xfe6f0020 0x0 0x10>;
		clocks = <&cru CLK_PWM2>, <&cru PCLK_PWM2>;
		clock-names = "pwm", "pclk";
		pinctrl-0 = <&pwm10m0_pins>;
		pinctrl-names = "default";
		#pwm-cells = <3>;
		status = "disabled";
	};

	pwm11: pwm@fe6f0030 {
		compatible = "rockchip,rk3568-pwm", "rockchip,rk3328-pwm";
		reg = <0x0 0xfe6f0030 0x0 0x10>;
		clocks = <&cru CLK_PWM2>, <&cru PCLK_PWM2>;
		clock-names = "pwm", "pclk";
		pinctrl-0 = <&pwm11m0_pins>;
		pinctrl-names = "default";
		#pwm-cells = <3>;
		status = "disabled";
	};

	pwm12: pwm@fe700000 {
		compatible = "rockchip,rk3568-pwm", "rockchip,rk3328-pwm";
		reg = <0x0 0xfe700000 0x0 0x10>;
		clocks = <&cru CLK_PWM3>, <&cru PCLK_PWM3>;
		clock-names = "pwm", "pclk";
		pinctrl-0 = <&pwm12m0_pins>;
		pinctrl-names = "default";
		#pwm-cells = <3>;
		status = "disabled";
	};

	pwm13: pwm@fe700010 {
		compatible = "rockchip,rk3568-pwm", "rockchip,rk3328-pwm";
		reg = <0x0 0xfe700010 0x0 0x10>;
		clocks = <&cru CLK_PWM3>, <&cru PCLK_PWM3>;
		clock-names = "pwm", "pclk";
		pinctrl-0 = <&pwm13m0_pins>;
		pinctrl-names = "default";
		#pwm-cells = <3>;
		status = "disabled";
	};

	pwm14: pwm@fe700020 {
		compatible = "rockchip,rk3568-pwm", "rockchip,rk3328-pwm";
		reg = <0x0 0xfe700020 0x0 0x10>;
		clocks = <&cru CLK_PWM3>, <&cru PCLK_PWM3>;
		clock-names = "pwm", "pclk";
		pinctrl-0 = <&pwm14m0_pins>;
		pinctrl-names = "default";
		#pwm-cells = <3>;
		status = "disabled";
	};

	pwm15: pwm@fe700030 {
		compatible = "rockchip,rk3568-pwm", "rockchip,rk3328-pwm";
		reg = <0x0 0xfe700030 0x0 0x10>;
		clocks = <&cru CLK_PWM3>, <&cru PCLK_PWM3>;
		clock-names = "pwm", "pclk";
		pinctrl-0 = <&pwm15m0_pins>;
		pinctrl-names = "default";
		#pwm-cells = <3>;
		status = "disabled";
	};

	combphy1: phy@fe830000 {
		compatible = "rockchip,rk3568-naneng-combphy";
		reg = <0x0 0xfe830000 0x0 0x100>;
		clocks = <&pmucru CLK_PCIEPHY1_REF>,
			 <&cru PCLK_PIPEPHY1>,
			 <&cru PCLK_PIPE>;
		clock-names = "ref", "apb", "pipe";
		assigned-clocks = <&pmucru CLK_PCIEPHY1_REF>;
		assigned-clock-rates = <100000000>;
		resets = <&cru SRST_PIPEPHY1>;
		rockchip,pipe-grf = <&pipegrf>;
		rockchip,pipe-phy-grf = <&pipe_phy_grf1>;
		#phy-cells = <1>;
		status = "disabled";
	};

	combphy2: phy@fe840000 {
		compatible = "rockchip,rk3568-naneng-combphy";
		reg = <0x0 0xfe840000 0x0 0x100>;
		clocks = <&pmucru CLK_PCIEPHY2_REF>,
			 <&cru PCLK_PIPEPHY2>,
			 <&cru PCLK_PIPE>;
		clock-names = "ref", "apb", "pipe";
		assigned-clocks = <&pmucru CLK_PCIEPHY2_REF>;
		assigned-clock-rates = <100000000>;
		resets = <&cru SRST_PIPEPHY2>;
		rockchip,pipe-grf = <&pipegrf>;
		rockchip,pipe-phy-grf = <&pipe_phy_grf2>;
		#phy-cells = <1>;
		status = "disabled";
	};

	csi_dphy: phy@fe870000 {
		compatible = "rockchip,rk3568-csi-dphy";
		reg = <0x0 0xfe870000 0x0 0x10000>;
		clocks = <&cru PCLK_MIPICSIPHY>;
		clock-names = "pclk";
		#phy-cells = <0>;
		resets = <&cru SRST_P_MIPICSIPHY>;
		reset-names = "apb";
		rockchip,grf = <&grf>;
		status = "disabled";
	};

	dsi_dphy0: mipi-dphy@fe850000 {
		compatible = "rockchip,rk3568-dsi-dphy";
		reg = <0x0 0xfe850000 0x0 0x10000>;
		clock-names = "ref", "pclk";
		clocks = <&pmucru CLK_MIPIDSIPHY0_REF>, <&cru PCLK_MIPIDSIPHY0>;
		#phy-cells = <0>;
		power-domains = <&power RK3568_PD_VO>;
		reset-names = "apb";
		resets = <&cru SRST_P_MIPIDSIPHY0>;
		status = "disabled";
	};

	dsi_dphy1: mipi-dphy@fe860000 {
		compatible = "rockchip,rk3568-dsi-dphy";
		reg = <0x0 0xfe860000 0x0 0x10000>;
		clock-names = "ref", "pclk";
		clocks = <&pmucru CLK_MIPIDSIPHY1_REF>, <&cru PCLK_MIPIDSIPHY1>;
		#phy-cells = <0>;
		power-domains = <&power RK3568_PD_VO>;
		reset-names = "apb";
		resets = <&cru SRST_P_MIPIDSIPHY1>;
		status = "disabled";
	};

	usb2phy0: usb2phy@fe8a0000 {
		compatible = "rockchip,rk3568-usb2phy";
		reg = <0x0 0xfe8a0000 0x0 0x10000>;
		clocks = <&pmucru CLK_USBPHY0_REF>;
		clock-names = "phyclk";
		clock-output-names = "clk_usbphy0_480m";
		interrupts = <GIC_SPI 135 IRQ_TYPE_LEVEL_HIGH>;
		rockchip,usbgrf = <&usb2phy0_grf>;
		#clock-cells = <0>;
		status = "disabled";

		usb2phy0_host: host-port {
			#phy-cells = <0>;
			status = "disabled";
		};

		usb2phy0_otg: otg-port {
			#phy-cells = <0>;
			status = "disabled";
		};
	};

	usb2phy1: usb2phy@fe8b0000 {
		compatible = "rockchip,rk3568-usb2phy";
		reg = <0x0 0xfe8b0000 0x0 0x10000>;
		clocks = <&pmucru CLK_USBPHY1_REF>;
		clock-names = "phyclk";
		clock-output-names = "clk_usbphy1_480m";
		interrupts = <GIC_SPI 136 IRQ_TYPE_LEVEL_HIGH>;
		rockchip,usbgrf = <&usb2phy1_grf>;
		#clock-cells = <0>;
		status = "disabled";

		usb2phy1_host: host-port {
			#phy-cells = <0>;
			status = "disabled";
		};

		usb2phy1_otg: otg-port {
			#phy-cells = <0>;
			status = "disabled";
		};
	};

	pinctrl: pinctrl {
		compatible = "rockchip,rk3568-pinctrl";
		rockchip,grf = <&grf>;
		rockchip,pmu = <&pmugrf>;
		#address-cells = <2>;
		#size-cells = <2>;
		ranges;

		gpio0: gpio@fdd60000 {
			compatible = "rockchip,gpio-bank";
			reg = <0x0 0xfdd60000 0x0 0x100>;
			interrupts = <GIC_SPI 33 IRQ_TYPE_LEVEL_HIGH>;
			clocks = <&pmucru PCLK_GPIO0>, <&pmucru DBCLK_GPIO0>;
			gpio-controller;
			#gpio-cells = <2>;
			interrupt-controller;
			#interrupt-cells = <2>;
		};

		gpio1: gpio@fe740000 {
			compatible = "rockchip,gpio-bank";
			reg = <0x0 0xfe740000 0x0 0x100>;
			interrupts = <GIC_SPI 34 IRQ_TYPE_LEVEL_HIGH>;
			clocks = <&cru PCLK_GPIO1>, <&cru DBCLK_GPIO1>;
			gpio-controller;
			#gpio-cells = <2>;
			interrupt-controller;
			#interrupt-cells = <2>;
		};

		gpio2: gpio@fe750000 {
			compatible = "rockchip,gpio-bank";
			reg = <0x0 0xfe750000 0x0 0x100>;
			interrupts = <GIC_SPI 35 IRQ_TYPE_LEVEL_HIGH>;
			clocks = <&cru PCLK_GPIO2>, <&cru DBCLK_GPIO2>;
			gpio-controller;
			#gpio-cells = <2>;
			interrupt-controller;
			#interrupt-cells = <2>;
		};

		gpio3: gpio@fe760000 {
			compatible = "rockchip,gpio-bank";
			reg = <0x0 0xfe760000 0x0 0x100>;
			interrupts = <GIC_SPI 36 IRQ_TYPE_LEVEL_HIGH>;
			clocks = <&cru PCLK_GPIO3>, <&cru DBCLK_GPIO3>;
			gpio-controller;
			#gpio-cells = <2>;
			interrupt-controller;
			#interrupt-cells = <2>;
		};

		gpio4: gpio@fe770000 {
			compatible = "rockchip,gpio-bank";
			reg = <0x0 0xfe770000 0x0 0x100>;
			interrupts = <GIC_SPI 37 IRQ_TYPE_LEVEL_HIGH>;
			clocks = <&cru PCLK_GPIO4>, <&cru DBCLK_GPIO4>;
			gpio-controller;
			#gpio-cells = <2>;
			interrupt-controller;
			#interrupt-cells = <2>;
		};
	};
};

#include "rk3568-pinctrl.dtsi"<|MERGE_RESOLUTION|>--- conflicted
+++ resolved
@@ -739,8 +739,6 @@
 		status = "disabled";
 	};
 
-<<<<<<< HEAD
-=======
 	dsi0: dsi@fe060000 {
 		compatible = "rockchip,rk3568-mipi-dsi", "snps,dw-mipi-dsi";
 		reg = <0x00 0xfe060000 0x00 0x10000>;
@@ -797,7 +795,6 @@
 		};
 	};
 
->>>>>>> 7365df19
 	hdmi: hdmi@fe0a0000 {
 		compatible = "rockchip,rk3568-dw-hdmi";
 		reg = <0x0 0xfe0a0000 0x0 0x20000>;
