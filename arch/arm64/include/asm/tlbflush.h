--- conflicted
+++ resolved
@@ -323,20 +323,6 @@
 }
 
 /*
-<<<<<<< HEAD
- * If mprotect/munmap/etc occurs during TLB batched flushing, we need to ensure
- * all the previously issued TLBIs targeting mm have completed. But since we
- * can be executing on a remote CPU, a DSB cannot guarantee this like it can
- * for arch_tlbbatch_flush(). Our only option is to flush the entire mm.
- */
-static inline void arch_flush_tlb_batched_pending(struct mm_struct *mm)
-{
-	flush_tlb_mm(mm);
-}
-
-/*
-=======
->>>>>>> a7fc15ed
  * To support TLB batched flush for multiple pages unmapping, we only send
  * the TLBI for each page in arch_tlbbatch_add_pending() and wait for the
  * completion at the end in arch_tlbbatch_flush(). Since we've already issued
