--- conflicted
+++ resolved
@@ -62,40 +62,9 @@
 					 struct task_struct *task)
 {
 	unwind_init_common(state, task);
-<<<<<<< HEAD
 
 	state->fp = thread_saved_fp(task);
 	state->pc = thread_saved_pc(task);
-}
-
-/*
- * We can only safely access per-cpu stacks from current in a non-preemptible
- * context.
- */
-static bool on_accessible_stack(const struct task_struct *tsk,
-				unsigned long sp, unsigned long size,
-				struct stack_info *info)
-{
-	if (info)
-		info->type = STACK_TYPE_UNKNOWN;
-
-	if (on_task_stack(tsk, sp, size, info))
-		return true;
-	if (tsk != current || preemptible())
-		return false;
-	if (on_irq_stack(sp, size, info))
-		return true;
-	if (on_overflow_stack(sp, size, info))
-		return true;
-	if (on_sdei_stack(sp, size, info))
-		return true;
-
-	return false;
-=======
-
-	state->fp = thread_saved_fp(task);
-	state->pc = thread_saved_pc(task);
->>>>>>> 7365df19
 }
 
 /*
@@ -109,21 +78,13 @@
 {
 	struct task_struct *tsk = state->task;
 	unsigned long fp = state->fp;
-<<<<<<< HEAD
-	struct stack_info info;
-=======
->>>>>>> 7365df19
 	int err;
 
 	/* Final frame; nothing to unwind */
 	if (fp == (unsigned long)task_pt_regs(tsk)->stackframe)
 		return -ENOENT;
 
-<<<<<<< HEAD
-	err = unwind_next_common(state, &info, on_accessible_stack, NULL);
-=======
 	err = unwind_next_frame_record(state);
->>>>>>> 7365df19
 	if (err)
 		return err;
 
@@ -229,9 +190,6 @@
 			      void *cookie, struct task_struct *task,
 			      struct pt_regs *regs)
 {
-<<<<<<< HEAD
-	struct unwind_state state;
-=======
 	struct stack_info stacks[] = {
 		stackinfo_get_task(task),
 		STACKINFO_CPU(irq),
@@ -247,7 +205,6 @@
 		.stacks = stacks,
 		.nr_stacks = ARRAY_SIZE(stacks),
 	};
->>>>>>> 7365df19
 
 	if (regs) {
 		if (task != current)
