--- conflicted
+++ resolved
@@ -185,7 +185,6 @@
 
 		pr_info("  PE[%3d] PESTA:        %016llx\n", i, data->pestA[i]);
 		pr_info("          PESTB:        %016llx\n", data->pestB[i]);
-<<<<<<< HEAD
 	}
 }
 
@@ -260,82 +259,6 @@
 void pnv_pci_dump_phb_diag_data(struct pci_controller *hose,
 				unsigned char *log_buff)
 {
-=======
-	}
-}
-
-static void pnv_pci_dump_phb3_diag_data(struct pci_controller *hose,
-					struct OpalIoPhbErrorCommon *common)
-{
-	struct OpalIoPhb3ErrorData *data;
-	int i;
-
-	data = (struct OpalIoPhb3ErrorData*)common;
-	pr_info("PHB3 PHB#%d Diag-data (Version: %d)\n\n",
-		hose->global_number, common->version);
-
-	pr_info("  brdgCtl:              %08x\n", data->brdgCtl);
-
-	pr_info("  portStatusReg:        %08x\n", data->portStatusReg);
-	pr_info("  rootCmplxStatus:      %08x\n", data->rootCmplxStatus);
-	pr_info("  busAgentStatus:       %08x\n", data->busAgentStatus);
-
-	pr_info("  deviceStatus:         %08x\n", data->deviceStatus);
-	pr_info("  slotStatus:           %08x\n", data->slotStatus);
-	pr_info("  linkStatus:           %08x\n", data->linkStatus);
-	pr_info("  devCmdStatus:         %08x\n", data->devCmdStatus);
-	pr_info("  devSecStatus:         %08x\n", data->devSecStatus);
-
-	pr_info("  rootErrorStatus:      %08x\n", data->rootErrorStatus);
-	pr_info("  uncorrErrorStatus:    %08x\n", data->uncorrErrorStatus);
-	pr_info("  corrErrorStatus:      %08x\n", data->corrErrorStatus);
-	pr_info("  tlpHdr1:              %08x\n", data->tlpHdr1);
-	pr_info("  tlpHdr2:              %08x\n", data->tlpHdr2);
-	pr_info("  tlpHdr3:              %08x\n", data->tlpHdr3);
-	pr_info("  tlpHdr4:              %08x\n", data->tlpHdr4);
-	pr_info("  sourceId:             %08x\n", data->sourceId);
-	pr_info("  errorClass:           %016llx\n", data->errorClass);
-	pr_info("  correlator:           %016llx\n", data->correlator);
-
-	pr_info("  nFir:                 %016llx\n", data->nFir);
-	pr_info("  nFirMask:             %016llx\n", data->nFirMask);
-	pr_info("  nFirWOF:              %016llx\n", data->nFirWOF);
-	pr_info("  PhbPlssr:             %016llx\n", data->phbPlssr);
-	pr_info("  PhbCsr:               %016llx\n", data->phbCsr);
-	pr_info("  lemFir:               %016llx\n", data->lemFir);
-	pr_info("  lemErrorMask:         %016llx\n", data->lemErrorMask);
-	pr_info("  lemWOF:               %016llx\n", data->lemWOF);
-	pr_info("  phbErrorStatus:       %016llx\n", data->phbErrorStatus);
-	pr_info("  phbFirstErrorStatus:  %016llx\n", data->phbFirstErrorStatus);
-	pr_info("  phbErrorLog0:         %016llx\n", data->phbErrorLog0);
-	pr_info("  phbErrorLog1:         %016llx\n", data->phbErrorLog1);
-	pr_info("  mmioErrorStatus:      %016llx\n", data->mmioErrorStatus);
-	pr_info("  mmioFirstErrorStatus: %016llx\n", data->mmioFirstErrorStatus);
-	pr_info("  mmioErrorLog0:        %016llx\n", data->mmioErrorLog0);
-	pr_info("  mmioErrorLog1:        %016llx\n", data->mmioErrorLog1);
-	pr_info("  dma0ErrorStatus:      %016llx\n", data->dma0ErrorStatus);
-	pr_info("  dma0FirstErrorStatus: %016llx\n", data->dma0FirstErrorStatus);
-	pr_info("  dma0ErrorLog0:        %016llx\n", data->dma0ErrorLog0);
-	pr_info("  dma0ErrorLog1:        %016llx\n", data->dma0ErrorLog1);
-	pr_info("  dma1ErrorStatus:      %016llx\n", data->dma1ErrorStatus);
-	pr_info("  dma1FirstErrorStatus: %016llx\n", data->dma1FirstErrorStatus);
-	pr_info("  dma1ErrorLog0:        %016llx\n", data->dma1ErrorLog0);
-	pr_info("  dma1ErrorLog1:        %016llx\n", data->dma1ErrorLog1);
-
-	for (i = 0; i < OPAL_PHB3_NUM_PEST_REGS; i++) {
-		if ((data->pestA[i] >> 63) == 0 &&
-		    (data->pestB[i] >> 63) == 0)
-			continue;
-
-		pr_info("  PE[%3d] PESTA:        %016llx\n", i, data->pestA[i]);
-		pr_info("          PESTB:        %016llx\n", data->pestB[i]);
-	}
-}
-
-void pnv_pci_dump_phb_diag_data(struct pci_controller *hose,
-				unsigned char *log_buff)
-{
->>>>>>> e3703f8c
 	struct OpalIoPhbErrorCommon *common;
 
 	if (!hose || !log_buff)
