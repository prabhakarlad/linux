--- conflicted
+++ resolved
@@ -399,24 +399,6 @@
 #ifdef CONFIG_TRANSPARENT_HUGEPAGE
 static inline pte_t pmd_pte(pmd_t pmd);
 static inline pte_t pud_pte(pud_t pud);
-<<<<<<< HEAD
-
-static inline int pmd_devmap(pmd_t pmd)
-{
-	return pte_devmap(pmd_pte(pmd));
-}
-
-static inline int pud_devmap(pud_t pud)
-{
-	return pte_devmap(pud_pte(pud));
-}
-
-static inline int pgd_devmap(pgd_t pgd)
-{
-	return 0;
-}
-=======
->>>>>>> a7fc15ed
 #endif
 
 #endif /* _ASM_RISCV_PGTABLE_64_H */