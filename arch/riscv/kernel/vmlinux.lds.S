/* SPDX-License-Identifier: GPL-2.0-only */
/*
 * Copyright (C) 2012 Regents of the University of California
 * Copyright (C) 2017 SiFive
 */

#define RO_EXCEPTION_TABLE_ALIGN	4
#define RUNTIME_DISCARD_EXIT

#ifdef CONFIG_XIP_KERNEL
#include "vmlinux-xip.lds.S"
#else

#include <asm/pgtable.h>
#define LOAD_OFFSET KERNEL_LINK_ADDR

#include <asm/vmlinux.lds.h>
#include <asm/page.h>
#include <asm/cache.h>
#include <asm/thread_info.h>
#include <asm/set_memory.h>
#include "image-vars.h"

#include <linux/sizes.h>
OUTPUT_ARCH(riscv)
ENTRY(_start)

jiffies = jiffies_64;

SECTIONS
{
	/* Beginning of code and text segment */
	. = LOAD_OFFSET;
	_start = .;
	HEAD_TEXT_SECTION
	. = ALIGN(PAGE_SIZE);

	.text : {
		_text = .;
		_stext = .;
		TEXT_TEXT
		SCHED_TEXT
		LOCK_TEXT
		KPROBES_TEXT
		ENTRY_TEXT
		IRQENTRY_TEXT
		SOFTIRQENTRY_TEXT
		_etext = .;
	}

	. = ALIGN(SECTION_ALIGN);
	__init_begin = .;
	__init_text_begin = .;
	.init.text : AT(ADDR(.init.text) - LOAD_OFFSET) ALIGN(SECTION_ALIGN) { \
		_sinittext = .;						\
		INIT_TEXT						\
		_einittext = .;						\
	}

	. = ALIGN(8);
	__soc_early_init_table : {
		__soc_early_init_table_start = .;
		KEEP(*(__soc_early_init_table))
		__soc_early_init_table_end = .;
	}
	__soc_builtin_dtb_table : {
		__soc_builtin_dtb_table_start = .;
		KEEP(*(__soc_builtin_dtb_table))
		__soc_builtin_dtb_table_end = .;
	}
	/* we have to discard exit text and such at runtime, not link time */
	.exit.text :
	{
		EXIT_TEXT
	}

	__init_text_end = .;
	. = ALIGN(SECTION_ALIGN);
#ifdef CONFIG_EFI
	. = ALIGN(PECOFF_SECTION_ALIGNMENT);
	__pecoff_text_end = .;
#endif
	/* Start of init data section */
	__init_data_begin = .;
	INIT_DATA_SECTION(16)

	.init.pi : {
<<<<<<< HEAD
		*(.init.pi*)
=======
		KEEP(*(.init.pi*))
>>>>>>> 669ee914
	}

	.init.bss : {
		KEEP(*(.init.bss*))	/* from the EFI stub */
	}
	.exit.data :
	{
		EXIT_DATA
	}
	PERCPU_SECTION(L1_CACHE_BYTES)

	.rel.dyn : {
		*(.rel.dyn*)
	}

	.rela.dyn : ALIGN(8) {
		__rela_dyn_start = .;
		*(.rela .rela*)
		__rela_dyn_end = .;
	}

	__init_data_end = .;

	. = ALIGN(8);
	.alternative : {
		__alt_start = .;
		KEEP(*(.alternative))
		__alt_end = .;
	}
	__init_end = .;

	/* Start of data section */
	_sdata = .;
	RO_DATA(SECTION_ALIGN)
	.srodata : {
		*(.srodata*)
	}

	. = ALIGN(SECTION_ALIGN);
	_data = .;

	RW_DATA(L1_CACHE_BYTES, PAGE_SIZE, THREAD_ALIGN)
	.sdata : {
		__global_pointer$ = . + 0x800;
		*(.sdata*)
	}

	.got : { *(.got*) }

#ifdef CONFIG_RELOCATABLE
	.data.rel : { *(.data.rel*) }
	.plt : { *(.plt) }
	.dynamic : { *(.dynamic) }
	.dynsym : { *(.dynsym) }
	.dynstr : { *(.dynstr) }
	.hash : { *(.hash) }
	.gnu.hash : { *(.gnu.hash) }
#endif

#ifdef CONFIG_EFI
	.pecoff_edata_padding : { BYTE(0); . = ALIGN(PECOFF_FILE_ALIGNMENT); }
	__pecoff_data_raw_size = ABSOLUTE(. - __pecoff_text_end);
	__pecoff_data_raw_end = ABSOLUTE(.);
#endif

	/* End of data section */
	_edata = .;

	BSS_SECTION(PAGE_SIZE, PAGE_SIZE, 0)

#ifdef CONFIG_EFI
	. = ALIGN(PECOFF_SECTION_ALIGNMENT);
	__pecoff_data_virt_size = ABSOLUTE(. - __pecoff_text_end);
	__pecoff_data_virt_end = ABSOLUTE(.);
#endif
	_end = .;

	STABS_DEBUG
	DWARF_DEBUG
	ELF_DETAILS
	.riscv.attributes 0 : { *(.riscv.attributes) }

	DISCARDS
}
#endif /* CONFIG_XIP_KERNEL */<|MERGE_RESOLUTION|>--- conflicted
+++ resolved
@@ -85,11 +85,7 @@
 	INIT_DATA_SECTION(16)
 
 	.init.pi : {
-<<<<<<< HEAD
-		*(.init.pi*)
-=======
 		KEEP(*(.init.pi*))
->>>>>>> 669ee914
 	}
 
 	.init.bss : {
