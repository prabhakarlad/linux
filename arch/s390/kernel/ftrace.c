--- conflicted
+++ resolved
@@ -266,27 +266,14 @@
 		       struct ftrace_ops *op, struct ftrace_regs *fregs)
 {
 	unsigned long *parent = &arch_ftrace_regs(fregs)->regs.gprs[14];
-<<<<<<< HEAD
-	int bit;
-=======
 	unsigned long sp = arch_ftrace_regs(fregs)->regs.gprs[15];
->>>>>>> bd67c1c3
 
 	if (unlikely(ftrace_graph_is_dead()))
 		return;
 	if (unlikely(atomic_read(&current->tracing_graph_pause)))
 		return;
-<<<<<<< HEAD
-	bit = ftrace_test_recursion_trylock(ip, *parent);
-	if (bit < 0)
-		return;
-	if (!function_graph_enter_regs(*parent, ip, 0, parent, fregs))
-		*parent = (unsigned long)&return_to_handler;
-	ftrace_test_recursion_unlock(bit);
-=======
 	if (!function_graph_enter_regs(*parent, ip, 0, (unsigned long *)sp, fregs))
 		*parent = (unsigned long)&return_to_handler;
->>>>>>> bd67c1c3
 }
 
 #endif /* CONFIG_FUNCTION_GRAPH_TRACER */
