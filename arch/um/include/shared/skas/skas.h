/* SPDX-License-Identifier: GPL-2.0 */
/*
 * Copyright (C) 2002 - 2007 Jeff Dike (jdike@{addtoit,linux.intel}.com)
 */

#ifndef __SKAS_H
#define __SKAS_H

#include <sysdep/ptrace.h>

extern int using_seccomp;
<<<<<<< HEAD
extern int userspace_pid[];
=======
>>>>>>> a7fc15ed

extern void new_thread_handler(void);
extern void handle_syscall(struct uml_pt_regs *regs);
extern unsigned long current_stub_stack(void);
extern struct mm_id *current_mm_id(void);
extern void current_mm_sync(void);

#endif<|MERGE_RESOLUTION|>--- conflicted
+++ resolved
@@ -9,10 +9,6 @@
 #include <sysdep/ptrace.h>
 
 extern int using_seccomp;
-<<<<<<< HEAD
-extern int userspace_pid[];
-=======
->>>>>>> a7fc15ed
 
 extern void new_thread_handler(void);
 extern void handle_syscall(struct uml_pt_regs *regs);
