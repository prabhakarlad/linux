--- conflicted
+++ resolved
@@ -20,13 +20,8 @@
 /* Ensure the stub_data struct covers the allocated area */
 static_assert(sizeof(struct stub_data) == STUB_DATA_PAGES * UM_KERN_PAGE_SIZE);
 
-<<<<<<< HEAD
-spinlock_t mm_list_lock;
-struct list_head mm_list;
-=======
 static spinlock_t mm_list_lock;
 static struct list_head mm_list;
->>>>>>> a7fc15ed
 
 int init_new_context(struct task_struct *task, struct mm_struct *mm)
 {
