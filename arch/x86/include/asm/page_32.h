/* SPDX-License-Identifier: GPL-2.0 */
#ifndef _ASM_X86_PAGE_32_H
#define _ASM_X86_PAGE_32_H

#include <asm/page_32_types.h>

#ifndef __ASSEMBLY__

#define __phys_addr_nodebug(x)	((x) - PAGE_OFFSET)
#ifdef CONFIG_DEBUG_VIRTUAL
extern unsigned long __phys_addr(unsigned long);
#else
#define __phys_addr(x)		__phys_addr_nodebug(x)
#endif
#define __phys_addr_symbol(x)	__phys_addr(x)
#define __phys_reloc_hide(x)	RELOC_HIDE((x), 0)

#ifdef CONFIG_FLATMEM
#define pfn_valid(pfn)		((pfn) < max_mapnr)
#endif /* CONFIG_FLATMEM */

#include <linux/string.h>

static inline void clear_page(void *page)
{
	memset(page, 0, PAGE_SIZE);
}

static inline void copy_page(void *to, void *from)
{
	memcpy(to, from, PAGE_SIZE);
}
<<<<<<< HEAD
#endif	/* CONFIG_X86_USE_3DNOW */
=======
>>>>>>> 754e0b0e
#endif	/* !__ASSEMBLY__ */

#endif /* _ASM_X86_PAGE_32_H */<|MERGE_RESOLUTION|>--- conflicted
+++ resolved
@@ -30,10 +30,6 @@
 {
 	memcpy(to, from, PAGE_SIZE);
 }
-<<<<<<< HEAD
-#endif	/* CONFIG_X86_USE_3DNOW */
-=======
->>>>>>> 754e0b0e
 #endif	/* !__ASSEMBLY__ */
 
 #endif /* _ASM_X86_PAGE_32_H */