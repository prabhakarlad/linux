--- conflicted
+++ resolved
@@ -167,14 +167,11 @@
 	md_clear_select_mitigation();
 	srbds_select_mitigation();
 	l1d_flush_select_mitigation();
-<<<<<<< HEAD
-=======
 
 	/*
 	 * srso_select_mitigation() depends and must run after
 	 * retbleed_select_mitigation().
 	 */
->>>>>>> c02d35d8
 	srso_select_mitigation();
 	gds_select_mitigation();
 }
@@ -2431,16 +2428,10 @@
 		 * Zen1/2 with SMT off aren't vulnerable after the right
 		 * IBPB microcode has been applied.
 		 */
-<<<<<<< HEAD
-		if ((boot_cpu_data.x86 < 0x19) &&
-		    (!cpu_smt_possible() || (cpu_smt_control == CPU_SMT_DISABLED)))
-			setup_force_cpu_cap(X86_FEATURE_SRSO_NO);
-=======
 		if (boot_cpu_data.x86 < 0x19 && !cpu_smt_possible()) {
 			setup_force_cpu_cap(X86_FEATURE_SRSO_NO);
 			return;
 		}
->>>>>>> c02d35d8
 	}
 
 	if (retbleed_mitigation == RETBLEED_MITIGATION_IBPB) {
@@ -2469,13 +2460,6 @@
 			 * like ftrace, static_call, etc.
 			 */
 			setup_force_cpu_cap(X86_FEATURE_RETHUNK);
-<<<<<<< HEAD
-
-			if (boot_cpu_data.x86 == 0x19)
-				setup_force_cpu_cap(X86_FEATURE_SRSO_ALIAS);
-			else
-				setup_force_cpu_cap(X86_FEATURE_SRSO);
-=======
 			setup_force_cpu_cap(X86_FEATURE_UNRET);
 
 			if (boot_cpu_data.x86 == 0x19) {
@@ -2485,7 +2469,6 @@
 				setup_force_cpu_cap(X86_FEATURE_SRSO);
 				x86_return_thunk = srso_return_thunk;
 			}
->>>>>>> c02d35d8
 			srso_mitigation = SRSO_MITIGATION_SAFE_RET;
 		} else {
 			pr_err("WARNING: kernel not compiled with CPU_SRSO.\n");
@@ -2729,12 +2712,9 @@
 
 static ssize_t srso_show_state(char *buf)
 {
-<<<<<<< HEAD
-=======
 	if (boot_cpu_has(X86_FEATURE_SRSO_NO))
 		return sysfs_emit(buf, "Mitigation: SMT disabled\n");
 
->>>>>>> c02d35d8
 	return sysfs_emit(buf, "%s%s\n",
 			  srso_strings[srso_mitigation],
 			  (cpu_has_ibpb_brtype_microcode() ? "" : ", no microcode"));
