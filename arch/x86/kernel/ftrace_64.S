--- conflicted
+++ resolved
@@ -318,13 +318,9 @@
 #endif /* CONFIG_DYNAMIC_FTRACE */
 
 #ifdef CONFIG_FUNCTION_GRAPH_TRACER
-<<<<<<< HEAD
-SYM_FUNC_START(return_to_handler)
-=======
 SYM_CODE_START(return_to_handler)
 	UNWIND_HINT_EMPTY
 	ANNOTATE_NOENDBR
->>>>>>> 88084a3d
 	subq  $16, %rsp
 
 	/* Save the return values */
@@ -349,12 +345,6 @@
 	int3
 .Ldo_rop:
 	mov %rdi, (%rsp)
-<<<<<<< HEAD
-	UNWIND_HINT_FUNC
-	RET
-SYM_FUNC_END(return_to_handler)
-=======
 	RET
 SYM_CODE_END(return_to_handler)
->>>>>>> 88084a3d
 #endif