// SPDX-License-Identifier: GPL-2.0
/*
 * Functions related to setting various queue properties from drivers
 */
#include <linux/kernel.h>
#include <linux/module.h>
#include <linux/init.h>
#include <linux/bio.h>
#include <linux/blk-integrity.h>
#include <linux/pagemap.h>
#include <linux/backing-dev-defs.h>
#include <linux/gcd.h>
#include <linux/lcm.h>
#include <linux/jiffies.h>
#include <linux/gfp.h>
#include <linux/dma-mapping.h>

#include "blk.h"
#include "blk-rq-qos.h"
#include "blk-wbt.h"

void blk_queue_rq_timeout(struct request_queue *q, unsigned int timeout)
{
	q->rq_timeout = timeout;
}
EXPORT_SYMBOL_GPL(blk_queue_rq_timeout);

/**
 * blk_set_stacking_limits - set default limits for stacking devices
 * @lim:  the queue_limits structure to reset
 *
 * Prepare queue limits for applying limits from underlying devices using
 * blk_stack_limits().
 */
void blk_set_stacking_limits(struct queue_limits *lim)
{
	memset(lim, 0, sizeof(*lim));
	lim->logical_block_size = SECTOR_SIZE;
	lim->physical_block_size = SECTOR_SIZE;
	lim->io_min = SECTOR_SIZE;
	lim->discard_granularity = SECTOR_SIZE;
	lim->dma_alignment = SECTOR_SIZE - 1;
	lim->seg_boundary_mask = BLK_SEG_BOUNDARY_MASK;

	/* Inherit limits from component devices */
	lim->max_segments = USHRT_MAX;
	lim->max_discard_segments = USHRT_MAX;
	lim->max_hw_sectors = UINT_MAX;
	lim->max_segment_size = UINT_MAX;
	lim->max_sectors = UINT_MAX;
	lim->max_dev_sectors = UINT_MAX;
	lim->max_write_zeroes_sectors = UINT_MAX;
	lim->max_hw_zone_append_sectors = UINT_MAX;
	lim->max_user_discard_sectors = UINT_MAX;
}
EXPORT_SYMBOL(blk_set_stacking_limits);

void blk_apply_bdi_limits(struct backing_dev_info *bdi,
		struct queue_limits *lim)
{
	/*
	 * For read-ahead of large files to be effective, we need to read ahead
	 * at least twice the optimal I/O size.
	 */
	bdi->ra_pages = max(lim->io_opt * 2 / PAGE_SIZE, VM_READAHEAD_PAGES);
	bdi->io_pages = lim->max_sectors >> PAGE_SECTORS_SHIFT;
}

static int blk_validate_zoned_limits(struct queue_limits *lim)
{
	if (!(lim->features & BLK_FEAT_ZONED)) {
		if (WARN_ON_ONCE(lim->max_open_zones) ||
		    WARN_ON_ONCE(lim->max_active_zones) ||
		    WARN_ON_ONCE(lim->zone_write_granularity) ||
		    WARN_ON_ONCE(lim->max_zone_append_sectors))
			return -EINVAL;
		return 0;
	}

	if (WARN_ON_ONCE(!IS_ENABLED(CONFIG_BLK_DEV_ZONED)))
		return -EINVAL;

	/*
	 * Given that active zones include open zones, the maximum number of
	 * open zones cannot be larger than the maximum number of active zones.
	 */
	if (lim->max_active_zones &&
	    lim->max_open_zones > lim->max_active_zones)
		return -EINVAL;

	if (lim->zone_write_granularity < lim->logical_block_size)
		lim->zone_write_granularity = lim->logical_block_size;

	/*
	 * The Zone Append size is limited by the maximum I/O size and the zone
	 * size given that it can't span zones.
	 *
	 * If no max_hw_zone_append_sectors limit is provided, the block layer
	 * will emulated it, else we're also bound by the hardware limit.
	 */
	lim->max_zone_append_sectors =
		min_not_zero(lim->max_hw_zone_append_sectors,
			min(lim->chunk_sectors, lim->max_hw_sectors));
	return 0;
}

static int blk_validate_integrity_limits(struct queue_limits *lim)
{
	struct blk_integrity *bi = &lim->integrity;

	if (!bi->tuple_size) {
		if (bi->csum_type != BLK_INTEGRITY_CSUM_NONE ||
		    bi->tag_size || ((bi->flags & BLK_INTEGRITY_REF_TAG))) {
			pr_warn("invalid PI settings.\n");
			return -EINVAL;
		}
		return 0;
	}

	if (!IS_ENABLED(CONFIG_BLK_DEV_INTEGRITY)) {
		pr_warn("integrity support disabled.\n");
		return -EINVAL;
	}

	if (bi->csum_type == BLK_INTEGRITY_CSUM_NONE &&
	    (bi->flags & BLK_INTEGRITY_REF_TAG)) {
		pr_warn("ref tag not support without checksum.\n");
		return -EINVAL;
	}

	if (!bi->interval_exp)
		bi->interval_exp = ilog2(lim->logical_block_size);

	return 0;
}

/*
 * Returns max guaranteed bytes which we can fit in a bio.
 *
 * We request that an atomic_write is ITER_UBUF iov_iter (so a single vector),
 * so we assume that we can fit in at least PAGE_SIZE in a segment, apart from
 * the first and last segments.
 */
static unsigned int blk_queue_max_guaranteed_bio(struct queue_limits *lim)
{
	unsigned int max_segments = min(BIO_MAX_VECS, lim->max_segments);
	unsigned int length;

	length = min(max_segments, 2) * lim->logical_block_size;
	if (max_segments > 2)
		length += (max_segments - 2) * PAGE_SIZE;

	return length;
}

static void blk_atomic_writes_update_limits(struct queue_limits *lim)
{
	unsigned int unit_limit = min(lim->max_hw_sectors << SECTOR_SHIFT,
					blk_queue_max_guaranteed_bio(lim));

	unit_limit = rounddown_pow_of_two(unit_limit);

	lim->atomic_write_max_sectors =
		min(lim->atomic_write_hw_max >> SECTOR_SHIFT,
			lim->max_hw_sectors);
	lim->atomic_write_unit_min =
		min(lim->atomic_write_hw_unit_min, unit_limit);
	lim->atomic_write_unit_max =
		min(lim->atomic_write_hw_unit_max, unit_limit);
	lim->atomic_write_boundary_sectors =
		lim->atomic_write_hw_boundary >> SECTOR_SHIFT;
}

static void blk_validate_atomic_write_limits(struct queue_limits *lim)
{
	unsigned int boundary_sectors;

	if (!(lim->features & BLK_FEAT_ATOMIC_WRITES))
		goto unsupported;

	if (!lim->atomic_write_hw_max)
		goto unsupported;

	if (WARN_ON_ONCE(!is_power_of_2(lim->atomic_write_hw_unit_min)))
		goto unsupported;

	if (WARN_ON_ONCE(!is_power_of_2(lim->atomic_write_hw_unit_max)))
		goto unsupported;

	if (WARN_ON_ONCE(lim->atomic_write_hw_unit_min >
			 lim->atomic_write_hw_unit_max))
		goto unsupported;

	if (WARN_ON_ONCE(lim->atomic_write_hw_unit_max >
			 lim->atomic_write_hw_max))
		goto unsupported;

	boundary_sectors = lim->atomic_write_hw_boundary >> SECTOR_SHIFT;

	if (boundary_sectors) {
		if (WARN_ON_ONCE(lim->atomic_write_hw_max >
				 lim->atomic_write_hw_boundary))
			goto unsupported;
		/*
		 * A feature of boundary support is that it disallows bios to
		 * be merged which would result in a merged request which
		 * crosses either a chunk sector or atomic write HW boundary,
		 * even though chunk sectors may be just set for performance.
		 * For simplicity, disallow atomic writes for a chunk sector
		 * which is non-zero and smaller than atomic write HW boundary.
		 * Furthermore, chunk sectors must be a multiple of atomic
		 * write HW boundary. Otherwise boundary support becomes
		 * complicated.
		 * Devices which do not conform to these rules can be dealt
		 * with if and when they show up.
		 */
		if (WARN_ON_ONCE(lim->chunk_sectors % boundary_sectors))
			goto unsupported;

		/*
		 * The boundary size just needs to be a multiple of unit_max
		 * (and not necessarily a power-of-2), so this following check
		 * could be relaxed in future.
		 * Furthermore, if needed, unit_max could even be reduced so
		 * that it is compliant with a !power-of-2 boundary.
		 */
		if (!is_power_of_2(boundary_sectors))
			goto unsupported;
	}

	blk_atomic_writes_update_limits(lim);
	return;

unsupported:
	lim->atomic_write_max_sectors = 0;
	lim->atomic_write_boundary_sectors = 0;
	lim->atomic_write_unit_min = 0;
	lim->atomic_write_unit_max = 0;
}

/*
 * Check that the limits in lim are valid, initialize defaults for unset
 * values, and cap values based on others where needed.
 */
int blk_validate_limits(struct queue_limits *lim)
{
	unsigned int max_hw_sectors;
	unsigned int logical_block_sectors;
	int err;

	/*
	 * Unless otherwise specified, default to 512 byte logical blocks and a
	 * physical block size equal to the logical block size.
	 */
	if (!lim->logical_block_size)
		lim->logical_block_size = SECTOR_SIZE;
	else if (blk_validate_block_size(lim->logical_block_size)) {
		pr_warn("Invalid logical block size (%d)\n", lim->logical_block_size);
		return -EINVAL;
	}
	if (lim->physical_block_size < lim->logical_block_size)
		lim->physical_block_size = lim->logical_block_size;

	/*
	 * The minimum I/O size defaults to the physical block size unless
	 * explicitly overridden.
	 */
	if (lim->io_min < lim->physical_block_size)
		lim->io_min = lim->physical_block_size;

	/*
	 * The optimal I/O size may not be aligned to physical block size
	 * (because it may be limited by dma engines which have no clue about
	 * block size of the disks attached to them), so we round it down here.
	 */
	lim->io_opt = round_down(lim->io_opt, lim->physical_block_size);

	/*
	 * max_hw_sectors has a somewhat weird default for historical reason,
	 * but driver really should set their own instead of relying on this
	 * value.
	 *
	 * The block layer relies on the fact that every driver can
	 * handle at lest a page worth of data per I/O, and needs the value
	 * aligned to the logical block size.
	 */
	if (!lim->max_hw_sectors)
		lim->max_hw_sectors = BLK_SAFE_MAX_SECTORS;
	if (WARN_ON_ONCE(lim->max_hw_sectors < PAGE_SECTORS))
		return -EINVAL;
	logical_block_sectors = lim->logical_block_size >> SECTOR_SHIFT;
	if (WARN_ON_ONCE(logical_block_sectors > lim->max_hw_sectors))
		return -EINVAL;
	lim->max_hw_sectors = round_down(lim->max_hw_sectors,
			logical_block_sectors);

	/*
	 * The actual max_sectors value is a complex beast and also takes the
	 * max_dev_sectors value (set by SCSI ULPs) and a user configurable
	 * value into account.  The ->max_sectors value is always calculated
	 * from these, so directly setting it won't have any effect.
	 */
	max_hw_sectors = min_not_zero(lim->max_hw_sectors,
				lim->max_dev_sectors);
	if (lim->max_user_sectors) {
		if (lim->max_user_sectors < PAGE_SIZE / SECTOR_SIZE)
			return -EINVAL;
		lim->max_sectors = min(max_hw_sectors, lim->max_user_sectors);
	} else if (lim->io_opt > (BLK_DEF_MAX_SECTORS_CAP << SECTOR_SHIFT)) {
		lim->max_sectors =
			min(max_hw_sectors, lim->io_opt >> SECTOR_SHIFT);
	} else if (lim->io_min > (BLK_DEF_MAX_SECTORS_CAP << SECTOR_SHIFT)) {
		lim->max_sectors =
			min(max_hw_sectors, lim->io_min >> SECTOR_SHIFT);
	} else {
		lim->max_sectors = min(max_hw_sectors, BLK_DEF_MAX_SECTORS_CAP);
	}
	lim->max_sectors = round_down(lim->max_sectors,
			logical_block_sectors);

	/*
	 * Random default for the maximum number of segments.  Driver should not
	 * rely on this and set their own.
	 */
	if (!lim->max_segments)
		lim->max_segments = BLK_MAX_SEGMENTS;

	lim->max_discard_sectors =
		min(lim->max_hw_discard_sectors, lim->max_user_discard_sectors);

	if (!lim->max_discard_segments)
		lim->max_discard_segments = 1;

	if (lim->discard_granularity < lim->physical_block_size)
		lim->discard_granularity = lim->physical_block_size;

	/*
	 * By default there is no limit on the segment boundary alignment,
	 * but if there is one it can't be smaller than the page size as
	 * that would break all the normal I/O patterns.
	 */
	if (!lim->seg_boundary_mask)
		lim->seg_boundary_mask = BLK_SEG_BOUNDARY_MASK;
	if (WARN_ON_ONCE(lim->seg_boundary_mask < PAGE_SIZE - 1))
		return -EINVAL;

	/*
	 * Stacking device may have both virtual boundary and max segment
	 * size limit, so allow this setting now, and long-term the two
	 * might need to move out of stacking limits since we have immutable
	 * bvec and lower layer bio splitting is supposed to handle the two
	 * correctly.
	 */
	if (lim->virt_boundary_mask) {
		if (!lim->max_segment_size)
			lim->max_segment_size = UINT_MAX;
	} else {
		/*
		 * The maximum segment size has an odd historic 64k default that
		 * drivers probably should override.  Just like the I/O size we
		 * require drivers to at least handle a full page per segment.
		 */
		if (!lim->max_segment_size)
			lim->max_segment_size = BLK_MAX_SEGMENT_SIZE;
		if (WARN_ON_ONCE(lim->max_segment_size < PAGE_SIZE))
			return -EINVAL;
	}

	/*
	 * We require drivers to at least do logical block aligned I/O, but
	 * historically could not check for that due to the separate calls
	 * to set the limits.  Once the transition is finished the check
	 * below should be narrowed down to check the logical block size.
	 */
	if (!lim->dma_alignment)
		lim->dma_alignment = SECTOR_SIZE - 1;
	if (WARN_ON_ONCE(lim->dma_alignment > PAGE_SIZE))
		return -EINVAL;

	if (lim->alignment_offset) {
		lim->alignment_offset &= (lim->physical_block_size - 1);
		lim->flags &= ~BLK_FLAG_MISALIGNED;
	}

	if (!(lim->features & BLK_FEAT_WRITE_CACHE))
		lim->features &= ~BLK_FEAT_FUA;

	blk_validate_atomic_write_limits(lim);

	err = blk_validate_integrity_limits(lim);
	if (err)
		return err;
	return blk_validate_zoned_limits(lim);
}
EXPORT_SYMBOL_GPL(blk_validate_limits);

/*
 * Set the default limits for a newly allocated queue.  @lim contains the
 * initial limits set by the driver, which could be no limit in which case
 * all fields are cleared to zero.
 */
int blk_set_default_limits(struct queue_limits *lim)
{
	/*
	 * Most defaults are set by capping the bounds in blk_validate_limits,
	 * but max_user_discard_sectors is special and needs an explicit
	 * initialization to the max value here.
	 */
	lim->max_user_discard_sectors = UINT_MAX;
	return blk_validate_limits(lim);
}

/**
 * queue_limits_commit_update - commit an atomic update of queue limits
 * @q:		queue to update
 * @lim:	limits to apply
 *
 * Apply the limits in @lim that were obtained from queue_limits_start_update()
 * and updated by the caller to @q.  The caller must have frozen the queue or
 * ensure that there are no outstanding I/Os by other means.
 *
 * Returns 0 if successful, else a negative error code.
 */
int queue_limits_commit_update(struct request_queue *q,
		struct queue_limits *lim)
{
	int error;

	error = blk_validate_limits(lim);
	if (error)
		goto out_unlock;

#ifdef CONFIG_BLK_INLINE_ENCRYPTION
	if (q->crypto_profile && lim->integrity.tag_size) {
		pr_warn("blk-integrity: Integrity and hardware inline encryption are not supported together.\n");
		error = -EINVAL;
		goto out_unlock;
	}
#endif

	q->limits = *lim;
	if (q->disk)
		blk_apply_bdi_limits(q->disk->bdi, lim);
out_unlock:
	mutex_unlock(&q->limits_lock);
	return error;
}
EXPORT_SYMBOL_GPL(queue_limits_commit_update);

/**
 * queue_limits_commit_update_frozen - commit an atomic update of queue limits
 * @q:		queue to update
 * @lim:	limits to apply
 *
 * Apply the limits in @lim that were obtained from queue_limits_start_update()
 * and updated with the new values by the caller to @q.  Freezes the queue
 * before the update and unfreezes it after.
 *
 * Returns 0 if successful, else a negative error code.
 */
int queue_limits_commit_update_frozen(struct request_queue *q,
		struct queue_limits *lim)
{
	int ret;

	blk_mq_freeze_queue(q);
	ret = queue_limits_commit_update(q, lim);
	blk_mq_unfreeze_queue(q);

	return ret;
}
EXPORT_SYMBOL_GPL(queue_limits_commit_update_frozen);

/**
 * queue_limits_set - apply queue limits to queue
 * @q:		queue to update
 * @lim:	limits to apply
 *
 * Apply the limits in @lim that were freshly initialized to @q.
 * To update existing limits use queue_limits_start_update() and
 * queue_limits_commit_update() instead.
 *
 * Returns 0 if successful, else a negative error code.
 */
int queue_limits_set(struct request_queue *q, struct queue_limits *lim)
{
	mutex_lock(&q->limits_lock);
	return queue_limits_commit_update(q, lim);
}
EXPORT_SYMBOL_GPL(queue_limits_set);

static int queue_limit_alignment_offset(const struct queue_limits *lim,
		sector_t sector)
{
	unsigned int granularity = max(lim->physical_block_size, lim->io_min);
	unsigned int alignment = sector_div(sector, granularity >> SECTOR_SHIFT)
		<< SECTOR_SHIFT;

	return (granularity + lim->alignment_offset - alignment) % granularity;
}

static unsigned int queue_limit_discard_alignment(
		const struct queue_limits *lim, sector_t sector)
{
	unsigned int alignment, granularity, offset;

	if (!lim->max_discard_sectors)
		return 0;

	/* Why are these in bytes, not sectors? */
	alignment = lim->discard_alignment >> SECTOR_SHIFT;
	granularity = lim->discard_granularity >> SECTOR_SHIFT;

	/* Offset of the partition start in 'granularity' sectors */
	offset = sector_div(sector, granularity);

	/* And why do we do this modulus *again* in blkdev_issue_discard()? */
	offset = (granularity + alignment - offset) % granularity;

	/* Turn it back into bytes, gaah */
	return offset << SECTOR_SHIFT;
}

static unsigned int blk_round_down_sectors(unsigned int sectors, unsigned int lbs)
{
	sectors = round_down(sectors, lbs >> SECTOR_SHIFT);
	if (sectors < PAGE_SIZE >> SECTOR_SHIFT)
		sectors = PAGE_SIZE >> SECTOR_SHIFT;
	return sectors;
}

/* Check if second and later bottom devices are compliant */
static bool blk_stack_atomic_writes_tail(struct queue_limits *t,
				struct queue_limits *b)
{
	/* We're not going to support different boundary sizes.. yet */
	if (t->atomic_write_hw_boundary != b->atomic_write_hw_boundary)
		return false;

	/* Can't support this */
	if (t->atomic_write_hw_unit_min > b->atomic_write_hw_unit_max)
		return false;

	/* Or this */
	if (t->atomic_write_hw_unit_max < b->atomic_write_hw_unit_min)
		return false;

	t->atomic_write_hw_max = min(t->atomic_write_hw_max,
				b->atomic_write_hw_max);
	t->atomic_write_hw_unit_min = max(t->atomic_write_hw_unit_min,
				b->atomic_write_hw_unit_min);
	t->atomic_write_hw_unit_max = min(t->atomic_write_hw_unit_max,
				b->atomic_write_hw_unit_max);
	return true;
}

/* Check for valid boundary of first bottom device */
static bool blk_stack_atomic_writes_boundary_head(struct queue_limits *t,
				struct queue_limits *b)
{
	/*
	 * Ensure atomic write boundary is aligned with chunk sectors. Stacked
	 * devices store chunk sectors in t->io_min.
	 */
	if (b->atomic_write_hw_boundary > t->io_min &&
	    b->atomic_write_hw_boundary % t->io_min)
		return false;
	if (t->io_min > b->atomic_write_hw_boundary &&
	    t->io_min % b->atomic_write_hw_boundary)
		return false;

	t->atomic_write_hw_boundary = b->atomic_write_hw_boundary;
	return true;
}


/* Check stacking of first bottom device */
static bool blk_stack_atomic_writes_head(struct queue_limits *t,
				struct queue_limits *b)
{
	if (b->atomic_write_hw_boundary &&
	    !blk_stack_atomic_writes_boundary_head(t, b))
		return false;

	if (t->io_min <= SECTOR_SIZE) {
		/* No chunk sectors, so use bottom device values directly */
		t->atomic_write_hw_unit_max = b->atomic_write_hw_unit_max;
		t->atomic_write_hw_unit_min = b->atomic_write_hw_unit_min;
		t->atomic_write_hw_max = b->atomic_write_hw_max;
		return true;
	}

	/*
	 * Find values for limits which work for chunk size.
	 * b->atomic_write_hw_unit_{min, max} may not be aligned with chunk
	 * size (t->io_min), as chunk size is not restricted to a power-of-2.
	 * So we need to find highest power-of-2 which works for the chunk
	 * size.
	 * As an example scenario, we could have b->unit_max = 16K and
	 * t->io_min = 24K. For this case, reduce t->unit_max to a value
	 * aligned with both limits, i.e. 8K in this example.
	 */
	t->atomic_write_hw_unit_max = b->atomic_write_hw_unit_max;
	while (t->io_min % t->atomic_write_hw_unit_max)
		t->atomic_write_hw_unit_max /= 2;

	t->atomic_write_hw_unit_min = min(b->atomic_write_hw_unit_min,
					  t->atomic_write_hw_unit_max);
	t->atomic_write_hw_max = min(b->atomic_write_hw_max, t->io_min);

	return true;
}

static void blk_stack_atomic_writes_limits(struct queue_limits *t,
<<<<<<< HEAD
				struct queue_limits *b)
{
	if (!(t->features & BLK_FEAT_ATOMIC_WRITES_STACKED))
		goto unsupported;

	if (!b->atomic_write_unit_min)
=======
				struct queue_limits *b, sector_t start)
{
	if (!(b->features & BLK_FEAT_ATOMIC_WRITES))
		goto unsupported;

	if (!b->atomic_write_hw_unit_min)
		goto unsupported;

	if (!blk_atomic_write_start_sect_aligned(start, b))
>>>>>>> a5a056c8
		goto unsupported;

	/*
	 * If atomic_write_hw_max is set, we have already stacked 1x bottom
	 * device, so check for compliance.
	 */
	if (t->atomic_write_hw_max) {
		if (!blk_stack_atomic_writes_tail(t, b))
			goto unsupported;
		return;
	}

	if (!blk_stack_atomic_writes_head(t, b))
		goto unsupported;
	return;

unsupported:
	t->atomic_write_hw_max = 0;
	t->atomic_write_hw_unit_max = 0;
	t->atomic_write_hw_unit_min = 0;
	t->atomic_write_hw_boundary = 0;
<<<<<<< HEAD
	t->features &= ~BLK_FEAT_ATOMIC_WRITES_STACKED;
=======
>>>>>>> a5a056c8
}

/**
 * blk_stack_limits - adjust queue_limits for stacked devices
 * @t:	the stacking driver limits (top device)
 * @b:  the underlying queue limits (bottom, component device)
 * @start:  first data sector within component device
 *
 * Description:
 *    This function is used by stacking drivers like MD and DM to ensure
 *    that all component devices have compatible block sizes and
 *    alignments.  The stacking driver must provide a queue_limits
 *    struct (top) and then iteratively call the stacking function for
 *    all component (bottom) devices.  The stacking function will
 *    attempt to combine the values and ensure proper alignment.
 *
 *    Returns 0 if the top and bottom queue_limits are compatible.  The
 *    top device's block sizes and alignment offsets may be adjusted to
 *    ensure alignment with the bottom device. If no compatible sizes
 *    and alignments exist, -1 is returned and the resulting top
 *    queue_limits will have the misaligned flag set to indicate that
 *    the alignment_offset is undefined.
 */
int blk_stack_limits(struct queue_limits *t, struct queue_limits *b,
		     sector_t start)
{
	unsigned int top, bottom, alignment, ret = 0;

	t->features |= (b->features & BLK_FEAT_INHERIT_MASK);

	/*
	 * Some feaures need to be supported both by the stacking driver and all
	 * underlying devices.  The stacking driver sets these flags before
	 * stacking the limits, and this will clear the flags if any of the
	 * underlying devices does not support it.
	 */
	if (!(b->features & BLK_FEAT_NOWAIT))
		t->features &= ~BLK_FEAT_NOWAIT;
	if (!(b->features & BLK_FEAT_POLL))
		t->features &= ~BLK_FEAT_POLL;

	t->flags |= (b->flags & BLK_FLAG_MISALIGNED);

	t->max_sectors = min_not_zero(t->max_sectors, b->max_sectors);
	t->max_user_sectors = min_not_zero(t->max_user_sectors,
			b->max_user_sectors);
	t->max_hw_sectors = min_not_zero(t->max_hw_sectors, b->max_hw_sectors);
	t->max_dev_sectors = min_not_zero(t->max_dev_sectors, b->max_dev_sectors);
	t->max_write_zeroes_sectors = min(t->max_write_zeroes_sectors,
					b->max_write_zeroes_sectors);
	t->max_hw_zone_append_sectors = min(t->max_hw_zone_append_sectors,
					b->max_hw_zone_append_sectors);

	t->seg_boundary_mask = min_not_zero(t->seg_boundary_mask,
					    b->seg_boundary_mask);
	t->virt_boundary_mask = min_not_zero(t->virt_boundary_mask,
					    b->virt_boundary_mask);

	t->max_segments = min_not_zero(t->max_segments, b->max_segments);
	t->max_discard_segments = min_not_zero(t->max_discard_segments,
					       b->max_discard_segments);
	t->max_integrity_segments = min_not_zero(t->max_integrity_segments,
						 b->max_integrity_segments);

	t->max_segment_size = min_not_zero(t->max_segment_size,
					   b->max_segment_size);

	alignment = queue_limit_alignment_offset(b, start);

	/* Bottom device has different alignment.  Check that it is
	 * compatible with the current top alignment.
	 */
	if (t->alignment_offset != alignment) {

		top = max(t->physical_block_size, t->io_min)
			+ t->alignment_offset;
		bottom = max(b->physical_block_size, b->io_min) + alignment;

		/* Verify that top and bottom intervals line up */
		if (max(top, bottom) % min(top, bottom)) {
			t->flags |= BLK_FLAG_MISALIGNED;
			ret = -1;
		}
	}

	t->logical_block_size = max(t->logical_block_size,
				    b->logical_block_size);

	t->physical_block_size = max(t->physical_block_size,
				     b->physical_block_size);

	t->io_min = max(t->io_min, b->io_min);
	t->io_opt = lcm_not_zero(t->io_opt, b->io_opt);
	t->dma_alignment = max(t->dma_alignment, b->dma_alignment);

	/* Set non-power-of-2 compatible chunk_sectors boundary */
	if (b->chunk_sectors)
		t->chunk_sectors = gcd(t->chunk_sectors, b->chunk_sectors);

	/* Physical block size a multiple of the logical block size? */
	if (t->physical_block_size & (t->logical_block_size - 1)) {
		t->physical_block_size = t->logical_block_size;
		t->flags |= BLK_FLAG_MISALIGNED;
		ret = -1;
	}

	/* Minimum I/O a multiple of the physical block size? */
	if (t->io_min & (t->physical_block_size - 1)) {
		t->io_min = t->physical_block_size;
		t->flags |= BLK_FLAG_MISALIGNED;
		ret = -1;
	}

	/* Optimal I/O a multiple of the physical block size? */
	if (t->io_opt & (t->physical_block_size - 1)) {
		t->io_opt = 0;
		t->flags |= BLK_FLAG_MISALIGNED;
		ret = -1;
	}

	/* chunk_sectors a multiple of the physical block size? */
	if ((t->chunk_sectors << 9) & (t->physical_block_size - 1)) {
		t->chunk_sectors = 0;
		t->flags |= BLK_FLAG_MISALIGNED;
		ret = -1;
	}

	/* Find lowest common alignment_offset */
	t->alignment_offset = lcm_not_zero(t->alignment_offset, alignment)
		% max(t->physical_block_size, t->io_min);

	/* Verify that new alignment_offset is on a logical block boundary */
	if (t->alignment_offset & (t->logical_block_size - 1)) {
		t->flags |= BLK_FLAG_MISALIGNED;
		ret = -1;
	}

	t->max_sectors = blk_round_down_sectors(t->max_sectors, t->logical_block_size);
	t->max_hw_sectors = blk_round_down_sectors(t->max_hw_sectors, t->logical_block_size);
	t->max_dev_sectors = blk_round_down_sectors(t->max_dev_sectors, t->logical_block_size);

	/* Discard alignment and granularity */
	if (b->discard_granularity) {
		alignment = queue_limit_discard_alignment(b, start);

		t->max_discard_sectors = min_not_zero(t->max_discard_sectors,
						      b->max_discard_sectors);
		t->max_hw_discard_sectors = min_not_zero(t->max_hw_discard_sectors,
							 b->max_hw_discard_sectors);
		t->discard_granularity = max(t->discard_granularity,
					     b->discard_granularity);
		t->discard_alignment = lcm_not_zero(t->discard_alignment, alignment) %
			t->discard_granularity;
	}
	t->max_secure_erase_sectors = min_not_zero(t->max_secure_erase_sectors,
						   b->max_secure_erase_sectors);
	t->zone_write_granularity = max(t->zone_write_granularity,
					b->zone_write_granularity);
	if (!(t->features & BLK_FEAT_ZONED)) {
		t->zone_write_granularity = 0;
		t->max_zone_append_sectors = 0;
	}
<<<<<<< HEAD
	blk_stack_atomic_writes_limits(t, b);
=======
	blk_stack_atomic_writes_limits(t, b, start);
>>>>>>> a5a056c8

	return ret;
}
EXPORT_SYMBOL(blk_stack_limits);

/**
 * queue_limits_stack_bdev - adjust queue_limits for stacked devices
 * @t:	the stacking driver limits (top device)
 * @bdev:  the underlying block device (bottom)
 * @offset:  offset to beginning of data within component device
 * @pfx: prefix to use for warnings logged
 *
 * Description:
 *    This function is used by stacking drivers like MD and DM to ensure
 *    that all component devices have compatible block sizes and
 *    alignments.  The stacking driver must provide a queue_limits
 *    struct (top) and then iteratively call the stacking function for
 *    all component (bottom) devices.  The stacking function will
 *    attempt to combine the values and ensure proper alignment.
 */
void queue_limits_stack_bdev(struct queue_limits *t, struct block_device *bdev,
		sector_t offset, const char *pfx)
{
	if (blk_stack_limits(t, bdev_limits(bdev),
			get_start_sect(bdev) + offset))
		pr_notice("%s: Warning: Device %pg is misaligned\n",
			pfx, bdev);
}
EXPORT_SYMBOL_GPL(queue_limits_stack_bdev);

/**
 * queue_limits_stack_integrity - stack integrity profile
 * @t: target queue limits
 * @b: base queue limits
 *
 * Check if the integrity profile in the @b can be stacked into the
 * target @t.  Stacking is possible if either:
 *
 *   a) does not have any integrity information stacked into it yet
 *   b) the integrity profile in @b is identical to the one in @t
 *
 * If @b can be stacked into @t, return %true.  Else return %false and clear the
 * integrity information in @t.
 */
bool queue_limits_stack_integrity(struct queue_limits *t,
		struct queue_limits *b)
{
	struct blk_integrity *ti = &t->integrity;
	struct blk_integrity *bi = &b->integrity;

	if (!IS_ENABLED(CONFIG_BLK_DEV_INTEGRITY))
		return true;

	if (!ti->tuple_size) {
		/* inherit the settings from the first underlying device */
		if (!(ti->flags & BLK_INTEGRITY_STACKED)) {
			ti->flags = BLK_INTEGRITY_DEVICE_CAPABLE |
				(bi->flags & BLK_INTEGRITY_REF_TAG);
			ti->csum_type = bi->csum_type;
			ti->tuple_size = bi->tuple_size;
			ti->pi_offset = bi->pi_offset;
			ti->interval_exp = bi->interval_exp;
			ti->tag_size = bi->tag_size;
			goto done;
		}
		if (!bi->tuple_size)
			goto done;
	}

	if (ti->tuple_size != bi->tuple_size)
		goto incompatible;
	if (ti->interval_exp != bi->interval_exp)
		goto incompatible;
	if (ti->tag_size != bi->tag_size)
		goto incompatible;
	if (ti->csum_type != bi->csum_type)
		goto incompatible;
	if ((ti->flags & BLK_INTEGRITY_REF_TAG) !=
	    (bi->flags & BLK_INTEGRITY_REF_TAG))
		goto incompatible;

done:
	ti->flags |= BLK_INTEGRITY_STACKED;
	return true;

incompatible:
	memset(ti, 0, sizeof(*ti));
	return false;
}
EXPORT_SYMBOL_GPL(queue_limits_stack_integrity);

/**
 * blk_set_queue_depth - tell the block layer about the device queue depth
 * @q:		the request queue for the device
 * @depth:		queue depth
 *
 */
void blk_set_queue_depth(struct request_queue *q, unsigned int depth)
{
	q->queue_depth = depth;
	rq_qos_queue_depth_changed(q);
}
EXPORT_SYMBOL(blk_set_queue_depth);

int bdev_alignment_offset(struct block_device *bdev)
{
	struct request_queue *q = bdev_get_queue(bdev);

	if (q->limits.flags & BLK_FLAG_MISALIGNED)
		return -1;
	if (bdev_is_partition(bdev))
		return queue_limit_alignment_offset(&q->limits,
				bdev->bd_start_sect);
	return q->limits.alignment_offset;
}
EXPORT_SYMBOL_GPL(bdev_alignment_offset);

unsigned int bdev_discard_alignment(struct block_device *bdev)
{
	struct request_queue *q = bdev_get_queue(bdev);

	if (bdev_is_partition(bdev))
		return queue_limit_discard_alignment(&q->limits,
				bdev->bd_start_sect);
	return q->limits.discard_alignment;
}
EXPORT_SYMBOL_GPL(bdev_discard_alignment);<|MERGE_RESOLUTION|>--- conflicted
+++ resolved
@@ -612,14 +612,6 @@
 }
 
 static void blk_stack_atomic_writes_limits(struct queue_limits *t,
-<<<<<<< HEAD
-				struct queue_limits *b)
-{
-	if (!(t->features & BLK_FEAT_ATOMIC_WRITES_STACKED))
-		goto unsupported;
-
-	if (!b->atomic_write_unit_min)
-=======
 				struct queue_limits *b, sector_t start)
 {
 	if (!(b->features & BLK_FEAT_ATOMIC_WRITES))
@@ -629,7 +621,6 @@
 		goto unsupported;
 
 	if (!blk_atomic_write_start_sect_aligned(start, b))
->>>>>>> a5a056c8
 		goto unsupported;
 
 	/*
@@ -651,10 +642,6 @@
 	t->atomic_write_hw_unit_max = 0;
 	t->atomic_write_hw_unit_min = 0;
 	t->atomic_write_hw_boundary = 0;
-<<<<<<< HEAD
-	t->features &= ~BLK_FEAT_ATOMIC_WRITES_STACKED;
-=======
->>>>>>> a5a056c8
 }
 
 /**
@@ -817,11 +804,7 @@
 		t->zone_write_granularity = 0;
 		t->max_zone_append_sectors = 0;
 	}
-<<<<<<< HEAD
-	blk_stack_atomic_writes_limits(t, b);
-=======
 	blk_stack_atomic_writes_limits(t, b, start);
->>>>>>> a5a056c8
 
 	return ret;
 }
