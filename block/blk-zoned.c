--- conflicted
+++ resolved
@@ -1444,7 +1444,6 @@
 	unsigned int nr_seq_zones, nr_conv_zones;
 	unsigned int pool_size;
 	struct queue_limits lim;
-	int ret;
 
 	disk->nr_zones = args->nr_zones;
 	disk->zone_capacity = args->zone_capacity;
@@ -1495,15 +1494,7 @@
 	}
 
 commit:
-<<<<<<< HEAD
-	blk_mq_freeze_queue(q);
-	ret = queue_limits_commit_update(q, &lim);
-	blk_mq_unfreeze_queue(q);
-
-	return ret;
-=======
 	return queue_limits_commit_update_frozen(q, &lim);
->>>>>>> a5a056c8
 }
 
 static int blk_revalidate_conv_zone(struct blk_zone *zone, unsigned int idx,
