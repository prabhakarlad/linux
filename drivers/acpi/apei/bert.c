--- conflicted
+++ resolved
@@ -90,12 +90,9 @@
 
 	if (skipped)
 		pr_info(HW_ERR "Skipped %d error records\n", skipped);
-<<<<<<< HEAD
-=======
 
 	if (printed + skipped)
 		pr_info("Total records found: %d\n", printed + skipped);
->>>>>>> 7365df19
 }
 
 static int __init setup_bert_disable(char *str)
