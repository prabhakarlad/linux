--- conflicted
+++ resolved
@@ -308,18 +308,13 @@
 static void lo_rw_aio_do_completion(struct loop_cmd *cmd)
 {
 	struct request *rq = blk_mq_rq_from_pdu(cmd);
-	struct loop_device *lo = rq->q->queuedata;
 
 	if (!atomic_dec_and_test(&cmd->ref))
 		return;
 	kfree(cmd->bvec);
 	cmd->bvec = NULL;
 	if (req_op(rq) == REQ_OP_WRITE)
-<<<<<<< HEAD
-		file_end_write(lo->lo_backing_file);
-=======
 		kiocb_end_write(&cmd->iocb);
->>>>>>> a7fc15ed
 	if (likely(!blk_should_fake_timeout(rq->q)))
 		blk_mq_complete_request(rq);
 }
@@ -395,11 +390,7 @@
 	}
 
 	if (rw == ITER_SOURCE) {
-<<<<<<< HEAD
-		file_start_write(lo->lo_backing_file);
-=======
 		kiocb_start_write(&cmd->iocb);
->>>>>>> a7fc15ed
 		ret = file->f_op->write_iter(&cmd->iocb, &iter);
 	} else
 		ret = file->f_op->read_iter(&cmd->iocb, &iter);
