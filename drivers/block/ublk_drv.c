--- conflicted
+++ resolved
@@ -72,12 +72,8 @@
 		| UBLK_F_UPDATE_SIZE \
 		| UBLK_F_AUTO_BUF_REG \
 		| UBLK_F_QUIESCE \
-<<<<<<< HEAD
-		| UBLK_F_PER_IO_DAEMON)
-=======
 		| UBLK_F_PER_IO_DAEMON \
 		| UBLK_F_BUF_REG_OFF_DAEMON)
->>>>>>> a7fc15ed
 
 #define UBLK_F_ALL_RECOVERY_FLAGS (UBLK_F_USER_RECOVERY \
 		| UBLK_F_USER_RECOVERY_REISSUE \
@@ -176,9 +172,6 @@
 	};
 
 	struct task_struct *task;
-<<<<<<< HEAD
-};
-=======
 
 	/*
 	 * The number of uses of this I/O by the ublk server
@@ -197,7 +190,6 @@
 
 	void *buf_ctx_handle;
 } ____cacheline_aligned_in_smp;
->>>>>>> a7fc15ed
 
 struct ublk_queue {
 	int q_id;
@@ -1373,14 +1365,6 @@
 static enum blk_eh_timer_return ublk_timeout(struct request *rq)
 {
 	struct ublk_queue *ubq = rq->mq_hctx->driver_data;
-<<<<<<< HEAD
-	struct ublk_io *io = &ubq->ios[rq->tag];
-
-	if (ubq->flags & UBLK_F_UNPRIVILEGED_DEV) {
-		send_sig(SIGKILL, io->task, 0);
-		return BLK_EH_DONE;
-	}
-=======
 	pid_t tgid = ubq->dev->ublksrv_tgid;
 	struct task_struct *p;
 	struct pid *pid;
@@ -1390,7 +1374,6 @@
 
 	if (unlikely(!tgid))
 		return BLK_EH_RESET_TIMER;
->>>>>>> a7fc15ed
 
 	rcu_read_lock();
 	pid = find_vpid(tgid);
@@ -1539,12 +1522,9 @@
 			put_task_struct(io->task);
 			io->task = NULL;
 		}
-<<<<<<< HEAD
-=======
 
 		WARN_ON_ONCE(refcount_read(&io->ref));
 		WARN_ON_ONCE(io->task_registered_buffers);
->>>>>>> a7fc15ed
 	}
 }
 
@@ -2232,10 +2212,6 @@
 	if (ret)
 		goto out;
 
-<<<<<<< HEAD
-	ublk_fill_io_cmd(io, cmd, buf_addr);
-=======
->>>>>>> a7fc15ed
 	WRITE_ONCE(io->task, get_task_struct(current));
 	ublk_mark_io_ready(ub, ubq);
 out:
@@ -2267,11 +2243,6 @@
 	return 0;
 }
 
-<<<<<<< HEAD
-static bool ublk_get_data(const struct ublk_queue *ubq, struct ublk_io *io,
-			  struct request *req)
-{
-=======
 static bool ublk_need_complete_req(const struct ublk_queue *ubq,
 				   struct ublk_io *io)
 {
@@ -2283,7 +2254,6 @@
 static bool ublk_get_data(const struct ublk_queue *ubq, struct ublk_io *io,
 			  struct request *req)
 {
->>>>>>> a7fc15ed
 	/*
 	 * We have handled UBLK_IO_NEED_GET_DATA command,
 	 * so clear UBLK_IO_FLAG_NEED_GET_DATA now and just
@@ -2305,19 +2275,13 @@
 {
 	u16 buf_idx = UBLK_INVALID_BUF_IDX;
 	struct ublk_device *ub = cmd->file->private_data;
-	struct task_struct *task;
 	struct ublk_queue *ubq;
 	struct ublk_io *io;
 	u32 cmd_op = cmd->cmd_op;
 	unsigned tag = ub_cmd->tag;
-<<<<<<< HEAD
-	int ret = -EINVAL;
-	struct request *req;
-=======
 	struct request *req;
 	int ret;
 	bool compl;
->>>>>>> a7fc15ed
 
 	pr_devel("%s: received: cmd op %d queue %d tag %d result %d\n",
 			__func__, cmd->cmd_op, ub_cmd->q_id, tag,
@@ -2345,11 +2309,6 @@
 		goto out;
 
 	io = &ubq->ios[tag];
-<<<<<<< HEAD
-	task = READ_ONCE(io->task);
-	if (task && task != current)
-		goto out;
-=======
 	/* UBLK_IO_FETCH_REQ can be handled on any task, which sets io->task */
 	if (unlikely(_IOC_NR(cmd_op) == UBLK_IO_FETCH_REQ)) {
 		ret = ublk_check_fetch_buf(ubq, ub_cmd->addr);
@@ -2371,7 +2330,6 @@
 		if (_IOC_NR(cmd_op) == UBLK_IO_REGISTER_IO_BUF)
 			return ublk_register_io_buf(cmd, ubq, io, ub_cmd->addr,
 						    issue_flags);
->>>>>>> a7fc15ed
 
 		goto out;
 	}
@@ -2420,15 +2378,9 @@
 		 * uring_cmd active first and prepare for handling new requeued
 		 * request
 		 */
-<<<<<<< HEAD
-		req = io->req;
-		ublk_fill_io_cmd(io, cmd, ub_cmd->addr);
-		io->flags &= ~UBLK_IO_FLAG_OWNED_BY_SRV;
-=======
 		req = ublk_fill_io_cmd(io, cmd);
 		ret = ublk_config_io_buf(ubq, io, cmd, ub_cmd->addr, NULL);
 		WARN_ON_ONCE(ret);
->>>>>>> a7fc15ed
 		if (likely(ublk_get_data(ubq, io, req))) {
 			__ublk_prep_compl_io_cmd(io, req);
 			return UBLK_IO_RES_OK;
@@ -2648,11 +2600,8 @@
 		struct ublk_io *io = &ubq->ios[i];
 		if (io->task)
 			put_task_struct(io->task);
-<<<<<<< HEAD
-=======
 		WARN_ON_ONCE(refcount_read(&io->ref));
 		WARN_ON_ONCE(io->task_registered_buffers);
->>>>>>> a7fc15ed
 	}
 
 	if (ubq->io_cmd_buf)
@@ -3135,12 +3084,8 @@
 
 	ub->dev_info.flags |= UBLK_F_CMD_IOCTL_ENCODE |
 		UBLK_F_URING_CMD_COMP_IN_TASK |
-<<<<<<< HEAD
-		UBLK_F_PER_IO_DAEMON;
-=======
 		UBLK_F_PER_IO_DAEMON |
 		UBLK_F_BUF_REG_OFF_DAEMON;
->>>>>>> a7fc15ed
 
 	/* GET_DATA isn't needed any more with USER_COPY or ZERO COPY */
 	if (ub->dev_info.flags & (UBLK_F_USER_COPY | UBLK_F_SUPPORT_ZERO_COPY |
@@ -3414,12 +3359,9 @@
 
 	pr_devel("%s: All FETCH_REQs received, dev id %d\n", __func__,
 		 header->dev_id);
-<<<<<<< HEAD
-=======
 
 	if (ub->ublksrv_tgid != ublksrv_pid)
 		return -EINVAL;
->>>>>>> a7fc15ed
 
 	mutex_lock(&ub->mutex);
 	if (ublk_nosrv_should_stop_dev(ub))
