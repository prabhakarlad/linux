--- conflicted
+++ resolved
@@ -94,25 +94,10 @@
 		"ipu_conn_cab3to1_slice", "dsp1_sel", 17),
 };
 
-<<<<<<< HEAD
-static int clk_mt8183_ipu_conn_probe(struct platform_device *pdev)
-{
-	struct clk_hw_onecell_data *clk_data;
-	struct device_node *node = pdev->dev.of_node;
-
-	clk_data = mtk_alloc_clk_data(CLK_IPU_CONN_NR_CLK);
-
-	mtk_clk_register_gates(node, ipu_conn_clks, ARRAY_SIZE(ipu_conn_clks),
-			clk_data);
-
-	return of_clk_add_hw_provider(node, of_clk_hw_onecell_get, clk_data);
-}
-=======
 static const struct mtk_clk_desc ipu_conn_desc = {
 	.clks = ipu_conn_clks,
 	.num_clks = ARRAY_SIZE(ipu_conn_clks),
 };
->>>>>>> 7365df19
 
 static const struct of_device_id of_match_clk_mt8183_ipu_conn[] = {
 	{
