/*
 * Copyright © 2014 Intel Corporation
 *
 * Permission is hereby granted, free of charge, to any person obtaining a
 * copy of this software and associated documentation files (the "Software"),
 * to deal in the Software without restriction, including without limitation
 * the rights to use, copy, modify, merge, publish, distribute, sublicense,
 * and/or sell copies of the Software, and to permit persons to whom the
 * Software is furnished to do so, subject to the following conditions:
 *
 * The above copyright notice and this permission notice (including the next
 * paragraph) shall be included in all copies or substantial portions of the
 * Software.
 *
 * THE SOFTWARE IS PROVIDED "AS IS", WITHOUT WARRANTY OF ANY KIND, EXPRESS OR
 * IMPLIED, INCLUDING BUT NOT LIMITED TO THE WARRANTIES OF MERCHANTABILITY,
 * FITNESS FOR A PARTICULAR PURPOSE AND NONINFRINGEMENT.  IN NO EVENT SHALL
 * THE AUTHORS OR COPYRIGHT HOLDERS BE LIABLE FOR ANY CLAIM, DAMAGES OR OTHER
 * LIABILITY, WHETHER IN AN ACTION OF CONTRACT, TORT OR OTHERWISE, ARISING
 * FROM, OUT OF OR IN CONNECTION WITH THE SOFTWARE OR THE USE OR OTHER
 * DEALINGS IN THE SOFTWARE.
 */

/**
 * DOC: atomic plane helpers
 *
 * The functions here are used by the atomic plane helper functions to
 * implement legacy plane updates (i.e., drm_plane->update_plane() and
 * drm_plane->disable_plane()).  This allows plane updates to use the
 * atomic state infrastructure and perform plane updates as separate
 * prepare/check/commit/cleanup steps.
 */

#include <drm/drm_atomic_helper.h>
#include <drm/drm_fourcc.h>
#include <drm/drm_plane_helper.h>

#include "i915_trace.h"
#include "intel_atomic_plane.h"
#include "intel_cdclk.h"
#include "intel_display_types.h"
#include "intel_fb_pin.h"
#include "intel_pm.h"
#include "intel_sprite.h"
#include "gt/intel_rps.h"

static void intel_plane_state_reset(struct intel_plane_state *plane_state,
				    struct intel_plane *plane)
{
	memset(plane_state, 0, sizeof(*plane_state));

	__drm_atomic_helper_plane_state_reset(&plane_state->uapi, &plane->base);

	plane_state->scaler_id = -1;
}

struct intel_plane *intel_plane_alloc(void)
{
	struct intel_plane_state *plane_state;
	struct intel_plane *plane;

	plane = kzalloc(sizeof(*plane), GFP_KERNEL);
	if (!plane)
		return ERR_PTR(-ENOMEM);

	plane_state = kzalloc(sizeof(*plane_state), GFP_KERNEL);
	if (!plane_state) {
		kfree(plane);
		return ERR_PTR(-ENOMEM);
	}

	intel_plane_state_reset(plane_state, plane);

	plane->base.state = &plane_state->uapi;

	return plane;
}

void intel_plane_free(struct intel_plane *plane)
{
	intel_plane_destroy_state(&plane->base, plane->base.state);
	kfree(plane);
}

/**
 * intel_plane_duplicate_state - duplicate plane state
 * @plane: drm plane
 *
 * Allocates and returns a copy of the plane state (both common and
 * Intel-specific) for the specified plane.
 *
 * Returns: The newly allocated plane state, or NULL on failure.
 */
struct drm_plane_state *
intel_plane_duplicate_state(struct drm_plane *plane)
{
	struct intel_plane_state *intel_state;

	intel_state = to_intel_plane_state(plane->state);
	intel_state = kmemdup(intel_state, sizeof(*intel_state), GFP_KERNEL);

	if (!intel_state)
		return NULL;

	__drm_atomic_helper_plane_duplicate_state(plane, &intel_state->uapi);

	intel_state->ggtt_vma = NULL;
	intel_state->dpt_vma = NULL;
	intel_state->flags = 0;

	/* add reference to fb */
	if (intel_state->hw.fb)
		drm_framebuffer_get(intel_state->hw.fb);

	return &intel_state->uapi;
}

/**
 * intel_plane_destroy_state - destroy plane state
 * @plane: drm plane
 * @state: state object to destroy
 *
 * Destroys the plane state (both common and Intel-specific) for the
 * specified plane.
 */
void
intel_plane_destroy_state(struct drm_plane *plane,
			  struct drm_plane_state *state)
{
	struct intel_plane_state *plane_state = to_intel_plane_state(state);

	drm_WARN_ON(plane->dev, plane_state->ggtt_vma);
	drm_WARN_ON(plane->dev, plane_state->dpt_vma);

	__drm_atomic_helper_plane_destroy_state(&plane_state->uapi);
	if (plane_state->hw.fb)
		drm_framebuffer_put(plane_state->hw.fb);
	kfree(plane_state);
}

unsigned int intel_adjusted_rate(const struct drm_rect *src,
				 const struct drm_rect *dst,
				 unsigned int rate)
{
	unsigned int src_w, src_h, dst_w, dst_h;

	src_w = drm_rect_width(src) >> 16;
	src_h = drm_rect_height(src) >> 16;
	dst_w = drm_rect_width(dst);
	dst_h = drm_rect_height(dst);

	/* Downscaling limits the maximum pixel rate */
	dst_w = min(src_w, dst_w);
	dst_h = min(src_h, dst_h);

	return DIV_ROUND_UP_ULL(mul_u32_u32(rate, src_w * src_h),
				dst_w * dst_h);
}

unsigned int intel_plane_pixel_rate(const struct intel_crtc_state *crtc_state,
				    const struct intel_plane_state *plane_state)
{
	/*
	 * Note we don't check for plane visibility here as
	 * we want to use this when calculating the cursor
	 * watermarks even if the cursor is fully offscreen.
	 * That depends on the src/dst rectangles being
	 * correctly populated whenever the watermark code
	 * considers the cursor to be visible, whether or not
	 * it is actually visible.
	 *
	 * See: intel_wm_plane_visible() and intel_check_cursor()
	 */

	return intel_adjusted_rate(&plane_state->uapi.src,
				   &plane_state->uapi.dst,
				   crtc_state->pixel_rate);
}

unsigned int intel_plane_data_rate(const struct intel_crtc_state *crtc_state,
				   const struct intel_plane_state *plane_state)
{
	const struct drm_framebuffer *fb = plane_state->hw.fb;
	unsigned int cpp;
	unsigned int pixel_rate;

	if (!plane_state->uapi.visible)
		return 0;

	pixel_rate = intel_plane_pixel_rate(crtc_state, plane_state);

	cpp = fb->format->cpp[0];

	/*
	 * Based on HSD#:1408715493
	 * NV12 cpp == 4, P010 cpp == 8
	 *
	 * FIXME what is the logic behind this?
	 */
	if (fb->format->is_yuv && fb->format->num_planes > 1)
		cpp *= 4;

	return pixel_rate * cpp;
}

int intel_plane_calc_min_cdclk(struct intel_atomic_state *state,
			       struct intel_plane *plane,
			       bool *need_cdclk_calc)
{
	struct drm_i915_private *dev_priv = to_i915(plane->base.dev);
	const struct intel_plane_state *plane_state =
		intel_atomic_get_new_plane_state(state, plane);
	struct intel_crtc *crtc = to_intel_crtc(plane_state->hw.crtc);
	const struct intel_cdclk_state *cdclk_state;
	const struct intel_crtc_state *old_crtc_state;
	struct intel_crtc_state *new_crtc_state;

	if (!plane_state->uapi.visible || !plane->min_cdclk)
		return 0;

	old_crtc_state = intel_atomic_get_old_crtc_state(state, crtc);
	new_crtc_state = intel_atomic_get_new_crtc_state(state, crtc);

	new_crtc_state->min_cdclk[plane->id] =
		plane->min_cdclk(new_crtc_state, plane_state);

	/*
	 * No need to check against the cdclk state if
	 * the min cdclk for the plane doesn't increase.
	 *
	 * Ie. we only ever increase the cdclk due to plane
	 * requirements. This can reduce back and forth
	 * display blinking due to constant cdclk changes.
	 */
	if (new_crtc_state->min_cdclk[plane->id] <=
	    old_crtc_state->min_cdclk[plane->id])
		return 0;

	cdclk_state = intel_atomic_get_cdclk_state(state);
	if (IS_ERR(cdclk_state))
		return PTR_ERR(cdclk_state);

	/*
	 * No need to recalculate the cdclk state if
	 * the min cdclk for the pipe doesn't increase.
	 *
	 * Ie. we only ever increase the cdclk due to plane
	 * requirements. This can reduce back and forth
	 * display blinking due to constant cdclk changes.
	 */
	if (new_crtc_state->min_cdclk[plane->id] <=
	    cdclk_state->min_cdclk[crtc->pipe])
		return 0;

	drm_dbg_kms(&dev_priv->drm,
		    "[PLANE:%d:%s] min cdclk (%d kHz) > [CRTC:%d:%s] min cdclk (%d kHz)\n",
		    plane->base.base.id, plane->base.name,
		    new_crtc_state->min_cdclk[plane->id],
		    crtc->base.base.id, crtc->base.name,
		    cdclk_state->min_cdclk[crtc->pipe]);
	*need_cdclk_calc = true;

	return 0;
}

static void intel_plane_clear_hw_state(struct intel_plane_state *plane_state)
{
	if (plane_state->hw.fb)
		drm_framebuffer_put(plane_state->hw.fb);

	memset(&plane_state->hw, 0, sizeof(plane_state->hw));
}

void intel_plane_copy_uapi_to_hw_state(struct intel_plane_state *plane_state,
				       const struct intel_plane_state *from_plane_state,
				       struct intel_crtc *crtc)
{
	intel_plane_clear_hw_state(plane_state);

	/*
	 * For the bigjoiner slave uapi.crtc will point at
	 * the master crtc. So we explicitly assign the right
	 * slave crtc to hw.crtc. uapi.crtc!=NULL simply indicates
	 * the plane is logically enabled on the uapi level.
	 */
	plane_state->hw.crtc = from_plane_state->uapi.crtc ? &crtc->base : NULL;

	plane_state->hw.fb = from_plane_state->uapi.fb;
	if (plane_state->hw.fb)
		drm_framebuffer_get(plane_state->hw.fb);

	plane_state->hw.alpha = from_plane_state->uapi.alpha;
	plane_state->hw.pixel_blend_mode =
		from_plane_state->uapi.pixel_blend_mode;
	plane_state->hw.rotation = from_plane_state->uapi.rotation;
	plane_state->hw.color_encoding = from_plane_state->uapi.color_encoding;
	plane_state->hw.color_range = from_plane_state->uapi.color_range;
	plane_state->hw.scaling_filter = from_plane_state->uapi.scaling_filter;

	plane_state->uapi.src = drm_plane_state_src(&from_plane_state->uapi);
	plane_state->uapi.dst = drm_plane_state_dest(&from_plane_state->uapi);
}

void intel_plane_copy_hw_state(struct intel_plane_state *plane_state,
			       const struct intel_plane_state *from_plane_state)
{
	intel_plane_clear_hw_state(plane_state);

	memcpy(&plane_state->hw, &from_plane_state->hw,
	       sizeof(plane_state->hw));

	if (plane_state->hw.fb)
		drm_framebuffer_get(plane_state->hw.fb);
}

void intel_plane_set_invisible(struct intel_crtc_state *crtc_state,
			       struct intel_plane_state *plane_state)
{
	struct intel_plane *plane = to_intel_plane(plane_state->uapi.plane);

	crtc_state->active_planes &= ~BIT(plane->id);
	crtc_state->nv12_planes &= ~BIT(plane->id);
	crtc_state->c8_planes &= ~BIT(plane->id);
	crtc_state->data_rate[plane->id] = 0;
	crtc_state->min_cdclk[plane->id] = 0;

	plane_state->uapi.visible = false;
}

int intel_plane_atomic_check_with_state(const struct intel_crtc_state *old_crtc_state,
					struct intel_crtc_state *new_crtc_state,
					const struct intel_plane_state *old_plane_state,
					struct intel_plane_state *new_plane_state)
{
	struct intel_plane *plane = to_intel_plane(new_plane_state->uapi.plane);
	const struct drm_framebuffer *fb = new_plane_state->hw.fb;
	int ret;

	intel_plane_set_invisible(new_crtc_state, new_plane_state);
	new_crtc_state->enabled_planes &= ~BIT(plane->id);

	if (!new_plane_state->hw.crtc && !old_plane_state->hw.crtc)
		return 0;

	ret = plane->check_plane(new_crtc_state, new_plane_state);
	if (ret)
		return ret;

	if (fb)
		new_crtc_state->enabled_planes |= BIT(plane->id);

	/* FIXME pre-g4x don't work like this */
	if (new_plane_state->uapi.visible)
		new_crtc_state->active_planes |= BIT(plane->id);

	if (new_plane_state->uapi.visible &&
	    intel_format_info_is_yuv_semiplanar(fb->format, fb->modifier))
		new_crtc_state->nv12_planes |= BIT(plane->id);

	if (new_plane_state->uapi.visible &&
	    fb->format->format == DRM_FORMAT_C8)
		new_crtc_state->c8_planes |= BIT(plane->id);

	if (new_plane_state->uapi.visible || old_plane_state->uapi.visible)
		new_crtc_state->update_planes |= BIT(plane->id);

	new_crtc_state->data_rate[plane->id] =
		intel_plane_data_rate(new_crtc_state, new_plane_state);

	return intel_plane_atomic_calc_changes(old_crtc_state, new_crtc_state,
					       old_plane_state, new_plane_state);
}

static struct intel_plane *
intel_crtc_get_plane(struct intel_crtc *crtc, enum plane_id plane_id)
{
	struct drm_i915_private *i915 = to_i915(crtc->base.dev);
	struct intel_plane *plane;

	for_each_intel_plane_on_crtc(&i915->drm, crtc, plane) {
		if (plane->id == plane_id)
			return plane;
	}

	return NULL;
}

int intel_plane_atomic_check(struct intel_atomic_state *state,
			     struct intel_plane *plane)
{
	struct drm_i915_private *i915 = to_i915(state->base.dev);
	struct intel_plane_state *new_plane_state =
		intel_atomic_get_new_plane_state(state, plane);
	const struct intel_plane_state *old_plane_state =
		intel_atomic_get_old_plane_state(state, plane);
	const struct intel_plane_state *new_master_plane_state;
	struct intel_crtc *crtc = intel_get_crtc_for_pipe(i915, plane->pipe);
	const struct intel_crtc_state *old_crtc_state =
		intel_atomic_get_old_crtc_state(state, crtc);
	struct intel_crtc_state *new_crtc_state =
		intel_atomic_get_new_crtc_state(state, crtc);

	if (new_crtc_state && new_crtc_state->bigjoiner_slave) {
		struct intel_plane *master_plane =
			intel_crtc_get_plane(new_crtc_state->bigjoiner_linked_crtc,
					     plane->id);

		new_master_plane_state =
			intel_atomic_get_new_plane_state(state, master_plane);
	} else {
		new_master_plane_state = new_plane_state;
	}

	intel_plane_copy_uapi_to_hw_state(new_plane_state,
					  new_master_plane_state,
					  crtc);

	new_plane_state->uapi.visible = false;
	if (!new_crtc_state)
		return 0;

	return intel_plane_atomic_check_with_state(old_crtc_state,
						   new_crtc_state,
						   old_plane_state,
						   new_plane_state);
}

static struct intel_plane *
skl_next_plane_to_commit(struct intel_atomic_state *state,
			 struct intel_crtc *crtc,
			 struct skl_ddb_entry entries_y[I915_MAX_PLANES],
			 struct skl_ddb_entry entries_uv[I915_MAX_PLANES],
			 unsigned int *update_mask)
{
	struct intel_crtc_state *crtc_state =
		intel_atomic_get_new_crtc_state(state, crtc);
	struct intel_plane_state *plane_state;
	struct intel_plane *plane;
	int i;

	if (*update_mask == 0)
		return NULL;

	for_each_new_intel_plane_in_state(state, plane, plane_state, i) {
		enum plane_id plane_id = plane->id;

		if (crtc->pipe != plane->pipe ||
		    !(*update_mask & BIT(plane_id)))
			continue;

		if (skl_ddb_allocation_overlaps(&crtc_state->wm.skl.plane_ddb_y[plane_id],
						entries_y,
						I915_MAX_PLANES, plane_id) ||
		    skl_ddb_allocation_overlaps(&crtc_state->wm.skl.plane_ddb_uv[plane_id],
						entries_uv,
						I915_MAX_PLANES, plane_id))
			continue;

		*update_mask &= ~BIT(plane_id);
		entries_y[plane_id] = crtc_state->wm.skl.plane_ddb_y[plane_id];
		entries_uv[plane_id] = crtc_state->wm.skl.plane_ddb_uv[plane_id];

		return plane;
	}

	/* should never happen */
	drm_WARN_ON(state->base.dev, 1);

	return NULL;
}

void intel_update_plane(struct intel_plane *plane,
			const struct intel_crtc_state *crtc_state,
			const struct intel_plane_state *plane_state)
{
	struct intel_crtc *crtc = to_intel_crtc(crtc_state->uapi.crtc);

	trace_intel_update_plane(&plane->base, crtc);

	if (crtc_state->uapi.async_flip && plane->async_flip)
		plane->async_flip(plane, crtc_state, plane_state, true);
	else
		plane->update_plane(plane, crtc_state, plane_state);
}

void intel_disable_plane(struct intel_plane *plane,
			 const struct intel_crtc_state *crtc_state)
{
	struct intel_crtc *crtc = to_intel_crtc(crtc_state->uapi.crtc);

	trace_intel_disable_plane(&plane->base, crtc);
	plane->disable_plane(plane, crtc_state);
}

void skl_update_planes_on_crtc(struct intel_atomic_state *state,
			       struct intel_crtc *crtc)
{
	struct intel_crtc_state *old_crtc_state =
		intel_atomic_get_old_crtc_state(state, crtc);
	struct intel_crtc_state *new_crtc_state =
		intel_atomic_get_new_crtc_state(state, crtc);
	struct skl_ddb_entry entries_y[I915_MAX_PLANES];
	struct skl_ddb_entry entries_uv[I915_MAX_PLANES];
	u32 update_mask = new_crtc_state->update_planes;
	struct intel_plane *plane;

	memcpy(entries_y, old_crtc_state->wm.skl.plane_ddb_y,
	       sizeof(old_crtc_state->wm.skl.plane_ddb_y));
	memcpy(entries_uv, old_crtc_state->wm.skl.plane_ddb_uv,
	       sizeof(old_crtc_state->wm.skl.plane_ddb_uv));

	while ((plane = skl_next_plane_to_commit(state, crtc,
						 entries_y, entries_uv,
						 &update_mask))) {
		struct intel_plane_state *new_plane_state =
			intel_atomic_get_new_plane_state(state, plane);

		if (new_plane_state->uapi.visible ||
		    new_plane_state->planar_slave) {
			intel_update_plane(plane, new_crtc_state, new_plane_state);
		} else {
			intel_disable_plane(plane, new_crtc_state);
		}
	}
}

void i9xx_update_planes_on_crtc(struct intel_atomic_state *state,
				struct intel_crtc *crtc)
{
	struct intel_crtc_state *new_crtc_state =
		intel_atomic_get_new_crtc_state(state, crtc);
	u32 update_mask = new_crtc_state->update_planes;
	struct intel_plane_state *new_plane_state;
	struct intel_plane *plane;
	int i;

	for_each_new_intel_plane_in_state(state, plane, new_plane_state, i) {
		if (crtc->pipe != plane->pipe ||
		    !(update_mask & BIT(plane->id)))
			continue;

		if (new_plane_state->uapi.visible)
			intel_update_plane(plane, new_crtc_state, new_plane_state);
		else
			intel_disable_plane(plane, new_crtc_state);
	}
}

int intel_atomic_plane_check_clipping(struct intel_plane_state *plane_state,
				      struct intel_crtc_state *crtc_state,
				      int min_scale, int max_scale,
				      bool can_position)
{
	struct drm_framebuffer *fb = plane_state->hw.fb;
	struct drm_rect *src = &plane_state->uapi.src;
	struct drm_rect *dst = &plane_state->uapi.dst;
	unsigned int rotation = plane_state->hw.rotation;
	struct drm_rect clip = {};
	int hscale, vscale;

	if (!fb) {
		plane_state->uapi.visible = false;
		return 0;
	}

	drm_rect_rotate(src, fb->width << 16, fb->height << 16, rotation);

	/* Check scaling */
	hscale = drm_rect_calc_hscale(src, dst, min_scale, max_scale);
	vscale = drm_rect_calc_vscale(src, dst, min_scale, max_scale);
	if (hscale < 0 || vscale < 0) {
		DRM_DEBUG_KMS("Invalid scaling of plane\n");
		drm_rect_debug_print("src: ", src, true);
		drm_rect_debug_print("dst: ", dst, false);
		return -ERANGE;
	}

	if (crtc_state->hw.enable) {
		clip.x2 = crtc_state->pipe_src_w;
		clip.y2 = crtc_state->pipe_src_h;
	}

	/* right side of the image is on the slave crtc, adjust dst to match */
	if (crtc_state->bigjoiner_slave)
		drm_rect_translate(dst, -crtc_state->pipe_src_w, 0);

	/*
	 * FIXME: This might need further adjustment for seamless scaling
	 * with phase information, for the 2p2 and 2p1 scenarios.
	 */
	plane_state->uapi.visible = drm_rect_clip_scaled(src, dst, &clip);

	drm_rect_rotate_inv(src, fb->width << 16, fb->height << 16, rotation);

	if (!can_position && plane_state->uapi.visible &&
	    !drm_rect_equals(dst, &clip)) {
		DRM_DEBUG_KMS("Plane must cover entire CRTC\n");
		drm_rect_debug_print("dst: ", dst, false);
		drm_rect_debug_print("clip: ", &clip, false);
		return -EINVAL;
	}

	return 0;
}

<<<<<<< HEAD
=======
struct wait_rps_boost {
	struct wait_queue_entry wait;

	struct drm_crtc *crtc;
	struct i915_request *request;
};

static int do_rps_boost(struct wait_queue_entry *_wait,
			unsigned mode, int sync, void *key)
{
	struct wait_rps_boost *wait = container_of(_wait, typeof(*wait), wait);
	struct i915_request *rq = wait->request;

	/*
	 * If we missed the vblank, but the request is already running it
	 * is reasonable to assume that it will complete before the next
	 * vblank without our intervention, so leave RPS alone.
	 */
	if (!i915_request_started(rq))
		intel_rps_boost(rq);
	i915_request_put(rq);

	drm_crtc_vblank_put(wait->crtc);

	list_del(&wait->wait.entry);
	kfree(wait);
	return 1;
}

static void add_rps_boost_after_vblank(struct drm_crtc *crtc,
				       struct dma_fence *fence)
{
	struct wait_rps_boost *wait;

	if (!dma_fence_is_i915(fence))
		return;

	if (DISPLAY_VER(to_i915(crtc->dev)) < 6)
		return;

	if (drm_crtc_vblank_get(crtc))
		return;

	wait = kmalloc(sizeof(*wait), GFP_KERNEL);
	if (!wait) {
		drm_crtc_vblank_put(crtc);
		return;
	}

	wait->request = to_request(dma_fence_get(fence));
	wait->crtc = crtc;

	wait->wait.func = do_rps_boost;
	wait->wait.flags = 0;

	add_wait_queue(drm_crtc_vblank_waitqueue(crtc), &wait->wait);
}

/**
 * intel_prepare_plane_fb - Prepare fb for usage on plane
 * @_plane: drm plane to prepare for
 * @_new_plane_state: the plane state being prepared
 *
 * Prepares a framebuffer for usage on a display plane.  Generally this
 * involves pinning the underlying object and updating the frontbuffer tracking
 * bits.  Some older platforms need special physical address handling for
 * cursor planes.
 *
 * Returns 0 on success, negative error code on failure.
 */
static int
intel_prepare_plane_fb(struct drm_plane *_plane,
		       struct drm_plane_state *_new_plane_state)
{
	struct i915_sched_attr attr = { .priority = I915_PRIORITY_DISPLAY };
	struct intel_plane *plane = to_intel_plane(_plane);
	struct intel_plane_state *new_plane_state =
		to_intel_plane_state(_new_plane_state);
	struct intel_atomic_state *state =
		to_intel_atomic_state(new_plane_state->uapi.state);
	struct drm_i915_private *dev_priv = to_i915(plane->base.dev);
	const struct intel_plane_state *old_plane_state =
		intel_atomic_get_old_plane_state(state, plane);
	struct drm_i915_gem_object *obj = intel_fb_obj(new_plane_state->hw.fb);
	struct drm_i915_gem_object *old_obj = intel_fb_obj(old_plane_state->hw.fb);
	int ret;

	if (old_obj) {
		const struct intel_crtc_state *crtc_state =
			intel_atomic_get_new_crtc_state(state,
							to_intel_crtc(old_plane_state->hw.crtc));

		/* Big Hammer, we also need to ensure that any pending
		 * MI_WAIT_FOR_EVENT inside a user batch buffer on the
		 * current scanout is retired before unpinning the old
		 * framebuffer. Note that we rely on userspace rendering
		 * into the buffer attached to the pipe they are waiting
		 * on. If not, userspace generates a GPU hang with IPEHR
		 * point to the MI_WAIT_FOR_EVENT.
		 *
		 * This should only fail upon a hung GPU, in which case we
		 * can safely continue.
		 */
		if (intel_crtc_needs_modeset(crtc_state)) {
			ret = i915_sw_fence_await_reservation(&state->commit_ready,
							      old_obj->base.resv, NULL,
							      false, 0,
							      GFP_KERNEL);
			if (ret < 0)
				return ret;
		}
	}

	if (new_plane_state->uapi.fence) { /* explicit fencing */
		i915_gem_fence_wait_priority(new_plane_state->uapi.fence,
					     &attr);
		ret = i915_sw_fence_await_dma_fence(&state->commit_ready,
						    new_plane_state->uapi.fence,
						    i915_fence_timeout(dev_priv),
						    GFP_KERNEL);
		if (ret < 0)
			return ret;
	}

	if (!obj)
		return 0;


	ret = intel_plane_pin_fb(new_plane_state);
	if (ret)
		return ret;

	i915_gem_object_wait_priority(obj, 0, &attr);

	if (!new_plane_state->uapi.fence) { /* implicit fencing */
		struct dma_fence *fence;

		ret = i915_sw_fence_await_reservation(&state->commit_ready,
						      obj->base.resv, NULL,
						      false,
						      i915_fence_timeout(dev_priv),
						      GFP_KERNEL);
		if (ret < 0)
			goto unpin_fb;

		fence = dma_resv_get_excl_unlocked(obj->base.resv);
		if (fence) {
			add_rps_boost_after_vblank(new_plane_state->hw.crtc,
						   fence);
			dma_fence_put(fence);
		}
	} else {
		add_rps_boost_after_vblank(new_plane_state->hw.crtc,
					   new_plane_state->uapi.fence);
	}

	/*
	 * We declare pageflips to be interactive and so merit a small bias
	 * towards upclocking to deliver the frame on time. By only changing
	 * the RPS thresholds to sample more regularly and aim for higher
	 * clocks we can hopefully deliver low power workloads (like kodi)
	 * that are not quite steady state without resorting to forcing
	 * maximum clocks following a vblank miss (see do_rps_boost()).
	 */
	if (!state->rps_interactive) {
		intel_rps_mark_interactive(&dev_priv->gt.rps, true);
		state->rps_interactive = true;
	}

	return 0;

unpin_fb:
	intel_plane_unpin_fb(new_plane_state);

	return ret;
}

/**
 * intel_cleanup_plane_fb - Cleans up an fb after plane use
 * @plane: drm plane to clean up for
 * @_old_plane_state: the state from the previous modeset
 *
 * Cleans up a framebuffer that has just been removed from a plane.
 */
static void
intel_cleanup_plane_fb(struct drm_plane *plane,
		       struct drm_plane_state *_old_plane_state)
{
	struct intel_plane_state *old_plane_state =
		to_intel_plane_state(_old_plane_state);
	struct intel_atomic_state *state =
		to_intel_atomic_state(old_plane_state->uapi.state);
	struct drm_i915_private *dev_priv = to_i915(plane->dev);
	struct drm_i915_gem_object *obj = intel_fb_obj(old_plane_state->hw.fb);

	if (!obj)
		return;

	if (state->rps_interactive) {
		intel_rps_mark_interactive(&dev_priv->gt.rps, false);
		state->rps_interactive = false;
	}

	/* Should only be called after a successful intel_prepare_plane_fb()! */
	intel_plane_unpin_fb(old_plane_state);
}

>>>>>>> df0cc57e
static const struct drm_plane_helper_funcs intel_plane_helper_funcs = {
	.prepare_fb = intel_prepare_plane_fb,
	.cleanup_fb = intel_cleanup_plane_fb,
};

void intel_plane_helper_add(struct intel_plane *plane)
{
	drm_plane_helper_add(&plane->base, &intel_plane_helper_funcs);
}<|MERGE_RESOLUTION|>--- conflicted
+++ resolved
@@ -603,8 +603,6 @@
 	return 0;
 }
 
-<<<<<<< HEAD
-=======
 struct wait_rps_boost {
 	struct wait_queue_entry wait;
 
@@ -812,7 +810,6 @@
 	intel_plane_unpin_fb(old_plane_state);
 }
 
->>>>>>> df0cc57e
 static const struct drm_plane_helper_funcs intel_plane_helper_funcs = {
 	.prepare_fb = intel_prepare_plane_fb,
 	.cleanup_fb = intel_cleanup_plane_fb,
