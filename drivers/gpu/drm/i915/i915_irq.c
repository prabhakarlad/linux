--- conflicted
+++ resolved
@@ -3369,23 +3369,8 @@
 	if (INTEL_GEN(dev_priv) <= 10)
 		de_misc_masked |= GEN8_DE_MISC_GSE;
 
-<<<<<<< HEAD
-	if (INTEL_GEN(dev_priv) >= 9) {
-		de_port_masked |= GEN9_AUX_CHANNEL_B | GEN9_AUX_CHANNEL_C |
-				  GEN9_AUX_CHANNEL_D;
-		if (IS_GEN9_LP(dev_priv))
-			de_port_masked |= BXT_DE_PORT_GMBUS;
-	}
-
-	if (INTEL_GEN(dev_priv) >= 11)
-		de_port_masked |= ICL_AUX_CHANNEL_E;
-
-	if (IS_CNL_WITH_PORT_F(dev_priv) || INTEL_GEN(dev_priv) >= 11)
-		de_port_masked |= CNL_AUX_CHANNEL_F;
-=======
 	if (IS_GEN9_LP(dev_priv))
 		de_port_masked |= BXT_DE_PORT_GMBUS;
->>>>>>> b9bbe6ed
 
 	de_pipe_enables = de_pipe_masked | GEN8_PIPE_VBLANK |
 					   GEN8_PIPE_FIFO_UNDERRUN;
