--- conflicted
+++ resolved
@@ -16,10 +16,6 @@
 struct dp_ctrl {
 	bool orientation;
 	atomic_t aborted;
-<<<<<<< HEAD
-	u32 pixel_rate;
-=======
->>>>>>> 7365df19
 	bool wide_bus_en;
 };
 
