--- conflicted
+++ resolved
@@ -212,11 +212,7 @@
 	remain = snapshot->size;
 	for (i = 0; i < snapshot->num_chunks; i++) {
 		size_t size = min(GUC_LOG_CHUNK_SIZE, remain);
-<<<<<<< HEAD
-		const char *prefix = i ? NULL : "Log data";
-=======
 		const char *prefix = i ? NULL : "[LOG].data";
->>>>>>> fe0fb583
 		char suffix = i == snapshot->num_chunks - 1 ? '\n' : 0;
 
 		xe_print_blob_ascii85(p, prefix, suffix, snapshot->copy[i], 0, size);
