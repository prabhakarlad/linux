// SPDX-License-Identifier: MIT
/*
 * Copyright © 2023 Intel Corporation
 */

#include <linux/hwmon-sysfs.h>
#include <linux/hwmon.h>
#include <linux/jiffies.h>
#include <linux/types.h>
#include <linux/units.h>

#include <drm/drm_managed.h>
#include "regs/xe_gt_regs.h"
#include "regs/xe_mchbar_regs.h"
#include "regs/xe_pcode_regs.h"
#include "xe_device.h"
#include "xe_hwmon.h"
#include "xe_mmio.h"
#include "xe_pcode.h"
#include "xe_pcode_api.h"
#include "xe_sriov.h"
#include "xe_pm.h"
#include "xe_vsec.h"
#include "regs/xe_pmt.h"

enum xe_hwmon_reg {
	REG_TEMP,
	REG_PKG_RAPL_LIMIT,
	REG_PKG_POWER_SKU,
	REG_PKG_POWER_SKU_UNIT,
	REG_GT_PERF_STATUS,
	REG_PKG_ENERGY_STATUS,
	REG_FAN_SPEED,
};

enum xe_hwmon_reg_operation {
	REG_READ32,
	REG_RMW32,
	REG_READ64,
};

enum xe_hwmon_channel {
	CHANNEL_CARD,
	CHANNEL_PKG,
	CHANNEL_VRAM,
	CHANNEL_MAX,
};

enum xe_fan_channel {
	FAN_1,
	FAN_2,
	FAN_3,
	FAN_MAX,
};

/* Attribute index for powerX_xxx_interval sysfs entries */
enum sensor_attr_power {
	SENSOR_INDEX_PSYS_PL1,
	SENSOR_INDEX_PKG_PL1,
	SENSOR_INDEX_PSYS_PL2,
	SENSOR_INDEX_PKG_PL2,
};

/*
 * For platforms that support mailbox commands for power limits, REG_PKG_POWER_SKU_UNIT is
 * not supported and below are SKU units to be used.
 */
#define PWR_UNIT	0x3
#define ENERGY_UNIT	0xe
#define TIME_UNIT	0xa

/*
 * For platforms that support mailbox commands for power limits, REG_PKG_POWER_SKU_UNIT is
 * not supported and below are SKU units to be used.
 */
#define PWR_UNIT	0x3
#define ENERGY_UNIT	0xe
#define TIME_UNIT	0xa

/*
 * SF_* - scale factors for particular quantities according to hwmon spec.
 */
#define SF_POWER	1000000		/* microwatts */
#define SF_CURR		1000		/* milliamperes */
#define SF_VOLTAGE	1000		/* millivolts */
#define SF_ENERGY	1000000		/* microjoules */
#define SF_TIME		1000		/* milliseconds */

/*
 * PL*_HWMON_ATTR - mapping of hardware power limits to corresponding hwmon power attribute.
 */
#define PL1_HWMON_ATTR	hwmon_power_max
<<<<<<< HEAD

#define PWR_ATTR_TO_STR(attr)	(((attr) == hwmon_power_max) ? "PL1" : "Invalid")
=======
#define PL2_HWMON_ATTR	hwmon_power_cap

#define PWR_ATTR_TO_STR(attr)	(((attr) == hwmon_power_max) ? "PL1" : "PL2")
>>>>>>> a7fc15ed

/*
 * Timeout for power limit write mailbox command.
 */
#define PL_WRITE_MBX_TIMEOUT_MS	(1)

/**
 * struct xe_hwmon_energy_info - to accumulate energy
 */
struct xe_hwmon_energy_info {
	/** @reg_val_prev: previous energy reg val */
	u32 reg_val_prev;
	/** @accum_energy: accumulated energy */
	long accum_energy;
};

/**
 * struct xe_hwmon_fan_info - to cache previous fan reading
 */
struct xe_hwmon_fan_info {
	/** @reg_val_prev: previous fan reg val */
	u32 reg_val_prev;
	/** @time_prev: previous timestamp */
	u64 time_prev;
};

/**
 * struct xe_hwmon - xe hwmon data structure
 */
struct xe_hwmon {
	/** @hwmon_dev: hwmon device for xe */
	struct device *hwmon_dev;
	/** @xe: Xe device */
	struct xe_device *xe;
	/** @hwmon_lock: lock for rw attributes*/
	struct mutex hwmon_lock;
	/** @scl_shift_power: pkg power unit */
	int scl_shift_power;
	/** @scl_shift_energy: pkg energy unit */
	int scl_shift_energy;
	/** @scl_shift_time: pkg time unit */
	int scl_shift_time;
	/** @ei: Energy info for energyN_input */
	struct xe_hwmon_energy_info ei[CHANNEL_MAX];
	/** @fi: Fan info for fanN_input */
	struct xe_hwmon_fan_info fi[FAN_MAX];
	/** @boot_power_limit_read: is boot power limits read */
	bool boot_power_limit_read;
	/** @pl1_on_boot: power limit PL1 on boot */
	u32 pl1_on_boot[CHANNEL_MAX];
<<<<<<< HEAD
=======
	/** @pl2_on_boot: power limit PL2 on boot */
	u32 pl2_on_boot[CHANNEL_MAX];

>>>>>>> a7fc15ed
};

static int xe_hwmon_pcode_read_power_limit(const struct xe_hwmon *hwmon, u32 attr, int channel,
					   u32 *uval)
{
	struct xe_tile *root_tile = xe_device_get_root_tile(hwmon->xe);
	u32 val0 = 0, val1 = 0;
	int ret = 0;

	ret = xe_pcode_read(root_tile, PCODE_MBOX(PCODE_POWER_SETUP,
						  (channel == CHANNEL_CARD) ?
						  READ_PSYSGPU_POWER_LIMIT :
						  READ_PACKAGE_POWER_LIMIT,
						  hwmon->boot_power_limit_read ?
						  READ_PL_FROM_PCODE : READ_PL_FROM_FW),
						  &val0, &val1);

	if (ret) {
		drm_dbg(&hwmon->xe->drm, "read failed ch %d val0 0x%08x, val1 0x%08x, ret %d\n",
			channel, val0, val1, ret);
		*uval = 0;
		return ret;
	}

	/* return the value only if limit is enabled */
	if (attr == PL1_HWMON_ATTR)
		*uval = (val0 & PWR_LIM_EN) ? val0 : 0;
<<<<<<< HEAD
	else if (attr == hwmon_power_label)
		*uval = (val0 & PWR_LIM_EN) ? 1 : 0;
=======
	else if (attr == PL2_HWMON_ATTR)
		*uval = (val1 & PWR_LIM_EN) ? val1 : 0;
	else if (attr == hwmon_power_label)
		*uval = (val0 & PWR_LIM_EN) ? 1 : (val1 & PWR_LIM_EN) ? 1 : 0;
>>>>>>> a7fc15ed
	else
		*uval = 0;

	return ret;
}

static int xe_hwmon_pcode_rmw_power_limit(const struct xe_hwmon *hwmon, u32 attr, u8 channel,
					  u32 clr, u32 set)
{
	struct xe_tile *root_tile = xe_device_get_root_tile(hwmon->xe);
	u32 val0, val1;
	int ret = 0;

	ret = xe_pcode_read(root_tile, PCODE_MBOX(PCODE_POWER_SETUP,
						  (channel == CHANNEL_CARD) ?
						  READ_PSYSGPU_POWER_LIMIT :
						  READ_PACKAGE_POWER_LIMIT,
						  hwmon->boot_power_limit_read ?
						  READ_PL_FROM_PCODE : READ_PL_FROM_FW),
						  &val0, &val1);

	if (ret)
		drm_dbg(&hwmon->xe->drm, "read failed ch %d val0 0x%08x, val1 0x%08x, ret %d\n",
			channel, val0, val1, ret);

	if (attr == PL1_HWMON_ATTR)
		val0 = (val0 & ~clr) | set;
<<<<<<< HEAD
=======
	else if (attr == PL2_HWMON_ATTR)
		val1 = (val1 & ~clr) | set;
>>>>>>> a7fc15ed
	else
		return -EIO;

	ret = xe_pcode_write64_timeout(root_tile, PCODE_MBOX(PCODE_POWER_SETUP,
							     (channel == CHANNEL_CARD) ?
							     WRITE_PSYSGPU_POWER_LIMIT :
							     WRITE_PACKAGE_POWER_LIMIT, 0),
							     val0, val1, PL_WRITE_MBX_TIMEOUT_MS);
	if (ret)
		drm_dbg(&hwmon->xe->drm, "write failed ch %d val0 0x%08x, val1 0x%08x, ret %d\n",
			channel, val0, val1, ret);
	return ret;
}

static struct xe_reg xe_hwmon_get_reg(struct xe_hwmon *hwmon, enum xe_hwmon_reg hwmon_reg,
				      int channel)
{
	struct xe_device *xe = hwmon->xe;

	switch (hwmon_reg) {
	case REG_TEMP:
		if (xe->info.platform == XE_BATTLEMAGE) {
			if (channel == CHANNEL_PKG)
				return BMG_PACKAGE_TEMPERATURE;
			else if (channel == CHANNEL_VRAM)
				return BMG_VRAM_TEMPERATURE;
		} else if (xe->info.platform == XE_DG2) {
			if (channel == CHANNEL_PKG)
				return PCU_CR_PACKAGE_TEMPERATURE;
			else if (channel == CHANNEL_VRAM)
				return BMG_VRAM_TEMPERATURE;
		}
		break;
	case REG_PKG_RAPL_LIMIT:
		if (xe->info.platform == XE_PVC && channel == CHANNEL_PKG)
			return PVC_GT0_PACKAGE_RAPL_LIMIT;
		else if ((xe->info.platform == XE_DG2) && (channel == CHANNEL_PKG))
			return PCU_CR_PACKAGE_RAPL_LIMIT;
		break;
	case REG_PKG_POWER_SKU:
		if (xe->info.platform == XE_PVC && channel == CHANNEL_PKG)
			return PVC_GT0_PACKAGE_POWER_SKU;
		else if ((xe->info.platform == XE_DG2) && (channel == CHANNEL_PKG))
			return PCU_CR_PACKAGE_POWER_SKU;
		break;
	case REG_PKG_POWER_SKU_UNIT:
		if (xe->info.platform == XE_PVC)
			return PVC_GT0_PACKAGE_POWER_SKU_UNIT;
		else if (xe->info.platform == XE_DG2)
			return PCU_CR_PACKAGE_POWER_SKU_UNIT;
		break;
	case REG_GT_PERF_STATUS:
		if (xe->info.platform == XE_DG2 && channel == CHANNEL_PKG)
			return GT_PERF_STATUS;
		break;
	case REG_PKG_ENERGY_STATUS:
		if (xe->info.platform == XE_PVC && channel == CHANNEL_PKG) {
			return PVC_GT0_PLATFORM_ENERGY_STATUS;
		} else if ((xe->info.platform == XE_DG2) && (channel == CHANNEL_PKG)) {
			return PCU_CR_PACKAGE_ENERGY_STATUS;
		}
		break;
	case REG_FAN_SPEED:
		if (channel == FAN_1)
			return BMG_FAN_1_SPEED;
		else if (channel == FAN_2)
			return BMG_FAN_2_SPEED;
		else if (channel == FAN_3)
			return BMG_FAN_3_SPEED;
		break;
	default:
		drm_warn(&xe->drm, "Unknown xe hwmon reg id: %d\n", hwmon_reg);
		break;
	}

	return XE_REG(0);
}

#define PL_DISABLE 0

/*
 * HW allows arbitrary PL1 limits to be set but silently clamps these values to
 * "typical but not guaranteed" min/max values in REG_PKG_POWER_SKU. Follow the
 * same pattern for sysfs, allow arbitrary PL1 limits to be set but display
 * clamped values when read.
 */
static void xe_hwmon_power_max_read(struct xe_hwmon *hwmon, u32 attr, int channel, long *value)
{
	u64 reg_val = 0, min, max;
	struct xe_device *xe = hwmon->xe;
	struct xe_reg rapl_limit, pkg_power_sku;
	struct xe_mmio *mmio = xe_root_tile_mmio(xe);

	mutex_lock(&hwmon->hwmon_lock);

	if (hwmon->xe->info.has_mbx_power_limits) {
		xe_hwmon_pcode_read_power_limit(hwmon, attr, channel, (u32 *)&reg_val);
	} else {
		rapl_limit = xe_hwmon_get_reg(hwmon, REG_PKG_RAPL_LIMIT, channel);
		pkg_power_sku = xe_hwmon_get_reg(hwmon, REG_PKG_POWER_SKU, channel);
<<<<<<< HEAD

		/*
		 * Valid check of REG_PKG_RAPL_LIMIT is already done in xe_hwmon_power_is_visible.
		 * So not checking it again here.
		 */
		if (!xe_reg_is_valid(pkg_power_sku)) {
			drm_warn(&xe->drm, "pkg_power_sku invalid\n");
			*value = 0;
			goto unlock;
		}
=======
>>>>>>> a7fc15ed
		reg_val = xe_mmio_read32(mmio, rapl_limit);
	}

	/* Check if PL limits are disabled. */
	if (!(reg_val & PWR_LIM_EN)) {
		*value = PL_DISABLE;
		drm_info(&hwmon->xe->drm, "%s disabled for channel %d, val 0x%016llx\n",
			 PWR_ATTR_TO_STR(attr), channel, reg_val);
		goto unlock;
	}

	reg_val = REG_FIELD_GET(PWR_LIM_VAL, reg_val);
	*value = mul_u64_u32_shr(reg_val, SF_POWER, hwmon->scl_shift_power);

	/* For platforms with mailbox power limit support clamping would be done by pcode. */
	if (!hwmon->xe->info.has_mbx_power_limits) {
		reg_val = xe_mmio_read64_2x32(mmio, pkg_power_sku);
		min = REG_FIELD_GET(PKG_MIN_PWR, reg_val);
		max = REG_FIELD_GET(PKG_MAX_PWR, reg_val);
		min = mul_u64_u32_shr(min, SF_POWER, hwmon->scl_shift_power);
		max = mul_u64_u32_shr(max, SF_POWER, hwmon->scl_shift_power);
		if (min && max)
			*value = clamp_t(u64, *value, min, max);
	}
unlock:
	mutex_unlock(&hwmon->hwmon_lock);
}

static int xe_hwmon_power_max_write(struct xe_hwmon *hwmon, u32 attr, int channel, long value)
{
	struct xe_mmio *mmio = xe_root_tile_mmio(hwmon->xe);
	int ret = 0;
<<<<<<< HEAD
	u32 reg_val;
=======
	u32 reg_val, max;
>>>>>>> a7fc15ed
	struct xe_reg rapl_limit;

	mutex_lock(&hwmon->hwmon_lock);

	rapl_limit = xe_hwmon_get_reg(hwmon, REG_PKG_RAPL_LIMIT, channel);

	/* Disable Power Limit and verify, as limit cannot be disabled on all platforms. */
	if (value == PL_DISABLE) {
		if (hwmon->xe->info.has_mbx_power_limits) {
			drm_dbg(&hwmon->xe->drm, "disabling %s on channel %d\n",
				PWR_ATTR_TO_STR(attr), channel);
			xe_hwmon_pcode_rmw_power_limit(hwmon, attr, channel, PWR_LIM_EN, 0);
			xe_hwmon_pcode_read_power_limit(hwmon, attr, channel, &reg_val);
		} else {
			reg_val = xe_mmio_rmw32(mmio, rapl_limit, PWR_LIM_EN, 0);
			reg_val = xe_mmio_read32(mmio, rapl_limit);
		}

		if (reg_val & PWR_LIM_EN) {
			drm_warn(&hwmon->xe->drm, "Power limit disable is not supported!\n");
			ret = -EOPNOTSUPP;
		}
		goto unlock;
	}

	/* Computation in 64-bits to avoid overflow. Round to nearest. */
	reg_val = DIV_ROUND_CLOSEST_ULL((u64)value << hwmon->scl_shift_power, SF_POWER);
<<<<<<< HEAD
	reg_val = PWR_LIM_EN | REG_FIELD_PREP(PWR_LIM_VAL, reg_val);

	/*
	 * Clamp power limit to card-firmware default as maximum, as an additional protection to
	 * pcode clamp.
	 */
	if (hwmon->xe->info.has_mbx_power_limits) {
		if (reg_val > REG_FIELD_GET(PWR_LIM_VAL, hwmon->pl1_on_boot[channel])) {
			reg_val = REG_FIELD_GET(PWR_LIM_VAL, hwmon->pl1_on_boot[channel]);
			drm_dbg(&hwmon->xe->drm, "Clamping power limit to firmware default 0x%x\n",
				reg_val);
		}
	}

=======

	/*
	 * Clamp power limit to GPU firmware default as maximum, as an additional protection to
	 * pcode clamp.
	 */
	if (hwmon->xe->info.has_mbx_power_limits) {
		max = (attr == PL1_HWMON_ATTR) ?
		       hwmon->pl1_on_boot[channel] : hwmon->pl2_on_boot[channel];
		max = REG_FIELD_PREP(PWR_LIM_VAL, max);
		if (reg_val > max) {
			reg_val = max;
			drm_dbg(&hwmon->xe->drm,
				"Clamping power limit to GPU firmware default 0x%x\n",
				reg_val);
		}
	}

	reg_val = PWR_LIM_EN | REG_FIELD_PREP(PWR_LIM_VAL, reg_val);

>>>>>>> a7fc15ed
	if (hwmon->xe->info.has_mbx_power_limits)
		ret = xe_hwmon_pcode_rmw_power_limit(hwmon, attr, channel, PWR_LIM, reg_val);
	else
		reg_val = xe_mmio_rmw32(mmio, rapl_limit, PWR_LIM, reg_val);
unlock:
	mutex_unlock(&hwmon->hwmon_lock);
	return ret;
}

static void xe_hwmon_power_rated_max_read(struct xe_hwmon *hwmon, u32 attr, int channel,
					  long *value)
{
	struct xe_mmio *mmio = xe_root_tile_mmio(hwmon->xe);
	u32 reg_val;

	if (hwmon->xe->info.has_mbx_power_limits) {
		/* PL1 is rated max if supported. */
		xe_hwmon_pcode_read_power_limit(hwmon, PL1_HWMON_ATTR, channel, &reg_val);
	} else {
		/*
		 * This sysfs file won't be visible if REG_PKG_POWER_SKU is invalid, so valid check
		 * for this register can be skipped.
		 * See xe_hwmon_power_is_visible.
		 */
		struct xe_reg reg = xe_hwmon_get_reg(hwmon, REG_PKG_POWER_SKU, channel);

		reg_val = xe_mmio_read32(mmio, reg);
	}

	reg_val = REG_FIELD_GET(PKG_TDP, reg_val);
	*value = mul_u64_u32_shr(reg_val, SF_POWER, hwmon->scl_shift_power);
}

/*
 * xe_hwmon_energy_get - Obtain energy value
 *
 * The underlying energy hardware register is 32-bits and is subject to
 * overflow. How long before overflow? For example, with an example
 * scaling bit shift of 14 bits (see register *PACKAGE_POWER_SKU_UNIT) and
 * a power draw of 1000 watts, the 32-bit counter will overflow in
 * approximately 4.36 minutes.
 *
 * Examples:
 *    1 watt:  (2^32 >> 14) /    1 W / (60 * 60 * 24) secs/day -> 3 days
 * 1000 watts: (2^32 >> 14) / 1000 W / 60             secs/min -> 4.36 minutes
 *
 * The function significantly increases overflow duration (from 4.36
 * minutes) by accumulating the energy register into a 'long' as allowed by
 * the hwmon API. Using x86_64 128 bit arithmetic (see mul_u64_u32_shr()),
 * a 'long' of 63 bits, SF_ENERGY of 1e6 (~20 bits) and
 * hwmon->scl_shift_energy of 14 bits we have 57 (63 - 20 + 14) bits before
 * energyN_input overflows. This at 1000 W is an overflow duration of 278 years.
 */
static void
xe_hwmon_energy_get(struct xe_hwmon *hwmon, int channel, long *energy)
{
	struct xe_mmio *mmio = xe_root_tile_mmio(hwmon->xe);
	struct xe_hwmon_energy_info *ei = &hwmon->ei[channel];
	u32 reg_val;
	int ret = 0;

	/* Energy is supported only for card and pkg */
	if (channel > CHANNEL_PKG) {
		*energy = 0;
		return;
	}

	if (hwmon->xe->info.platform == XE_BATTLEMAGE) {
		u64 pmt_val;

		ret = xe_pmt_telem_read(to_pci_dev(hwmon->xe->drm.dev),
					xe_mmio_read32(mmio, PUNIT_TELEMETRY_GUID),
					&pmt_val, BMG_ENERGY_STATUS_PMT_OFFSET,	sizeof(pmt_val));
		if (ret != sizeof(pmt_val)) {
			drm_warn(&hwmon->xe->drm, "energy read from pmt failed, ret %d\n", ret);
			*energy = 0;
			return;
		}

		if (channel == CHANNEL_PKG)
			reg_val = REG_FIELD_GET64(ENERGY_PKG, pmt_val);
		else
			reg_val = REG_FIELD_GET64(ENERGY_CARD, pmt_val);
	} else {
		reg_val = xe_mmio_read32(mmio, xe_hwmon_get_reg(hwmon, REG_PKG_ENERGY_STATUS,
								channel));
	}

	ei->accum_energy += reg_val - ei->reg_val_prev;
	ei->reg_val_prev = reg_val;

	*energy = mul_u64_u32_shr(ei->accum_energy, SF_ENERGY,
				  hwmon->scl_shift_energy);
}

static ssize_t
xe_hwmon_power_max_interval_show(struct device *dev, struct device_attribute *attr,
				 char *buf)
{
	struct xe_hwmon *hwmon = dev_get_drvdata(dev);
	struct xe_mmio *mmio = xe_root_tile_mmio(hwmon->xe);
	u32 x, y, x_w = 2; /* 2 bits */
	u64 r, tau4, out;
<<<<<<< HEAD
	int channel = to_sensor_dev_attr(attr)->index;
	u32 power_attr = PL1_HWMON_ATTR;
=======
	int channel = (to_sensor_dev_attr(attr)->index % 2) ? CHANNEL_PKG : CHANNEL_CARD;
	u32 power_attr = (to_sensor_dev_attr(attr)->index > 1) ? PL2_HWMON_ATTR : PL1_HWMON_ATTR;

>>>>>>> a7fc15ed
	int ret = 0;

	xe_pm_runtime_get(hwmon->xe);

	mutex_lock(&hwmon->hwmon_lock);

	if (hwmon->xe->info.has_mbx_power_limits) {
		ret = xe_hwmon_pcode_read_power_limit(hwmon, power_attr, channel, (u32 *)&r);
		if (ret) {
			drm_err(&hwmon->xe->drm,
				"power interval read fail, ch %d, attr %d, r 0%llx, ret %d\n",
				channel, power_attr, r, ret);
			r = 0;
		}
	} else {
		r = xe_mmio_read32(mmio, xe_hwmon_get_reg(hwmon, REG_PKG_RAPL_LIMIT, channel));
	}

	mutex_unlock(&hwmon->hwmon_lock);

	xe_pm_runtime_put(hwmon->xe);

	x = REG_FIELD_GET(PWR_LIM_TIME_X, r);
	y = REG_FIELD_GET(PWR_LIM_TIME_Y, r);

	/*
	 * tau = (1 + (x / 4)) * power(2,y), x = bits(23:22), y = bits(21:17)
	 *     = (4 | x) << (y - 2)
	 *
	 * Here (y - 2) ensures a 1.x fixed point representation of 1.x
	 * As x is 2 bits so 1.x can be 1.0, 1.25, 1.50, 1.75
	 *
	 * As y can be < 2, we compute tau4 = (4 | x) << y
	 * and then add 2 when doing the final right shift to account for units
	 */
	tau4 = (u64)((1 << x_w) | x) << y;

	/* val in hwmon interface units (millisec) */
	out = mul_u64_u32_shr(tau4, SF_TIME, hwmon->scl_shift_time + x_w);

	return sysfs_emit(buf, "%llu\n", out);
}

static ssize_t
xe_hwmon_power_max_interval_store(struct device *dev, struct device_attribute *attr,
				  const char *buf, size_t count)
{
	struct xe_hwmon *hwmon = dev_get_drvdata(dev);
	struct xe_mmio *mmio = xe_root_tile_mmio(hwmon->xe);
	u32 x, y, rxy, x_w = 2; /* 2 bits */
	u64 tau4, r, max_win;
	unsigned long val;
	int channel = (to_sensor_dev_attr(attr)->index % 2) ? CHANNEL_PKG : CHANNEL_CARD;
	u32 power_attr = (to_sensor_dev_attr(attr)->index > 1) ? PL2_HWMON_ATTR : PL1_HWMON_ATTR;
	int ret;
<<<<<<< HEAD
	int channel = to_sensor_dev_attr(attr)->index;
	u32 power_attr = PL1_HWMON_ATTR;
=======
>>>>>>> a7fc15ed

	ret = kstrtoul(buf, 0, &val);
	if (ret)
		return ret;

	/*
	 * Max HW supported tau in '(1 + (x / 4)) * power(2,y)' format, x = 0, y = 0x12.
	 * The hwmon->scl_shift_time default of 0xa results in a max tau of 256 seconds.
	 *
	 * The ideal scenario is for PKG_MAX_WIN to be read from the PKG_PWR_SKU register.
	 * However, it is observed that existing discrete GPUs does not provide correct
	 * PKG_MAX_WIN value, therefore a using default constant value. For future discrete GPUs
	 * this may get resolved, in which case PKG_MAX_WIN should be obtained from PKG_PWR_SKU.
	 */
#define PKG_MAX_WIN_DEFAULT 0x12ull

	/*
	 * val must be < max in hwmon interface units. The steps below are
	 * explained in xe_hwmon_power_max_interval_show()
	 */
	r = FIELD_PREP(PKG_MAX_WIN, PKG_MAX_WIN_DEFAULT);
	x = REG_FIELD_GET(PKG_MAX_WIN_X, r);
	y = REG_FIELD_GET(PKG_MAX_WIN_Y, r);
	tau4 = (u64)((1 << x_w) | x) << y;
	max_win = mul_u64_u32_shr(tau4, SF_TIME, hwmon->scl_shift_time + x_w);

	if (val > max_win) {
		drm_warn(&hwmon->xe->drm, "power_interval invalid val 0x%lx\n", val);
		return -EINVAL;
	}

	/* val in hw units */
	val = DIV_ROUND_CLOSEST_ULL((u64)val << hwmon->scl_shift_time, SF_TIME) + 1;

	/*
	 * Convert val to 1.x * power(2,y)
	 * y = ilog2(val)
	 * x = (val - (1 << y)) >> (y - 2)
	 */
	if (!val) {
		y = 0;
		x = 0;
	} else {
		y = ilog2(val);
		x = (val - (1ul << y)) << x_w >> y;
	}

	rxy = REG_FIELD_PREP(PWR_LIM_TIME_X, x) |
			       REG_FIELD_PREP(PWR_LIM_TIME_Y, y);

	xe_pm_runtime_get(hwmon->xe);

	mutex_lock(&hwmon->hwmon_lock);

	if (hwmon->xe->info.has_mbx_power_limits)
		xe_hwmon_pcode_rmw_power_limit(hwmon, power_attr, channel, PWR_LIM_TIME, rxy);
	else
		r = xe_mmio_rmw32(mmio, xe_hwmon_get_reg(hwmon, REG_PKG_RAPL_LIMIT, channel),
				  PWR_LIM_TIME, rxy);

	mutex_unlock(&hwmon->hwmon_lock);

	xe_pm_runtime_put(hwmon->xe);

	return count;
}

/* PSYS PL1 */
static SENSOR_DEVICE_ATTR(power1_max_interval, 0664,
			  xe_hwmon_power_max_interval_show,
			  xe_hwmon_power_max_interval_store, SENSOR_INDEX_PSYS_PL1);
/* PKG PL1 */
static SENSOR_DEVICE_ATTR(power2_max_interval, 0664,
			  xe_hwmon_power_max_interval_show,
			  xe_hwmon_power_max_interval_store, SENSOR_INDEX_PKG_PL1);
/* PSYS PL2 */
static SENSOR_DEVICE_ATTR(power1_cap_interval, 0664,
			  xe_hwmon_power_max_interval_show,
			  xe_hwmon_power_max_interval_store, SENSOR_INDEX_PSYS_PL2);
/* PKG PL2 */
static SENSOR_DEVICE_ATTR(power2_cap_interval, 0664,
			  xe_hwmon_power_max_interval_show,
			  xe_hwmon_power_max_interval_store, SENSOR_INDEX_PKG_PL2);

static struct attribute *hwmon_attributes[] = {
	&sensor_dev_attr_power1_max_interval.dev_attr.attr,
	&sensor_dev_attr_power2_max_interval.dev_attr.attr,
	&sensor_dev_attr_power1_cap_interval.dev_attr.attr,
	&sensor_dev_attr_power2_cap_interval.dev_attr.attr,
	NULL
};

static umode_t xe_hwmon_attributes_visible(struct kobject *kobj,
					   struct attribute *attr, int index)
{
	struct device *dev = kobj_to_dev(kobj);
	struct xe_hwmon *hwmon = dev_get_drvdata(dev);
	int ret = 0;
<<<<<<< HEAD
	int channel = index ? CHANNEL_PKG : CHANNEL_CARD;
	u32 power_attr = PL1_HWMON_ATTR;
	u32 uval;
=======
	int channel = (index % 2) ? CHANNEL_PKG : CHANNEL_CARD;
	u32 power_attr = (index > 1) ? PL2_HWMON_ATTR : PL1_HWMON_ATTR;
	u32 uval = 0;
	struct xe_reg rapl_limit;
	struct xe_mmio *mmio = xe_root_tile_mmio(hwmon->xe);
>>>>>>> a7fc15ed

	xe_pm_runtime_get(hwmon->xe);

	if (hwmon->xe->info.has_mbx_power_limits) {
		xe_hwmon_pcode_read_power_limit(hwmon, power_attr, channel, &uval);
<<<<<<< HEAD
		ret = (uval & PWR_LIM_EN) ? attr->mode : 0;
	} else {
		ret = xe_reg_is_valid(xe_hwmon_get_reg(hwmon, REG_PKG_RAPL_LIMIT,
						       channel)) ? attr->mode : 0;
	}
=======
	} else if (power_attr != PL2_HWMON_ATTR) {
		rapl_limit = xe_hwmon_get_reg(hwmon, REG_PKG_RAPL_LIMIT, channel);
		if (xe_reg_is_valid(rapl_limit))
			uval = xe_mmio_read32(mmio, rapl_limit);
	}
	ret = (uval & PWR_LIM_EN) ? attr->mode : 0;
>>>>>>> a7fc15ed

	xe_pm_runtime_put(hwmon->xe);

	return ret;
}

static const struct attribute_group hwmon_attrgroup = {
	.attrs = hwmon_attributes,
	.is_visible = xe_hwmon_attributes_visible,
};

static const struct attribute_group *hwmon_groups[] = {
	&hwmon_attrgroup,
	NULL
};

static const struct hwmon_channel_info * const hwmon_info[] = {
	HWMON_CHANNEL_INFO(temp, HWMON_T_LABEL, HWMON_T_INPUT | HWMON_T_LABEL,
			   HWMON_T_INPUT | HWMON_T_LABEL),
<<<<<<< HEAD
	HWMON_CHANNEL_INFO(power, HWMON_P_MAX | HWMON_P_RATED_MAX | HWMON_P_LABEL | HWMON_P_CRIT,
			   HWMON_P_MAX | HWMON_P_RATED_MAX | HWMON_P_LABEL),
=======
	HWMON_CHANNEL_INFO(power, HWMON_P_MAX | HWMON_P_RATED_MAX | HWMON_P_LABEL | HWMON_P_CRIT |
			   HWMON_P_CAP,
			   HWMON_P_MAX | HWMON_P_RATED_MAX | HWMON_P_LABEL | HWMON_P_CAP),
>>>>>>> a7fc15ed
	HWMON_CHANNEL_INFO(curr, HWMON_C_LABEL, HWMON_C_CRIT | HWMON_C_LABEL),
	HWMON_CHANNEL_INFO(in, HWMON_I_INPUT | HWMON_I_LABEL, HWMON_I_INPUT | HWMON_I_LABEL),
	HWMON_CHANNEL_INFO(energy, HWMON_E_INPUT | HWMON_E_LABEL, HWMON_E_INPUT | HWMON_E_LABEL),
	HWMON_CHANNEL_INFO(fan, HWMON_F_INPUT, HWMON_F_INPUT, HWMON_F_INPUT),
	NULL
};

/* I1 is exposed as power_crit or as curr_crit depending on bit 31 */
static int xe_hwmon_pcode_read_i1(const struct xe_hwmon *hwmon, u32 *uval)
{
	struct xe_tile *root_tile = xe_device_get_root_tile(hwmon->xe);

	/* Avoid Illegal Subcommand error */
	if (hwmon->xe->info.platform == XE_DG2)
		return -ENXIO;

	return xe_pcode_read(root_tile, PCODE_MBOX(PCODE_POWER_SETUP,
			     POWER_SETUP_SUBCOMMAND_READ_I1, 0),
			     uval, NULL);
}

static int xe_hwmon_pcode_write_i1(const struct xe_hwmon *hwmon, u32 uval)
{
	struct xe_tile *root_tile = xe_device_get_root_tile(hwmon->xe);

	return xe_pcode_write(root_tile, PCODE_MBOX(PCODE_POWER_SETUP,
			      POWER_SETUP_SUBCOMMAND_WRITE_I1, 0),
			      (uval & POWER_SETUP_I1_DATA_MASK));
}

static int xe_hwmon_pcode_read_fan_control(const struct xe_hwmon *hwmon, u32 subcmd, u32 *uval)
{
	struct xe_tile *root_tile = xe_device_get_root_tile(hwmon->xe);

	/* Platforms that don't return correct value */
	if (hwmon->xe->info.platform == XE_DG2 && subcmd == FSC_READ_NUM_FANS) {
		*uval = 2;
		return 0;
	}

	return xe_pcode_read(root_tile, PCODE_MBOX(FAN_SPEED_CONTROL, subcmd, 0), uval, NULL);
}

static int xe_hwmon_power_curr_crit_read(struct xe_hwmon *hwmon, int channel,
					 long *value, u32 scale_factor)
{
	int ret;
	u32 uval;

	mutex_lock(&hwmon->hwmon_lock);

	ret = xe_hwmon_pcode_read_i1(hwmon, &uval);
	if (ret)
		goto unlock;

	*value = mul_u64_u32_shr(REG_FIELD_GET(POWER_SETUP_I1_DATA_MASK, uval),
				 scale_factor, POWER_SETUP_I1_SHIFT);
unlock:
	mutex_unlock(&hwmon->hwmon_lock);
	return ret;
}

static int xe_hwmon_power_curr_crit_write(struct xe_hwmon *hwmon, int channel,
					  long value, u32 scale_factor)
{
	int ret;
	u32 uval;

	mutex_lock(&hwmon->hwmon_lock);

	uval = DIV_ROUND_CLOSEST_ULL(value << POWER_SETUP_I1_SHIFT, scale_factor);
	ret = xe_hwmon_pcode_write_i1(hwmon, uval);

	mutex_unlock(&hwmon->hwmon_lock);
	return ret;
}

static void xe_hwmon_get_voltage(struct xe_hwmon *hwmon, int channel, long *value)
{
	struct xe_mmio *mmio = xe_root_tile_mmio(hwmon->xe);
	u64 reg_val;

	reg_val = xe_mmio_read32(mmio, xe_hwmon_get_reg(hwmon, REG_GT_PERF_STATUS, channel));
	/* HW register value in units of 2.5 millivolt */
	*value = DIV_ROUND_CLOSEST(REG_FIELD_GET(VOLTAGE_MASK, reg_val) * 2500, SF_VOLTAGE);
}

static umode_t
xe_hwmon_temp_is_visible(struct xe_hwmon *hwmon, u32 attr, int channel)
{
	switch (attr) {
	case hwmon_temp_input:
	case hwmon_temp_label:
		return xe_reg_is_valid(xe_hwmon_get_reg(hwmon, REG_TEMP, channel)) ? 0444 : 0;
	default:
		return 0;
	}
}

static int
xe_hwmon_temp_read(struct xe_hwmon *hwmon, u32 attr, int channel, long *val)
{
	struct xe_mmio *mmio = xe_root_tile_mmio(hwmon->xe);
	u64 reg_val;

	switch (attr) {
	case hwmon_temp_input:
		reg_val = xe_mmio_read32(mmio, xe_hwmon_get_reg(hwmon, REG_TEMP, channel));

		/* HW register value is in degrees Celsius, convert to millidegrees. */
		*val = REG_FIELD_GET(TEMP_MASK, reg_val) * MILLIDEGREE_PER_DEGREE;
		return 0;
	default:
		return -EOPNOTSUPP;
	}
}

static umode_t
xe_hwmon_power_is_visible(struct xe_hwmon *hwmon, u32 attr, int channel)
{
	u32 uval = 0;
	struct xe_reg reg;
	struct xe_mmio *mmio = xe_root_tile_mmio(hwmon->xe);

	switch (attr) {
	case hwmon_power_max:
<<<<<<< HEAD
		if (hwmon->xe->info.has_mbx_power_limits) {
			xe_hwmon_pcode_read_power_limit(hwmon, attr, channel, &uval);
			return (uval) ? 0664 : 0;
		} else {
			return xe_reg_is_valid(xe_hwmon_get_reg(hwmon, REG_PKG_RAPL_LIMIT,
				       channel)) ? 0664 : 0;
		}
	case hwmon_power_rated_max:
		if (hwmon->xe->info.has_mbx_power_limits)
			return 0;
		else
			return xe_reg_is_valid(xe_hwmon_get_reg(hwmon, REG_PKG_POWER_SKU,
					       channel)) ? 0444 : 0;
	case hwmon_power_crit:
	case hwmon_power_label:
		if (channel == CHANNEL_CARD) {
			xe_hwmon_pcode_read_i1(hwmon, &uval);
			return (uval & POWER_SETUP_I1_WATTS) ? (attr == hwmon_power_label) ?
				0444 : 0644 : 0;
		}
		break;
=======
	case hwmon_power_cap:
		if (hwmon->xe->info.has_mbx_power_limits) {
			xe_hwmon_pcode_read_power_limit(hwmon, attr, channel, &uval);
		} else if (attr != PL2_HWMON_ATTR) {
			reg = xe_hwmon_get_reg(hwmon, REG_PKG_RAPL_LIMIT, channel);
			if (xe_reg_is_valid(reg))
				uval = xe_mmio_read32(mmio, reg);
		}
		if (uval & PWR_LIM_EN) {
			drm_info(&hwmon->xe->drm, "%s is supported on channel %d\n",
				 PWR_ATTR_TO_STR(attr), channel);
			return 0664;
		}
		drm_dbg(&hwmon->xe->drm, "%s is unsupported on channel %d\n",
			PWR_ATTR_TO_STR(attr), channel);
		return 0;
	case hwmon_power_rated_max:
		if (hwmon->xe->info.has_mbx_power_limits) {
			return 0;
		} else {
			reg = xe_hwmon_get_reg(hwmon, REG_PKG_POWER_SKU, channel);
			if (xe_reg_is_valid(reg))
				uval = xe_mmio_read32(mmio, reg);
			return uval ? 0444 : 0;
		}
	case hwmon_power_crit:
		if (channel == CHANNEL_CARD) {
			xe_hwmon_pcode_read_i1(hwmon, &uval);
			return (uval & POWER_SETUP_I1_WATTS) ? 0644 : 0;
		}
		break;
	case hwmon_power_label:
		if (hwmon->xe->info.has_mbx_power_limits) {
			xe_hwmon_pcode_read_power_limit(hwmon, attr, channel, &uval);
		} else {
			reg = xe_hwmon_get_reg(hwmon, REG_PKG_POWER_SKU, channel);
			if (xe_reg_is_valid(reg))
				uval = xe_mmio_read32(mmio, reg);

			if (!uval) {
				reg = xe_hwmon_get_reg(hwmon, REG_PKG_RAPL_LIMIT, channel);
				if (xe_reg_is_valid(reg))
					uval = xe_mmio_read32(mmio, reg);
			}
		}
		if ((!(uval & PWR_LIM_EN)) && channel == CHANNEL_CARD) {
			xe_hwmon_pcode_read_i1(hwmon, &uval);
			return (uval & POWER_SETUP_I1_WATTS) ? 0444 : 0;
		}
		return (uval) ? 0444 : 0;
>>>>>>> a7fc15ed
	default:
		return 0;
	}
	return 0;
}

static int
xe_hwmon_power_read(struct xe_hwmon *hwmon, u32 attr, int channel, long *val)
{
	switch (attr) {
	case hwmon_power_max:
<<<<<<< HEAD
=======
	case hwmon_power_cap:
>>>>>>> a7fc15ed
		xe_hwmon_power_max_read(hwmon, attr, channel, val);
		return 0;
	case hwmon_power_rated_max:
		xe_hwmon_power_rated_max_read(hwmon, attr, channel, val);
		return 0;
	case hwmon_power_crit:
		return xe_hwmon_power_curr_crit_read(hwmon, channel, val, SF_POWER);
	default:
		return -EOPNOTSUPP;
	}
}

static int
xe_hwmon_power_write(struct xe_hwmon *hwmon, u32 attr, int channel, long val)
{
	switch (attr) {
	case hwmon_power_cap:
	case hwmon_power_max:
		return xe_hwmon_power_max_write(hwmon, attr, channel, val);
	case hwmon_power_crit:
		return xe_hwmon_power_curr_crit_write(hwmon, channel, val, SF_POWER);
	default:
		return -EOPNOTSUPP;
	}
}

static umode_t
xe_hwmon_curr_is_visible(const struct xe_hwmon *hwmon, u32 attr, int channel)
{
	u32 uval;

	/* hwmon sysfs attribute of current available only for package */
	if (channel != CHANNEL_PKG)
		return 0;

	switch (attr) {
	case hwmon_curr_crit:
			return (xe_hwmon_pcode_read_i1(hwmon, &uval) ||
				(uval & POWER_SETUP_I1_WATTS)) ? 0 : 0644;
	case hwmon_curr_label:
			return (xe_hwmon_pcode_read_i1(hwmon, &uval) ||
				(uval & POWER_SETUP_I1_WATTS)) ? 0 : 0444;
		break;
	default:
		return 0;
	}
	return 0;
}

static int
xe_hwmon_curr_read(struct xe_hwmon *hwmon, u32 attr, int channel, long *val)
{
	switch (attr) {
	case hwmon_curr_crit:
		return xe_hwmon_power_curr_crit_read(hwmon, channel, val, SF_CURR);
	default:
		return -EOPNOTSUPP;
	}
}

static int
xe_hwmon_curr_write(struct xe_hwmon *hwmon, u32 attr, int channel, long val)
{
	switch (attr) {
	case hwmon_curr_crit:
		return xe_hwmon_power_curr_crit_write(hwmon, channel, val, SF_CURR);
	default:
		return -EOPNOTSUPP;
	}
}

static umode_t
xe_hwmon_in_is_visible(struct xe_hwmon *hwmon, u32 attr, int channel)
{
	switch (attr) {
	case hwmon_in_input:
	case hwmon_in_label:
		return xe_reg_is_valid(xe_hwmon_get_reg(hwmon, REG_GT_PERF_STATUS,
				       channel)) ? 0444 : 0;
	default:
		return 0;
	}
}

static int
xe_hwmon_in_read(struct xe_hwmon *hwmon, u32 attr, int channel, long *val)
{
	switch (attr) {
	case hwmon_in_input:
		xe_hwmon_get_voltage(hwmon, channel, val);
		return 0;
	default:
		return -EOPNOTSUPP;
	}
}

static umode_t
xe_hwmon_energy_is_visible(struct xe_hwmon *hwmon, u32 attr, int channel)
{
	long energy = 0;

	switch (attr) {
	case hwmon_energy_input:
	case hwmon_energy_label:
		if (hwmon->xe->info.platform == XE_BATTLEMAGE) {
			xe_hwmon_energy_get(hwmon, channel, &energy);
			return energy ? 0444 : 0;
		} else {
			return xe_reg_is_valid(xe_hwmon_get_reg(hwmon, REG_PKG_ENERGY_STATUS,
					       channel)) ? 0444 : 0;
		}
	default:
		return 0;
	}
}

static int
xe_hwmon_energy_read(struct xe_hwmon *hwmon, u32 attr, int channel, long *val)
{
	switch (attr) {
	case hwmon_energy_input:
		xe_hwmon_energy_get(hwmon, channel, val);
		return 0;
	default:
		return -EOPNOTSUPP;
	}
}

static umode_t
xe_hwmon_fan_is_visible(struct xe_hwmon *hwmon, u32 attr, int channel)
{
	u32 uval;

	if (!hwmon->xe->info.has_fan_control)
		return 0;

	switch (attr) {
	case hwmon_fan_input:
		if (xe_hwmon_pcode_read_fan_control(hwmon, FSC_READ_NUM_FANS, &uval))
			return 0;

		return channel < uval ? 0444 : 0;
	default:
		return 0;
	}
}

static int
xe_hwmon_fan_input_read(struct xe_hwmon *hwmon, int channel, long *val)
{
	struct xe_mmio *mmio = xe_root_tile_mmio(hwmon->xe);
	struct xe_hwmon_fan_info *fi = &hwmon->fi[channel];
	u64 rotations, time_now, time;
	u32 reg_val;
	int ret = 0;

	mutex_lock(&hwmon->hwmon_lock);

	reg_val = xe_mmio_read32(mmio, xe_hwmon_get_reg(hwmon, REG_FAN_SPEED, channel));
	time_now = get_jiffies_64();

	/*
	 * HW register value is accumulated count of pulses from PWM fan with the scale
	 * of 2 pulses per rotation.
	 */
	rotations = (reg_val - fi->reg_val_prev) / 2;

	time = jiffies_delta_to_msecs(time_now - fi->time_prev);
	if (unlikely(!time)) {
		ret = -EAGAIN;
		goto unlock;
	}

	/*
	 * Calculate fan speed in RPM by time averaging two subsequent readings in minutes.
	 * RPM = number of rotations * msecs per minute / time in msecs
	 */
	*val = DIV_ROUND_UP_ULL(rotations * (MSEC_PER_SEC * 60), time);

	fi->reg_val_prev = reg_val;
	fi->time_prev = time_now;
unlock:
	mutex_unlock(&hwmon->hwmon_lock);
	return ret;
}

static int
xe_hwmon_fan_read(struct xe_hwmon *hwmon, u32 attr, int channel, long *val)
{
	switch (attr) {
	case hwmon_fan_input:
		return xe_hwmon_fan_input_read(hwmon, channel, val);
	default:
		return -EOPNOTSUPP;
	}
}

static umode_t
xe_hwmon_is_visible(const void *drvdata, enum hwmon_sensor_types type,
		    u32 attr, int channel)
{
	struct xe_hwmon *hwmon = (struct xe_hwmon *)drvdata;
	int ret;

	xe_pm_runtime_get(hwmon->xe);

	switch (type) {
	case hwmon_temp:
		ret = xe_hwmon_temp_is_visible(hwmon, attr, channel);
		break;
	case hwmon_power:
		ret = xe_hwmon_power_is_visible(hwmon, attr, channel);
		break;
	case hwmon_curr:
		ret = xe_hwmon_curr_is_visible(hwmon, attr, channel);
		break;
	case hwmon_in:
		ret = xe_hwmon_in_is_visible(hwmon, attr, channel);
		break;
	case hwmon_energy:
		ret = xe_hwmon_energy_is_visible(hwmon, attr, channel);
		break;
	case hwmon_fan:
		ret = xe_hwmon_fan_is_visible(hwmon, attr, channel);
		break;
	default:
		ret = 0;
		break;
	}

	xe_pm_runtime_put(hwmon->xe);

	return ret;
}

static int
xe_hwmon_read(struct device *dev, enum hwmon_sensor_types type, u32 attr,
	      int channel, long *val)
{
	struct xe_hwmon *hwmon = dev_get_drvdata(dev);
	int ret;

	xe_pm_runtime_get(hwmon->xe);

	switch (type) {
	case hwmon_temp:
		ret = xe_hwmon_temp_read(hwmon, attr, channel, val);
		break;
	case hwmon_power:
		ret = xe_hwmon_power_read(hwmon, attr, channel, val);
		break;
	case hwmon_curr:
		ret = xe_hwmon_curr_read(hwmon, attr, channel, val);
		break;
	case hwmon_in:
		ret = xe_hwmon_in_read(hwmon, attr, channel, val);
		break;
	case hwmon_energy:
		ret = xe_hwmon_energy_read(hwmon, attr, channel, val);
		break;
	case hwmon_fan:
		ret = xe_hwmon_fan_read(hwmon, attr, channel, val);
		break;
	default:
		ret = -EOPNOTSUPP;
		break;
	}

	xe_pm_runtime_put(hwmon->xe);

	return ret;
}

static int
xe_hwmon_write(struct device *dev, enum hwmon_sensor_types type, u32 attr,
	       int channel, long val)
{
	struct xe_hwmon *hwmon = dev_get_drvdata(dev);
	int ret;

	xe_pm_runtime_get(hwmon->xe);

	switch (type) {
	case hwmon_power:
		ret = xe_hwmon_power_write(hwmon, attr, channel, val);
		break;
	case hwmon_curr:
		ret = xe_hwmon_curr_write(hwmon, attr, channel, val);
		break;
	default:
		ret = -EOPNOTSUPP;
		break;
	}

	xe_pm_runtime_put(hwmon->xe);

	return ret;
}

static int xe_hwmon_read_label(struct device *dev,
			       enum hwmon_sensor_types type,
			       u32 attr, int channel, const char **str)
{
	switch (type) {
	case hwmon_temp:
		if (channel == CHANNEL_PKG)
			*str = "pkg";
		else if (channel == CHANNEL_VRAM)
			*str = "vram";
		return 0;
	case hwmon_power:
	case hwmon_energy:
	case hwmon_curr:
	case hwmon_in:
		if (channel == CHANNEL_CARD)
			*str = "card";
		else if (channel == CHANNEL_PKG)
			*str = "pkg";
		return 0;
	default:
		return -EOPNOTSUPP;
	}
}

static const struct hwmon_ops hwmon_ops = {
	.is_visible = xe_hwmon_is_visible,
	.read = xe_hwmon_read,
	.write = xe_hwmon_write,
	.read_string = xe_hwmon_read_label,
};

static const struct hwmon_chip_info hwmon_chip_info = {
	.ops = &hwmon_ops,
	.info = hwmon_info,
};

static void
xe_hwmon_get_preregistration_info(struct xe_hwmon *hwmon)
{
	struct xe_mmio *mmio = xe_root_tile_mmio(hwmon->xe);
	long energy, fan_speed;
	u64 val_sku_unit = 0;
	int channel;
	struct xe_reg pkg_power_sku_unit;

	if (hwmon->xe->info.has_mbx_power_limits) {
<<<<<<< HEAD
		/* Check if card firmware support mailbox power limits commands. */
		if (xe_hwmon_pcode_read_power_limit(hwmon, PL1_HWMON_ATTR, CHANNEL_CARD,
						    &hwmon->pl1_on_boot[CHANNEL_CARD]) |
		    xe_hwmon_pcode_read_power_limit(hwmon, PL1_HWMON_ATTR, CHANNEL_PKG,
						    &hwmon->pl1_on_boot[CHANNEL_PKG])) {
			drm_warn(&hwmon->xe->drm,
				 "Failed to read power limits, check card firmware !\n");
=======
		/* Check if GPU firmware support mailbox power limits commands. */
		if (xe_hwmon_pcode_read_power_limit(hwmon, PL1_HWMON_ATTR, CHANNEL_CARD,
						    &hwmon->pl1_on_boot[CHANNEL_CARD]) |
		    xe_hwmon_pcode_read_power_limit(hwmon, PL1_HWMON_ATTR, CHANNEL_PKG,
						    &hwmon->pl1_on_boot[CHANNEL_PKG]) |
		    xe_hwmon_pcode_read_power_limit(hwmon, PL2_HWMON_ATTR, CHANNEL_CARD,
						    &hwmon->pl2_on_boot[CHANNEL_CARD]) |
		    xe_hwmon_pcode_read_power_limit(hwmon, PL2_HWMON_ATTR, CHANNEL_PKG,
						    &hwmon->pl2_on_boot[CHANNEL_PKG])) {
			drm_warn(&hwmon->xe->drm,
				 "Failed to read power limits, check GPU firmware !\n");
>>>>>>> a7fc15ed
		} else {
			drm_info(&hwmon->xe->drm, "Using mailbox commands for power limits\n");
			/* Write default limits to read from pcode from now on. */
			xe_hwmon_pcode_rmw_power_limit(hwmon, PL1_HWMON_ATTR,
						       CHANNEL_CARD, PWR_LIM | PWR_LIM_TIME,
						       hwmon->pl1_on_boot[CHANNEL_CARD]);
			xe_hwmon_pcode_rmw_power_limit(hwmon, PL1_HWMON_ATTR,
						       CHANNEL_PKG, PWR_LIM | PWR_LIM_TIME,
						       hwmon->pl1_on_boot[CHANNEL_PKG]);
<<<<<<< HEAD
=======
			xe_hwmon_pcode_rmw_power_limit(hwmon, PL2_HWMON_ATTR,
						       CHANNEL_CARD, PWR_LIM | PWR_LIM_TIME,
						       hwmon->pl2_on_boot[CHANNEL_CARD]);
			xe_hwmon_pcode_rmw_power_limit(hwmon, PL2_HWMON_ATTR,
						       CHANNEL_PKG, PWR_LIM | PWR_LIM_TIME,
						       hwmon->pl2_on_boot[CHANNEL_PKG]);
>>>>>>> a7fc15ed
			hwmon->scl_shift_power = PWR_UNIT;
			hwmon->scl_shift_energy = ENERGY_UNIT;
			hwmon->scl_shift_time = TIME_UNIT;
			hwmon->boot_power_limit_read = true;
		}
	} else {
		drm_info(&hwmon->xe->drm, "Using register for power limits\n");
		/*
		 * The contents of register PKG_POWER_SKU_UNIT do not change,
		 * so read it once and store the shift values.
		 */
		pkg_power_sku_unit = xe_hwmon_get_reg(hwmon, REG_PKG_POWER_SKU_UNIT, 0);
		if (xe_reg_is_valid(pkg_power_sku_unit)) {
			val_sku_unit = xe_mmio_read32(mmio, pkg_power_sku_unit);
			hwmon->scl_shift_power = REG_FIELD_GET(PKG_PWR_UNIT, val_sku_unit);
			hwmon->scl_shift_energy = REG_FIELD_GET(PKG_ENERGY_UNIT, val_sku_unit);
			hwmon->scl_shift_time = REG_FIELD_GET(PKG_TIME_UNIT, val_sku_unit);
		}
	}
	/*
	 * Initialize 'struct xe_hwmon_energy_info', i.e. set fields to the
	 * first value of the energy register read
	 */
	for (channel = 0; channel < CHANNEL_MAX; channel++)
		if (xe_hwmon_is_visible(hwmon, hwmon_energy, hwmon_energy_input, channel))
			xe_hwmon_energy_get(hwmon, channel, &energy);

	/* Initialize 'struct xe_hwmon_fan_info' with initial fan register reading. */
	for (channel = 0; channel < FAN_MAX; channel++)
		if (xe_hwmon_is_visible(hwmon, hwmon_fan, hwmon_fan_input, channel))
			xe_hwmon_fan_input_read(hwmon, channel, &fan_speed);
}

static void xe_hwmon_mutex_destroy(void *arg)
{
	struct xe_hwmon *hwmon = arg;

	mutex_destroy(&hwmon->hwmon_lock);
}

int xe_hwmon_register(struct xe_device *xe)
{
	struct device *dev = xe->drm.dev;
	struct xe_hwmon *hwmon;
	int ret;

	/* hwmon is available only for dGfx */
	if (!IS_DGFX(xe))
		return 0;

	/* hwmon is not available on VFs */
	if (IS_SRIOV_VF(xe))
		return 0;

	hwmon = devm_kzalloc(dev, sizeof(*hwmon), GFP_KERNEL);
	if (!hwmon)
		return -ENOMEM;

	mutex_init(&hwmon->hwmon_lock);
	ret = devm_add_action_or_reset(dev, xe_hwmon_mutex_destroy, hwmon);
	if (ret)
		return ret;

	/* There's only one instance of hwmon per device */
	hwmon->xe = xe;
	xe->hwmon = hwmon;

	xe_hwmon_get_preregistration_info(hwmon);

	drm_dbg(&xe->drm, "Register xe hwmon interface\n");

	/*  hwmon_dev points to device hwmon<i> */
	hwmon->hwmon_dev = devm_hwmon_device_register_with_info(dev, "xe", hwmon,
								&hwmon_chip_info,
								hwmon_groups);
	if (IS_ERR(hwmon->hwmon_dev)) {
		drm_err(&xe->drm, "Failed to register xe hwmon (%pe)\n", hwmon->hwmon_dev);
		xe->hwmon = NULL;
		return PTR_ERR(hwmon->hwmon_dev);
	}

	return 0;
}
MODULE_IMPORT_NS("INTEL_PMT_TELEMETRY");<|MERGE_RESOLUTION|>--- conflicted
+++ resolved
@@ -70,14 +70,6 @@
 #define TIME_UNIT	0xa
 
 /*
- * For platforms that support mailbox commands for power limits, REG_PKG_POWER_SKU_UNIT is
- * not supported and below are SKU units to be used.
- */
-#define PWR_UNIT	0x3
-#define ENERGY_UNIT	0xe
-#define TIME_UNIT	0xa
-
-/*
  * SF_* - scale factors for particular quantities according to hwmon spec.
  */
 #define SF_POWER	1000000		/* microwatts */
@@ -90,14 +82,9 @@
  * PL*_HWMON_ATTR - mapping of hardware power limits to corresponding hwmon power attribute.
  */
 #define PL1_HWMON_ATTR	hwmon_power_max
-<<<<<<< HEAD
-
-#define PWR_ATTR_TO_STR(attr)	(((attr) == hwmon_power_max) ? "PL1" : "Invalid")
-=======
 #define PL2_HWMON_ATTR	hwmon_power_cap
 
 #define PWR_ATTR_TO_STR(attr)	(((attr) == hwmon_power_max) ? "PL1" : "PL2")
->>>>>>> a7fc15ed
 
 /*
  * Timeout for power limit write mailbox command.
@@ -148,12 +135,9 @@
 	bool boot_power_limit_read;
 	/** @pl1_on_boot: power limit PL1 on boot */
 	u32 pl1_on_boot[CHANNEL_MAX];
-<<<<<<< HEAD
-=======
 	/** @pl2_on_boot: power limit PL2 on boot */
 	u32 pl2_on_boot[CHANNEL_MAX];
 
->>>>>>> a7fc15ed
 };
 
 static int xe_hwmon_pcode_read_power_limit(const struct xe_hwmon *hwmon, u32 attr, int channel,
@@ -181,15 +165,10 @@
 	/* return the value only if limit is enabled */
 	if (attr == PL1_HWMON_ATTR)
 		*uval = (val0 & PWR_LIM_EN) ? val0 : 0;
-<<<<<<< HEAD
-	else if (attr == hwmon_power_label)
-		*uval = (val0 & PWR_LIM_EN) ? 1 : 0;
-=======
 	else if (attr == PL2_HWMON_ATTR)
 		*uval = (val1 & PWR_LIM_EN) ? val1 : 0;
 	else if (attr == hwmon_power_label)
 		*uval = (val0 & PWR_LIM_EN) ? 1 : (val1 & PWR_LIM_EN) ? 1 : 0;
->>>>>>> a7fc15ed
 	else
 		*uval = 0;
 
@@ -217,11 +196,8 @@
 
 	if (attr == PL1_HWMON_ATTR)
 		val0 = (val0 & ~clr) | set;
-<<<<<<< HEAD
-=======
 	else if (attr == PL2_HWMON_ATTR)
 		val1 = (val1 & ~clr) | set;
->>>>>>> a7fc15ed
 	else
 		return -EIO;
 
@@ -322,19 +298,6 @@
 	} else {
 		rapl_limit = xe_hwmon_get_reg(hwmon, REG_PKG_RAPL_LIMIT, channel);
 		pkg_power_sku = xe_hwmon_get_reg(hwmon, REG_PKG_POWER_SKU, channel);
-<<<<<<< HEAD
-
-		/*
-		 * Valid check of REG_PKG_RAPL_LIMIT is already done in xe_hwmon_power_is_visible.
-		 * So not checking it again here.
-		 */
-		if (!xe_reg_is_valid(pkg_power_sku)) {
-			drm_warn(&xe->drm, "pkg_power_sku invalid\n");
-			*value = 0;
-			goto unlock;
-		}
-=======
->>>>>>> a7fc15ed
 		reg_val = xe_mmio_read32(mmio, rapl_limit);
 	}
 
@@ -367,11 +330,7 @@
 {
 	struct xe_mmio *mmio = xe_root_tile_mmio(hwmon->xe);
 	int ret = 0;
-<<<<<<< HEAD
-	u32 reg_val;
-=======
 	u32 reg_val, max;
->>>>>>> a7fc15ed
 	struct xe_reg rapl_limit;
 
 	mutex_lock(&hwmon->hwmon_lock);
@@ -399,22 +358,6 @@
 
 	/* Computation in 64-bits to avoid overflow. Round to nearest. */
 	reg_val = DIV_ROUND_CLOSEST_ULL((u64)value << hwmon->scl_shift_power, SF_POWER);
-<<<<<<< HEAD
-	reg_val = PWR_LIM_EN | REG_FIELD_PREP(PWR_LIM_VAL, reg_val);
-
-	/*
-	 * Clamp power limit to card-firmware default as maximum, as an additional protection to
-	 * pcode clamp.
-	 */
-	if (hwmon->xe->info.has_mbx_power_limits) {
-		if (reg_val > REG_FIELD_GET(PWR_LIM_VAL, hwmon->pl1_on_boot[channel])) {
-			reg_val = REG_FIELD_GET(PWR_LIM_VAL, hwmon->pl1_on_boot[channel]);
-			drm_dbg(&hwmon->xe->drm, "Clamping power limit to firmware default 0x%x\n",
-				reg_val);
-		}
-	}
-
-=======
 
 	/*
 	 * Clamp power limit to GPU firmware default as maximum, as an additional protection to
@@ -434,7 +377,6 @@
 
 	reg_val = PWR_LIM_EN | REG_FIELD_PREP(PWR_LIM_VAL, reg_val);
 
->>>>>>> a7fc15ed
 	if (hwmon->xe->info.has_mbx_power_limits)
 		ret = xe_hwmon_pcode_rmw_power_limit(hwmon, attr, channel, PWR_LIM, reg_val);
 	else
@@ -538,14 +480,9 @@
 	struct xe_mmio *mmio = xe_root_tile_mmio(hwmon->xe);
 	u32 x, y, x_w = 2; /* 2 bits */
 	u64 r, tau4, out;
-<<<<<<< HEAD
-	int channel = to_sensor_dev_attr(attr)->index;
-	u32 power_attr = PL1_HWMON_ATTR;
-=======
 	int channel = (to_sensor_dev_attr(attr)->index % 2) ? CHANNEL_PKG : CHANNEL_CARD;
 	u32 power_attr = (to_sensor_dev_attr(attr)->index > 1) ? PL2_HWMON_ATTR : PL1_HWMON_ATTR;
 
->>>>>>> a7fc15ed
 	int ret = 0;
 
 	xe_pm_runtime_get(hwmon->xe);
@@ -601,11 +538,6 @@
 	int channel = (to_sensor_dev_attr(attr)->index % 2) ? CHANNEL_PKG : CHANNEL_CARD;
 	u32 power_attr = (to_sensor_dev_attr(attr)->index > 1) ? PL2_HWMON_ATTR : PL1_HWMON_ATTR;
 	int ret;
-<<<<<<< HEAD
-	int channel = to_sensor_dev_attr(attr)->index;
-	u32 power_attr = PL1_HWMON_ATTR;
-=======
->>>>>>> a7fc15ed
 
 	ret = kstrtoul(buf, 0, &val);
 	if (ret)
@@ -632,10 +564,8 @@
 	tau4 = (u64)((1 << x_w) | x) << y;
 	max_win = mul_u64_u32_shr(tau4, SF_TIME, hwmon->scl_shift_time + x_w);
 
-	if (val > max_win) {
-		drm_warn(&hwmon->xe->drm, "power_interval invalid val 0x%lx\n", val);
+	if (val > max_win)
 		return -EINVAL;
-	}
 
 	/* val in hw units */
 	val = DIV_ROUND_CLOSEST_ULL((u64)val << hwmon->scl_shift_time, SF_TIME) + 1;
@@ -704,36 +634,22 @@
 	struct device *dev = kobj_to_dev(kobj);
 	struct xe_hwmon *hwmon = dev_get_drvdata(dev);
 	int ret = 0;
-<<<<<<< HEAD
-	int channel = index ? CHANNEL_PKG : CHANNEL_CARD;
-	u32 power_attr = PL1_HWMON_ATTR;
-	u32 uval;
-=======
 	int channel = (index % 2) ? CHANNEL_PKG : CHANNEL_CARD;
 	u32 power_attr = (index > 1) ? PL2_HWMON_ATTR : PL1_HWMON_ATTR;
 	u32 uval = 0;
 	struct xe_reg rapl_limit;
 	struct xe_mmio *mmio = xe_root_tile_mmio(hwmon->xe);
->>>>>>> a7fc15ed
 
 	xe_pm_runtime_get(hwmon->xe);
 
 	if (hwmon->xe->info.has_mbx_power_limits) {
 		xe_hwmon_pcode_read_power_limit(hwmon, power_attr, channel, &uval);
-<<<<<<< HEAD
-		ret = (uval & PWR_LIM_EN) ? attr->mode : 0;
-	} else {
-		ret = xe_reg_is_valid(xe_hwmon_get_reg(hwmon, REG_PKG_RAPL_LIMIT,
-						       channel)) ? attr->mode : 0;
-	}
-=======
 	} else if (power_attr != PL2_HWMON_ATTR) {
 		rapl_limit = xe_hwmon_get_reg(hwmon, REG_PKG_RAPL_LIMIT, channel);
 		if (xe_reg_is_valid(rapl_limit))
 			uval = xe_mmio_read32(mmio, rapl_limit);
 	}
 	ret = (uval & PWR_LIM_EN) ? attr->mode : 0;
->>>>>>> a7fc15ed
 
 	xe_pm_runtime_put(hwmon->xe);
 
@@ -753,14 +669,9 @@
 static const struct hwmon_channel_info * const hwmon_info[] = {
 	HWMON_CHANNEL_INFO(temp, HWMON_T_LABEL, HWMON_T_INPUT | HWMON_T_LABEL,
 			   HWMON_T_INPUT | HWMON_T_LABEL),
-<<<<<<< HEAD
-	HWMON_CHANNEL_INFO(power, HWMON_P_MAX | HWMON_P_RATED_MAX | HWMON_P_LABEL | HWMON_P_CRIT,
-			   HWMON_P_MAX | HWMON_P_RATED_MAX | HWMON_P_LABEL),
-=======
 	HWMON_CHANNEL_INFO(power, HWMON_P_MAX | HWMON_P_RATED_MAX | HWMON_P_LABEL | HWMON_P_CRIT |
 			   HWMON_P_CAP,
 			   HWMON_P_MAX | HWMON_P_RATED_MAX | HWMON_P_LABEL | HWMON_P_CAP),
->>>>>>> a7fc15ed
 	HWMON_CHANNEL_INFO(curr, HWMON_C_LABEL, HWMON_C_CRIT | HWMON_C_LABEL),
 	HWMON_CHANNEL_INFO(in, HWMON_I_INPUT | HWMON_I_LABEL, HWMON_I_INPUT | HWMON_I_LABEL),
 	HWMON_CHANNEL_INFO(energy, HWMON_E_INPUT | HWMON_E_LABEL, HWMON_E_INPUT | HWMON_E_LABEL),
@@ -887,29 +798,6 @@
 
 	switch (attr) {
 	case hwmon_power_max:
-<<<<<<< HEAD
-		if (hwmon->xe->info.has_mbx_power_limits) {
-			xe_hwmon_pcode_read_power_limit(hwmon, attr, channel, &uval);
-			return (uval) ? 0664 : 0;
-		} else {
-			return xe_reg_is_valid(xe_hwmon_get_reg(hwmon, REG_PKG_RAPL_LIMIT,
-				       channel)) ? 0664 : 0;
-		}
-	case hwmon_power_rated_max:
-		if (hwmon->xe->info.has_mbx_power_limits)
-			return 0;
-		else
-			return xe_reg_is_valid(xe_hwmon_get_reg(hwmon, REG_PKG_POWER_SKU,
-					       channel)) ? 0444 : 0;
-	case hwmon_power_crit:
-	case hwmon_power_label:
-		if (channel == CHANNEL_CARD) {
-			xe_hwmon_pcode_read_i1(hwmon, &uval);
-			return (uval & POWER_SETUP_I1_WATTS) ? (attr == hwmon_power_label) ?
-				0444 : 0644 : 0;
-		}
-		break;
-=======
 	case hwmon_power_cap:
 		if (hwmon->xe->info.has_mbx_power_limits) {
 			xe_hwmon_pcode_read_power_limit(hwmon, attr, channel, &uval);
@@ -960,7 +848,6 @@
 			return (uval & POWER_SETUP_I1_WATTS) ? 0444 : 0;
 		}
 		return (uval) ? 0444 : 0;
->>>>>>> a7fc15ed
 	default:
 		return 0;
 	}
@@ -972,10 +859,7 @@
 {
 	switch (attr) {
 	case hwmon_power_max:
-<<<<<<< HEAD
-=======
 	case hwmon_power_cap:
->>>>>>> a7fc15ed
 		xe_hwmon_power_max_read(hwmon, attr, channel, val);
 		return 0;
 	case hwmon_power_rated_max:
@@ -1322,15 +1206,6 @@
 	struct xe_reg pkg_power_sku_unit;
 
 	if (hwmon->xe->info.has_mbx_power_limits) {
-<<<<<<< HEAD
-		/* Check if card firmware support mailbox power limits commands. */
-		if (xe_hwmon_pcode_read_power_limit(hwmon, PL1_HWMON_ATTR, CHANNEL_CARD,
-						    &hwmon->pl1_on_boot[CHANNEL_CARD]) |
-		    xe_hwmon_pcode_read_power_limit(hwmon, PL1_HWMON_ATTR, CHANNEL_PKG,
-						    &hwmon->pl1_on_boot[CHANNEL_PKG])) {
-			drm_warn(&hwmon->xe->drm,
-				 "Failed to read power limits, check card firmware !\n");
-=======
 		/* Check if GPU firmware support mailbox power limits commands. */
 		if (xe_hwmon_pcode_read_power_limit(hwmon, PL1_HWMON_ATTR, CHANNEL_CARD,
 						    &hwmon->pl1_on_boot[CHANNEL_CARD]) |
@@ -1342,7 +1217,6 @@
 						    &hwmon->pl2_on_boot[CHANNEL_PKG])) {
 			drm_warn(&hwmon->xe->drm,
 				 "Failed to read power limits, check GPU firmware !\n");
->>>>>>> a7fc15ed
 		} else {
 			drm_info(&hwmon->xe->drm, "Using mailbox commands for power limits\n");
 			/* Write default limits to read from pcode from now on. */
@@ -1352,15 +1226,12 @@
 			xe_hwmon_pcode_rmw_power_limit(hwmon, PL1_HWMON_ATTR,
 						       CHANNEL_PKG, PWR_LIM | PWR_LIM_TIME,
 						       hwmon->pl1_on_boot[CHANNEL_PKG]);
-<<<<<<< HEAD
-=======
 			xe_hwmon_pcode_rmw_power_limit(hwmon, PL2_HWMON_ATTR,
 						       CHANNEL_CARD, PWR_LIM | PWR_LIM_TIME,
 						       hwmon->pl2_on_boot[CHANNEL_CARD]);
 			xe_hwmon_pcode_rmw_power_limit(hwmon, PL2_HWMON_ATTR,
 						       CHANNEL_PKG, PWR_LIM | PWR_LIM_TIME,
 						       hwmon->pl2_on_boot[CHANNEL_PKG]);
->>>>>>> a7fc15ed
 			hwmon->scl_shift_power = PWR_UNIT;
 			hwmon->scl_shift_energy = ENERGY_UNIT;
 			hwmon->scl_shift_time = TIME_UNIT;
