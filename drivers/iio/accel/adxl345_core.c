// SPDX-License-Identifier: GPL-2.0-only
/*
 * ADXL345 3-Axis Digital Accelerometer IIO core driver
 *
 * Copyright (c) 2017 Eva Rachel Retuya <eraretuya@gmail.com>
 *
 * Datasheet: https://www.analog.com/media/en/technical-documentation/data-sheets/ADXL345.pdf
 */

#include <linux/bitfield.h>
#include <linux/bitops.h>
#include <linux/interrupt.h>
#include <linux/module.h>
#include <linux/property.h>
#include <linux/regmap.h>
#include <linux/units.h>

#include <linux/iio/iio.h>
#include <linux/iio/sysfs.h>
#include <linux/iio/buffer.h>
#include <linux/iio/events.h>
#include <linux/iio/kfifo_buf.h>

#include "adxl345.h"

#define ADXL345_FIFO_BYPASS	0
#define ADXL345_FIFO_FIFO	1
#define ADXL345_FIFO_STREAM	2

#define ADXL345_DIRS 3

#define ADXL345_INT_NONE		0xff
#define ADXL345_INT1			0
#define ADXL345_INT2			1

#define ADXL345_REG_TAP_AXIS_MSK	GENMASK(2, 0)
#define ADXL345_REG_TAP_SUPPRESS_MSK	BIT(3)
#define ADXL345_REG_TAP_SUPPRESS	BIT(3)

#define ADXL345_TAP_Z_EN		BIT(0)
#define ADXL345_TAP_Y_EN		BIT(1)
#define ADXL345_TAP_X_EN		BIT(2)

/* single/double tap */
enum adxl345_tap_type {
	ADXL345_SINGLE_TAP,
	ADXL345_DOUBLE_TAP,
};

static const unsigned int adxl345_tap_int_reg[] = {
	[ADXL345_SINGLE_TAP] = ADXL345_INT_SINGLE_TAP,
	[ADXL345_DOUBLE_TAP] = ADXL345_INT_DOUBLE_TAP,
};

enum adxl345_tap_time_type {
	ADXL345_TAP_TIME_LATENT,
	ADXL345_TAP_TIME_WINDOW,
	ADXL345_TAP_TIME_DUR,
};

static const unsigned int adxl345_tap_time_reg[] = {
	[ADXL345_TAP_TIME_LATENT] = ADXL345_REG_LATENT,
	[ADXL345_TAP_TIME_WINDOW] = ADXL345_REG_WINDOW,
	[ADXL345_TAP_TIME_DUR] = ADXL345_REG_DUR,
};

<<<<<<< HEAD
=======
enum adxl345_odr {
	ADXL345_ODR_0P10HZ = 0,
	ADXL345_ODR_0P20HZ,
	ADXL345_ODR_0P39HZ,
	ADXL345_ODR_0P78HZ,
	ADXL345_ODR_1P56HZ,
	ADXL345_ODR_3P13HZ,
	ADXL345_ODR_6P25HZ,
	ADXL345_ODR_12P50HZ,
	ADXL345_ODR_25HZ,
	ADXL345_ODR_50HZ,
	ADXL345_ODR_100HZ,
	ADXL345_ODR_200HZ,
	ADXL345_ODR_400HZ,
	ADXL345_ODR_800HZ,
	ADXL345_ODR_1600HZ,
	ADXL345_ODR_3200HZ,
};

enum adxl345_range {
	ADXL345_2G_RANGE = 0,
	ADXL345_4G_RANGE,
	ADXL345_8G_RANGE,
	ADXL345_16G_RANGE,
};

/* Certain features recommend 12.5 Hz - 400 Hz ODR */
static const int adxl345_odr_tbl[][2] = {
	[ADXL345_ODR_0P10HZ]	= {    0,  97000 },
	[ADXL345_ODR_0P20HZ]	= {    0, 195000 },
	[ADXL345_ODR_0P39HZ]	= {    0, 390000 },
	[ADXL345_ODR_0P78HZ]	= {    0, 781000 },
	[ADXL345_ODR_1P56HZ]	= {    1, 562000 },
	[ADXL345_ODR_3P13HZ]	= {    3, 125000 },
	[ADXL345_ODR_6P25HZ]	= {    6, 250000 },
	[ADXL345_ODR_12P50HZ]	= {   12, 500000 },
	[ADXL345_ODR_25HZ]	= {   25, 0 },
	[ADXL345_ODR_50HZ]	= {   50, 0 },
	[ADXL345_ODR_100HZ]	= {  100, 0 },
	[ADXL345_ODR_200HZ]	= {  200, 0 },
	[ADXL345_ODR_400HZ]	= {  400, 0 },
	[ADXL345_ODR_800HZ]	= {  800, 0 },
	[ADXL345_ODR_1600HZ]	= { 1600, 0 },
	[ADXL345_ODR_3200HZ]	= { 3200, 0 },
};

/*
 * Full resolution frequency table:
 * (g * 2 * 9.80665) / (2^(resolution) - 1)
 *
 * resolution := 13 (full)
 * g := 2|4|8|16
 *
 *  2g at 13bit: 0.004789
 *  4g at 13bit: 0.009578
 *  8g at 13bit: 0.019156
 * 16g at 16bit: 0.038312
 */
static const int adxl345_fullres_range_tbl[][2] = {
	[ADXL345_2G_RANGE]  = { 0, 4789 },
	[ADXL345_4G_RANGE]  = { 0, 9578 },
	[ADXL345_8G_RANGE]  = { 0, 19156 },
	[ADXL345_16G_RANGE] = { 0, 38312 },
};

>>>>>>> a7fc15ed
struct adxl345_state {
	const struct adxl345_chip_info *info;
	struct regmap *regmap;
	bool fifo_delay; /* delay: delay is needed for SPI */
<<<<<<< HEAD
	int irq;
=======
>>>>>>> a7fc15ed
	u8 watermark;
	u8 fifo_mode;

	u32 tap_duration_us;
	u32 tap_latent_us;
	u32 tap_window_us;

	__le16 fifo_buf[ADXL345_DIRS * ADXL345_FIFO_SIZE + 1] __aligned(IIO_DMA_MINALIGN);
};

<<<<<<< HEAD
static struct iio_event_spec adxl345_events[] = {
=======
static const struct iio_event_spec adxl345_events[] = {
>>>>>>> a7fc15ed
	{
		/* single tap */
		.type = IIO_EV_TYPE_GESTURE,
		.dir = IIO_EV_DIR_SINGLETAP,
		.mask_separate = BIT(IIO_EV_INFO_ENABLE),
		.mask_shared_by_type = BIT(IIO_EV_INFO_VALUE) |
			BIT(IIO_EV_INFO_TIMEOUT),
	},
	{
		/* double tap */
		.type = IIO_EV_TYPE_GESTURE,
		.dir = IIO_EV_DIR_DOUBLETAP,
		.mask_shared_by_type = BIT(IIO_EV_INFO_ENABLE) |
			BIT(IIO_EV_INFO_RESET_TIMEOUT) |
			BIT(IIO_EV_INFO_TAP2_MIN_DELAY),
	},
};

#define ADXL345_CHANNEL(index, reg, axis) {					\
	.type = IIO_ACCEL,						\
	.modified = 1,							\
	.channel2 = IIO_MOD_##axis,					\
	.address = (reg),						\
	.info_mask_separate = BIT(IIO_CHAN_INFO_RAW) |			\
		BIT(IIO_CHAN_INFO_CALIBBIAS),				\
	.info_mask_shared_by_type = BIT(IIO_CHAN_INFO_SCALE) |		\
		BIT(IIO_CHAN_INFO_SAMP_FREQ),				\
	.info_mask_shared_by_type_available = BIT(IIO_CHAN_INFO_SCALE) | \
		BIT(IIO_CHAN_INFO_SAMP_FREQ),		\
	.scan_index = (index),				\
	.scan_type = {					\
		.sign = 's',				\
		.realbits = 13,				\
		.storagebits = 16,			\
		.endianness = IIO_LE,			\
	},						\
	.event_spec = adxl345_events,			\
	.num_event_specs = ARRAY_SIZE(adxl345_events),	\
}

enum adxl345_chans {
	chan_x, chan_y, chan_z,
};

static const struct iio_chan_spec adxl345_channels[] = {
	ADXL345_CHANNEL(0, chan_x, X),
	ADXL345_CHANNEL(1, chan_y, Y),
	ADXL345_CHANNEL(2, chan_z, Z),
};

static const unsigned long adxl345_scan_masks[] = {
	BIT(chan_x) | BIT(chan_y) | BIT(chan_z),
	0
};

bool adxl345_is_volatile_reg(struct device *dev, unsigned int reg)
{
	switch (reg) {
	case ADXL345_REG_DATA_AXIS(0):
	case ADXL345_REG_DATA_AXIS(1):
	case ADXL345_REG_DATA_AXIS(2):
	case ADXL345_REG_DATA_AXIS(3):
	case ADXL345_REG_DATA_AXIS(4):
	case ADXL345_REG_DATA_AXIS(5):
	case ADXL345_REG_ACT_TAP_STATUS:
	case ADXL345_REG_FIFO_STATUS:
	case ADXL345_REG_INT_SOURCE:
		return true;
	default:
		return false;
	}
}
EXPORT_SYMBOL_NS_GPL(adxl345_is_volatile_reg, "IIO_ADXL345");

/**
 * adxl345_set_measure_en() - Enable and disable measuring.
 *
 * @st: The device data.
 * @en: Enable measurements, else standby mode.
 *
 * For lowest power operation, standby mode can be used. In standby mode,
 * current consumption is supposed to be reduced to 0.1uA (typical). In this
 * mode no measurements are made. Placing the device into standby mode
 * preserves the contents of FIFO.
 *
 * Return: Returns 0 if successful, or a negative error value.
 */
static int adxl345_set_measure_en(struct adxl345_state *st, bool en)
{
	return regmap_assign_bits(st->regmap, ADXL345_REG_POWER_CTL,
				  ADXL345_POWER_CTL_MEASURE, en);
}

/* tap */

static int _adxl345_set_tap_int(struct adxl345_state *st,
				enum adxl345_tap_type type, bool state)
{
	unsigned int int_map = 0x00;
	unsigned int tap_threshold;
	bool axis_valid;
	bool singletap_args_valid = false;
	bool doubletap_args_valid = false;
	bool en = false;
	u32 axis_ctrl;
	int ret;

	ret = regmap_read(st->regmap, ADXL345_REG_TAP_AXIS, &axis_ctrl);
	if (ret)
		return ret;

	axis_valid = FIELD_GET(ADXL345_REG_TAP_AXIS_MSK, axis_ctrl) > 0;

	ret = regmap_read(st->regmap, ADXL345_REG_THRESH_TAP, &tap_threshold);
	if (ret)
		return ret;

	/*
	 * Note: A value of 0 for threshold and/or dur may result in undesirable
	 *	 behavior if single tap/double tap interrupts are enabled.
	 */
	singletap_args_valid = tap_threshold > 0 && st->tap_duration_us > 0;
<<<<<<< HEAD

	if (type == ADXL345_SINGLE_TAP) {
		en = axis_valid && singletap_args_valid;
	} else {
		/* doubletap: Window must be equal or greater than latent! */
		doubletap_args_valid = st->tap_latent_us > 0 &&
			st->tap_window_us > 0 &&
			st->tap_window_us >= st->tap_latent_us;

		en = axis_valid && singletap_args_valid && doubletap_args_valid;
	}

	if (state && en)
		int_map |= adxl345_tap_int_reg[type];

	return regmap_update_bits(st->regmap, ADXL345_REG_INT_ENABLE,
				  adxl345_tap_int_reg[type], int_map);
}

static int adxl345_is_tap_en(struct adxl345_state *st,
			     enum iio_modifier axis,
			     enum adxl345_tap_type type, bool *en)
{
	unsigned int regval;
	u32 axis_ctrl;
	int ret;

	ret = regmap_read(st->regmap, ADXL345_REG_TAP_AXIS, &axis_ctrl);
	if (ret)
		return ret;

	/* Verify if axis is enabled for the tap detection. */
	switch (axis) {
	case IIO_MOD_X:
		*en = FIELD_GET(ADXL345_TAP_X_EN, axis_ctrl);
		break;
	case IIO_MOD_Y:
		*en = FIELD_GET(ADXL345_TAP_Y_EN, axis_ctrl);
		break;
	case IIO_MOD_Z:
		*en = FIELD_GET(ADXL345_TAP_Z_EN, axis_ctrl);
		break;
	default:
		*en = false;
		return -EINVAL;
	}

	if (*en) {
		/*
		 * If axis allow for tap detection, verify if the interrupt is
		 * enabled for tap detection.
		 */
		ret = regmap_read(st->regmap, ADXL345_REG_INT_ENABLE, &regval);
		if (ret)
			return ret;

		*en = adxl345_tap_int_reg[type] & regval;
	}

	return 0;
}

static int adxl345_set_singletap_en(struct adxl345_state *st,
				    enum iio_modifier axis, bool en)
{
	int ret;
	u32 axis_ctrl;

	switch (axis) {
	case IIO_MOD_X:
		axis_ctrl = ADXL345_TAP_X_EN;
		break;
	case IIO_MOD_Y:
		axis_ctrl = ADXL345_TAP_Y_EN;
		break;
	case IIO_MOD_Z:
		axis_ctrl = ADXL345_TAP_Z_EN;
		break;
	default:
		return -EINVAL;
	}

	if (en)
		ret = regmap_set_bits(st->regmap, ADXL345_REG_TAP_AXIS,
				      axis_ctrl);
	else
		ret = regmap_clear_bits(st->regmap, ADXL345_REG_TAP_AXIS,
					axis_ctrl);
	if (ret)
		return ret;

=======

	if (type == ADXL345_SINGLE_TAP) {
		en = axis_valid && singletap_args_valid;
	} else {
		/* doubletap: Window must be equal or greater than latent! */
		doubletap_args_valid = st->tap_latent_us > 0 &&
			st->tap_window_us > 0 &&
			st->tap_window_us >= st->tap_latent_us;

		en = axis_valid && singletap_args_valid && doubletap_args_valid;
	}

	if (state && en)
		int_map |= adxl345_tap_int_reg[type];

	return regmap_update_bits(st->regmap, ADXL345_REG_INT_ENABLE,
				  adxl345_tap_int_reg[type], int_map);
}

static int adxl345_is_tap_en(struct adxl345_state *st,
			     enum iio_modifier axis,
			     enum adxl345_tap_type type, bool *en)
{
	unsigned int regval;
	u32 axis_ctrl;
	int ret;

	ret = regmap_read(st->regmap, ADXL345_REG_TAP_AXIS, &axis_ctrl);
	if (ret)
		return ret;

	/* Verify if axis is enabled for the tap detection. */
	switch (axis) {
	case IIO_MOD_X:
		*en = FIELD_GET(ADXL345_TAP_X_EN, axis_ctrl);
		break;
	case IIO_MOD_Y:
		*en = FIELD_GET(ADXL345_TAP_Y_EN, axis_ctrl);
		break;
	case IIO_MOD_Z:
		*en = FIELD_GET(ADXL345_TAP_Z_EN, axis_ctrl);
		break;
	default:
		*en = false;
		return -EINVAL;
	}

	if (*en) {
		/*
		 * If axis allow for tap detection, verify if the interrupt is
		 * enabled for tap detection.
		 */
		ret = regmap_read(st->regmap, ADXL345_REG_INT_ENABLE, &regval);
		if (ret)
			return ret;

		*en = adxl345_tap_int_reg[type] & regval;
	}

	return 0;
}

static int adxl345_set_singletap_en(struct adxl345_state *st,
				    enum iio_modifier axis, bool en)
{
	int ret;
	u32 axis_ctrl;

	switch (axis) {
	case IIO_MOD_X:
		axis_ctrl = ADXL345_TAP_X_EN;
		break;
	case IIO_MOD_Y:
		axis_ctrl = ADXL345_TAP_Y_EN;
		break;
	case IIO_MOD_Z:
		axis_ctrl = ADXL345_TAP_Z_EN;
		break;
	default:
		return -EINVAL;
	}

	if (en)
		ret = regmap_set_bits(st->regmap, ADXL345_REG_TAP_AXIS,
				      axis_ctrl);
	else
		ret = regmap_clear_bits(st->regmap, ADXL345_REG_TAP_AXIS,
					axis_ctrl);
	if (ret)
		return ret;

>>>>>>> a7fc15ed
	return _adxl345_set_tap_int(st, ADXL345_SINGLE_TAP, en);
}

static int adxl345_set_doubletap_en(struct adxl345_state *st, bool en)
{
	int ret;

	/*
	 * Generally suppress detection of spikes during the latency period as
	 * double taps here, this is fully optional for double tap detection
	 */
	ret = regmap_update_bits(st->regmap, ADXL345_REG_TAP_AXIS,
				 ADXL345_REG_TAP_SUPPRESS_MSK,
				 en ? ADXL345_REG_TAP_SUPPRESS : 0x00);
	if (ret)
		return ret;

	return _adxl345_set_tap_int(st, ADXL345_DOUBLE_TAP, en);
}

static int _adxl345_set_tap_time(struct adxl345_state *st,
				 enum adxl345_tap_time_type type, u32 val_us)
{
	unsigned int regval;

	switch (type) {
	case ADXL345_TAP_TIME_WINDOW:
		st->tap_window_us = val_us;
		break;
	case ADXL345_TAP_TIME_LATENT:
		st->tap_latent_us = val_us;
		break;
	case ADXL345_TAP_TIME_DUR:
		st->tap_duration_us = val_us;
		break;
	}

	/*
	 * The scale factor is 1250us / LSB for tap_window_us and tap_latent_us.
	 * For tap_duration_us the scale factor is 625us / LSB.
	 */
	if (type == ADXL345_TAP_TIME_DUR)
		regval = DIV_ROUND_CLOSEST(val_us, 625);
	else
		regval = DIV_ROUND_CLOSEST(val_us, 1250);

	return regmap_write(st->regmap, adxl345_tap_time_reg[type], regval);
}

static int adxl345_set_tap_duration(struct adxl345_state *st, u32 val_int,
				    u32 val_fract_us)
{
	/*
	 * Max value is 255 * 625 us = 0.159375 seconds
	 *
	 * Note: the scaling is similar to the scaling in the ADXL380
	 */
	if (val_int || val_fract_us > 159375)
		return -EINVAL;

	return _adxl345_set_tap_time(st, ADXL345_TAP_TIME_DUR, val_fract_us);
}

static int adxl345_set_tap_window(struct adxl345_state *st, u32 val_int,
				  u32 val_fract_us)
{
	/*
	 * Max value is 255 * 1250 us = 0.318750 seconds
	 *
	 * Note: the scaling is similar to the scaling in the ADXL380
	 */
	if (val_int || val_fract_us > 318750)
		return -EINVAL;

	return _adxl345_set_tap_time(st, ADXL345_TAP_TIME_WINDOW, val_fract_us);
}

static int adxl345_set_tap_latent(struct adxl345_state *st, u32 val_int,
				  u32 val_fract_us)
{
	/*
	 * Max value is 255 * 1250 us = 0.318750 seconds
	 *
	 * Note: the scaling is similar to the scaling in the ADXL380
	 */
	if (val_int || val_fract_us > 318750)
		return -EINVAL;

	return _adxl345_set_tap_time(st, ADXL345_TAP_TIME_LATENT, val_fract_us);
<<<<<<< HEAD
=======
}

static int adxl345_find_odr(struct adxl345_state *st, int val,
			    int val2, enum adxl345_odr *odr)
{
	int i;

	for (i = 0; i < ARRAY_SIZE(adxl345_odr_tbl); i++) {
		if (val == adxl345_odr_tbl[i][0] &&
		    val2 == adxl345_odr_tbl[i][1]) {
			*odr = i;
			return 0;
		}
	}

	return -EINVAL;
}

static int adxl345_set_odr(struct adxl345_state *st, enum adxl345_odr odr)
{
	return regmap_update_bits(st->regmap, ADXL345_REG_BW_RATE,
				 ADXL345_BW_RATE_MSK,
				 FIELD_PREP(ADXL345_BW_RATE_MSK, odr));
}

static int adxl345_find_range(struct adxl345_state *st, int val, int val2,
			      enum adxl345_range *range)
{
	int i;

	for (i = 0; i < ARRAY_SIZE(adxl345_fullres_range_tbl); i++) {
		if (val == adxl345_fullres_range_tbl[i][0] &&
		    val2 == adxl345_fullres_range_tbl[i][1]) {
			*range = i;
			return 0;
		}
	}

	return -EINVAL;
}

static int adxl345_set_range(struct adxl345_state *st, enum adxl345_range range)
{
	return regmap_update_bits(st->regmap, ADXL345_REG_DATA_FORMAT,
				 ADXL345_DATA_FORMAT_RANGE,
				 FIELD_PREP(ADXL345_DATA_FORMAT_RANGE, range));
}

static int adxl345_read_avail(struct iio_dev *indio_dev,
			      struct iio_chan_spec const *chan,
			      const int **vals, int *type,
			      int *length, long mask)
{
	switch (mask) {
	case IIO_CHAN_INFO_SCALE:
		*vals = (int *)adxl345_fullres_range_tbl;
		*type = IIO_VAL_INT_PLUS_MICRO;
		*length = ARRAY_SIZE(adxl345_fullres_range_tbl) * 2;
		return IIO_AVAIL_LIST;
	case IIO_CHAN_INFO_SAMP_FREQ:
		*vals = (int *)adxl345_odr_tbl;
		*type = IIO_VAL_INT_PLUS_MICRO;
		*length = ARRAY_SIZE(adxl345_odr_tbl) * 2;
		return IIO_AVAIL_LIST;
	}

	return -EINVAL;
>>>>>>> a7fc15ed
}

static int adxl345_read_raw(struct iio_dev *indio_dev,
			    struct iio_chan_spec const *chan,
			    int *val, int *val2, long mask)
{
	struct adxl345_state *st = iio_priv(indio_dev);
	__le16 accel;
	unsigned int regval;
	enum adxl345_odr odr;
	enum adxl345_range range;
	int ret;

	switch (mask) {
	case IIO_CHAN_INFO_RAW:
		/*
		 * Data is stored in adjacent registers:
		 * ADXL345_REG_DATA(X0/Y0/Z0) contain the least significant byte
		 * and ADXL345_REG_DATA(X0/Y0/Z0) + 1 the most significant byte
		 */
		ret = regmap_bulk_read(st->regmap,
				       ADXL345_REG_DATA_AXIS(chan->address),
				       &accel, sizeof(accel));
		if (ret)
			return ret;

		*val = sign_extend32(le16_to_cpu(accel), 12);
		return IIO_VAL_INT;
	case IIO_CHAN_INFO_SCALE:
		ret = regmap_read(st->regmap, ADXL345_REG_DATA_FORMAT, &regval);
		if (ret)
			return ret;
		range = FIELD_GET(ADXL345_DATA_FORMAT_RANGE, regval);
		*val = adxl345_fullres_range_tbl[range][0];
		*val2 = adxl345_fullres_range_tbl[range][1];
		return IIO_VAL_INT_PLUS_MICRO;
	case IIO_CHAN_INFO_CALIBBIAS:
		ret = regmap_read(st->regmap,
				  ADXL345_REG_OFS_AXIS(chan->address), &regval);
		if (ret)
			return ret;
		/*
		 * 8-bit resolution at +/- 2g, that is 4x accel data scale
		 * factor
		 */
		*val = sign_extend32(regval, 7) * 4;

		return IIO_VAL_INT;
	case IIO_CHAN_INFO_SAMP_FREQ:
		ret = regmap_read(st->regmap, ADXL345_REG_BW_RATE, &regval);
		if (ret)
			return ret;
		odr = FIELD_GET(ADXL345_BW_RATE_MSK, regval);
		*val = adxl345_odr_tbl[odr][0];
		*val2 = adxl345_odr_tbl[odr][1];
		return IIO_VAL_INT_PLUS_MICRO;
	}

	return -EINVAL;
}

static int adxl345_write_raw(struct iio_dev *indio_dev,
			     struct iio_chan_spec const *chan,
			     int val, int val2, long mask)
{
	struct adxl345_state *st = iio_priv(indio_dev);
	enum adxl345_range range;
	enum adxl345_odr odr;
	int ret;

	ret = adxl345_set_measure_en(st, false);
	if (ret)
		return ret;

	switch (mask) {
	case IIO_CHAN_INFO_CALIBBIAS:
		/*
		 * 8-bit resolution at +/- 2g, that is 4x accel data scale
		 * factor
		 */
		ret = regmap_write(st->regmap,
				   ADXL345_REG_OFS_AXIS(chan->address),
				   val / 4);
		if (ret)
			return ret;
		break;
	case IIO_CHAN_INFO_SAMP_FREQ:
		ret = adxl345_find_odr(st, val, val2, &odr);
		if (ret)
			return ret;

		ret = adxl345_set_odr(st, odr);
		if (ret)
			return ret;
		break;
	case IIO_CHAN_INFO_SCALE:
		ret = adxl345_find_range(st, val, val2,	&range);
		if (ret)
			return ret;

		ret = adxl345_set_range(st, range);
		if (ret)
			return ret;
		break;
	default:
		return -EINVAL;
	}

	return adxl345_set_measure_en(st, true);
}

static int adxl345_read_event_config(struct iio_dev *indio_dev,
				     const struct iio_chan_spec *chan,
				     enum iio_event_type type,
				     enum iio_event_direction dir)
{
	struct adxl345_state *st = iio_priv(indio_dev);
	bool int_en;
	int ret;

	switch (type) {
	case IIO_EV_TYPE_GESTURE:
		switch (dir) {
		case IIO_EV_DIR_SINGLETAP:
			ret = adxl345_is_tap_en(st, chan->channel2,
						ADXL345_SINGLE_TAP, &int_en);
			if (ret)
				return ret;
			return int_en;
		case IIO_EV_DIR_DOUBLETAP:
			ret = adxl345_is_tap_en(st, chan->channel2,
						ADXL345_DOUBLE_TAP, &int_en);
			if (ret)
				return ret;
			return int_en;
		default:
			return -EINVAL;
		}
	default:
		return -EINVAL;
	}
}

static int adxl345_write_event_config(struct iio_dev *indio_dev,
				      const struct iio_chan_spec *chan,
				      enum iio_event_type type,
				      enum iio_event_direction dir,
				      bool state)
{
	struct adxl345_state *st = iio_priv(indio_dev);

	switch (type) {
	case IIO_EV_TYPE_GESTURE:
		switch (dir) {
		case IIO_EV_DIR_SINGLETAP:
			return adxl345_set_singletap_en(st, chan->channel2, state);
		case IIO_EV_DIR_DOUBLETAP:
			return adxl345_set_doubletap_en(st, state);
		default:
			return -EINVAL;
		}
	default:
		return -EINVAL;
	}
}

static int adxl345_read_event_value(struct iio_dev *indio_dev,
				    const struct iio_chan_spec *chan,
				    enum iio_event_type type,
				    enum iio_event_direction dir,
				    enum iio_event_info info,
				    int *val, int *val2)
{
	struct adxl345_state *st = iio_priv(indio_dev);
	unsigned int tap_threshold;
	int ret;

	switch (type) {
	case IIO_EV_TYPE_GESTURE:
		switch (info) {
		case IIO_EV_INFO_VALUE:
			/*
			 * The scale factor would be 62.5mg/LSB (i.e. 0xFF = 16g) but
			 * not applied here. In context of this general purpose sensor,
			 * what imports is rather signal intensity than the absolute
			 * measured g value.
			 */
			ret = regmap_read(st->regmap, ADXL345_REG_THRESH_TAP,
					  &tap_threshold);
			if (ret)
				return ret;
			*val = sign_extend32(tap_threshold, 7);
			return IIO_VAL_INT;
		case IIO_EV_INFO_TIMEOUT:
			*val = st->tap_duration_us;
			*val2 = MICRO;
			return IIO_VAL_FRACTIONAL;
		case IIO_EV_INFO_RESET_TIMEOUT:
			*val = st->tap_window_us;
			*val2 = MICRO;
			return IIO_VAL_FRACTIONAL;
		case IIO_EV_INFO_TAP2_MIN_DELAY:
			*val = st->tap_latent_us;
			*val2 = MICRO;
			return IIO_VAL_FRACTIONAL;
		default:
			return -EINVAL;
		}
	default:
		return -EINVAL;
	}
}

static int adxl345_write_event_value(struct iio_dev *indio_dev,
				     const struct iio_chan_spec *chan,
				     enum iio_event_type type,
				     enum iio_event_direction dir,
				     enum iio_event_info info,
				     int val, int val2)
{
	struct adxl345_state *st = iio_priv(indio_dev);
	int ret;

	ret = adxl345_set_measure_en(st, false);
	if (ret)
		return ret;

	switch (type) {
	case IIO_EV_TYPE_GESTURE:
		switch (info) {
		case IIO_EV_INFO_VALUE:
			ret = regmap_write(st->regmap, ADXL345_REG_THRESH_TAP,
					   min(val, 0xFF));
			if (ret)
				return ret;
			break;
		case IIO_EV_INFO_TIMEOUT:
			ret = adxl345_set_tap_duration(st, val, val2);
			if (ret)
				return ret;
			break;
		case IIO_EV_INFO_RESET_TIMEOUT:
			ret = adxl345_set_tap_window(st, val, val2);
			if (ret)
				return ret;
			break;
		case IIO_EV_INFO_TAP2_MIN_DELAY:
			ret = adxl345_set_tap_latent(st, val, val2);
			if (ret)
				return ret;
			break;
		default:
			return -EINVAL;
		}
		break;
	default:
		return -EINVAL;
	}

	return adxl345_set_measure_en(st, true);
}

static int adxl345_read_event_config(struct iio_dev *indio_dev,
				     const struct iio_chan_spec *chan,
				     enum iio_event_type type,
				     enum iio_event_direction dir)
{
	struct adxl345_state *st = iio_priv(indio_dev);
	bool int_en;
	int ret;

	switch (type) {
	case IIO_EV_TYPE_GESTURE:
		switch (dir) {
		case IIO_EV_DIR_SINGLETAP:
			ret = adxl345_is_tap_en(st, chan->channel2,
						ADXL345_SINGLE_TAP, &int_en);
			if (ret)
				return ret;
			return int_en;
		case IIO_EV_DIR_DOUBLETAP:
			ret = adxl345_is_tap_en(st, chan->channel2,
						ADXL345_DOUBLE_TAP, &int_en);
			if (ret)
				return ret;
			return int_en;
		default:
			return -EINVAL;
		}
	default:
		return -EINVAL;
	}
}

static int adxl345_write_event_config(struct iio_dev *indio_dev,
				      const struct iio_chan_spec *chan,
				      enum iio_event_type type,
				      enum iio_event_direction dir,
				      bool state)
{
	struct adxl345_state *st = iio_priv(indio_dev);

	switch (type) {
	case IIO_EV_TYPE_GESTURE:
		switch (dir) {
		case IIO_EV_DIR_SINGLETAP:
			return adxl345_set_singletap_en(st, chan->channel2, state);
		case IIO_EV_DIR_DOUBLETAP:
			return adxl345_set_doubletap_en(st, state);
		default:
			return -EINVAL;
		}
	default:
		return -EINVAL;
	}
}

static int adxl345_read_event_value(struct iio_dev *indio_dev,
				    const struct iio_chan_spec *chan,
				    enum iio_event_type type,
				    enum iio_event_direction dir,
				    enum iio_event_info info,
				    int *val, int *val2)
{
	struct adxl345_state *st = iio_priv(indio_dev);
	unsigned int tap_threshold;
	int ret;

	switch (type) {
	case IIO_EV_TYPE_GESTURE:
		switch (info) {
		case IIO_EV_INFO_VALUE:
			/*
			 * The scale factor would be 62.5mg/LSB (i.e. 0xFF = 16g) but
			 * not applied here. In context of this general purpose sensor,
			 * what imports is rather signal intensity than the absolute
			 * measured g value.
			 */
			ret = regmap_read(st->regmap, ADXL345_REG_THRESH_TAP,
					  &tap_threshold);
			if (ret)
				return ret;
			*val = sign_extend32(tap_threshold, 7);
			return IIO_VAL_INT;
		case IIO_EV_INFO_TIMEOUT:
			*val = st->tap_duration_us;
			*val2 = 1000000;
			return IIO_VAL_FRACTIONAL;
		case IIO_EV_INFO_RESET_TIMEOUT:
			*val = st->tap_window_us;
			*val2 = 1000000;
			return IIO_VAL_FRACTIONAL;
		case IIO_EV_INFO_TAP2_MIN_DELAY:
			*val = st->tap_latent_us;
			*val2 = 1000000;
			return IIO_VAL_FRACTIONAL;
		default:
			return -EINVAL;
		}
	default:
		return -EINVAL;
	}
}

static int adxl345_write_event_value(struct iio_dev *indio_dev,
				     const struct iio_chan_spec *chan,
				     enum iio_event_type type,
				     enum iio_event_direction dir,
				     enum iio_event_info info,
				     int val, int val2)
{
	struct adxl345_state *st = iio_priv(indio_dev);
	int ret;

	ret = adxl345_set_measure_en(st, false);
	if (ret)
		return ret;

	switch (type) {
	case IIO_EV_TYPE_GESTURE:
		switch (info) {
		case IIO_EV_INFO_VALUE:
			ret = regmap_write(st->regmap, ADXL345_REG_THRESH_TAP,
					   min(val, 0xFF));
			if (ret)
				return ret;
			break;
		case IIO_EV_INFO_TIMEOUT:
			ret = adxl345_set_tap_duration(st, val, val2);
			if (ret)
				return ret;
			break;
		case IIO_EV_INFO_RESET_TIMEOUT:
			ret = adxl345_set_tap_window(st, val, val2);
			if (ret)
				return ret;
			break;
		case IIO_EV_INFO_TAP2_MIN_DELAY:
			ret = adxl345_set_tap_latent(st, val, val2);
			if (ret)
				return ret;
			break;
		default:
			return -EINVAL;
		}
		break;
	default:
		return -EINVAL;
	}

	return adxl345_set_measure_en(st, true);
}

static int adxl345_reg_access(struct iio_dev *indio_dev, unsigned int reg,
			      unsigned int writeval, unsigned int *readval)
{
	struct adxl345_state *st = iio_priv(indio_dev);

	if (readval)
		return regmap_read(st->regmap, reg, readval);
	return regmap_write(st->regmap, reg, writeval);
}

static int adxl345_set_watermark(struct iio_dev *indio_dev, unsigned int value)
{
	struct adxl345_state *st = iio_priv(indio_dev);
	const unsigned int fifo_mask = 0x1F, watermark_mask = 0x02;
	int ret;

	value = min(value, ADXL345_FIFO_SIZE - 1);

	ret = regmap_update_bits(st->regmap, ADXL345_REG_FIFO_CTL, fifo_mask, value);
	if (ret)
		return ret;

	st->watermark = value;
	return regmap_update_bits(st->regmap, ADXL345_REG_INT_ENABLE,
				  watermark_mask, ADXL345_INT_WATERMARK);
}

static int adxl345_write_raw_get_fmt(struct iio_dev *indio_dev,
				     struct iio_chan_spec const *chan,
				     long mask)
{
	switch (mask) {
	case IIO_CHAN_INFO_CALIBBIAS:
		return IIO_VAL_INT;
	case IIO_CHAN_INFO_SCALE:
		return IIO_VAL_INT_PLUS_MICRO;
	case IIO_CHAN_INFO_SAMP_FREQ:
		return IIO_VAL_INT_PLUS_MICRO;
	default:
		return -EINVAL;
	}
}

static void adxl345_powerdown(void *ptr)
{
	struct adxl345_state *st = ptr;

	adxl345_set_measure_en(st, false);
}

static int adxl345_set_fifo(struct adxl345_state *st)
{
	unsigned int intio;
	int ret;

	/* FIFO should only be configured while in standby mode */
	ret = adxl345_set_measure_en(st, false);
	if (ret)
		return ret;

	ret = regmap_read(st->regmap, ADXL345_REG_INT_MAP, &intio);
	if (ret)
		return ret;

	ret = regmap_write(st->regmap, ADXL345_REG_FIFO_CTL,
			   FIELD_PREP(ADXL345_FIFO_CTL_SAMPLES_MSK,
				      st->watermark) |
			   FIELD_PREP(ADXL345_FIFO_CTL_TRIGGER_MSK, intio) |
			   FIELD_PREP(ADXL345_FIFO_CTL_MODE_MSK,
				      st->fifo_mode));
	if (ret)
		return ret;

	return adxl345_set_measure_en(st, true);
}

/**
 * adxl345_get_samples() - Read number of FIFO entries.
 * @st: The initialized state instance of this driver.
 *
 * The sensor does not support treating any axis individually, or exclude them
 * from measuring.
 *
 * Return: negative error, or value.
 */
static int adxl345_get_samples(struct adxl345_state *st)
{
	unsigned int regval = 0;
	int ret;

	ret = regmap_read(st->regmap, ADXL345_REG_FIFO_STATUS, &regval);
	if (ret)
		return ret;

	return FIELD_GET(ADXL345_REG_FIFO_STATUS_MSK, regval);
}

/**
 * adxl345_fifo_transfer() - Read samples number of elements.
 * @st: The instance of the state object of this sensor.
 * @samples: The number of lines in the FIFO referred to as fifo_entry.
 *
 * It is recommended that a multiple-byte read of all registers be performed to
 * prevent a change in data between reads of sequential registers. That is to
 * read out the data registers X0, X1, Y0, Y1, Z0, Z1, i.e. 6 bytes at once.
 *
 * Return: 0 or error value.
 */
static int adxl345_fifo_transfer(struct adxl345_state *st, int samples)
{
	int i, ret = 0;

	for (i = 0; i < samples; i++) {
		ret = regmap_bulk_read(st->regmap, ADXL345_REG_XYZ_BASE,
<<<<<<< HEAD
				       st->fifo_buf + (i * count / 2), count);
=======
				       st->fifo_buf + (i * ADXL345_DIRS),
				       sizeof(st->fifo_buf[0]) * ADXL345_DIRS);
>>>>>>> a7fc15ed
		if (ret)
			return ret;

		/*
		 * To ensure that the FIFO has completely popped, there must be at least 5
		 * us between the end of reading the data registers, signified by the
		 * transition to register 0x38 from 0x37 or the CS pin going high, and the
		 * start of new reads of the FIFO or reading the FIFO_STATUS register. For
		 * SPI operation at 1.5 MHz or lower, the register addressing portion of the
		 * transmission is sufficient delay to ensure the FIFO has completely
		 * popped. It is necessary for SPI operation greater than 1.5 MHz to
		 * de-assert the CS pin to ensure a total of 5 us, which is at most 3.4 us
		 * at 5 MHz operation.
		 */
		if (st->fifo_delay && samples > 1)
			udelay(3);
	}
	return ret;
}

/**
 * adxl345_fifo_reset() - Empty the FIFO in error condition.
 * @st: The instance to the state object of the sensor.
 *
 * Read all elements of the FIFO. Reading the interrupt source register
 * resets the sensor.
 */
static void adxl345_fifo_reset(struct adxl345_state *st)
{
	int regval;
	int samples;

	adxl345_set_measure_en(st, false);

	samples = adxl345_get_samples(st);
	if (samples > 0)
		adxl345_fifo_transfer(st, samples);

	regmap_read(st->regmap, ADXL345_REG_INT_SOURCE, &regval);

	adxl345_set_measure_en(st, true);
}

static int adxl345_buffer_postenable(struct iio_dev *indio_dev)
{
	struct adxl345_state *st = iio_priv(indio_dev);

	st->fifo_mode = ADXL345_FIFO_STREAM;
	return adxl345_set_fifo(st);
}

static int adxl345_buffer_predisable(struct iio_dev *indio_dev)
{
	struct adxl345_state *st = iio_priv(indio_dev);
	int ret;

	st->fifo_mode = ADXL345_FIFO_BYPASS;
	ret = adxl345_set_fifo(st);
	if (ret)
		return ret;

	return regmap_write(st->regmap, ADXL345_REG_INT_ENABLE, 0x00);
}

static const struct iio_buffer_setup_ops adxl345_buffer_ops = {
	.postenable = adxl345_buffer_postenable,
	.predisable = adxl345_buffer_predisable,
};

static int adxl345_fifo_push(struct iio_dev *indio_dev,
			     int samples)
{
	struct adxl345_state *st = iio_priv(indio_dev);
	int i, ret;

	if (samples <= 0)
		return -EINVAL;

	ret = adxl345_fifo_transfer(st, samples);
	if (ret)
		return ret;

	for (i = 0; i < ADXL345_DIRS * samples; i += ADXL345_DIRS)
		iio_push_to_buffers(indio_dev, &st->fifo_buf[i]);

	return 0;
}

static int adxl345_push_event(struct iio_dev *indio_dev, int int_stat,
			      enum iio_modifier tap_dir)
{
	s64 ts = iio_get_time_ns(indio_dev);
	struct adxl345_state *st = iio_priv(indio_dev);
	int samples;
	int ret = -ENOENT;

	if (FIELD_GET(ADXL345_INT_SINGLE_TAP, int_stat)) {
		ret = iio_push_event(indio_dev,
				     IIO_MOD_EVENT_CODE(IIO_ACCEL, 0, tap_dir,
							IIO_EV_TYPE_GESTURE,
							IIO_EV_DIR_SINGLETAP),
				     ts);
		if (ret)
			return ret;
	}

	if (FIELD_GET(ADXL345_INT_DOUBLE_TAP, int_stat)) {
		ret = iio_push_event(indio_dev,
				     IIO_MOD_EVENT_CODE(IIO_ACCEL, 0, tap_dir,
							IIO_EV_TYPE_GESTURE,
							IIO_EV_DIR_DOUBLETAP),
				     ts);
		if (ret)
			return ret;
	}

	if (FIELD_GET(ADXL345_INT_WATERMARK, int_stat)) {
		samples = adxl345_get_samples(st);
		if (samples < 0)
			return -EINVAL;

		if (adxl345_fifo_push(indio_dev, samples) < 0)
			return -EINVAL;

		ret = 0;
	}

	return ret;
}

/**
 * adxl345_irq_handler() - Handle irqs of the ADXL345.
 * @irq: The irq being handled.
 * @p: The struct iio_device pointer for the device.
 *
 * Return: The interrupt was handled.
 */
static irqreturn_t adxl345_irq_handler(int irq, void *p)
{
	struct iio_dev *indio_dev = p;
	struct adxl345_state *st = iio_priv(indio_dev);
	unsigned int regval;
	enum iio_modifier tap_dir = IIO_NO_MOD;
	u32 axis_ctrl;
	int int_stat;
	int ret;

	ret = regmap_read(st->regmap, ADXL345_REG_TAP_AXIS, &axis_ctrl);
	if (ret)
		return IRQ_NONE;

	if (FIELD_GET(ADXL345_REG_TAP_AXIS_MSK, axis_ctrl)) {
		ret = regmap_read(st->regmap, ADXL345_REG_ACT_TAP_STATUS, &regval);
		if (ret)
			return IRQ_NONE;

		if (FIELD_GET(ADXL345_TAP_Z_EN, regval))
			tap_dir = IIO_MOD_Z;
		else if (FIELD_GET(ADXL345_TAP_Y_EN, regval))
			tap_dir = IIO_MOD_Y;
		else if (FIELD_GET(ADXL345_TAP_X_EN, regval))
			tap_dir = IIO_MOD_X;
	}

	if (regmap_read(st->regmap, ADXL345_REG_INT_SOURCE, &int_stat))
		return IRQ_NONE;

	if (adxl345_push_event(indio_dev, int_stat, tap_dir))
		goto err;

	if (FIELD_GET(ADXL345_INT_OVERRUN, int_stat))
		goto err;

	return IRQ_HANDLED;

err:
	adxl345_fifo_reset(st);

	return IRQ_HANDLED;
}

static const struct iio_info adxl345_info = {
	.read_raw	= adxl345_read_raw,
	.write_raw	= adxl345_write_raw,
	.read_avail	= adxl345_read_avail,
	.write_raw_get_fmt	= adxl345_write_raw_get_fmt,
	.read_event_config = adxl345_read_event_config,
	.write_event_config = adxl345_write_event_config,
	.read_event_value = adxl345_read_event_value,
	.write_event_value = adxl345_write_event_value,
	.debugfs_reg_access = &adxl345_reg_access,
	.hwfifo_set_watermark = adxl345_set_watermark,
};

static int adxl345_get_int_line(struct device *dev, int *irq)
{
	*irq = fwnode_irq_get_byname(dev_fwnode(dev), "INT1");
	if (*irq > 0)
		return ADXL345_INT1;

	*irq = fwnode_irq_get_byname(dev_fwnode(dev), "INT2");
	if (*irq > 0)
		return ADXL345_INT2;

	return ADXL345_INT_NONE;
}

/**
 * adxl345_core_probe() - Probe and setup for the accelerometer.
 * @dev:	Driver model representation of the device
 * @regmap:	Regmap instance for the device
 * @fifo_delay_default: Using FIFO with SPI needs delay
 * @setup:	Setup routine to be executed right before the standard device
 *		setup
 *
 * For SPI operation greater than 1.6 MHz, it is necessary to deassert the CS
 * pin to ensure a total delay of 5 us; otherwise, the delay is not sufficient.
 * The total delay necessary for 5 MHz operation is at most 3.4 us. This is not
 * a concern when using I2C mode because the communication rate is low enough
 * to ensure a sufficient delay between FIFO reads.
 * Ref: "Retrieving Data from FIFO", p. 21 of 36, Data Sheet ADXL345 Rev. G
 *
 * Return: 0 on success, negative errno on error
 */
int adxl345_core_probe(struct device *dev, struct regmap *regmap,
		       bool fifo_delay_default,
		       int (*setup)(struct device*, struct regmap*))
{
	struct adxl345_state *st;
	struct iio_dev *indio_dev;
	u32 regval;
	u8 intio = ADXL345_INT1;
	unsigned int data_format_mask = (ADXL345_DATA_FORMAT_RANGE |
					 ADXL345_DATA_FORMAT_JUSTIFY |
					 ADXL345_DATA_FORMAT_FULL_RES |
					 ADXL345_DATA_FORMAT_SELF_TEST);
	unsigned int tap_threshold;
<<<<<<< HEAD
=======
	int irq;
>>>>>>> a7fc15ed
	int ret;

	indio_dev = devm_iio_device_alloc(dev, sizeof(*st));
	if (!indio_dev)
		return -ENOMEM;

	st = iio_priv(indio_dev);
	st->regmap = regmap;
	st->info = device_get_match_data(dev);
	if (!st->info)
		return -ENODEV;
	st->fifo_delay = fifo_delay_default;

	/* Init with reasonable values */
	tap_threshold = 48;			/*   48 [0x30] -> ~3g     */
	st->tap_duration_us = 16;		/*   16 [0x10] -> .010    */
	st->tap_window_us = 64;			/*   64 [0x40] -> .080    */
	st->tap_latent_us = 16;			/*   16 [0x10] -> .020    */

	indio_dev->name = st->info->name;
	indio_dev->info = &adxl345_info;
	indio_dev->modes = INDIO_DIRECT_MODE;
	indio_dev->channels = adxl345_channels;
	indio_dev->num_channels = ARRAY_SIZE(adxl345_channels);
	indio_dev->available_scan_masks = adxl345_scan_masks;

<<<<<<< HEAD
=======
	/*
	 * Using I2C at 100kHz would limit the maximum ODR to 200Hz, operation
	 * at an output rate above the recommended maximum may result in
	 * undesired behavior.
	 */
	ret = adxl345_set_odr(st, ADXL345_ODR_200HZ);
	if (ret)
		return ret;

	ret = adxl345_set_range(st, ADXL345_16G_RANGE);
	if (ret)
		return ret;

>>>>>>> a7fc15ed
	/* Reset interrupts at start up */
	ret = regmap_write(st->regmap, ADXL345_REG_INT_ENABLE, 0x00);
	if (ret)
		return ret;

	if (setup) {
		/* Perform optional initial bus specific configuration */
		ret = setup(dev, st->regmap);
		if (ret)
			return ret;

		/* Enable full-resolution mode */
		ret = regmap_update_bits(st->regmap, ADXL345_REG_DATA_FORMAT,
					 data_format_mask,
					 ADXL345_DATA_FORMAT_FULL_RES);
		if (ret)
			return dev_err_probe(dev, ret,
					     "Failed to set data range\n");

	} else {
		/* Enable full-resolution mode (init all data_format bits) */
		ret = regmap_write(st->regmap, ADXL345_REG_DATA_FORMAT,
				   ADXL345_DATA_FORMAT_FULL_RES);
		if (ret)
			return dev_err_probe(dev, ret,
					     "Failed to set data range\n");
	}

	ret = regmap_read(st->regmap, ADXL345_REG_DEVID, &regval);
	if (ret)
		return dev_err_probe(dev, ret, "Error reading device ID\n");

	if (regval != ADXL345_DEVID)
		return dev_err_probe(dev, -ENODEV, "Invalid device ID: %x, expected %x\n",
				     regval, ADXL345_DEVID);

	/* Enable measurement mode */
	ret = adxl345_set_measure_en(st, true);
	if (ret)
		return dev_err_probe(dev, ret, "Failed to enable measurement mode\n");

	ret = devm_add_action_or_reset(dev, adxl345_powerdown, st);
	if (ret)
		return ret;

<<<<<<< HEAD
	st->irq = fwnode_irq_get_byname(dev_fwnode(dev), "INT1");
	if (st->irq < 0) {
		intio = ADXL345_INT2;
		st->irq = fwnode_irq_get_byname(dev_fwnode(dev), "INT2");
		if (st->irq < 0)
			intio = ADXL345_INT_NONE;
	}

	if (intio != ADXL345_INT_NONE) {
		/*
		 * Any bits set to 0 in the INT map register send their respective
		 * interrupts to the INT1 pin, whereas bits set to 1 send their respective
		 * interrupts to the INT2 pin. The intio shall convert this accordingly.
		 */
		regval = intio ? 0xff : 0;

		ret = regmap_write(st->regmap, ADXL345_REG_INT_MAP, regval);
		if (ret)
			return ret;

		ret = regmap_write(st->regmap, ADXL345_REG_THRESH_TAP, tap_threshold);
		if (ret)
			return ret;

=======
	intio = adxl345_get_int_line(dev, &irq);
	if (intio != ADXL345_INT_NONE) {
		/*
		 * In the INT map register, bits set to 0 route their
		 * corresponding interrupts to the INT1 pin, while bits set to 1
		 * route them to the INT2 pin. The intio should handle this
		 * mapping accordingly.
		 */
		ret = regmap_assign_bits(st->regmap, ADXL345_REG_INT_MAP,
					 U8_MAX, intio);
		if (ret)
			return ret;

		ret = regmap_write(st->regmap, ADXL345_REG_THRESH_TAP, tap_threshold);
		if (ret)
			return ret;

>>>>>>> a7fc15ed
		/* FIFO_STREAM mode is going to be activated later */
		ret = devm_iio_kfifo_buffer_setup(dev, indio_dev, &adxl345_buffer_ops);
		if (ret)
			return ret;

		ret = devm_request_threaded_irq(dev, irq, NULL,
						&adxl345_irq_handler,
						IRQF_SHARED | IRQF_ONESHOT,
						indio_dev->name, indio_dev);
		if (ret)
			return ret;
	} else {
		ret = regmap_write(st->regmap, ADXL345_REG_FIFO_CTL,
				   FIELD_PREP(ADXL345_FIFO_CTL_MODE_MSK,
					      ADXL345_FIFO_BYPASS));
		if (ret)
			return ret;
	}

	return devm_iio_device_register(dev, indio_dev);
}
EXPORT_SYMBOL_NS_GPL(adxl345_core_probe, "IIO_ADXL345");

MODULE_AUTHOR("Eva Rachel Retuya <eraretuya@gmail.com>");
MODULE_DESCRIPTION("ADXL345 3-Axis Digital Accelerometer core driver");
MODULE_LICENSE("GPL v2");<|MERGE_RESOLUTION|>--- conflicted
+++ resolved
@@ -64,8 +64,6 @@
 	[ADXL345_TAP_TIME_DUR] = ADXL345_REG_DUR,
 };
 
-<<<<<<< HEAD
-=======
 enum adxl345_odr {
 	ADXL345_ODR_0P10HZ = 0,
 	ADXL345_ODR_0P20HZ,
@@ -131,15 +129,10 @@
 	[ADXL345_16G_RANGE] = { 0, 38312 },
 };
 
->>>>>>> a7fc15ed
 struct adxl345_state {
 	const struct adxl345_chip_info *info;
 	struct regmap *regmap;
 	bool fifo_delay; /* delay: delay is needed for SPI */
-<<<<<<< HEAD
-	int irq;
-=======
->>>>>>> a7fc15ed
 	u8 watermark;
 	u8 fifo_mode;
 
@@ -150,11 +143,7 @@
 	__le16 fifo_buf[ADXL345_DIRS * ADXL345_FIFO_SIZE + 1] __aligned(IIO_DMA_MINALIGN);
 };
 
-<<<<<<< HEAD
-static struct iio_event_spec adxl345_events[] = {
-=======
 static const struct iio_event_spec adxl345_events[] = {
->>>>>>> a7fc15ed
 	{
 		/* single tap */
 		.type = IIO_EV_TYPE_GESTURE,
@@ -277,7 +266,6 @@
 	 *	 behavior if single tap/double tap interrupts are enabled.
 	 */
 	singletap_args_valid = tap_threshold > 0 && st->tap_duration_us > 0;
-<<<<<<< HEAD
 
 	if (type == ADXL345_SINGLE_TAP) {
 		en = axis_valid && singletap_args_valid;
@@ -369,99 +357,6 @@
 	if (ret)
 		return ret;
 
-=======
-
-	if (type == ADXL345_SINGLE_TAP) {
-		en = axis_valid && singletap_args_valid;
-	} else {
-		/* doubletap: Window must be equal or greater than latent! */
-		doubletap_args_valid = st->tap_latent_us > 0 &&
-			st->tap_window_us > 0 &&
-			st->tap_window_us >= st->tap_latent_us;
-
-		en = axis_valid && singletap_args_valid && doubletap_args_valid;
-	}
-
-	if (state && en)
-		int_map |= adxl345_tap_int_reg[type];
-
-	return regmap_update_bits(st->regmap, ADXL345_REG_INT_ENABLE,
-				  adxl345_tap_int_reg[type], int_map);
-}
-
-static int adxl345_is_tap_en(struct adxl345_state *st,
-			     enum iio_modifier axis,
-			     enum adxl345_tap_type type, bool *en)
-{
-	unsigned int regval;
-	u32 axis_ctrl;
-	int ret;
-
-	ret = regmap_read(st->regmap, ADXL345_REG_TAP_AXIS, &axis_ctrl);
-	if (ret)
-		return ret;
-
-	/* Verify if axis is enabled for the tap detection. */
-	switch (axis) {
-	case IIO_MOD_X:
-		*en = FIELD_GET(ADXL345_TAP_X_EN, axis_ctrl);
-		break;
-	case IIO_MOD_Y:
-		*en = FIELD_GET(ADXL345_TAP_Y_EN, axis_ctrl);
-		break;
-	case IIO_MOD_Z:
-		*en = FIELD_GET(ADXL345_TAP_Z_EN, axis_ctrl);
-		break;
-	default:
-		*en = false;
-		return -EINVAL;
-	}
-
-	if (*en) {
-		/*
-		 * If axis allow for tap detection, verify if the interrupt is
-		 * enabled for tap detection.
-		 */
-		ret = regmap_read(st->regmap, ADXL345_REG_INT_ENABLE, &regval);
-		if (ret)
-			return ret;
-
-		*en = adxl345_tap_int_reg[type] & regval;
-	}
-
-	return 0;
-}
-
-static int adxl345_set_singletap_en(struct adxl345_state *st,
-				    enum iio_modifier axis, bool en)
-{
-	int ret;
-	u32 axis_ctrl;
-
-	switch (axis) {
-	case IIO_MOD_X:
-		axis_ctrl = ADXL345_TAP_X_EN;
-		break;
-	case IIO_MOD_Y:
-		axis_ctrl = ADXL345_TAP_Y_EN;
-		break;
-	case IIO_MOD_Z:
-		axis_ctrl = ADXL345_TAP_Z_EN;
-		break;
-	default:
-		return -EINVAL;
-	}
-
-	if (en)
-		ret = regmap_set_bits(st->regmap, ADXL345_REG_TAP_AXIS,
-				      axis_ctrl);
-	else
-		ret = regmap_clear_bits(st->regmap, ADXL345_REG_TAP_AXIS,
-					axis_ctrl);
-	if (ret)
-		return ret;
-
->>>>>>> a7fc15ed
 	return _adxl345_set_tap_int(st, ADXL345_SINGLE_TAP, en);
 }
 
@@ -551,8 +446,6 @@
 		return -EINVAL;
 
 	return _adxl345_set_tap_time(st, ADXL345_TAP_TIME_LATENT, val_fract_us);
-<<<<<<< HEAD
-=======
 }
 
 static int adxl345_find_odr(struct adxl345_state *st, int val,
@@ -620,7 +513,6 @@
 	}
 
 	return -EINVAL;
->>>>>>> a7fc15ed
 }
 
 static int adxl345_read_raw(struct iio_dev *indio_dev,
@@ -883,157 +775,6 @@
 	return adxl345_set_measure_en(st, true);
 }
 
-static int adxl345_read_event_config(struct iio_dev *indio_dev,
-				     const struct iio_chan_spec *chan,
-				     enum iio_event_type type,
-				     enum iio_event_direction dir)
-{
-	struct adxl345_state *st = iio_priv(indio_dev);
-	bool int_en;
-	int ret;
-
-	switch (type) {
-	case IIO_EV_TYPE_GESTURE:
-		switch (dir) {
-		case IIO_EV_DIR_SINGLETAP:
-			ret = adxl345_is_tap_en(st, chan->channel2,
-						ADXL345_SINGLE_TAP, &int_en);
-			if (ret)
-				return ret;
-			return int_en;
-		case IIO_EV_DIR_DOUBLETAP:
-			ret = adxl345_is_tap_en(st, chan->channel2,
-						ADXL345_DOUBLE_TAP, &int_en);
-			if (ret)
-				return ret;
-			return int_en;
-		default:
-			return -EINVAL;
-		}
-	default:
-		return -EINVAL;
-	}
-}
-
-static int adxl345_write_event_config(struct iio_dev *indio_dev,
-				      const struct iio_chan_spec *chan,
-				      enum iio_event_type type,
-				      enum iio_event_direction dir,
-				      bool state)
-{
-	struct adxl345_state *st = iio_priv(indio_dev);
-
-	switch (type) {
-	case IIO_EV_TYPE_GESTURE:
-		switch (dir) {
-		case IIO_EV_DIR_SINGLETAP:
-			return adxl345_set_singletap_en(st, chan->channel2, state);
-		case IIO_EV_DIR_DOUBLETAP:
-			return adxl345_set_doubletap_en(st, state);
-		default:
-			return -EINVAL;
-		}
-	default:
-		return -EINVAL;
-	}
-}
-
-static int adxl345_read_event_value(struct iio_dev *indio_dev,
-				    const struct iio_chan_spec *chan,
-				    enum iio_event_type type,
-				    enum iio_event_direction dir,
-				    enum iio_event_info info,
-				    int *val, int *val2)
-{
-	struct adxl345_state *st = iio_priv(indio_dev);
-	unsigned int tap_threshold;
-	int ret;
-
-	switch (type) {
-	case IIO_EV_TYPE_GESTURE:
-		switch (info) {
-		case IIO_EV_INFO_VALUE:
-			/*
-			 * The scale factor would be 62.5mg/LSB (i.e. 0xFF = 16g) but
-			 * not applied here. In context of this general purpose sensor,
-			 * what imports is rather signal intensity than the absolute
-			 * measured g value.
-			 */
-			ret = regmap_read(st->regmap, ADXL345_REG_THRESH_TAP,
-					  &tap_threshold);
-			if (ret)
-				return ret;
-			*val = sign_extend32(tap_threshold, 7);
-			return IIO_VAL_INT;
-		case IIO_EV_INFO_TIMEOUT:
-			*val = st->tap_duration_us;
-			*val2 = 1000000;
-			return IIO_VAL_FRACTIONAL;
-		case IIO_EV_INFO_RESET_TIMEOUT:
-			*val = st->tap_window_us;
-			*val2 = 1000000;
-			return IIO_VAL_FRACTIONAL;
-		case IIO_EV_INFO_TAP2_MIN_DELAY:
-			*val = st->tap_latent_us;
-			*val2 = 1000000;
-			return IIO_VAL_FRACTIONAL;
-		default:
-			return -EINVAL;
-		}
-	default:
-		return -EINVAL;
-	}
-}
-
-static int adxl345_write_event_value(struct iio_dev *indio_dev,
-				     const struct iio_chan_spec *chan,
-				     enum iio_event_type type,
-				     enum iio_event_direction dir,
-				     enum iio_event_info info,
-				     int val, int val2)
-{
-	struct adxl345_state *st = iio_priv(indio_dev);
-	int ret;
-
-	ret = adxl345_set_measure_en(st, false);
-	if (ret)
-		return ret;
-
-	switch (type) {
-	case IIO_EV_TYPE_GESTURE:
-		switch (info) {
-		case IIO_EV_INFO_VALUE:
-			ret = regmap_write(st->regmap, ADXL345_REG_THRESH_TAP,
-					   min(val, 0xFF));
-			if (ret)
-				return ret;
-			break;
-		case IIO_EV_INFO_TIMEOUT:
-			ret = adxl345_set_tap_duration(st, val, val2);
-			if (ret)
-				return ret;
-			break;
-		case IIO_EV_INFO_RESET_TIMEOUT:
-			ret = adxl345_set_tap_window(st, val, val2);
-			if (ret)
-				return ret;
-			break;
-		case IIO_EV_INFO_TAP2_MIN_DELAY:
-			ret = adxl345_set_tap_latent(st, val, val2);
-			if (ret)
-				return ret;
-			break;
-		default:
-			return -EINVAL;
-		}
-		break;
-	default:
-		return -EINVAL;
-	}
-
-	return adxl345_set_measure_en(st, true);
-}
-
 static int adxl345_reg_access(struct iio_dev *indio_dev, unsigned int reg,
 			      unsigned int writeval, unsigned int *readval)
 {
@@ -1148,12 +889,8 @@
 
 	for (i = 0; i < samples; i++) {
 		ret = regmap_bulk_read(st->regmap, ADXL345_REG_XYZ_BASE,
-<<<<<<< HEAD
-				       st->fifo_buf + (i * count / 2), count);
-=======
 				       st->fifo_buf + (i * ADXL345_DIRS),
 				       sizeof(st->fifo_buf[0]) * ADXL345_DIRS);
->>>>>>> a7fc15ed
 		if (ret)
 			return ret;
 
@@ -1391,10 +1128,7 @@
 					 ADXL345_DATA_FORMAT_FULL_RES |
 					 ADXL345_DATA_FORMAT_SELF_TEST);
 	unsigned int tap_threshold;
-<<<<<<< HEAD
-=======
 	int irq;
->>>>>>> a7fc15ed
 	int ret;
 
 	indio_dev = devm_iio_device_alloc(dev, sizeof(*st));
@@ -1421,8 +1155,6 @@
 	indio_dev->num_channels = ARRAY_SIZE(adxl345_channels);
 	indio_dev->available_scan_masks = adxl345_scan_masks;
 
-<<<<<<< HEAD
-=======
 	/*
 	 * Using I2C at 100kHz would limit the maximum ODR to 200Hz, operation
 	 * at an output rate above the recommended maximum may result in
@@ -1436,7 +1168,6 @@
 	if (ret)
 		return ret;
 
->>>>>>> a7fc15ed
 	/* Reset interrupts at start up */
 	ret = regmap_write(st->regmap, ADXL345_REG_INT_ENABLE, 0x00);
 	if (ret)
@@ -1482,32 +1213,6 @@
 	if (ret)
 		return ret;
 
-<<<<<<< HEAD
-	st->irq = fwnode_irq_get_byname(dev_fwnode(dev), "INT1");
-	if (st->irq < 0) {
-		intio = ADXL345_INT2;
-		st->irq = fwnode_irq_get_byname(dev_fwnode(dev), "INT2");
-		if (st->irq < 0)
-			intio = ADXL345_INT_NONE;
-	}
-
-	if (intio != ADXL345_INT_NONE) {
-		/*
-		 * Any bits set to 0 in the INT map register send their respective
-		 * interrupts to the INT1 pin, whereas bits set to 1 send their respective
-		 * interrupts to the INT2 pin. The intio shall convert this accordingly.
-		 */
-		regval = intio ? 0xff : 0;
-
-		ret = regmap_write(st->regmap, ADXL345_REG_INT_MAP, regval);
-		if (ret)
-			return ret;
-
-		ret = regmap_write(st->regmap, ADXL345_REG_THRESH_TAP, tap_threshold);
-		if (ret)
-			return ret;
-
-=======
 	intio = adxl345_get_int_line(dev, &irq);
 	if (intio != ADXL345_INT_NONE) {
 		/*
@@ -1525,7 +1230,6 @@
 		if (ret)
 			return ret;
 
->>>>>>> a7fc15ed
 		/* FIFO_STREAM mode is going to be activated later */
 		ret = devm_iio_kfifo_buffer_setup(dev, indio_dev, &adxl345_buffer_ops);
 		if (ret)
