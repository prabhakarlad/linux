// SPDX-License-Identifier: GPL-2.0+
/*
 * AD7124 SPI ADC driver
 *
 * Copyright 2018 Analog Devices Inc.
 */
#include <linux/bitfield.h>
#include <linux/bitops.h>
#include <linux/clk.h>
#include <linux/delay.h>
#include <linux/device.h>
#include <linux/err.h>
#include <linux/interrupt.h>
#include <linux/kernel.h>
#include <linux/kfifo.h>
#include <linux/module.h>
#include <linux/mod_devicetable.h>
#include <linux/property.h>
#include <linux/regulator/consumer.h>
#include <linux/spi/spi.h>

#include <linux/iio/iio.h>
#include <linux/iio/adc/ad_sigma_delta.h>
#include <linux/iio/sysfs.h>

/* AD7124 registers */
#define AD7124_COMMS			0x00
#define AD7124_STATUS			0x00
#define AD7124_ADC_CONTROL		0x01
#define AD7124_DATA			0x02
#define AD7124_IO_CONTROL_1		0x03
#define AD7124_IO_CONTROL_2		0x04
#define AD7124_ID			0x05
#define AD7124_ERROR			0x06
#define AD7124_ERROR_EN			0x07
#define AD7124_MCLK_COUNT		0x08
#define AD7124_CHANNEL(x)		(0x09 + (x))
#define AD7124_CONFIG(x)		(0x19 + (x))
#define AD7124_FILTER(x)		(0x21 + (x))
#define AD7124_OFFSET(x)		(0x29 + (x))
#define AD7124_GAIN(x)			(0x31 + (x))

/* AD7124_STATUS */
#define AD7124_STATUS_POR_FLAG			BIT(4)

/* AD7124_ADC_CONTROL */
#define AD7124_ADC_CONTROL_MODE			GENMASK(5, 2)
#define AD7124_ADC_CONTROL_MODE_CONTINUOUS		0
#define AD7124_ADC_CONTROL_MODE_SINGLE			1
#define AD7124_ADC_CONTROL_MODE_STANDBY			2
#define AD7124_ADC_CONTROL_MODE_POWERDOWN		3
#define AD7124_ADC_CONTROL_MODE_IDLE			4
#define AD7124_ADC_CONTROL_MODE_INT_OFFSET_CALIB	5 /* Internal Zero-Scale Calibration */
#define AD7124_ADC_CONTROL_MODE_INT_GAIN_CALIB		6 /* Internal Full-Scale Calibration */
#define AD7124_ADC_CONTROL_MODE_SYS_OFFSET_CALIB	7 /* System Zero-Scale Calibration */
#define AD7124_ADC_CONTROL_MODE_SYS_GAIN_CALIB		8 /* System Full-Scale Calibration */
#define AD7124_ADC_CONTROL_POWER_MODE		GENMASK(7, 6)
#define AD7124_ADC_CONTROL_POWER_MODE_LOW		0
#define AD7124_ADC_CONTROL_POWER_MODE_MID		1
#define AD7124_ADC_CONTROL_POWER_MODE_FULL		2
#define AD7124_ADC_CONTROL_REF_EN		BIT(8)
#define AD7124_ADC_CONTROL_DATA_STATUS		BIT(10)

/* AD7124_ID */
#define AD7124_ID_SILICON_REVISION		GENMASK(3, 0)
#define AD7124_ID_DEVICE_ID			GENMASK(7, 4)
#define AD7124_ID_DEVICE_ID_AD7124_4			0x0
#define AD7124_ID_DEVICE_ID_AD7124_8			0x1

/* AD7124_CHANNEL_X */
#define AD7124_CHANNEL_ENABLE		BIT(15)
#define AD7124_CHANNEL_SETUP		GENMASK(14, 12)
#define AD7124_CHANNEL_AINP		GENMASK(9, 5)
#define AD7124_CHANNEL_AINM		GENMASK(4, 0)
#define AD7124_CHANNEL_AINx_TEMPSENSOR		16
#define AD7124_CHANNEL_AINx_AVSS		17

/* AD7124_CONFIG_X */
#define AD7124_CONFIG_BIPOLAR		BIT(11)
#define AD7124_CONFIG_IN_BUFF		GENMASK(6, 5)
#define AD7124_CONFIG_AIN_BUFP		BIT(6)
#define AD7124_CONFIG_AIN_BUFM		BIT(5)
#define AD7124_CONFIG_REF_SEL		GENMASK(4, 3)
#define AD7124_CONFIG_PGA		GENMASK(2, 0)

/* AD7124_FILTER_X */
#define AD7124_FILTER_FS		GENMASK(10, 0)
#define AD7124_FILTER_FILTER		GENMASK(23, 21)
#define AD7124_FILTER_FILTER_SINC4		0
#define AD7124_FILTER_FILTER_SINC3		2

#define AD7124_MAX_CONFIGS	8
#define AD7124_MAX_CHANNELS	16

/* AD7124 input sources */
<<<<<<< HEAD

enum ad7124_ids {
	ID_AD7124_4,
	ID_AD7124_8,
};
=======
>>>>>>> a7fc15ed

enum ad7124_ref_sel {
	AD7124_REFIN1,
	AD7124_REFIN2,
	AD7124_INT_REF,
	AD7124_AVDD_REF,
};

enum ad7124_power_mode {
	AD7124_LOW_POWER,
	AD7124_MID_POWER,
	AD7124_FULL_POWER,
};

static const unsigned int ad7124_gain[8] = {
	1, 2, 4, 8, 16, 32, 64, 128
};

static const unsigned int ad7124_reg_size[] = {
	1, 2, 3, 3, 2, 1, 3, 3, 1, 2, 2, 2, 2,
	2, 2, 2, 2, 2, 2, 2, 2, 2, 2, 2, 2, 2,
	2, 2, 2, 2, 2, 2, 2, 3, 3, 3, 3, 3, 3,
	3, 3, 3, 3, 3, 3, 3, 3, 3, 3, 3, 3, 3,
	3, 3, 3, 3, 3
};

static const int ad7124_master_clk_freq_hz[3] = {
	[AD7124_LOW_POWER] = 76800,
	[AD7124_MID_POWER] = 153600,
	[AD7124_FULL_POWER] = 614400,
};

static const char * const ad7124_ref_names[] = {
	[AD7124_REFIN1] = "refin1",
	[AD7124_REFIN2] = "refin2",
	[AD7124_INT_REF] = "int",
	[AD7124_AVDD_REF] = "avdd",
};

struct ad7124_chip_info {
	const char *name;
	unsigned int chip_id;
	unsigned int num_inputs;
};

struct ad7124_channel_config {
	bool live;
	unsigned int cfg_slot;
	/*
	 * Following fields are used to compare for equality. If you
	 * make adaptations in it, you most likely also have to adapt
	 * ad7124_find_similar_live_cfg(), too.
	 */
	struct_group(config_props,
		enum ad7124_ref_sel refsel;
		bool bipolar;
		bool buf_positive;
		bool buf_negative;
		unsigned int vref_mv;
		unsigned int pga_bits;
		unsigned int odr;
		unsigned int odr_sel_bits;
		unsigned int filter_type;
		unsigned int calibration_offset;
		unsigned int calibration_gain;
	);
};

struct ad7124_channel {
	unsigned int nr;
	struct ad7124_channel_config cfg;
	unsigned int ain;
	unsigned int slot;
	u8 syscalib_mode;
};

struct ad7124_state {
	const struct ad7124_chip_info *chip_info;
	struct ad_sigma_delta sd;
	struct ad7124_channel *channels;
	struct regulator *vref[4];
	struct clk *mclk;
	unsigned int adc_control;
	unsigned int num_channels;
	struct mutex cfgs_lock; /* lock for configs access */
	unsigned long cfg_slots_status; /* bitmap with slot status (1 means it is used) */

	/*
	 * Stores the power-on reset value for the GAIN(x) registers which are
	 * needed for measurements at gain 1 (i.e. CONFIG(x).PGA == 0)
	 */
	unsigned int gain_default;
	DECLARE_KFIFO(live_cfgs_fifo, struct ad7124_channel_config *, AD7124_MAX_CONFIGS);
};

<<<<<<< HEAD
static struct ad7124_chip_info ad7124_chip_info_tbl[] = {
	[ID_AD7124_4] = {
		.name = "ad7124-4",
		.chip_id = AD7124_ID_DEVICE_ID_AD7124_4,
		.num_inputs = 8,
	},
	[ID_AD7124_8] = {
		.name = "ad7124-8",
		.chip_id = AD7124_ID_DEVICE_ID_AD7124_8,
		.num_inputs = 16,
	},
=======
static const struct ad7124_chip_info ad7124_4_chip_info = {
	.name = "ad7124-4",
	.chip_id = AD7124_ID_DEVICE_ID_AD7124_4,
	.num_inputs = 8,
};

static const struct ad7124_chip_info ad7124_8_chip_info = {
	.name = "ad7124-8",
	.chip_id = AD7124_ID_DEVICE_ID_AD7124_8,
	.num_inputs = 16,
>>>>>>> a7fc15ed
};

static int ad7124_find_closest_match(const int *array,
				     unsigned int size, int val)
{
	int i, idx;
	unsigned int diff_new, diff_old;

	diff_old = U32_MAX;
	idx = 0;

	for (i = 0; i < size; i++) {
		diff_new = abs(val - array[i]);
		if (diff_new < diff_old) {
			diff_old = diff_new;
			idx = i;
		}
	}

	return idx;
}

static int ad7124_spi_write_mask(struct ad7124_state *st,
				 unsigned int addr,
				 unsigned long mask,
				 unsigned int val,
				 unsigned int bytes)
{
	unsigned int readval;
	int ret;

	ret = ad_sd_read_reg(&st->sd, addr, bytes, &readval);
	if (ret < 0)
		return ret;

	readval &= ~mask;
	readval |= val;

	return ad_sd_write_reg(&st->sd, addr, bytes, readval);
}

static int ad7124_set_mode(struct ad_sigma_delta *sd,
			   enum ad_sigma_delta_mode mode)
{
	struct ad7124_state *st = container_of(sd, struct ad7124_state, sd);

	st->adc_control &= ~AD7124_ADC_CONTROL_MODE;
	st->adc_control |= FIELD_PREP(AD7124_ADC_CONTROL_MODE, mode);

	return ad_sd_write_reg(&st->sd, AD7124_ADC_CONTROL, 2, st->adc_control);
}

static void ad7124_set_channel_odr(struct ad7124_state *st, unsigned int channel, unsigned int odr)
{
	unsigned int fclk, odr_sel_bits;

	fclk = clk_get_rate(st->mclk);
	/*
	 * FS[10:0] = fCLK / (fADC x 32) where:
	 * fADC is the output data rate
	 * fCLK is the master clock frequency
	 * FS[10:0] are the bits in the filter register
	 * FS[10:0] can have a value from 1 to 2047
	 */
	odr_sel_bits = DIV_ROUND_CLOSEST(fclk, odr * 32);
	if (odr_sel_bits < 1)
		odr_sel_bits = 1;
	else if (odr_sel_bits > 2047)
		odr_sel_bits = 2047;

	if (odr_sel_bits != st->channels[channel].cfg.odr_sel_bits)
		st->channels[channel].cfg.live = false;

	/* fADC = fCLK / (FS[10:0] x 32) */
	st->channels[channel].cfg.odr = DIV_ROUND_CLOSEST(fclk, odr_sel_bits * 32);
	st->channels[channel].cfg.odr_sel_bits = odr_sel_bits;
}

static int ad7124_get_3db_filter_freq(struct ad7124_state *st,
				      unsigned int channel)
{
	unsigned int fadc;

	fadc = st->channels[channel].cfg.odr;

	switch (st->channels[channel].cfg.filter_type) {
	case AD7124_FILTER_FILTER_SINC3:
		return DIV_ROUND_CLOSEST(fadc * 272, 1000);
	case AD7124_FILTER_FILTER_SINC4:
		return DIV_ROUND_CLOSEST(fadc * 230, 1000);
	default:
		return -EINVAL;
	}
}

static struct ad7124_channel_config *ad7124_find_similar_live_cfg(struct ad7124_state *st,
								  struct ad7124_channel_config *cfg)
{
	struct ad7124_channel_config *cfg_aux;
	int i;

	/*
	 * This is just to make sure that the comparison is adapted after
	 * struct ad7124_channel_config was changed.
	 */
	static_assert(sizeof_field(struct ad7124_channel_config, config_props) ==
		      sizeof(struct {
				     enum ad7124_ref_sel refsel;
				     bool bipolar;
				     bool buf_positive;
				     bool buf_negative;
				     unsigned int vref_mv;
				     unsigned int pga_bits;
				     unsigned int odr;
				     unsigned int odr_sel_bits;
				     unsigned int filter_type;
				     unsigned int calibration_offset;
				     unsigned int calibration_gain;
			     }));

	for (i = 0; i < st->num_channels; i++) {
		cfg_aux = &st->channels[i].cfg;

		if (cfg_aux->live &&
		    cfg->refsel == cfg_aux->refsel &&
		    cfg->bipolar == cfg_aux->bipolar &&
		    cfg->buf_positive == cfg_aux->buf_positive &&
		    cfg->buf_negative == cfg_aux->buf_negative &&
		    cfg->vref_mv == cfg_aux->vref_mv &&
		    cfg->pga_bits == cfg_aux->pga_bits &&
		    cfg->odr == cfg_aux->odr &&
		    cfg->odr_sel_bits == cfg_aux->odr_sel_bits &&
		    cfg->filter_type == cfg_aux->filter_type &&
		    cfg->calibration_offset == cfg_aux->calibration_offset &&
		    cfg->calibration_gain == cfg_aux->calibration_gain)
			return cfg_aux;
	}

	return NULL;
}

static int ad7124_find_free_config_slot(struct ad7124_state *st)
{
	unsigned int free_cfg_slot;

	free_cfg_slot = find_first_zero_bit(&st->cfg_slots_status, AD7124_MAX_CONFIGS);
	if (free_cfg_slot == AD7124_MAX_CONFIGS)
		return -1;

	return free_cfg_slot;
}

/* Only called during probe, so dev_err_probe() can be used */
static int ad7124_init_config_vref(struct ad7124_state *st, struct ad7124_channel_config *cfg)
{
	struct device *dev = &st->sd.spi->dev;
	unsigned int refsel = cfg->refsel;

	switch (refsel) {
	case AD7124_REFIN1:
	case AD7124_REFIN2:
	case AD7124_AVDD_REF:
		if (IS_ERR(st->vref[refsel]))
			return dev_err_probe(dev, PTR_ERR(st->vref[refsel]),
					     "Error, trying to use external voltage reference without a %s regulator.\n",
					     ad7124_ref_names[refsel]);

		cfg->vref_mv = regulator_get_voltage(st->vref[refsel]);
		/* Conversion from uV to mV */
		cfg->vref_mv /= 1000;
		return 0;
	case AD7124_INT_REF:
		cfg->vref_mv = 2500;
		st->adc_control |= AD7124_ADC_CONTROL_REF_EN;
		return 0;
	default:
		return dev_err_probe(dev, -EINVAL, "Invalid reference %d\n", refsel);
	}
}

static int ad7124_write_config(struct ad7124_state *st, struct ad7124_channel_config *cfg,
			       unsigned int cfg_slot)
{
	unsigned int tmp;
	unsigned int val;
	int ret;

	cfg->cfg_slot = cfg_slot;

	ret = ad_sd_write_reg(&st->sd, AD7124_OFFSET(cfg->cfg_slot), 3, cfg->calibration_offset);
	if (ret)
		return ret;

	ret = ad_sd_write_reg(&st->sd, AD7124_GAIN(cfg->cfg_slot), 3, cfg->calibration_gain);
	if (ret)
		return ret;

	val = FIELD_PREP(AD7124_CONFIG_BIPOLAR, cfg->bipolar) |
		FIELD_PREP(AD7124_CONFIG_REF_SEL, cfg->refsel) |
		(cfg->buf_positive ? AD7124_CONFIG_AIN_BUFP : 0) |
		(cfg->buf_negative ? AD7124_CONFIG_AIN_BUFM : 0) |
		FIELD_PREP(AD7124_CONFIG_PGA, cfg->pga_bits);

	ret = ad_sd_write_reg(&st->sd, AD7124_CONFIG(cfg->cfg_slot), 2, val);
	if (ret < 0)
		return ret;

	tmp = FIELD_PREP(AD7124_FILTER_FILTER, cfg->filter_type) |
		FIELD_PREP(AD7124_FILTER_FS, cfg->odr_sel_bits);
	return ad7124_spi_write_mask(st, AD7124_FILTER(cfg->cfg_slot),
				     AD7124_FILTER_FILTER | AD7124_FILTER_FS,
				     tmp, 3);
}

static struct ad7124_channel_config *ad7124_pop_config(struct ad7124_state *st)
{
	struct ad7124_channel_config *lru_cfg;
	struct ad7124_channel_config *cfg;
	int ret;
	int i;

	/*
	 * Pop least recently used config from the fifo
	 * in order to make room for the new one
	 */
	ret = kfifo_get(&st->live_cfgs_fifo, &lru_cfg);
	if (ret <= 0)
		return NULL;

	lru_cfg->live = false;

	/* mark slot as free */
	assign_bit(lru_cfg->cfg_slot, &st->cfg_slots_status, 0);

	/* invalidate all other configs that pointed to this one */
	for (i = 0; i < st->num_channels; i++) {
		cfg = &st->channels[i].cfg;

		if (cfg->cfg_slot == lru_cfg->cfg_slot)
			cfg->live = false;
	}

	return lru_cfg;
}

static int ad7124_push_config(struct ad7124_state *st, struct ad7124_channel_config *cfg)
{
	struct ad7124_channel_config *lru_cfg;
	int free_cfg_slot;

	free_cfg_slot = ad7124_find_free_config_slot(st);
	if (free_cfg_slot >= 0) {
		/* push the new config in configs queue */
		kfifo_put(&st->live_cfgs_fifo, cfg);
	} else {
		/* pop one config to make room for the new one */
		lru_cfg = ad7124_pop_config(st);
		if (!lru_cfg)
			return -EINVAL;

		/* push the new config in configs queue */
		free_cfg_slot = lru_cfg->cfg_slot;
		kfifo_put(&st->live_cfgs_fifo, cfg);
	}

	/* mark slot as used */
	assign_bit(free_cfg_slot, &st->cfg_slots_status, 1);

	return ad7124_write_config(st, cfg, free_cfg_slot);
}

static int ad7124_enable_channel(struct ad7124_state *st, struct ad7124_channel *ch)
{
	ch->cfg.live = true;
	return ad_sd_write_reg(&st->sd, AD7124_CHANNEL(ch->nr), 2, ch->ain |
			       FIELD_PREP(AD7124_CHANNEL_SETUP, ch->cfg.cfg_slot) |
			       AD7124_CHANNEL_ENABLE);
}

static int ad7124_prepare_read(struct ad7124_state *st, int address)
{
	struct ad7124_channel_config *cfg = &st->channels[address].cfg;
	struct ad7124_channel_config *live_cfg;

	/*
	 * Before doing any reads assign the channel a configuration.
	 * Check if channel's config is on the device
	 */
	if (!cfg->live) {
		/* check if config matches another one */
		live_cfg = ad7124_find_similar_live_cfg(st, cfg);
		if (!live_cfg)
			ad7124_push_config(st, cfg);
		else
			cfg->cfg_slot = live_cfg->cfg_slot;
	}

	/* point channel to the config slot and enable */
	return ad7124_enable_channel(st, &st->channels[address]);
}

static int __ad7124_set_channel(struct ad_sigma_delta *sd, unsigned int channel)
{
	struct ad7124_state *st = container_of(sd, struct ad7124_state, sd);

	return ad7124_prepare_read(st, channel);
}

static int ad7124_set_channel(struct ad_sigma_delta *sd, unsigned int channel)
{
	struct ad7124_state *st = container_of(sd, struct ad7124_state, sd);
	int ret;

	mutex_lock(&st->cfgs_lock);
	ret = __ad7124_set_channel(sd, channel);
	mutex_unlock(&st->cfgs_lock);

	return ret;
}

static int ad7124_append_status(struct ad_sigma_delta *sd, bool append)
{
	struct ad7124_state *st = container_of(sd, struct ad7124_state, sd);
	unsigned int adc_control = st->adc_control;
	int ret;

	if (append)
		adc_control |= AD7124_ADC_CONTROL_DATA_STATUS;
	else
		adc_control &= ~AD7124_ADC_CONTROL_DATA_STATUS;

	ret = ad_sd_write_reg(&st->sd, AD7124_ADC_CONTROL, 2, adc_control);
	if (ret < 0)
		return ret;

	st->adc_control = adc_control;

	return 0;
}

static int ad7124_disable_one(struct ad_sigma_delta *sd, unsigned int chan)
{
	struct ad7124_state *st = container_of(sd, struct ad7124_state, sd);

	/* The relevant thing here is that AD7124_CHANNEL_ENABLE is cleared. */
	return ad_sd_write_reg(&st->sd, AD7124_CHANNEL(chan), 2, 0);
}

static int ad7124_disable_all(struct ad_sigma_delta *sd)
{
	int ret;
	int i;

	for (i = 0; i < 16; i++) {
		ret = ad7124_disable_one(sd, i);
		if (ret < 0)
			return ret;
	}

	return 0;
}

static const struct ad_sigma_delta_info ad7124_sigma_delta_info = {
	.set_channel = ad7124_set_channel,
	.append_status = ad7124_append_status,
	.disable_all = ad7124_disable_all,
	.disable_one = ad7124_disable_one,
	.set_mode = ad7124_set_mode,
	.has_registers = true,
	.addr_shift = 0,
	.read_mask = BIT(6),
	.status_ch_mask = GENMASK(3, 0),
	.data_reg = AD7124_DATA,
	.num_slots = 8,
	.irq_flags = IRQF_TRIGGER_FALLING,
	.num_resetclks = 64,
};

static int ad7124_read_raw(struct iio_dev *indio_dev,
			   struct iio_chan_spec const *chan,
			   int *val, int *val2, long info)
{
	struct ad7124_state *st = iio_priv(indio_dev);
	int idx, ret;

	switch (info) {
	case IIO_CHAN_INFO_RAW:
		ret = ad_sigma_delta_single_conversion(indio_dev, chan, val);
		if (ret < 0)
			return ret;

		return IIO_VAL_INT;
	case IIO_CHAN_INFO_SCALE:
		switch (chan->type) {
		case IIO_VOLTAGE:
			mutex_lock(&st->cfgs_lock);

			idx = st->channels[chan->address].cfg.pga_bits;
			*val = st->channels[chan->address].cfg.vref_mv;
			if (st->channels[chan->address].cfg.bipolar)
				*val2 = chan->scan_type.realbits - 1 + idx;
			else
				*val2 = chan->scan_type.realbits + idx;

			mutex_unlock(&st->cfgs_lock);
			return IIO_VAL_FRACTIONAL_LOG2;

		case IIO_TEMP:
			/*
			 * According to the data sheet
			 *   Temperature (°C)
			 * = ((Conversion − 0x800000)/13584) − 272.5
			 * = (Conversion − 0x800000 - 13584 * 272.5) / 13584
			 * = (Conversion − 12090248) / 13584
			 * So scale with 1000/13584 to yield °mC. Reduce by 8 to
			 * 125/1698.
			 */
			*val = 125;
			*val2 = 1698;
			return IIO_VAL_FRACTIONAL;

		default:
			return -EINVAL;
		}

	case IIO_CHAN_INFO_OFFSET:
		switch (chan->type) {
		case IIO_VOLTAGE:
			mutex_lock(&st->cfgs_lock);
			if (st->channels[chan->address].cfg.bipolar)
				*val = -(1 << (chan->scan_type.realbits - 1));
			else
				*val = 0;

			mutex_unlock(&st->cfgs_lock);
			return IIO_VAL_INT;

		case IIO_TEMP:
			/* see calculation above */
			*val = -12090248;
			return IIO_VAL_INT;

		default:
			return -EINVAL;
		}

	case IIO_CHAN_INFO_SAMP_FREQ:
		mutex_lock(&st->cfgs_lock);
		*val = st->channels[chan->address].cfg.odr;
		mutex_unlock(&st->cfgs_lock);

		return IIO_VAL_INT;
	case IIO_CHAN_INFO_LOW_PASS_FILTER_3DB_FREQUENCY:
		mutex_lock(&st->cfgs_lock);
		*val = ad7124_get_3db_filter_freq(st, chan->scan_index);
		mutex_unlock(&st->cfgs_lock);

		return IIO_VAL_INT;
	default:
		return -EINVAL;
	}
}

static int ad7124_write_raw(struct iio_dev *indio_dev,
			    struct iio_chan_spec const *chan,
			    int val, int val2, long info)
{
	struct ad7124_state *st = iio_priv(indio_dev);
	unsigned int res, gain, full_scale, vref;
	int ret = 0;

	mutex_lock(&st->cfgs_lock);

	switch (info) {
	case IIO_CHAN_INFO_SAMP_FREQ:
		if (val2 != 0 || val == 0) {
			ret = -EINVAL;
			break;
		}

		ad7124_set_channel_odr(st, chan->address, val);
		break;
	case IIO_CHAN_INFO_SCALE:
		if (val != 0) {
			ret = -EINVAL;
			break;
		}

		if (st->channels[chan->address].cfg.bipolar)
			full_scale = 1 << (chan->scan_type.realbits - 1);
		else
			full_scale = 1 << chan->scan_type.realbits;

		vref = st->channels[chan->address].cfg.vref_mv * 1000000LL;
		res = DIV_ROUND_CLOSEST(vref, full_scale);
		gain = DIV_ROUND_CLOSEST(res, val2);
		res = ad7124_find_closest_match(ad7124_gain, ARRAY_SIZE(ad7124_gain), gain);

		if (st->channels[chan->address].cfg.pga_bits != res)
			st->channels[chan->address].cfg.live = false;

		st->channels[chan->address].cfg.pga_bits = res;
		break;
	default:
		ret = -EINVAL;
	}

	mutex_unlock(&st->cfgs_lock);
	return ret;
}

static int ad7124_reg_access(struct iio_dev *indio_dev,
			     unsigned int reg,
			     unsigned int writeval,
			     unsigned int *readval)
{
	struct ad7124_state *st = iio_priv(indio_dev);
	int ret;

	if (reg >= ARRAY_SIZE(ad7124_reg_size))
		return -EINVAL;

	if (readval)
		ret = ad_sd_read_reg(&st->sd, reg, ad7124_reg_size[reg],
				     readval);
	else
		ret = ad_sd_write_reg(&st->sd, reg, ad7124_reg_size[reg],
				      writeval);

	return ret;
}

static IIO_CONST_ATTR(in_voltage_scale_available,
	"0.000001164 0.000002328 0.000004656 0.000009313 0.000018626 0.000037252 0.000074505 0.000149011 0.000298023");

static struct attribute *ad7124_attributes[] = {
	&iio_const_attr_in_voltage_scale_available.dev_attr.attr,
	NULL,
};

static const struct attribute_group ad7124_attrs_group = {
	.attrs = ad7124_attributes,
};

static int ad7124_update_scan_mode(struct iio_dev *indio_dev,
				   const unsigned long *scan_mask)
{
	struct ad7124_state *st = iio_priv(indio_dev);
	bool bit_set;
	int ret;
	int i;

	mutex_lock(&st->cfgs_lock);
	for (i = 0; i < st->num_channels; i++) {
		bit_set = test_bit(i, scan_mask);
		if (bit_set)
			ret = __ad7124_set_channel(&st->sd, i);
		else
			ret = ad7124_spi_write_mask(st, AD7124_CHANNEL(i), AD7124_CHANNEL_ENABLE,
						    0, 2);
		if (ret < 0) {
			mutex_unlock(&st->cfgs_lock);

			return ret;
		}
	}

	mutex_unlock(&st->cfgs_lock);

	return 0;
}

static const struct iio_info ad7124_info = {
	.read_raw = ad7124_read_raw,
	.write_raw = ad7124_write_raw,
	.debugfs_reg_access = &ad7124_reg_access,
	.validate_trigger = ad_sd_validate_trigger,
	.update_scan_mode = ad7124_update_scan_mode,
	.attrs = &ad7124_attrs_group,
};

/* Only called during probe, so dev_err_probe() can be used */
static int ad7124_soft_reset(struct ad7124_state *st)
{
	struct device *dev = &st->sd.spi->dev;
	unsigned int readval, timeout;
	int ret;

	ret = ad_sd_reset(&st->sd);
	if (ret < 0)
		return ret;

	fsleep(200);
	timeout = 100;
	do {
		ret = ad_sd_read_reg(&st->sd, AD7124_STATUS, 1, &readval);
		if (ret < 0)
			return dev_err_probe(dev, ret, "Error reading status register\n");

		if (!(readval & AD7124_STATUS_POR_FLAG))
			break;

		/* The AD7124 requires typically 2ms to power up and settle */
		usleep_range(100, 2000);
	} while (--timeout);

	if (readval & AD7124_STATUS_POR_FLAG)
		return dev_err_probe(dev, -EIO, "Soft reset failed\n");

	ret = ad_sd_read_reg(&st->sd, AD7124_GAIN(0), 3, &st->gain_default);
	if (ret < 0)
		return dev_err_probe(dev, ret, "Error reading gain register\n");

	dev_dbg(dev, "Reset value of GAIN register is 0x%x\n", st->gain_default);

	return 0;
}

static int ad7124_check_chip_id(struct ad7124_state *st)
{
	struct device *dev = &st->sd.spi->dev;
	unsigned int readval, chip_id, silicon_rev;
	int ret;

	ret = ad_sd_read_reg(&st->sd, AD7124_ID, 1, &readval);
	if (ret < 0)
		return dev_err_probe(dev, ret, "Failure to read ID register\n");

	chip_id = FIELD_GET(AD7124_ID_DEVICE_ID, readval);
	silicon_rev = FIELD_GET(AD7124_ID_SILICON_REVISION, readval);

	if (chip_id != st->chip_info->chip_id)
		return dev_err_probe(dev, -ENODEV,
				     "Chip ID mismatch: expected %u, got %u\n",
				     st->chip_info->chip_id, chip_id);

	if (silicon_rev == 0)
		return dev_err_probe(dev, -ENODEV,
				     "Silicon revision empty. Chip may not be present\n");

	return 0;
}

enum {
	AD7124_SYSCALIB_ZERO_SCALE,
	AD7124_SYSCALIB_FULL_SCALE,
};

static int ad7124_syscalib_locked(struct ad7124_state *st, const struct iio_chan_spec *chan)
{
	struct device *dev = &st->sd.spi->dev;
	struct ad7124_channel *ch = &st->channels[chan->channel];
	int ret;

	if (ch->syscalib_mode == AD7124_SYSCALIB_ZERO_SCALE) {
		ch->cfg.calibration_offset = 0x800000;

		ret = ad_sd_calibrate(&st->sd, AD7124_ADC_CONTROL_MODE_SYS_OFFSET_CALIB,
				      chan->address);
		if (ret < 0)
			return ret;

		ret = ad_sd_read_reg(&st->sd, AD7124_OFFSET(ch->cfg.cfg_slot), 3,
				     &ch->cfg.calibration_offset);
		if (ret < 0)
			return ret;

		dev_dbg(dev, "offset for channel %d after zero-scale calibration: 0x%x\n",
			chan->channel, ch->cfg.calibration_offset);
	} else {
		ch->cfg.calibration_gain = st->gain_default;

		ret = ad_sd_calibrate(&st->sd, AD7124_ADC_CONTROL_MODE_SYS_GAIN_CALIB,
				      chan->address);
		if (ret < 0)
			return ret;

		ret = ad_sd_read_reg(&st->sd, AD7124_GAIN(ch->cfg.cfg_slot), 3,
				     &ch->cfg.calibration_gain);
		if (ret < 0)
			return ret;

		dev_dbg(dev, "gain for channel %d after full-scale calibration: 0x%x\n",
			chan->channel, ch->cfg.calibration_gain);
	}

	return 0;
}

static ssize_t ad7124_write_syscalib(struct iio_dev *indio_dev,
				     uintptr_t private,
				     const struct iio_chan_spec *chan,
				     const char *buf, size_t len)
{
	struct ad7124_state *st = iio_priv(indio_dev);
	bool sys_calib;
	int ret;

	ret = kstrtobool(buf, &sys_calib);
	if (ret)
		return ret;

	if (!sys_calib)
		return len;

	if (!iio_device_claim_direct(indio_dev))
		return -EBUSY;

	ret = ad7124_syscalib_locked(st, chan);

	iio_device_release_direct(indio_dev);

	return ret ?: len;
}

static const char * const ad7124_syscalib_modes[] = {
	[AD7124_SYSCALIB_ZERO_SCALE] = "zero_scale",
	[AD7124_SYSCALIB_FULL_SCALE] = "full_scale",
};

static int ad7124_set_syscalib_mode(struct iio_dev *indio_dev,
				    const struct iio_chan_spec *chan,
				    unsigned int mode)
{
	struct ad7124_state *st = iio_priv(indio_dev);

	st->channels[chan->channel].syscalib_mode = mode;

	return 0;
}

static int ad7124_get_syscalib_mode(struct iio_dev *indio_dev,
				    const struct iio_chan_spec *chan)
{
	struct ad7124_state *st = iio_priv(indio_dev);

	return st->channels[chan->channel].syscalib_mode;
}

static const struct iio_enum ad7124_syscalib_mode_enum = {
	.items = ad7124_syscalib_modes,
	.num_items = ARRAY_SIZE(ad7124_syscalib_modes),
	.set = ad7124_set_syscalib_mode,
	.get = ad7124_get_syscalib_mode
};

static const struct iio_chan_spec_ext_info ad7124_calibsys_ext_info[] = {
	{
		.name = "sys_calibration",
		.write = ad7124_write_syscalib,
		.shared = IIO_SEPARATE,
	},
	IIO_ENUM("sys_calibration_mode", IIO_SEPARATE,
		 &ad7124_syscalib_mode_enum),
	IIO_ENUM_AVAILABLE("sys_calibration_mode", IIO_SHARED_BY_TYPE,
			   &ad7124_syscalib_mode_enum),
	{ }
};

static const struct iio_chan_spec ad7124_channel_template = {
	.type = IIO_VOLTAGE,
	.indexed = 1,
	.differential = 1,
	.info_mask_separate = BIT(IIO_CHAN_INFO_RAW) |
		BIT(IIO_CHAN_INFO_SCALE) |
		BIT(IIO_CHAN_INFO_OFFSET) |
		BIT(IIO_CHAN_INFO_SAMP_FREQ) |
		BIT(IIO_CHAN_INFO_LOW_PASS_FILTER_3DB_FREQUENCY),
	.scan_type = {
		.sign = 'u',
		.realbits = 24,
		.storagebits = 32,
		.endianness = IIO_BE,
	},
	.ext_info = ad7124_calibsys_ext_info,
};

/*
 * Input specifiers 8 - 15 are explicitly reserved for ad7124-4
 * while they are fine for ad7124-8. Values above 31 don't fit
 * into the register field and so are invalid for sure.
 */
static bool ad7124_valid_input_select(unsigned int ain, const struct ad7124_chip_info *info)
{
	if (ain >= info->num_inputs && ain < 16)
		return false;

	return ain <= FIELD_MAX(AD7124_CHANNEL_AINM);
}

static int ad7124_parse_channel_config(struct iio_dev *indio_dev,
				       struct device *dev)
{
	struct ad7124_state *st = iio_priv(indio_dev);
	struct ad7124_channel_config *cfg;
	struct ad7124_channel *channels;
	struct iio_chan_spec *chan;
	unsigned int ain[2], channel = 0, tmp;
	unsigned int num_channels;
	int ret;

	num_channels = device_get_child_node_count(dev);

	/*
	 * The driver assigns each logical channel defined in the device tree
	 * statically one channel register. So only accept 16 such logical
	 * channels to not treat CONFIG_0 (i.e. the register following
	 * CHANNEL_15) as an additional channel register. The driver could be
	 * improved to lift this limitation.
	 */
	if (num_channels > AD7124_MAX_CHANNELS)
		return dev_err_probe(dev, -EINVAL, "Too many channels defined\n");

	/* Add one for temperature */
	st->num_channels = min(num_channels + 1, AD7124_MAX_CHANNELS);

	chan = devm_kcalloc(dev, st->num_channels,
			    sizeof(*chan), GFP_KERNEL);
	if (!chan)
		return -ENOMEM;

	channels = devm_kcalloc(dev, st->num_channels, sizeof(*channels),
				GFP_KERNEL);
	if (!channels)
		return -ENOMEM;

	indio_dev->channels = chan;
	indio_dev->num_channels = st->num_channels;
	st->channels = channels;

	device_for_each_child_node_scoped(dev, child) {
		ret = fwnode_property_read_u32(child, "reg", &channel);
		if (ret)
			return dev_err_probe(dev, ret,
					     "Failed to parse reg property of %pfwP\n", child);

		if (channel >= num_channels)
			return dev_err_probe(dev, -EINVAL,
					     "Channel index >= number of channels in %pfwP\n", child);

		ret = fwnode_property_read_u32_array(child, "diff-channels",
						     ain, 2);
		if (ret)
			return dev_err_probe(dev, ret,
					     "Failed to parse diff-channels property of %pfwP\n", child);

		if (!ad7124_valid_input_select(ain[0], st->chip_info) ||
		    !ad7124_valid_input_select(ain[1], st->chip_info))
			return dev_err_probe(dev, -EINVAL,
					     "diff-channels property of %pfwP contains invalid data\n", child);

		st->channels[channel].nr = channel;
		st->channels[channel].ain = FIELD_PREP(AD7124_CHANNEL_AINP, ain[0]) |
			FIELD_PREP(AD7124_CHANNEL_AINM, ain[1]);

		cfg = &st->channels[channel].cfg;
		cfg->bipolar = fwnode_property_read_bool(child, "bipolar");

		ret = fwnode_property_read_u32(child, "adi,reference-select", &tmp);
		if (ret)
			cfg->refsel = AD7124_INT_REF;
		else
			cfg->refsel = tmp;

		cfg->buf_positive =
			fwnode_property_read_bool(child, "adi,buffered-positive");
		cfg->buf_negative =
			fwnode_property_read_bool(child, "adi,buffered-negative");

		chan[channel] = ad7124_channel_template;
		chan[channel].address = channel;
		chan[channel].scan_index = channel;
		chan[channel].channel = ain[0];
		chan[channel].channel2 = ain[1];
	}

	if (num_channels < AD7124_MAX_CHANNELS) {
		st->channels[num_channels] = (struct ad7124_channel) {
			.nr = num_channels,
			.ain = FIELD_PREP(AD7124_CHANNEL_AINP, AD7124_CHANNEL_AINx_TEMPSENSOR) |
				FIELD_PREP(AD7124_CHANNEL_AINM, AD7124_CHANNEL_AINx_AVSS),
			.cfg = {
				.bipolar = true,
			},
		};

		chan[num_channels] = (struct iio_chan_spec) {
			.type = IIO_TEMP,
			.info_mask_separate = BIT(IIO_CHAN_INFO_RAW) |
				BIT(IIO_CHAN_INFO_SCALE) | BIT(IIO_CHAN_INFO_OFFSET) |
				BIT(IIO_CHAN_INFO_SAMP_FREQ),
			.scan_type = {
				/*
				 * You might find it strange that a bipolar
				 * measurement yields an unsigned value, but
				 * this matches the device's manual.
				 */
				.sign = 'u',
				.realbits = 24,
				.storagebits = 32,
				.endianness = IIO_BE,
			},
			.address = num_channels,
			.scan_index = num_channels,
		};
	}

	return 0;
}

static int ad7124_setup(struct ad7124_state *st)
{
	struct device *dev = &st->sd.spi->dev;
	unsigned int fclk, power_mode;
	int i, ret;

	fclk = clk_get_rate(st->mclk);
	if (!fclk)
		return dev_err_probe(dev, -EINVAL, "Failed to get mclk rate\n");

	/* The power mode changes the master clock frequency */
	power_mode = ad7124_find_closest_match(ad7124_master_clk_freq_hz,
					ARRAY_SIZE(ad7124_master_clk_freq_hz),
					fclk);
	if (fclk != ad7124_master_clk_freq_hz[power_mode]) {
		ret = clk_set_rate(st->mclk, fclk);
		if (ret)
			return dev_err_probe(dev, ret, "Failed to set mclk rate\n");
	}

	/* Set the power mode */
	st->adc_control &= ~AD7124_ADC_CONTROL_POWER_MODE;
	st->adc_control |= FIELD_PREP(AD7124_ADC_CONTROL_POWER_MODE, power_mode);

	st->adc_control &= ~AD7124_ADC_CONTROL_MODE;
	st->adc_control |= FIELD_PREP(AD7124_ADC_CONTROL_MODE, AD_SD_MODE_IDLE);

	mutex_init(&st->cfgs_lock);
	INIT_KFIFO(st->live_cfgs_fifo);
	for (i = 0; i < st->num_channels; i++) {

		ret = ad7124_init_config_vref(st, &st->channels[i].cfg);
		if (ret < 0)
			return ret;

		/*
		 * 9.38 SPS is the minimum output data rate supported
		 * regardless of the selected power mode. Round it up to 10 and
		 * set all channels to this default value.
		 */
		ad7124_set_channel_odr(st, i, 10);
	}

	ad7124_disable_all(&st->sd);

	ret = ad_sd_write_reg(&st->sd, AD7124_ADC_CONTROL, 2, st->adc_control);
	if (ret < 0)
		return dev_err_probe(dev, ret, "Failed to setup CONTROL register\n");

	return ret;
}

static int __ad7124_calibrate_all(struct ad7124_state *st, struct iio_dev *indio_dev)
{
	struct device *dev = &st->sd.spi->dev;
	int ret, i;

	for (i = 0; i < st->num_channels; i++) {

		if (indio_dev->channels[i].type != IIO_VOLTAGE)
			continue;

		/*
		 * For calibration the OFFSET register should hold its reset default
		 * value. For the GAIN register there is no such requirement but
		 * for gain 1 it should hold the reset default value, too. So to
		 * simplify matters use the reset default value for both.
		 */
		st->channels[i].cfg.calibration_offset = 0x800000;
		st->channels[i].cfg.calibration_gain = st->gain_default;

		/*
		 * Full-scale calibration isn't supported at gain 1, so skip in
		 * that case. Note that untypically full-scale calibration has
		 * to happen before zero-scale calibration. This only applies to
		 * the internal calibration. For system calibration it's as
		 * usual: first zero-scale then full-scale calibration.
		 */
		if (st->channels[i].cfg.pga_bits > 0) {
			ret = ad_sd_calibrate(&st->sd, AD7124_ADC_CONTROL_MODE_INT_GAIN_CALIB, i);
			if (ret < 0)
				return ret;

			/*
			 * read out the resulting value of GAIN
			 * after full-scale calibration because the next
			 * ad_sd_calibrate() call overwrites this via
			 * ad_sigma_delta_set_channel() -> ad7124_set_channel()
			 * ... -> ad7124_enable_channel().
			 */
			ret = ad_sd_read_reg(&st->sd, AD7124_GAIN(st->channels[i].cfg.cfg_slot), 3,
					     &st->channels[i].cfg.calibration_gain);
			if (ret < 0)
				return ret;
		}

		ret = ad_sd_calibrate(&st->sd, AD7124_ADC_CONTROL_MODE_INT_OFFSET_CALIB, i);
		if (ret < 0)
			return ret;

		ret = ad_sd_read_reg(&st->sd, AD7124_OFFSET(st->channels[i].cfg.cfg_slot), 3,
				     &st->channels[i].cfg.calibration_offset);
		if (ret < 0)
			return ret;

		dev_dbg(dev, "offset and gain for channel %d = 0x%x + 0x%x\n", i,
			st->channels[i].cfg.calibration_offset,
			st->channels[i].cfg.calibration_gain);
	}

	return 0;
}

static int ad7124_calibrate_all(struct ad7124_state *st, struct iio_dev *indio_dev)
{
	int ret;
	unsigned int adc_control = st->adc_control;

	/*
	 * Calibration isn't supported at full power, so speed down a bit.
	 * Setting .adc_control is enough here because the control register is
	 * written as part of ad_sd_calibrate() -> ad_sigma_delta_set_mode().
	 * The resulting calibration is then also valid for high-speed, so just
	 * restore adc_control afterwards.
	 */
	if (FIELD_GET(AD7124_ADC_CONTROL_POWER_MODE, adc_control) >= AD7124_FULL_POWER) {
		st->adc_control &= ~AD7124_ADC_CONTROL_POWER_MODE;
		st->adc_control |= FIELD_PREP(AD7124_ADC_CONTROL_POWER_MODE, AD7124_MID_POWER);
	}

	ret = __ad7124_calibrate_all(st, indio_dev);

	st->adc_control = adc_control;

	return ret;
}

static void ad7124_reg_disable(void *r)
{
	regulator_disable(r);
}

static int ad7124_probe(struct spi_device *spi)
{
	const struct ad7124_chip_info *info;
	struct device *dev = &spi->dev;
	struct ad7124_state *st;
	struct iio_dev *indio_dev;
	int i, ret;

	info = spi_get_device_match_data(spi);
	if (!info)
		return dev_err_probe(dev, -ENODEV, "Failed to get match data\n");

	indio_dev = devm_iio_device_alloc(&spi->dev, sizeof(*st));
	if (!indio_dev)
		return -ENOMEM;

	st = iio_priv(indio_dev);

	st->chip_info = info;

	indio_dev->name = st->chip_info->name;
	indio_dev->modes = INDIO_DIRECT_MODE;
	indio_dev->info = &ad7124_info;

	ret = ad_sd_init(&st->sd, indio_dev, spi, &ad7124_sigma_delta_info);
	if (ret < 0)
		return ret;

	ret = ad7124_parse_channel_config(indio_dev, &spi->dev);
	if (ret < 0)
		return ret;

	for (i = 0; i < ARRAY_SIZE(st->vref); i++) {
		if (i == AD7124_INT_REF)
			continue;

		st->vref[i] = devm_regulator_get_optional(&spi->dev,
						ad7124_ref_names[i]);
		if (PTR_ERR(st->vref[i]) == -ENODEV)
			continue;
		else if (IS_ERR(st->vref[i]))
			return PTR_ERR(st->vref[i]);

		ret = regulator_enable(st->vref[i]);
		if (ret)
			return dev_err_probe(dev, ret, "Failed to enable regulator #%d\n", i);

		ret = devm_add_action_or_reset(&spi->dev, ad7124_reg_disable,
					       st->vref[i]);
		if (ret)
			return dev_err_probe(dev, ret, "Failed to register disable handler for regulator #%d\n", i);
	}

	st->mclk = devm_clk_get_enabled(&spi->dev, "mclk");
	if (IS_ERR(st->mclk))
		return dev_err_probe(dev, PTR_ERR(st->mclk), "Failed to get mclk\n");

	ret = ad7124_soft_reset(st);
	if (ret < 0)
		return ret;

	ret = ad7124_check_chip_id(st);
	if (ret)
		return ret;

	ret = ad7124_setup(st);
	if (ret < 0)
		return ret;

	ret = devm_ad_sd_setup_buffer_and_trigger(&spi->dev, indio_dev);
	if (ret < 0)
		return dev_err_probe(dev, ret, "Failed to setup triggers\n");

	ret = ad7124_calibrate_all(st, indio_dev);
	if (ret)
		return ret;

	ret = devm_iio_device_register(&spi->dev, indio_dev);
	if (ret < 0)
		return dev_err_probe(dev, ret, "Failed to register iio device\n");

	return 0;
}

static const struct of_device_id ad7124_of_match[] = {
	{ .compatible = "adi,ad7124-4", .data = &ad7124_4_chip_info },
	{ .compatible = "adi,ad7124-8", .data = &ad7124_8_chip_info },
	{ }
};
MODULE_DEVICE_TABLE(of, ad7124_of_match);

static const struct spi_device_id ad71124_ids[] = {
	{ "ad7124-4", (kernel_ulong_t)&ad7124_4_chip_info },
	{ "ad7124-8", (kernel_ulong_t)&ad7124_8_chip_info },
	{ }
};
MODULE_DEVICE_TABLE(spi, ad71124_ids);

static struct spi_driver ad71124_driver = {
	.driver = {
		.name = "ad7124",
		.of_match_table = ad7124_of_match,
	},
	.probe = ad7124_probe,
	.id_table = ad71124_ids,
};
module_spi_driver(ad71124_driver);

MODULE_AUTHOR("Stefan Popa <stefan.popa@analog.com>");
MODULE_DESCRIPTION("Analog Devices AD7124 SPI driver");
MODULE_LICENSE("GPL");
MODULE_IMPORT_NS("IIO_AD_SIGMA_DELTA");<|MERGE_RESOLUTION|>--- conflicted
+++ resolved
@@ -93,14 +93,6 @@
 #define AD7124_MAX_CHANNELS	16
 
 /* AD7124 input sources */
-<<<<<<< HEAD
-
-enum ad7124_ids {
-	ID_AD7124_4,
-	ID_AD7124_8,
-};
-=======
->>>>>>> a7fc15ed
 
 enum ad7124_ref_sel {
 	AD7124_REFIN1,
@@ -196,19 +188,6 @@
 	DECLARE_KFIFO(live_cfgs_fifo, struct ad7124_channel_config *, AD7124_MAX_CONFIGS);
 };
 
-<<<<<<< HEAD
-static struct ad7124_chip_info ad7124_chip_info_tbl[] = {
-	[ID_AD7124_4] = {
-		.name = "ad7124-4",
-		.chip_id = AD7124_ID_DEVICE_ID_AD7124_4,
-		.num_inputs = 8,
-	},
-	[ID_AD7124_8] = {
-		.name = "ad7124-8",
-		.chip_id = AD7124_ID_DEVICE_ID_AD7124_8,
-		.num_inputs = 16,
-	},
-=======
 static const struct ad7124_chip_info ad7124_4_chip_info = {
 	.name = "ad7124-4",
 	.chip_id = AD7124_ID_DEVICE_ID_AD7124_4,
@@ -219,7 +198,6 @@
 	.name = "ad7124-8",
 	.chip_id = AD7124_ID_DEVICE_ID_AD7124_8,
 	.num_inputs = 16,
->>>>>>> a7fc15ed
 };
 
 static int ad7124_find_closest_match(const int *array,
