--- conflicted
+++ resolved
@@ -99,8 +99,6 @@
 	1, 2, 4, 8, 16, 32, 64, 128,
 };
 
-<<<<<<< HEAD
-=======
 static const int ad7606_calib_offset_avail[3] = {
 	-128, 1, 127,
 };
@@ -117,7 +115,6 @@
 	{ 0, 0 }, { 0, 1000 }, { 0, 255000 },
 };
 
->>>>>>> a7fc15ed
 static int ad7606c_18bit_chan_scale_setup(struct iio_dev *indio_dev,
 					  struct iio_chan_spec *chan);
 static int ad7606c_16bit_chan_scale_setup(struct iio_dev *indio_dev,
@@ -187,12 +184,9 @@
 	.scale_setup_cb = ad7606_16bit_chan_scale_setup,
 	.sw_setup_cb = ad7606b_sw_mode_setup,
 	.offload_storagebits = 32,
-<<<<<<< HEAD
-=======
 	.calib_gain_avail = true,
 	.calib_offset_avail = ad7606_calib_offset_avail,
 	.calib_phase_avail = ad7606b_calib_phase_avail,
->>>>>>> a7fc15ed
 };
 EXPORT_SYMBOL_NS_GPL(ad7606b_info, "IIO_AD7606");
 
@@ -206,12 +200,9 @@
 	.scale_setup_cb = ad7606c_16bit_chan_scale_setup,
 	.sw_setup_cb = ad7606b_sw_mode_setup,
 	.offload_storagebits = 32,
-<<<<<<< HEAD
-=======
 	.calib_gain_avail = true,
 	.calib_offset_avail = ad7606_calib_offset_avail,
 	.calib_phase_avail = ad7606c_calib_phase_avail,
->>>>>>> a7fc15ed
 };
 EXPORT_SYMBOL_NS_GPL(ad7606c_16_info, "IIO_AD7606");
 
@@ -261,12 +252,9 @@
 	.scale_setup_cb = ad7606c_18bit_chan_scale_setup,
 	.sw_setup_cb = ad7606b_sw_mode_setup,
 	.offload_storagebits = 32,
-<<<<<<< HEAD
-=======
 	.calib_gain_avail = true,
 	.calib_offset_avail = ad7606c_18bit_calib_offset_avail,
 	.calib_phase_avail = ad7606c_calib_phase_avail,
->>>>>>> a7fc15ed
 };
 EXPORT_SYMBOL_NS_GPL(ad7606c_18_info, "IIO_AD7606");
 
@@ -302,11 +290,7 @@
 					 struct iio_chan_spec *chan)
 {
 	struct ad7606_state *st = iio_priv(indio_dev);
-<<<<<<< HEAD
-	struct ad7606_chan_scale *cs = &st->chan_scales[chan->scan_index];
-=======
 	struct ad7606_chan_info *ci = &st->chan_info[chan->scan_index];
->>>>>>> a7fc15ed
 
 	if (!st->sw_mode_en) {
 		/* tied to logic low, analog input range is +/- 5V */
@@ -346,16 +330,8 @@
 			return ret;
 
 		/* channel number (here) is from 1 to num_channels */
-<<<<<<< HEAD
-		if (reg < 1 || reg > num_channels) {
-			dev_warn(dev,
-				 "Invalid channel number (ignoring): %d\n", reg);
-			continue;
-		}
-=======
 		if (reg < 1 || reg > num_channels)
 			return -EINVAL;
->>>>>>> a7fc15ed
 
 		/* Loop until we are in the right channel. */
 		if (reg != (ch + 1))
@@ -399,11 +375,7 @@
 					  struct iio_chan_spec *chan)
 {
 	struct ad7606_state *st = iio_priv(indio_dev);
-<<<<<<< HEAD
-	struct ad7606_chan_scale *cs = &st->chan_scales[chan->scan_index];
-=======
 	struct ad7606_chan_info *ci = &st->chan_info[chan->scan_index];
->>>>>>> a7fc15ed
 	bool bipolar, differential;
 	int ret;
 
@@ -461,11 +433,7 @@
 					  struct iio_chan_spec *chan)
 {
 	struct ad7606_state *st = iio_priv(indio_dev);
-<<<<<<< HEAD
-	struct ad7606_chan_scale *cs = &st->chan_scales[chan->scan_index];
-=======
 	struct ad7606_chan_info *ci = &st->chan_info[chan->scan_index];
->>>>>>> a7fc15ed
 	bool bipolar, differential;
 	int ret;
 
@@ -524,11 +492,7 @@
 				   struct iio_chan_spec *chan)
 {
 	struct ad7606_state *st = iio_priv(indio_dev);
-<<<<<<< HEAD
-	struct ad7606_chan_scale *cs = &st->chan_scales[chan->scan_index];
-=======
 	struct ad7606_chan_info *ci = &st->chan_info[chan->scan_index];
->>>>>>> a7fc15ed
 
 	ci->range = 0;
 	ci->scale_avail = ad7607_hw_scale_avail;
@@ -540,11 +504,7 @@
 				   struct iio_chan_spec *chan)
 {
 	struct ad7606_state *st = iio_priv(indio_dev);
-<<<<<<< HEAD
-	struct ad7606_chan_scale *cs = &st->chan_scales[chan->scan_index];
-=======
 	struct ad7606_chan_info *ci = &st->chan_info[chan->scan_index];
->>>>>>> a7fc15ed
 
 	ci->range = 0;
 	ci->scale_avail = ad7606_18bit_hw_scale_avail;
@@ -556,11 +516,7 @@
 				   struct iio_chan_spec *chan)
 {
 	struct ad7606_state *st = iio_priv(indio_dev);
-<<<<<<< HEAD
-	struct ad7606_chan_scale *cs = &st->chan_scales[chan->scan_index];
-=======
 	struct ad7606_chan_info *ci = &st->chan_info[chan->scan_index];
->>>>>>> a7fc15ed
 
 	ci->range = 0;
 	ci->scale_avail = ad7609_hw_scale_avail;
@@ -818,15 +774,9 @@
 	case IIO_CHAN_INFO_SCALE:
 		if (st->sw_mode_en)
 			ch = chan->scan_index;
-<<<<<<< HEAD
-		cs = &st->chan_scales[ch];
-		*val = cs->scale_avail[cs->range][0];
-		*val2 = cs->scale_avail[cs->range][1];
-=======
 		ci = &st->chan_info[ch];
 		*val = ci->scale_avail[ci->range][0];
 		*val2 = ci->scale_avail[ci->range][1];
->>>>>>> a7fc15ed
 		return IIO_VAL_INT_PLUS_MICRO;
 	case IIO_CHAN_INFO_OVERSAMPLING_RATIO:
 		*val = st->oversampling;
@@ -976,17 +926,10 @@
 	case IIO_CHAN_INFO_SCALE:
 		if (st->sw_mode_en)
 			ch = chan->scan_index;
-<<<<<<< HEAD
-		cs = &st->chan_scales[ch];
-		for (i = 0; i < cs->num_scales; i++) {
-			scale_avail_uv[i] = cs->scale_avail[i][0] * MICRO +
-					    cs->scale_avail[i][1];
-=======
 		ci = &st->chan_info[ch];
 		for (i = 0; i < ci->num_scales; i++) {
 			scale_avail_uv[i] = ci->scale_avail[i][0] * MICRO +
 					    ci->scale_avail[i][1];
->>>>>>> a7fc15ed
 		}
 		val = (val * MICRO) + val2;
 		i = find_closest(val, scale_avail_uv, ci->num_scales);
@@ -1425,8 +1368,6 @@
 	return st->bops->sw_mode_config(indio_dev);
 }
 
-<<<<<<< HEAD
-=======
 static int ad7606_set_gain_calib(struct ad7606_state *st)
 {
 	struct ad7606_chan_info *ci;
@@ -1444,7 +1385,6 @@
 	return 0;
 }
 
->>>>>>> a7fc15ed
 static int ad7606_probe_channels(struct iio_dev *indio_dev)
 {
 	struct ad7606_state *st = iio_priv(indio_dev);
@@ -1492,8 +1432,6 @@
 			chan->info_mask_separate_available |=
 				BIT(IIO_CHAN_INFO_SCALE);
 
-<<<<<<< HEAD
-=======
 			if (st->chip_info->calib_offset_avail) {
 				chan->info_mask_separate |=
 					BIT(IIO_CHAN_INFO_CALIBBIAS) |
@@ -1503,7 +1441,6 @@
 					BIT(IIO_CHAN_INFO_CONVDELAY);
 			}
 
->>>>>>> a7fc15ed
 			/*
 			 * All chips with software mode support oversampling,
 			 * so we skip the oversampling_available check. And the
@@ -1726,15 +1663,12 @@
 		st->chip_info->sw_setup_cb(indio_dev);
 	}
 
-<<<<<<< HEAD
-=======
 	if (st->sw_mode_en && st->chip_info->calib_gain_avail) {
 		ret = ad7606_set_gain_calib(st);
 		if (ret)
 			return ret;
 	}
 
->>>>>>> a7fc15ed
 	return devm_iio_device_register(dev, indio_dev);
 }
 EXPORT_SYMBOL_NS_GPL(ad7606_probe, "IIO_AD7606");
