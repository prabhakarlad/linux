--- conflicted
+++ resolved
@@ -1189,23 +1189,6 @@
 }
 
 static const struct spi_device_id adis16400_id[] = {
-<<<<<<< HEAD
-	{"adis16300", ADIS16300},
-	{"adis16305", ADIS16300},
-	{"adis16334", ADIS16334},
-	{"adis16350", ADIS16350},
-	{"adis16354", ADIS16350},
-	{"adis16355", ADIS16350},
-	{"adis16360", ADIS16360},
-	{"adis16362", ADIS16362},
-	{"adis16364", ADIS16364},
-	{"adis16365", ADIS16360},
-	{"adis16367", ADIS16367},
-	{"adis16400", ADIS16400},
-	{"adis16405", ADIS16400},
-	{"adis16445", ADIS16445},
-	{"adis16448", ADIS16448},
-=======
 	{ "adis16300", (kernel_ulong_t)&adis16300_chip_info },
 	{ "adis16305", (kernel_ulong_t)&adis16300_chip_info },
 	{ "adis16334", (kernel_ulong_t)&adis16334_chip_info },
@@ -1221,7 +1204,6 @@
 	{ "adis16405", (kernel_ulong_t)&adis16400_chip_info },
 	{ "adis16445", (kernel_ulong_t)&adis16445_chip_info },
 	{ "adis16448", (kernel_ulong_t)&adis16448_chip_info },
->>>>>>> a7fc15ed
 	{ }
 };
 MODULE_DEVICE_TABLE(spi, adis16400_id);
