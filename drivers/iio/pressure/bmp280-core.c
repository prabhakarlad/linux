// SPDX-License-Identifier: GPL-2.0-only
/*
 * Copyright (c) 2010 Christoph Mair <christoph.mair@gmail.com>
 * Copyright (c) 2012 Bosch Sensortec GmbH
 * Copyright (c) 2012 Unixphere AB
 * Copyright (c) 2014 Intel Corporation
 * Copyright (c) 2016 Linus Walleij <linus.walleij@linaro.org>
 *
 * Driver for Bosch Sensortec BMP180 and BMP280 digital pressure sensor.
 *
 * Datasheet:
 * https://cdn-shop.adafruit.com/datasheets/BST-BMP180-DS000-09.pdf
 * https://www.bosch-sensortec.com/media/boschsensortec/downloads/datasheets/bst-bmp280-ds001.pdf
 * https://www.bosch-sensortec.com/media/boschsensortec/downloads/datasheets/bst-bme280-ds002.pdf
 * https://www.bosch-sensortec.com/media/boschsensortec/downloads/datasheets/bst-bmp388-ds001.pdf
 * https://www.bosch-sensortec.com/media/boschsensortec/downloads/datasheets/bst-bmp390-ds002.pdf
 * https://www.bosch-sensortec.com/media/boschsensortec/downloads/datasheets/bst-bmp581-ds004.pdf
 *
 * Sensor API:
 * https://github.com/boschsensortec/BME280_SensorAPI
 * https://github.com/boschsensortec/BMP3_SensorAPI
 * https://github.com/boschsensortec/BMP5_SensorAPI
 *
 * Notice:
 * The link to the bmp180 datasheet points to an outdated version missing these changes:
 * - Changed document referral from ANP015 to BST-MPS-AN004-00 on page 26
 * - Updated equation for B3 param on section 3.5 to ((((long)AC1 * 4 + X3) << oss) + 2) / 4
 * - Updated RoHS directive to 2011/65/EU effective 8 June 2011 on page 26
 */

#define pr_fmt(fmt) "bmp280: " fmt

#include <linux/bitops.h>
#include <linux/bitfield.h>
#include <linux/cleanup.h>
#include <linux/completion.h>
#include <linux/delay.h>
#include <linux/device.h>
#include <linux/gpio/consumer.h>
#include <linux/interrupt.h>
#include <linux/irq.h> /* For irq_get_irq_data() */
#include <linux/module.h>
#include <linux/nvmem-provider.h>
#include <linux/pm_runtime.h>
#include <linux/property.h>
#include <linux/random.h>
#include <linux/regmap.h>
#include <linux/regulator/consumer.h>
#include <linux/types.h>

#include <linux/iio/buffer.h>
#include <linux/iio/iio.h>
#include <linux/iio/trigger.h>
#include <linux/iio/trigger_consumer.h>
#include <linux/iio/triggered_buffer.h>

#include <linux/unaligned.h>

#include "bmp280.h"

/*
 * These enums are used for indexing into the array of calibration
 * coefficients for BMP180.
 */
enum { AC1, AC2, AC3, AC4, AC5, AC6, B1, B2, MB, MC, MD };

enum bmp380_odr {
	BMP380_ODR_200HZ,
	BMP380_ODR_100HZ,
	BMP380_ODR_50HZ,
	BMP380_ODR_25HZ,
	BMP380_ODR_12_5HZ,
	BMP380_ODR_6_25HZ,
	BMP380_ODR_3_125HZ,
	BMP380_ODR_1_5625HZ,
	BMP380_ODR_0_78HZ,
	BMP380_ODR_0_39HZ,
	BMP380_ODR_0_2HZ,
	BMP380_ODR_0_1HZ,
	BMP380_ODR_0_05HZ,
	BMP380_ODR_0_02HZ,
	BMP380_ODR_0_01HZ,
	BMP380_ODR_0_006HZ,
	BMP380_ODR_0_003HZ,
	BMP380_ODR_0_0015HZ,
};

enum bmp580_odr {
	BMP580_ODR_240HZ,
	BMP580_ODR_218HZ,
	BMP580_ODR_199HZ,
	BMP580_ODR_179HZ,
	BMP580_ODR_160HZ,
	BMP580_ODR_149HZ,
	BMP580_ODR_140HZ,
	BMP580_ODR_129HZ,
	BMP580_ODR_120HZ,
	BMP580_ODR_110HZ,
	BMP580_ODR_100HZ,
	BMP580_ODR_89HZ,
	BMP580_ODR_80HZ,
	BMP580_ODR_70HZ,
	BMP580_ODR_60HZ,
	BMP580_ODR_50HZ,
	BMP580_ODR_45HZ,
	BMP580_ODR_40HZ,
	BMP580_ODR_35HZ,
	BMP580_ODR_30HZ,
	BMP580_ODR_25HZ,
	BMP580_ODR_20HZ,
	BMP580_ODR_15HZ,
	BMP580_ODR_10HZ,
	BMP580_ODR_5HZ,
	BMP580_ODR_4HZ,
	BMP580_ODR_3HZ,
	BMP580_ODR_2HZ,
	BMP580_ODR_1HZ,
	BMP580_ODR_0_5HZ,
	BMP580_ODR_0_25HZ,
	BMP580_ODR_0_125HZ,
};

/*
 * These enums are used for indexing into the array of compensation
 * parameters for BMP280.
 */
enum { T1, T2, T3, P1, P2, P3, P4, P5, P6, P7, P8, P9 };

enum {
	/* Temperature calib indexes */
	BMP380_T1 = 0,
	BMP380_T2 = 2,
	BMP380_T3 = 4,
	/* Pressure calib indexes */
	BMP380_P1 = 5,
	BMP380_P2 = 7,
	BMP380_P3 = 9,
	BMP380_P4 = 10,
	BMP380_P5 = 11,
	BMP380_P6 = 13,
	BMP380_P7 = 15,
	BMP380_P8 = 16,
	BMP380_P9 = 17,
	BMP380_P10 = 19,
	BMP380_P11 = 20,
};

enum bmp280_scan {
	BMP280_PRESS,
	BMP280_TEMP,
	BME280_HUMID,
};

static const struct iio_chan_spec bmp280_channels[] = {
	{
		.type = IIO_PRESSURE,
		/* PROCESSED maintained for ABI backwards compatibility */
		.info_mask_separate = BIT(IIO_CHAN_INFO_PROCESSED) |
				      BIT(IIO_CHAN_INFO_RAW) |
				      BIT(IIO_CHAN_INFO_SCALE) |
				      BIT(IIO_CHAN_INFO_OVERSAMPLING_RATIO),
		.scan_index = 0,
		.scan_type = {
			.sign = 'u',
			.realbits = 32,
			.storagebits = 32,
			.endianness = IIO_CPU,
		},
	},
	{
		.type = IIO_TEMP,
		/* PROCESSED maintained for ABI backwards compatibility */
		.info_mask_separate = BIT(IIO_CHAN_INFO_PROCESSED) |
				      BIT(IIO_CHAN_INFO_RAW) |
				      BIT(IIO_CHAN_INFO_SCALE) |
				      BIT(IIO_CHAN_INFO_OVERSAMPLING_RATIO),
		.scan_index = 1,
		.scan_type = {
			.sign = 's',
			.realbits = 32,
			.storagebits = 32,
			.endianness = IIO_CPU,
		},
	},
	IIO_CHAN_SOFT_TIMESTAMP(2),
};

static const struct iio_chan_spec bme280_channels[] = {
	{
		.type = IIO_PRESSURE,
		/* PROCESSED maintained for ABI backwards compatibility */
		.info_mask_separate = BIT(IIO_CHAN_INFO_PROCESSED) |
				      BIT(IIO_CHAN_INFO_RAW) |
				      BIT(IIO_CHAN_INFO_SCALE) |
				      BIT(IIO_CHAN_INFO_OVERSAMPLING_RATIO),
		.scan_index = 0,
		.scan_type = {
			.sign = 'u',
			.realbits = 32,
			.storagebits = 32,
			.endianness = IIO_CPU,
		},
	},
	{
		.type = IIO_TEMP,
		/* PROCESSED maintained for ABI backwards compatibility */
		.info_mask_separate = BIT(IIO_CHAN_INFO_PROCESSED) |
				      BIT(IIO_CHAN_INFO_RAW) |
				      BIT(IIO_CHAN_INFO_SCALE) |
				      BIT(IIO_CHAN_INFO_OVERSAMPLING_RATIO),
		.scan_index = 1,
		.scan_type = {
			.sign = 's',
			.realbits = 32,
			.storagebits = 32,
			.endianness = IIO_CPU,
		},
	},
	{
		.type = IIO_HUMIDITYRELATIVE,
		/* PROCESSED maintained for ABI backwards compatibility */
		.info_mask_separate = BIT(IIO_CHAN_INFO_PROCESSED) |
				      BIT(IIO_CHAN_INFO_RAW) |
				      BIT(IIO_CHAN_INFO_SCALE) |
				      BIT(IIO_CHAN_INFO_OVERSAMPLING_RATIO),
		.scan_index = 2,
		.scan_type = {
			.sign = 'u',
			.realbits = 32,
			.storagebits = 32,
			.endianness = IIO_CPU,
		},
	},
	IIO_CHAN_SOFT_TIMESTAMP(3),
};

static const struct iio_chan_spec bmp380_channels[] = {
	{
		.type = IIO_PRESSURE,
		/* PROCESSED maintained for ABI backwards compatibility */
		.info_mask_separate = BIT(IIO_CHAN_INFO_PROCESSED) |
				      BIT(IIO_CHAN_INFO_RAW) |
				      BIT(IIO_CHAN_INFO_SCALE) |
				      BIT(IIO_CHAN_INFO_OVERSAMPLING_RATIO),
		.info_mask_shared_by_all = BIT(IIO_CHAN_INFO_SAMP_FREQ) |
					   BIT(IIO_CHAN_INFO_LOW_PASS_FILTER_3DB_FREQUENCY),
		.scan_index = 0,
		.scan_type = {
			.sign = 'u',
			.realbits = 32,
			.storagebits = 32,
			.endianness = IIO_CPU,
		},
	},
	{
		.type = IIO_TEMP,
		/* PROCESSED maintained for ABI backwards compatibility */
		.info_mask_separate = BIT(IIO_CHAN_INFO_PROCESSED) |
				      BIT(IIO_CHAN_INFO_RAW) |
				      BIT(IIO_CHAN_INFO_SCALE) |
				      BIT(IIO_CHAN_INFO_OVERSAMPLING_RATIO),
		.info_mask_shared_by_all = BIT(IIO_CHAN_INFO_SAMP_FREQ) |
					   BIT(IIO_CHAN_INFO_LOW_PASS_FILTER_3DB_FREQUENCY),
		.scan_index = 1,
		.scan_type = {
			.sign = 's',
			.realbits = 32,
			.storagebits = 32,
			.endianness = IIO_CPU,
		},
	},
	IIO_CHAN_SOFT_TIMESTAMP(2),
};

static const struct iio_chan_spec bmp580_channels[] = {
	{
		.type = IIO_PRESSURE,
		/* PROCESSED maintained for ABI backwards compatibility */
		.info_mask_separate = BIT(IIO_CHAN_INFO_PROCESSED) |
				      BIT(IIO_CHAN_INFO_RAW) |
				      BIT(IIO_CHAN_INFO_SCALE) |
				      BIT(IIO_CHAN_INFO_OVERSAMPLING_RATIO),
		.info_mask_shared_by_all = BIT(IIO_CHAN_INFO_SAMP_FREQ) |
					   BIT(IIO_CHAN_INFO_LOW_PASS_FILTER_3DB_FREQUENCY),
		.scan_index = 0,
		.scan_type = {
			.sign = 'u',
			.realbits = 24,
			.storagebits = 32,
			.endianness = IIO_LE,
		},
	},
	{
		.type = IIO_TEMP,
		/* PROCESSED maintained for ABI backwards compatibility */
		.info_mask_separate = BIT(IIO_CHAN_INFO_PROCESSED) |
				      BIT(IIO_CHAN_INFO_RAW) |
				      BIT(IIO_CHAN_INFO_SCALE) |
				      BIT(IIO_CHAN_INFO_OVERSAMPLING_RATIO),
		.info_mask_shared_by_all = BIT(IIO_CHAN_INFO_SAMP_FREQ) |
					   BIT(IIO_CHAN_INFO_LOW_PASS_FILTER_3DB_FREQUENCY),
		.scan_index = 1,
		.scan_type = {
			.sign = 's',
			.realbits = 24,
			.storagebits = 32,
			.endianness = IIO_LE,
		},
	},
	IIO_CHAN_SOFT_TIMESTAMP(2),
};

static int bmp280_read_calib(struct bmp280_data *data)
{
	struct bmp280_calib *calib = &data->calib.bmp280;
	int ret;

	/* Read temperature and pressure calibration values. */
	ret = regmap_bulk_read(data->regmap, BMP280_REG_COMP_TEMP_START,
			       data->bmp280_cal_buf,
			       sizeof(data->bmp280_cal_buf));
	if (ret) {
		dev_err(data->dev,
			"failed to read calibration parameters\n");
		return ret;
	}

	/* Toss calibration data into the entropy pool */
	add_device_randomness(data->bmp280_cal_buf,
			      sizeof(data->bmp280_cal_buf));

	/* Parse temperature calibration values. */
	calib->T1 = le16_to_cpu(data->bmp280_cal_buf[T1]);
	calib->T2 = le16_to_cpu(data->bmp280_cal_buf[T2]);
	calib->T3 = le16_to_cpu(data->bmp280_cal_buf[T3]);

	/* Parse pressure calibration values. */
	calib->P1 = le16_to_cpu(data->bmp280_cal_buf[P1]);
	calib->P2 = le16_to_cpu(data->bmp280_cal_buf[P2]);
	calib->P3 = le16_to_cpu(data->bmp280_cal_buf[P3]);
	calib->P4 = le16_to_cpu(data->bmp280_cal_buf[P4]);
	calib->P5 = le16_to_cpu(data->bmp280_cal_buf[P5]);
	calib->P6 = le16_to_cpu(data->bmp280_cal_buf[P6]);
	calib->P7 = le16_to_cpu(data->bmp280_cal_buf[P7]);
	calib->P8 = le16_to_cpu(data->bmp280_cal_buf[P8]);
	calib->P9 = le16_to_cpu(data->bmp280_cal_buf[P9]);

	return 0;
}

/*
 * These enums are used for indexing into the array of humidity parameters
 * for BME280. Due to some weird indexing, unaligned BE/LE accesses co-exist in
 * order to prepare the FIELD_{GET/PREP}() fields. Table 16 in Section 4.2.2 of
 * the datasheet.
 */
enum { H2 = 0, H3 = 2, H4 = 3, H5 = 4, H6 = 6 };

static int bme280_read_calib(struct bmp280_data *data)
{
	struct bmp280_calib *calib = &data->calib.bmp280;
	struct device *dev = data->dev;
	s16 h4_upper, h4_lower, tmp_1, tmp_2, tmp_3;
	unsigned int tmp;
	int ret;

	/* Load shared calibration params with bmp280 first */
	ret = bmp280_read_calib(data);
	if (ret)
		return ret;

	ret = regmap_read(data->regmap, BME280_REG_COMP_H1, &tmp);
	if (ret) {
		dev_err(dev, "failed to read H1 comp value\n");
		return ret;
	}
	calib->H1 = tmp;

	ret = regmap_bulk_read(data->regmap, BME280_REG_COMP_H2,
			       data->bme280_humid_cal_buf,
			       sizeof(data->bme280_humid_cal_buf));
	if (ret) {
		dev_err(dev, "failed to read humidity calibration values\n");
		return ret;
	}

	calib->H2 = get_unaligned_le16(&data->bme280_humid_cal_buf[H2]);
	calib->H3 = data->bme280_humid_cal_buf[H3];
	tmp_1 = get_unaligned_be16(&data->bme280_humid_cal_buf[H4]);
	tmp_2 = FIELD_GET(BME280_COMP_H4_GET_MASK_UP, tmp_1);
	h4_upper = FIELD_PREP(BME280_COMP_H4_PREP_MASK_UP, tmp_2);
	h4_lower = FIELD_GET(BME280_COMP_H4_MASK_LOW, tmp_1);
	calib->H4 = sign_extend32(h4_upper | h4_lower, 11);
	tmp_3 = get_unaligned_le16(&data->bme280_humid_cal_buf[H5]);
	calib->H5 = sign_extend32(FIELD_GET(BME280_COMP_H5_MASK, tmp_3), 11);
	calib->H6 = data->bme280_humid_cal_buf[H6];

	return 0;
}

static int bme280_read_humid_adc(struct bmp280_data *data, u16 *adc_humidity)
{
	u16 value_humidity;
	int ret;

	ret = regmap_bulk_read(data->regmap, BME280_REG_HUMIDITY_MSB,
			       &data->be16, BME280_NUM_HUMIDITY_BYTES);
	if (ret) {
		dev_err(data->dev, "failed to read humidity\n");
		return ret;
	}

	value_humidity = be16_to_cpu(data->be16);
	if (value_humidity == BMP280_HUMIDITY_SKIPPED) {
		dev_err(data->dev, "reading humidity skipped\n");
		return -EIO;
	}
	*adc_humidity = value_humidity;

	return 0;
}

/*
 * Returns humidity in percent, resolution is 0.01 percent. Output value of
 * "47445" represents 47445/1024 = 46.333 %RH.
 *
 * Taken from BME280 datasheet, Section 4.2.3, "Compensation formula".
 */
static u32 bme280_compensate_humidity(struct bmp280_data *data,
				      u16 adc_humidity, s32 t_fine)
{
	struct bmp280_calib *calib = &data->calib.bmp280;
	s32 var;

	var = t_fine - (s32)76800;
	var = (((((s32)adc_humidity << 14) - (calib->H4 << 20) - (calib->H5 * var))
		+ (s32)16384) >> 15) * (((((((var * calib->H6) >> 10)
		* (((var * (s32)calib->H3) >> 11) + (s32)32768)) >> 10)
		+ (s32)2097152) * calib->H2 + 8192) >> 14);
	var -= ((((var >> 15) * (var >> 15)) >> 7) * (s32)calib->H1) >> 4;

	var = clamp_val(var, 0, 419430400);

	return var >> 12;
}

static int bmp280_read_temp_adc(struct bmp280_data *data, u32 *adc_temp)
{
	u32 value_temp;
	int ret;

	ret = regmap_bulk_read(data->regmap, BMP280_REG_TEMP_MSB,
			       data->buf, BMP280_NUM_TEMP_BYTES);
	if (ret) {
		dev_err(data->dev, "failed to read temperature\n");
		return ret;
	}

	value_temp = FIELD_GET(BMP280_MEAS_TRIM_MASK, get_unaligned_be24(data->buf));
	if (value_temp == BMP280_TEMP_SKIPPED) {
		dev_err(data->dev, "reading temperature skipped\n");
		return -EIO;
	}
	*adc_temp = value_temp;

	return 0;
}

/*
 * Returns temperature in DegC, resolution is 0.01 DegC.  Output value of
 * "5123" equals 51.23 DegC.  t_fine carries fine temperature as global
 * value.
 *
 * Taken from datasheet, Section 3.11.3, "Compensation formula".
 */
static s32 bmp280_calc_t_fine(struct bmp280_data *data, u32 adc_temp)
{
	struct bmp280_calib *calib = &data->calib.bmp280;
	s32 var1, var2;

	var1 = (((((s32)adc_temp) >> 3) - ((s32)calib->T1 << 1)) *
		((s32)calib->T2)) >> 11;
	var2 = (((((((s32)adc_temp) >> 4) - ((s32)calib->T1)) *
		  ((((s32)adc_temp >> 4) - ((s32)calib->T1))) >> 12) *
		((s32)calib->T3))) >> 14;
	return var1 + var2; /* t_fine = var1 + var2 */
}

static int bmp280_get_t_fine(struct bmp280_data *data, s32 *t_fine)
{
	u32 adc_temp;
	int ret;

	ret = bmp280_read_temp_adc(data, &adc_temp);
	if (ret)
		return ret;

	*t_fine = bmp280_calc_t_fine(data, adc_temp);

	return 0;
}

static s32 bmp280_compensate_temp(struct bmp280_data *data, u32 adc_temp)
{
	return (bmp280_calc_t_fine(data, adc_temp) * 5 + 128) / 256;
}

static int bmp280_read_press_adc(struct bmp280_data *data, u32 *adc_press)
{
	u32 value_press;
	int ret;

	ret = regmap_bulk_read(data->regmap, BMP280_REG_PRESS_MSB,
			       data->buf, BMP280_NUM_PRESS_BYTES);
	if (ret) {
		dev_err(data->dev, "failed to read pressure\n");
		return ret;
	}

	value_press = FIELD_GET(BMP280_MEAS_TRIM_MASK, get_unaligned_be24(data->buf));
	if (value_press == BMP280_PRESS_SKIPPED) {
		dev_err(data->dev, "reading pressure skipped\n");
		return -EIO;
	}
	*adc_press = value_press;

	return 0;
}

/*
 * Returns pressure in Pa as unsigned 32 bit integer in Q24.8 format (24
 * integer bits and 8 fractional bits).  Output value of "24674867"
 * represents 24674867/256 = 96386.2 Pa = 963.862 hPa
 *
 * Taken from datasheet, Section 3.11.3, "Compensation formula".
 */
static u32 bmp280_compensate_press(struct bmp280_data *data,
				   u32 adc_press, s32 t_fine)
{
	struct bmp280_calib *calib = &data->calib.bmp280;
	s64 var1, var2, p;

	var1 = ((s64)t_fine) - 128000;
	var2 = var1 * var1 * (s64)calib->P6;
	var2 += (var1 * (s64)calib->P5) << 17;
	var2 += ((s64)calib->P4) << 35;
	var1 = ((var1 * var1 * (s64)calib->P3) >> 8) +
		((var1 * (s64)calib->P2) << 12);
	var1 = ((((s64)1) << 47) + var1) * ((s64)calib->P1) >> 33;

	if (var1 == 0)
		return 0;

	p = ((((s64)1048576 - (s32)adc_press) << 31) - var2) * 3125;
	p = div64_s64(p, var1);
	var1 = (((s64)calib->P9) * (p >> 13) * (p >> 13)) >> 25;
	var2 = ((s64)(calib->P8) * p) >> 19;
	p = ((p + var1 + var2) >> 8) + (((s64)calib->P7) << 4);

	return (u32)p;
}

static int bmp280_read_temp(struct bmp280_data *data, s32 *comp_temp)
{
	u32 adc_temp;
	int ret;

	ret = bmp280_read_temp_adc(data, &adc_temp);
	if (ret)
		return ret;

	*comp_temp = bmp280_compensate_temp(data, adc_temp);

	return 0;
}

static int bmp280_read_press(struct bmp280_data *data, u32 *comp_press)
{
	u32 adc_press;
	s32 t_fine;
	int ret;

	ret = bmp280_get_t_fine(data, &t_fine);
	if (ret)
		return ret;

	ret = bmp280_read_press_adc(data, &adc_press);
	if (ret)
		return ret;

	*comp_press = bmp280_compensate_press(data, adc_press, t_fine);

	return 0;
}

static int bme280_read_humid(struct bmp280_data *data, u32 *comp_humidity)
{
	u16 adc_humidity;
	s32 t_fine;
	int ret;

	ret = bmp280_get_t_fine(data, &t_fine);
	if (ret)
		return ret;

	ret = bme280_read_humid_adc(data, &adc_humidity);
	if (ret)
		return ret;

	*comp_humidity = bme280_compensate_humidity(data, adc_humidity, t_fine);

	return 0;
}

static int bmp280_read_raw_impl(struct iio_dev *indio_dev,
				struct iio_chan_spec const *chan,
				int *val, int *val2, long mask)
{
	struct bmp280_data *data = iio_priv(indio_dev);
	int chan_value;
	int ret;

	guard(mutex)(&data->lock);

	switch (mask) {
	case IIO_CHAN_INFO_PROCESSED:
		ret = data->chip_info->set_mode(data, BMP280_FORCED);
		if (ret)
			return ret;

		ret = data->chip_info->wait_conv(data);
		if (ret)
			return ret;

		switch (chan->type) {
		case IIO_HUMIDITYRELATIVE:
			ret = data->chip_info->read_humid(data, &chan_value);
			if (ret)
				return ret;

			*val = data->chip_info->humid_coeffs[0] * chan_value;
			*val2 = data->chip_info->humid_coeffs[1];
			return data->chip_info->humid_coeffs_type;
		case IIO_PRESSURE:
			ret = data->chip_info->read_press(data, &chan_value);
			if (ret)
				return ret;

			*val = data->chip_info->press_coeffs[0] * chan_value;
			*val2 = data->chip_info->press_coeffs[1];
			return data->chip_info->press_coeffs_type;
		case IIO_TEMP:
			ret = data->chip_info->read_temp(data, &chan_value);
			if (ret)
				return ret;

			*val = data->chip_info->temp_coeffs[0] * chan_value;
			*val2 = data->chip_info->temp_coeffs[1];
			return data->chip_info->temp_coeffs_type;
		default:
			return -EINVAL;
		}
	case IIO_CHAN_INFO_RAW:
		ret = data->chip_info->set_mode(data, BMP280_FORCED);
		if (ret)
			return ret;

		ret = data->chip_info->wait_conv(data);
		if (ret)
			return ret;

		switch (chan->type) {
		case IIO_HUMIDITYRELATIVE:
			ret = data->chip_info->read_humid(data, &chan_value);
			if (ret)
				return ret;

			*val = chan_value;
			return IIO_VAL_INT;
		case IIO_PRESSURE:
			ret = data->chip_info->read_press(data, &chan_value);
			if (ret)
				return ret;

			*val = chan_value;
			return IIO_VAL_INT;
		case IIO_TEMP:
			ret = data->chip_info->read_temp(data, &chan_value);
			if (ret)
				return ret;

			*val = chan_value;
			return IIO_VAL_INT;
		default:
			return -EINVAL;
		}
	case IIO_CHAN_INFO_SCALE:
		switch (chan->type) {
		case IIO_HUMIDITYRELATIVE:
			*val = data->chip_info->humid_coeffs[0];
			*val2 = data->chip_info->humid_coeffs[1];
			return data->chip_info->humid_coeffs_type;
		case IIO_PRESSURE:
			*val = data->chip_info->press_coeffs[0];
			*val2 = data->chip_info->press_coeffs[1];
			return data->chip_info->press_coeffs_type;
		case IIO_TEMP:
			*val = data->chip_info->temp_coeffs[0];
			*val2 = data->chip_info->temp_coeffs[1];
			return data->chip_info->temp_coeffs_type;
		default:
			return -EINVAL;
		}
	case IIO_CHAN_INFO_OVERSAMPLING_RATIO:
		switch (chan->type) {
		case IIO_HUMIDITYRELATIVE:
			*val = 1 << data->oversampling_humid;
			return IIO_VAL_INT;
		case IIO_PRESSURE:
			*val = 1 << data->oversampling_press;
			return IIO_VAL_INT;
		case IIO_TEMP:
			*val = 1 << data->oversampling_temp;
			return IIO_VAL_INT;
		default:
			return -EINVAL;
		}
	case IIO_CHAN_INFO_SAMP_FREQ:
		if (!data->chip_info->sampling_freq_avail)
			return -EINVAL;

		*val = data->chip_info->sampling_freq_avail[data->sampling_freq][0];
		*val2 = data->chip_info->sampling_freq_avail[data->sampling_freq][1];
		return IIO_VAL_INT_PLUS_MICRO;
	case IIO_CHAN_INFO_LOW_PASS_FILTER_3DB_FREQUENCY:
		if (!data->chip_info->iir_filter_coeffs_avail)
			return -EINVAL;

		*val = (1 << data->iir_filter_coeff) - 1;
		return IIO_VAL_INT;
	default:
		return -EINVAL;
	}
}

static int bmp280_read_raw(struct iio_dev *indio_dev,
			   struct iio_chan_spec const *chan,
			   int *val, int *val2, long mask)
{
	struct bmp280_data *data = iio_priv(indio_dev);
	int ret;

	pm_runtime_get_sync(data->dev);
	ret = bmp280_read_raw_impl(indio_dev, chan, val, val2, mask);
	pm_runtime_mark_last_busy(data->dev);
	pm_runtime_put_autosuspend(data->dev);

	return ret;
}

static int bme280_write_oversampling_ratio_humid(struct bmp280_data *data,
						 int val)
{
	const int *avail = data->chip_info->oversampling_humid_avail;
	const int n = data->chip_info->num_oversampling_humid_avail;
	int ret, prev;
	int i;

	for (i = 0; i < n; i++) {
		if (avail[i] == val) {
			prev = data->oversampling_humid;
			data->oversampling_humid = ilog2(val);

			ret = data->chip_info->chip_config(data);
			if (ret) {
				data->oversampling_humid = prev;
				data->chip_info->chip_config(data);
				return ret;
			}
			return 0;
		}
	}
	return -EINVAL;
}

static int bmp280_write_oversampling_ratio_temp(struct bmp280_data *data,
						int val)
{
	const int *avail = data->chip_info->oversampling_temp_avail;
	const int n = data->chip_info->num_oversampling_temp_avail;
	int ret, prev;
	int i;

	for (i = 0; i < n; i++) {
		if (avail[i] == val) {
			prev = data->oversampling_temp;
			data->oversampling_temp = ilog2(val);

			ret = data->chip_info->chip_config(data);
			if (ret) {
				data->oversampling_temp = prev;
				data->chip_info->chip_config(data);
				return ret;
			}
			return 0;
		}
	}
	return -EINVAL;
}

static int bmp280_write_oversampling_ratio_press(struct bmp280_data *data,
						 int val)
{
	const int *avail = data->chip_info->oversampling_press_avail;
	const int n = data->chip_info->num_oversampling_press_avail;
	int ret, prev;
	int i;

	for (i = 0; i < n; i++) {
		if (avail[i] == val) {
			prev = data->oversampling_press;
			data->oversampling_press = ilog2(val);

			ret = data->chip_info->chip_config(data);
			if (ret) {
				data->oversampling_press = prev;
				data->chip_info->chip_config(data);
				return ret;
			}
			return 0;
		}
	}
	return -EINVAL;
}

static int bmp280_write_sampling_frequency(struct bmp280_data *data,
					   int val, int val2)
{
	const int (*avail)[2] = data->chip_info->sampling_freq_avail;
	const int n = data->chip_info->num_sampling_freq_avail;
	int ret, prev;
	int i;

	for (i = 0; i < n; i++) {
		if (avail[i][0] == val && avail[i][1] == val2) {
			prev = data->sampling_freq;
			data->sampling_freq = i;

			ret = data->chip_info->chip_config(data);
			if (ret) {
				data->sampling_freq = prev;
				data->chip_info->chip_config(data);
				return ret;
			}
			return 0;
		}
	}
	return -EINVAL;
}

static int bmp280_write_iir_filter_coeffs(struct bmp280_data *data, int val)
{
	const int *avail = data->chip_info->iir_filter_coeffs_avail;
	const int n = data->chip_info->num_iir_filter_coeffs_avail;
	int ret, prev;
	int i;

	for (i = 0; i < n; i++) {
		if (avail[i] - 1  == val) {
			prev = data->iir_filter_coeff;
			data->iir_filter_coeff = i;

			ret = data->chip_info->chip_config(data);
			if (ret) {
				data->iir_filter_coeff = prev;
				data->chip_info->chip_config(data);
				return ret;

			}
			return 0;
		}
	}
	return -EINVAL;
}

static int bmp280_write_raw_impl(struct iio_dev *indio_dev,
				 struct iio_chan_spec const *chan,
				 int val, int val2, long mask)
{
	struct bmp280_data *data = iio_priv(indio_dev);

	guard(mutex)(&data->lock);

	/*
	 * Helper functions to update sensor running configuration.
	 * If an error happens applying new settings, will try restore
	 * previous parameters to ensure the sensor is left in a known
	 * working configuration.
	 */
	switch (mask) {
	case IIO_CHAN_INFO_OVERSAMPLING_RATIO:
		switch (chan->type) {
		case IIO_HUMIDITYRELATIVE:
			return bme280_write_oversampling_ratio_humid(data, val);
		case IIO_PRESSURE:
			return bmp280_write_oversampling_ratio_press(data, val);
		case IIO_TEMP:
			return bmp280_write_oversampling_ratio_temp(data, val);
		default:
			return -EINVAL;
		}
	case IIO_CHAN_INFO_SAMP_FREQ:
		return bmp280_write_sampling_frequency(data, val, val2);
	case IIO_CHAN_INFO_LOW_PASS_FILTER_3DB_FREQUENCY:
		return bmp280_write_iir_filter_coeffs(data, val);
	default:
		return -EINVAL;
	}
}

static int bmp280_write_raw(struct iio_dev *indio_dev,
			    struct iio_chan_spec const *chan,
			    int val, int val2, long mask)
{
	struct bmp280_data *data = iio_priv(indio_dev);
	int ret;

	pm_runtime_get_sync(data->dev);
	ret = bmp280_write_raw_impl(indio_dev, chan, val, val2, mask);
	pm_runtime_mark_last_busy(data->dev);
	pm_runtime_put_autosuspend(data->dev);

	return ret;
}

static int bmp280_read_avail(struct iio_dev *indio_dev,
			     struct iio_chan_spec const *chan,
			     const int **vals, int *type, int *length,
			     long mask)
{
	struct bmp280_data *data = iio_priv(indio_dev);

	switch (mask) {
	case IIO_CHAN_INFO_OVERSAMPLING_RATIO:
		switch (chan->type) {
		case IIO_PRESSURE:
			*vals = data->chip_info->oversampling_press_avail;
			*length = data->chip_info->num_oversampling_press_avail;
			break;
		case IIO_TEMP:
			*vals = data->chip_info->oversampling_temp_avail;
			*length = data->chip_info->num_oversampling_temp_avail;
			break;
		default:
			return -EINVAL;
		}
		*type = IIO_VAL_INT;
		return IIO_AVAIL_LIST;
	case IIO_CHAN_INFO_SAMP_FREQ:
		*vals = (const int *)data->chip_info->sampling_freq_avail;
		*type = IIO_VAL_INT_PLUS_MICRO;
		/* Values are stored in a 2D matrix */
		*length = data->chip_info->num_sampling_freq_avail;
		return IIO_AVAIL_LIST;
	case IIO_CHAN_INFO_LOW_PASS_FILTER_3DB_FREQUENCY:
		*vals = data->chip_info->iir_filter_coeffs_avail;
		*type = IIO_VAL_INT;
		*length = data->chip_info->num_iir_filter_coeffs_avail;
		return IIO_AVAIL_LIST;
	default:
		return -EINVAL;
	}
}

static const struct iio_info bmp280_info = {
	.read_raw = &bmp280_read_raw,
	.read_avail = &bmp280_read_avail,
	.write_raw = &bmp280_write_raw,
};

static const unsigned long bmp280_avail_scan_masks[] = {
	BIT(BMP280_TEMP) | BIT(BMP280_PRESS),
	0
};

static const unsigned long bme280_avail_scan_masks[] = {
	BIT(BME280_HUMID) | BIT(BMP280_TEMP) | BIT(BMP280_PRESS),
	0
};

static int bmp280_preinit(struct bmp280_data *data)
{
	struct device *dev = data->dev;
	unsigned int reg;
	int ret;

	ret = regmap_write(data->regmap, BMP280_REG_RESET, BMP280_RST_SOFT_CMD);
	if (ret)
		return dev_err_probe(dev, ret, "Failed to reset device.\n");

	/*
	 * According to the datasheet in Chapter 1: Specification, Table 2,
	 * after resetting, the device uses the complete power-on sequence so
	 * it needs to wait for the defined start-up time.
	 */
	fsleep(data->start_up_time_us);

	ret = regmap_read(data->regmap, BMP280_REG_STATUS, &reg);
	if (ret)
		return dev_err_probe(dev, ret, "Failed to read status register.\n");

	if (reg & BMP280_REG_STATUS_IM_UPDATE)
		return dev_err_probe(dev, -EIO, "Failed to copy NVM contents.\n");

	return 0;
}

static const u8 bmp280_operation_mode[] = {
	[BMP280_SLEEP] = BMP280_MODE_SLEEP,
	[BMP280_FORCED] = BMP280_MODE_FORCED,
	[BMP280_NORMAL] = BMP280_MODE_NORMAL,
};

static int bmp280_set_mode(struct bmp280_data *data, enum bmp280_op_mode mode)
{
	int ret;

	ret = regmap_write_bits(data->regmap, BMP280_REG_CTRL_MEAS,
				BMP280_MODE_MASK, bmp280_operation_mode[mode]);
	if (ret) {
		dev_err(data->dev, "failed to  write ctrl_meas register.\n");
		return ret;
	}

	data->op_mode = mode;

	return 0;
}

static int bmp280_wait_conv(struct bmp280_data *data)
{
	unsigned int reg, meas_time_us;
	int ret;

	/* Check if we are using a BME280 device */
	if (data->oversampling_humid)
		meas_time_us = BMP280_PRESS_HUMID_MEAS_OFFSET +
				BIT(data->oversampling_humid) * BMP280_MEAS_DUR;

	else
		meas_time_us = 0;

	/* Pressure measurement time */
	meas_time_us += BMP280_PRESS_HUMID_MEAS_OFFSET +
			BIT(data->oversampling_press) * BMP280_MEAS_DUR;

	/* Temperature measurement time */
	meas_time_us += BIT(data->oversampling_temp) * BMP280_MEAS_DUR;

	/* Waiting time according to the BM(P/E)2 Sensor API */
	fsleep(meas_time_us);

	ret = regmap_read(data->regmap, BMP280_REG_STATUS, &reg);
	if (ret) {
		dev_err(data->dev, "failed to read status register.\n");
		return ret;
	}

	if (reg & BMP280_REG_STATUS_MEAS_BIT) {
		dev_err(data->dev, "Measurement cycle didn't complete.\n");
		return -EBUSY;
	}

	return 0;
}

static int bmp280_chip_config(struct bmp280_data *data)
{
	u8 osrs = FIELD_PREP(BMP280_OSRS_TEMP_MASK, data->oversampling_temp + 1) |
		  FIELD_PREP(BMP280_OSRS_PRESS_MASK, data->oversampling_press + 1);
	int ret;

	ret = regmap_write_bits(data->regmap, BMP280_REG_CTRL_MEAS,
				BMP280_OSRS_TEMP_MASK |
				BMP280_OSRS_PRESS_MASK |
				BMP280_MODE_MASK,
				osrs | BMP280_MODE_SLEEP);
	if (ret) {
		dev_err(data->dev, "failed to write ctrl_meas register\n");
		return ret;
	}

	ret = regmap_update_bits(data->regmap, BMP280_REG_CONFIG,
				 BMP280_FILTER_MASK,
				 BMP280_FILTER_4X);
	if (ret) {
		dev_err(data->dev, "failed to write config register\n");
		return ret;
	}

	return ret;
}

static irqreturn_t bmp280_trigger_handler(int irq, void *p)
{
	struct iio_poll_func *pf = p;
	struct iio_dev *indio_dev = pf->indio_dev;
	struct bmp280_data *data = iio_priv(indio_dev);
	u32 adc_temp, adc_press;
	s32 t_fine;
	struct {
		u32 comp_press;
		s32 comp_temp;
		aligned_s64 timestamp;
	} buffer;
	int ret;

	guard(mutex)(&data->lock);

	/* Burst read data registers */
	ret = regmap_bulk_read(data->regmap, BMP280_REG_PRESS_MSB,
			       data->buf, BMP280_BURST_READ_BYTES);
	if (ret) {
		dev_err(data->dev, "failed to burst read sensor data\n");
		goto out;
	}

	/* Temperature calculations */
	adc_temp = FIELD_GET(BMP280_MEAS_TRIM_MASK, get_unaligned_be24(&data->buf[3]));
	if (adc_temp == BMP280_TEMP_SKIPPED) {
		dev_err(data->dev, "reading temperature skipped\n");
		goto out;
	}

	buffer.comp_temp = bmp280_compensate_temp(data, adc_temp);

	/* Pressure calculations */
	adc_press = FIELD_GET(BMP280_MEAS_TRIM_MASK, get_unaligned_be24(&data->buf[0]));
	if (adc_press == BMP280_PRESS_SKIPPED) {
		dev_err(data->dev, "reading pressure skipped\n");
		goto out;
	}

	t_fine = bmp280_calc_t_fine(data, adc_temp);
	buffer.comp_press = bmp280_compensate_press(data, adc_press, t_fine);

	iio_push_to_buffers_with_ts(indio_dev, &buffer, sizeof(buffer),
				    iio_get_time_ns(indio_dev));

out:
	iio_trigger_notify_done(indio_dev->trig);

	return IRQ_HANDLED;
}

static const int bmp280_oversampling_avail[] = { 1, 2, 4, 8, 16 };
static const u8 bmp280_chip_ids[] = { BMP280_CHIP_ID };
static const int bmp280_temp_coeffs[] = { 10, 1 };
static const int bmp280_press_coeffs[] = { 1, 256000 };

const struct bmp280_chip_info bmp280_chip_info = {
	.id_reg = BMP280_REG_ID,
	.chip_id = bmp280_chip_ids,
	.num_chip_id = ARRAY_SIZE(bmp280_chip_ids),
	.regmap_config = &bmp280_regmap_config,
	.start_up_time_us = 2000,
	.channels = bmp280_channels,
	.num_channels = ARRAY_SIZE(bmp280_channels),
	.avail_scan_masks = bmp280_avail_scan_masks,

	.oversampling_temp_avail = bmp280_oversampling_avail,
	.num_oversampling_temp_avail = ARRAY_SIZE(bmp280_oversampling_avail),
	/*
	 * Oversampling config values on BMx280 have one additional setting
	 * that other generations of the family don't:
	 * The value 0 means the measurement is bypassed instead of
	 * oversampling set to x1.
	 *
	 * To account for this difference, and preserve the same common
	 * config logic, this is handled later on chip_config callback
	 * incrementing one unit the oversampling setting.
	 */
	.oversampling_temp_default = BMP280_OSRS_TEMP_2X - 1,

	.oversampling_press_avail = bmp280_oversampling_avail,
	.num_oversampling_press_avail = ARRAY_SIZE(bmp280_oversampling_avail),
	.oversampling_press_default = BMP280_OSRS_PRESS_16X - 1,

	.temp_coeffs = bmp280_temp_coeffs,
	.temp_coeffs_type = IIO_VAL_FRACTIONAL,
	.press_coeffs = bmp280_press_coeffs,
	.press_coeffs_type = IIO_VAL_FRACTIONAL,

	.chip_config = bmp280_chip_config,
	.read_temp = bmp280_read_temp,
	.read_press = bmp280_read_press,
	.read_calib = bmp280_read_calib,
	.set_mode = bmp280_set_mode,
	.wait_conv = bmp280_wait_conv,
	.preinit = bmp280_preinit,

	.trigger_handler = bmp280_trigger_handler,
};
EXPORT_SYMBOL_NS(bmp280_chip_info, "IIO_BMP280");

static int bme280_chip_config(struct bmp280_data *data)
{
	u8 osrs = FIELD_PREP(BME280_OSRS_HUMIDITY_MASK, data->oversampling_humid + 1);
	int ret;

	/*
	 * Oversampling of humidity must be set before oversampling of
	 * temperature/pressure is set to become effective.
	 */
	ret = regmap_update_bits(data->regmap, BME280_REG_CTRL_HUMIDITY,
				 BME280_OSRS_HUMIDITY_MASK, osrs);
	if (ret) {
		dev_err(data->dev, "failed to set humidity oversampling");
		return ret;
	}

	return bmp280_chip_config(data);
}

static irqreturn_t bme280_trigger_handler(int irq, void *p)
{
	struct iio_poll_func *pf = p;
	struct iio_dev *indio_dev = pf->indio_dev;
	struct bmp280_data *data = iio_priv(indio_dev);
	u32 adc_temp, adc_press, adc_humidity;
	s32 t_fine;
	struct {
		u32 comp_press;
		s32 comp_temp;
		u32 comp_humidity;
		aligned_s64 timestamp;
<<<<<<< HEAD
	} buffer;
=======
	} buffer = { }; /* Don't leak uninitialized stack to userspace. */
>>>>>>> a7fc15ed
	int ret;

	/* Don't leak uninitialized stack to userspace. */
	memset(&buffer, 0, sizeof(buffer));

	guard(mutex)(&data->lock);

	/* Burst read data registers */
	ret = regmap_bulk_read(data->regmap, BMP280_REG_PRESS_MSB,
			       data->buf, BME280_BURST_READ_BYTES);
	if (ret) {
		dev_err(data->dev, "failed to burst read sensor data\n");
		goto out;
	}

	/* Temperature calculations */
	adc_temp = FIELD_GET(BMP280_MEAS_TRIM_MASK, get_unaligned_be24(&data->buf[3]));
	if (adc_temp == BMP280_TEMP_SKIPPED) {
		dev_err(data->dev, "reading temperature skipped\n");
		goto out;
	}

	buffer.comp_temp = bmp280_compensate_temp(data, adc_temp);

	/* Pressure calculations */
	adc_press = FIELD_GET(BMP280_MEAS_TRIM_MASK, get_unaligned_be24(&data->buf[0]));
	if (adc_press == BMP280_PRESS_SKIPPED) {
		dev_err(data->dev, "reading pressure skipped\n");
		goto out;
	}

	t_fine = bmp280_calc_t_fine(data, adc_temp);
	buffer.comp_press = bmp280_compensate_press(data, adc_press, t_fine);

	/* Humidity calculations */
	adc_humidity = get_unaligned_be16(&data->buf[6]);

	if (adc_humidity == BMP280_HUMIDITY_SKIPPED) {
		dev_err(data->dev, "reading humidity skipped\n");
		goto out;
	}

	buffer.comp_humidity = bme280_compensate_humidity(data, adc_humidity,
							  t_fine);

	iio_push_to_buffers_with_ts(indio_dev, &buffer, sizeof(buffer),
				    iio_get_time_ns(indio_dev));

out:
	iio_trigger_notify_done(indio_dev->trig);

	return IRQ_HANDLED;
}

static int __bmp280_trigger_probe(struct iio_dev *indio_dev,
				  const struct iio_trigger_ops *trigger_ops,
				  int (*int_pin_config)(struct bmp280_data *data),
				  irq_handler_t irq_thread_handler)
{
	struct bmp280_data *data = iio_priv(indio_dev);
	struct device *dev = data->dev;
	u32 irq_type;
	int ret, irq;

	irq = fwnode_irq_get(dev_fwnode(dev), 0);
	if (irq < 0)
		return dev_err_probe(dev, irq, "No interrupt found.\n");

	irq_type = irq_get_trigger_type(irq);
	switch (irq_type) {
	case IRQF_TRIGGER_RISING:
		data->trig_active_high = true;
		break;
	case IRQF_TRIGGER_FALLING:
		data->trig_active_high = false;
		break;
	default:
		return dev_err_probe(dev, -EINVAL, "Invalid interrupt type specified.\n");
	}

	data->trig_open_drain =
		fwnode_property_read_bool(dev_fwnode(dev), "int-open-drain");

	ret = int_pin_config(data);
	if (ret)
		return ret;

	data->trig = devm_iio_trigger_alloc(data->dev, "%s-dev%d",
					    indio_dev->name,
					    iio_device_id(indio_dev));
	if (!data->trig)
		return -ENOMEM;

	data->trig->ops = trigger_ops;
	iio_trigger_set_drvdata(data->trig, data);

	ret = devm_request_threaded_irq(data->dev, irq, NULL,
					irq_thread_handler, IRQF_ONESHOT,
					indio_dev->name, indio_dev);
	if (ret)
		return dev_err_probe(dev, ret, "request IRQ failed.\n");

	ret = devm_iio_trigger_register(data->dev, data->trig);
	if (ret)
		return dev_err_probe(dev, ret, "iio trigger register failed.\n");

	indio_dev->trig = iio_trigger_get(data->trig);

	return 0;
}

static const u8 bme280_chip_ids[] = { BME280_CHIP_ID };
static const int bme280_humid_coeffs[] = { 1000, 1024 };

const struct bmp280_chip_info bme280_chip_info = {
	.id_reg = BMP280_REG_ID,
	.chip_id = bme280_chip_ids,
	.num_chip_id = ARRAY_SIZE(bme280_chip_ids),
	.regmap_config = &bme280_regmap_config,
	.start_up_time_us = 2000,
	.channels = bme280_channels,
	.num_channels = ARRAY_SIZE(bme280_channels),
	.avail_scan_masks = bme280_avail_scan_masks,

	.oversampling_temp_avail = bmp280_oversampling_avail,
	.num_oversampling_temp_avail = ARRAY_SIZE(bmp280_oversampling_avail),
	.oversampling_temp_default = BMP280_OSRS_TEMP_2X - 1,

	.oversampling_press_avail = bmp280_oversampling_avail,
	.num_oversampling_press_avail = ARRAY_SIZE(bmp280_oversampling_avail),
	.oversampling_press_default = BMP280_OSRS_PRESS_16X - 1,

	.oversampling_humid_avail = bmp280_oversampling_avail,
	.num_oversampling_humid_avail = ARRAY_SIZE(bmp280_oversampling_avail),
	.oversampling_humid_default = BME280_OSRS_HUMIDITY_16X - 1,

	.temp_coeffs = bmp280_temp_coeffs,
	.temp_coeffs_type = IIO_VAL_FRACTIONAL,
	.press_coeffs = bmp280_press_coeffs,
	.press_coeffs_type = IIO_VAL_FRACTIONAL,
	.humid_coeffs = bme280_humid_coeffs,
	.humid_coeffs_type = IIO_VAL_FRACTIONAL,

	.chip_config = bme280_chip_config,
	.read_temp = bmp280_read_temp,
	.read_press = bmp280_read_press,
	.read_humid = bme280_read_humid,
	.read_calib = bme280_read_calib,
	.set_mode = bmp280_set_mode,
	.wait_conv = bmp280_wait_conv,
	.preinit = bmp280_preinit,

	.trigger_handler = bme280_trigger_handler,
};
EXPORT_SYMBOL_NS(bme280_chip_info, "IIO_BMP280");

/*
 * Helper function to send a command to BMP3XX sensors.
 *
 * Sensor processes commands written to the CMD register and signals
 * execution result through "cmd_rdy" and "cmd_error" flags available on
 * STATUS and ERROR registers.
 */
static int bmp380_cmd(struct bmp280_data *data, u8 cmd)
{
	unsigned int reg;
	int ret;

	/* Check if device is ready to process a command */
	ret = regmap_read(data->regmap, BMP380_REG_STATUS, &reg);
	if (ret) {
		dev_err(data->dev, "failed to read error register\n");
		return ret;
	}
	if (!(reg & BMP380_STATUS_CMD_RDY_MASK)) {
		dev_err(data->dev, "device is not ready to accept commands\n");
		return -EBUSY;
	}

	/* Send command to process */
	ret = regmap_write(data->regmap, BMP380_REG_CMD, cmd);
	if (ret) {
		dev_err(data->dev, "failed to send command to device\n");
		return ret;
	}
	/* Wait for 2ms for command to be processed */
	fsleep(data->start_up_time_us);
	/* Check for command processing error */
	ret = regmap_read(data->regmap, BMP380_REG_ERROR, &reg);
	if (ret) {
		dev_err(data->dev, "error reading ERROR reg\n");
		return ret;
	}
	if (reg & BMP380_ERR_CMD_MASK) {
		dev_err(data->dev, "error processing command 0x%X\n", cmd);
		return -EINVAL;
	}

	return 0;
}

static int bmp380_read_temp_adc(struct bmp280_data *data, u32 *adc_temp)
{
	u32 value_temp;
	int ret;

	ret = regmap_bulk_read(data->regmap, BMP380_REG_TEMP_XLSB,
			       data->buf, BMP280_NUM_TEMP_BYTES);
	if (ret) {
		dev_err(data->dev, "failed to read temperature\n");
		return ret;
	}

	value_temp = get_unaligned_le24(data->buf);
	if (value_temp == BMP380_TEMP_SKIPPED) {
		dev_err(data->dev, "reading temperature skipped\n");
		return -EIO;
	}
	*adc_temp = value_temp;

	return 0;
}

/*
 * Returns temperature in Celsius degrees, resolution is 0.01º C. Output value
 * of "5123" equals 51.2º C. t_fine carries fine temperature as global value.
 *
 * Taken from datasheet, Section Appendix 9, "Compensation formula" and repo
 * https://github.com/BoschSensortec/BMP3-Sensor-API.
 */
static s32 bmp380_calc_t_fine(struct bmp280_data *data, u32 adc_temp)
{
	s64 var1, var2, var3, var4, var5, var6;
	struct bmp380_calib *calib = &data->calib.bmp380;

	var1 = ((s64) adc_temp) - (((s64) calib->T1) << 8);
	var2 = var1 * ((s64) calib->T2);
	var3 = var1 * var1;
	var4 = var3 * ((s64) calib->T3);
	var5 = (var2 << 18) + var4;
	var6 = var5 >> 32;
	return (s32)var6; /* t_fine = var6 */
}

static int bmp380_get_t_fine(struct bmp280_data *data, s32 *t_fine)
{
	s32 adc_temp;
	int ret;

	ret = bmp380_read_temp_adc(data, &adc_temp);
	if (ret)
		return ret;

	*t_fine = bmp380_calc_t_fine(data, adc_temp);

	return 0;
}

static int bmp380_compensate_temp(struct bmp280_data *data, u32 adc_temp)
{
	s64 comp_temp;
	s32 var6;

	var6 = bmp380_calc_t_fine(data, adc_temp);
	comp_temp = (var6 * 25) >> 14;

	comp_temp = clamp_val(comp_temp, BMP380_MIN_TEMP, BMP380_MAX_TEMP);
	return (s32) comp_temp;
}

static int bmp380_read_press_adc(struct bmp280_data *data, u32 *adc_press)
{
	u32 value_press;
	int ret;

	ret = regmap_bulk_read(data->regmap, BMP380_REG_PRESS_XLSB,
			       data->buf, BMP280_NUM_PRESS_BYTES);
	if (ret) {
		dev_err(data->dev, "failed to read pressure\n");
		return ret;
	}

	value_press = get_unaligned_le24(data->buf);
	if (value_press == BMP380_PRESS_SKIPPED) {
		dev_err(data->dev, "reading pressure skipped\n");
		return -EIO;
	}
	*adc_press = value_press;

	return 0;
}

/*
 * Returns pressure in Pa as an unsigned 32 bit integer in fractional Pascal.
 * Output value of "9528709" represents 9528709/100 = 95287.09 Pa = 952.8709 hPa.
 *
 * Taken from datasheet, Section 9.3. "Pressure compensation" and repository
 * https://github.com/BoschSensortec/BMP3-Sensor-API.
 */
static u32 bmp380_compensate_press(struct bmp280_data *data,
				   u32 adc_press, s32 t_fine)
{
	s64 var1, var2, var3, var4, var5, var6, offset, sensitivity;
	struct bmp380_calib *calib = &data->calib.bmp380;
	u32 comp_press;

	var1 = (s64)t_fine * (s64)t_fine;
	var2 = var1 >> 6;
	var3 = (var2 * ((s64)t_fine)) >> 8;
	var4 = ((s64)calib->P8 * var3) >> 5;
	var5 = ((s64)calib->P7 * var1) << 4;
	var6 = ((s64)calib->P6 * (s64)t_fine) << 22;
	offset = ((s64)calib->P5 << 47) + var4 + var5 + var6;
	var2 = ((s64)calib->P4 * var3) >> 5;
	var4 = ((s64)calib->P3 * var1) << 2;
	var5 = ((s64)calib->P2 - ((s64)1 << 14)) *
	       ((s64)t_fine << 21);
	sensitivity = (((s64) calib->P1 - ((s64) 1 << 14)) << 46) +
			var2 + var4 + var5;
	var1 = (sensitivity >> 24) * (s64)adc_press;
	var2 = (s64)calib->P10 * (s64)t_fine;
	var3 = var2 + ((s64)calib->P9 << 16);
	var4 = (var3 * (s64)adc_press) >> 13;

	/*
	 * Dividing by 10 followed by multiplying by 10 to avoid
	 * possible overflow caused by (uncomp_data->pressure * partial_data4).
	 */
	var5 = ((s64)adc_press * div_s64(var4, 10)) >> 9;
	var5 *= 10;
	var6 = (s64)adc_press * (s64)adc_press;
	var2 = ((s64)calib->P11 * var6) >> 16;
	var3 = (var2 * (s64)adc_press) >> 7;
	var4 = (offset >> 2) + var1 + var5 + var3;
	comp_press = ((u64)var4 * 25) >> 40;

	comp_press = clamp_val(comp_press, BMP380_MIN_PRES, BMP380_MAX_PRES);
	return comp_press;
}

static int bmp380_read_temp(struct bmp280_data *data, s32 *comp_temp)
{
	u32 adc_temp;
	int ret;

	ret = bmp380_read_temp_adc(data, &adc_temp);
	if (ret)
		return ret;

	*comp_temp = bmp380_compensate_temp(data, adc_temp);

	return 0;
}

static int bmp380_read_press(struct bmp280_data *data, u32 *comp_press)
{
	u32 adc_press, t_fine;
	int ret;

	ret = bmp380_get_t_fine(data, &t_fine);
	if (ret)
		return ret;

	ret = bmp380_read_press_adc(data, &adc_press);
	if (ret)
		return ret;

	*comp_press = bmp380_compensate_press(data, adc_press, t_fine);

	return 0;
}

static int bmp380_read_calib(struct bmp280_data *data)
{
	struct bmp380_calib *calib = &data->calib.bmp380;
	int ret;

	/* Read temperature and pressure calibration data */
	ret = regmap_bulk_read(data->regmap, BMP380_REG_CALIB_TEMP_START,
			       data->bmp380_cal_buf,
			       sizeof(data->bmp380_cal_buf));
	if (ret) {
		dev_err(data->dev,
			"failed to read calibration parameters\n");
		return ret;
	}

	/* Toss the temperature calibration data into the entropy pool */
	add_device_randomness(data->bmp380_cal_buf,
			      sizeof(data->bmp380_cal_buf));

	/* Parse calibration values */
	calib->T1 = get_unaligned_le16(&data->bmp380_cal_buf[BMP380_T1]);
	calib->T2 = get_unaligned_le16(&data->bmp380_cal_buf[BMP380_T2]);
	calib->T3 = data->bmp380_cal_buf[BMP380_T3];
	calib->P1 = get_unaligned_le16(&data->bmp380_cal_buf[BMP380_P1]);
	calib->P2 = get_unaligned_le16(&data->bmp380_cal_buf[BMP380_P2]);
	calib->P3 = data->bmp380_cal_buf[BMP380_P3];
	calib->P4 = data->bmp380_cal_buf[BMP380_P4];
	calib->P5 = get_unaligned_le16(&data->bmp380_cal_buf[BMP380_P5]);
	calib->P6 = get_unaligned_le16(&data->bmp380_cal_buf[BMP380_P6]);
	calib->P7 = data->bmp380_cal_buf[BMP380_P7];
	calib->P8 = data->bmp380_cal_buf[BMP380_P8];
	calib->P9 = get_unaligned_le16(&data->bmp380_cal_buf[BMP380_P9]);
	calib->P10 = data->bmp380_cal_buf[BMP380_P10];
	calib->P11 = data->bmp380_cal_buf[BMP380_P11];

	return 0;
}

static const int bmp380_odr_table[][2] = {
	[BMP380_ODR_200HZ]	= {200, 0},
	[BMP380_ODR_100HZ]	= {100, 0},
	[BMP380_ODR_50HZ]	= {50, 0},
	[BMP380_ODR_25HZ]	= {25, 0},
	[BMP380_ODR_12_5HZ]	= {12, 500000},
	[BMP380_ODR_6_25HZ]	= {6, 250000},
	[BMP380_ODR_3_125HZ]	= {3, 125000},
	[BMP380_ODR_1_5625HZ]	= {1, 562500},
	[BMP380_ODR_0_78HZ]	= {0, 781250},
	[BMP380_ODR_0_39HZ]	= {0, 390625},
	[BMP380_ODR_0_2HZ]	= {0, 195313},
	[BMP380_ODR_0_1HZ]	= {0, 97656},
	[BMP380_ODR_0_05HZ]	= {0, 48828},
	[BMP380_ODR_0_02HZ]	= {0, 24414},
	[BMP380_ODR_0_01HZ]	= {0, 12207},
	[BMP380_ODR_0_006HZ]	= {0, 6104},
	[BMP380_ODR_0_003HZ]	= {0, 3052},
	[BMP380_ODR_0_0015HZ]	= {0, 1526},
};

static int bmp380_preinit(struct bmp280_data *data)
{
	/* BMP3xx requires soft-reset as part of initialization */
	return bmp380_cmd(data, BMP380_CMD_SOFT_RESET);
}

static const u8 bmp380_operation_mode[] = {
	[BMP280_SLEEP] = BMP380_MODE_SLEEP,
	[BMP280_FORCED] = BMP380_MODE_FORCED,
	[BMP280_NORMAL] = BMP380_MODE_NORMAL,
};

static int bmp380_set_mode(struct bmp280_data *data, enum bmp280_op_mode mode)
{
	int ret;

	ret = regmap_write_bits(data->regmap, BMP380_REG_POWER_CONTROL,
				BMP380_MODE_MASK,
				FIELD_PREP(BMP380_MODE_MASK,
					   bmp380_operation_mode[mode]));
	if (ret) {
		dev_err(data->dev, "failed to  write power control register.\n");
		return ret;
	}

	data->op_mode = mode;

	return 0;
}

static int bmp380_wait_conv(struct bmp280_data *data)
{
	unsigned int reg;
	int ret, meas_time_us;

	/* Offset measurement time */
	meas_time_us = BMP380_MEAS_OFFSET;

	/* Pressure measurement time */
	meas_time_us += BMP380_PRESS_MEAS_OFFSET +
		     BIT(data->oversampling_press) * BMP380_MEAS_DUR;

	/* Temperature measurement time */
	meas_time_us += BMP380_TEMP_MEAS_OFFSET +
		     BIT(data->oversampling_temp) * BMP380_MEAS_DUR;

	/* Measurement time defined in Datasheet Section 3.9.2 */
	fsleep(meas_time_us);

	ret = regmap_read(data->regmap, BMP380_REG_STATUS, &reg);
	if (ret) {
		dev_err(data->dev, "failed to read status register.\n");
		return ret;
	}

	if (!((reg & BMP380_STATUS_DRDY_PRESS_MASK) &&
	      (reg & BMP380_STATUS_DRDY_TEMP_MASK))) {
		dev_err(data->dev, "Measurement cycle didn't complete.\n");
		return -EBUSY;
	}

	return 0;
}

static int bmp380_chip_config(struct bmp280_data *data)
{
	bool change = false, aux;
	unsigned int tmp;
	u8 osrs;
	int ret;

	/* Configure power control register */
	ret = regmap_update_bits(data->regmap, BMP380_REG_POWER_CONTROL,
				 BMP380_CTRL_SENSORS_MASK,
				 BMP380_CTRL_SENSORS_PRESS_EN |
				 BMP380_CTRL_SENSORS_TEMP_EN);
	if (ret) {
		dev_err(data->dev,
			"failed to write operation control register\n");
		return ret;
	}

	/* Configure oversampling */
	osrs = FIELD_PREP(BMP380_OSRS_TEMP_MASK, data->oversampling_temp) |
	       FIELD_PREP(BMP380_OSRS_PRESS_MASK, data->oversampling_press);

	ret = regmap_update_bits_check(data->regmap, BMP380_REG_OSR,
				       BMP380_OSRS_TEMP_MASK |
				       BMP380_OSRS_PRESS_MASK,
				       osrs, &aux);
	if (ret) {
		dev_err(data->dev, "failed to write oversampling register\n");
		return ret;
	}
	change = change || aux;

	/* Configure output data rate */
	ret = regmap_update_bits_check(data->regmap, BMP380_REG_ODR,
				       BMP380_ODRS_MASK, data->sampling_freq,
				       &aux);
	if (ret) {
		dev_err(data->dev, "failed to write ODR selection register\n");
		return ret;
	}
	change = change || aux;

	/* Set filter data */
	ret = regmap_update_bits(data->regmap, BMP380_REG_CONFIG, BMP380_FILTER_MASK,
				 FIELD_PREP(BMP380_FILTER_MASK, data->iir_filter_coeff));
	if (ret) {
		dev_err(data->dev, "failed to write config register\n");
		return ret;
	}

	if (change) {
		/*
		 * The configurations errors are detected on the fly during a
		 * measurement cycle. If the sampling frequency is too low, it's
		 * faster to reset the measurement loop than wait until the next
		 * measurement is due.
		 *
		 * Resets sensor measurement loop toggling between sleep and
		 * normal operating modes.
		 */
		ret = bmp380_set_mode(data, BMP280_SLEEP);
		if (ret) {
			dev_err(data->dev, "failed to set sleep mode\n");
			return ret;
		}

		/*
		 * According to the BMP3 Sensor API, the sensor needs 5ms
		 * in order to go to the sleep mode.
		 */
		fsleep(5 * USEC_PER_MSEC);

		ret = bmp380_set_mode(data, BMP280_NORMAL);
		if (ret) {
			dev_err(data->dev, "failed to set normal mode\n");
			return ret;
		}
		/*
		 * Waits for measurement before checking configuration error
		 * flag. Selected longest measurement time, calculated from
		 * formula in datasheet section 3.9.2 with an offset of ~+15%
		 * as it seen as well in table 3.9.1.
		 */
		fsleep(150 * USEC_PER_MSEC);

		/* Check config error flag */
		ret = regmap_read(data->regmap, BMP380_REG_ERROR, &tmp);
		if (ret) {
			dev_err(data->dev, "failed to read error register\n");
			return ret;
		}
		if (tmp & BMP380_ERR_CONF_MASK) {
			dev_warn(data->dev,
				 "sensor flagged configuration as incompatible\n");
			return -EINVAL;
		}
	}

	/* Dummy read to empty data registers. */
	ret = bmp380_read_press(data, &tmp);
	if (ret)
		return ret;

	ret = bmp380_set_mode(data, BMP280_SLEEP);
	if (ret)
		dev_err(data->dev, "failed to set sleep mode.\n");

	return ret;
}

static int bmp380_data_rdy_trigger_set_state(struct iio_trigger *trig,
					     bool state)
{
	struct bmp280_data *data = iio_trigger_get_drvdata(trig);
	int ret;

	guard(mutex)(&data->lock);

	ret = regmap_update_bits(data->regmap, BMP380_REG_INT_CONTROL,
				 BMP380_INT_CTRL_DRDY_EN,
				 FIELD_PREP(BMP380_INT_CTRL_DRDY_EN, !!state));
	if (ret)
		dev_err(data->dev,
			"Could not %s interrupt.\n", str_enable_disable(state));
	return ret;
}

static const struct iio_trigger_ops bmp380_trigger_ops = {
	.set_trigger_state = &bmp380_data_rdy_trigger_set_state,
};

static int bmp380_int_pin_config(struct bmp280_data *data)
{
	int pin_drive_cfg = FIELD_PREP(BMP380_INT_CTRL_OPEN_DRAIN,
				       data->trig_open_drain);
	int pin_level_cfg = FIELD_PREP(BMP380_INT_CTRL_LEVEL,
				       data->trig_active_high);
	int ret, int_pin_cfg = pin_drive_cfg | pin_level_cfg;

	ret = regmap_update_bits(data->regmap, BMP380_REG_INT_CONTROL,
				 BMP380_INT_CTRL_SETTINGS_MASK, int_pin_cfg);
	if (ret)
		dev_err(data->dev, "Could not set interrupt settings.\n");

	return ret;
}

static irqreturn_t bmp380_irq_thread_handler(int irq, void *p)
{
	struct iio_dev *indio_dev = p;
	struct bmp280_data *data = iio_priv(indio_dev);
	unsigned int int_ctrl;
	int ret;

	ret = regmap_read(data->regmap, BMP380_REG_INT_STATUS, &int_ctrl);
	if (ret)
		return IRQ_NONE;

	if (FIELD_GET(BMP380_INT_STATUS_DRDY, int_ctrl))
		iio_trigger_poll_nested(data->trig);

	return IRQ_HANDLED;
}

static int bmp380_trigger_probe(struct iio_dev *indio_dev)
{
	return __bmp280_trigger_probe(indio_dev, &bmp380_trigger_ops,
				      bmp380_int_pin_config,
				      bmp380_irq_thread_handler);
}

static irqreturn_t bmp380_trigger_handler(int irq, void *p)
{
	struct iio_poll_func *pf = p;
	struct iio_dev *indio_dev = pf->indio_dev;
	struct bmp280_data *data = iio_priv(indio_dev);
	u32 adc_temp, adc_press;
	s32 t_fine;
	struct {
		u32 comp_press;
		s32 comp_temp;
		aligned_s64 timestamp;
	} buffer;
	int ret;

	guard(mutex)(&data->lock);

	/* Burst read data registers */
	ret = regmap_bulk_read(data->regmap, BMP380_REG_PRESS_XLSB,
			       data->buf, BMP280_BURST_READ_BYTES);
	if (ret) {
		dev_err(data->dev, "failed to burst read sensor data\n");
		goto out;
	}

	/* Temperature calculations */
	adc_temp = get_unaligned_le24(&data->buf[3]);
	if (adc_temp == BMP380_TEMP_SKIPPED) {
		dev_err(data->dev, "reading temperature skipped\n");
		goto out;
	}

	buffer.comp_temp = bmp380_compensate_temp(data, adc_temp);

	/* Pressure calculations */
	adc_press = get_unaligned_le24(&data->buf[0]);
	if (adc_press == BMP380_PRESS_SKIPPED) {
		dev_err(data->dev, "reading pressure skipped\n");
		goto out;
	}

	t_fine = bmp380_calc_t_fine(data, adc_temp);
	buffer.comp_press = bmp380_compensate_press(data, adc_press, t_fine);

	iio_push_to_buffers_with_ts(indio_dev, &buffer, sizeof(buffer),
				    iio_get_time_ns(indio_dev));

out:
	iio_trigger_notify_done(indio_dev->trig);

	return IRQ_HANDLED;
}

static const int bmp380_oversampling_avail[] = { 1, 2, 4, 8, 16, 32 };
static const int bmp380_iir_filter_coeffs_avail[] = { 1, 2, 4, 8, 16, 32, 64, 128};
static const u8 bmp380_chip_ids[] = { BMP380_CHIP_ID, BMP390_CHIP_ID };
static const int bmp380_temp_coeffs[] = { 10, 1 };
static const int bmp380_press_coeffs[] = { 1, 100000 };

const struct bmp280_chip_info bmp380_chip_info = {
	.id_reg = BMP380_REG_ID,
	.chip_id = bmp380_chip_ids,
	.num_chip_id = ARRAY_SIZE(bmp380_chip_ids),
	.regmap_config = &bmp380_regmap_config,
	.spi_read_extra_byte = true,
	.start_up_time_us = 2000,
	.channels = bmp380_channels,
	.num_channels = ARRAY_SIZE(bmp380_channels),
	.avail_scan_masks = bmp280_avail_scan_masks,

	.oversampling_temp_avail = bmp380_oversampling_avail,
	.num_oversampling_temp_avail = ARRAY_SIZE(bmp380_oversampling_avail),
	.oversampling_temp_default = ilog2(1),

	.oversampling_press_avail = bmp380_oversampling_avail,
	.num_oversampling_press_avail = ARRAY_SIZE(bmp380_oversampling_avail),
	.oversampling_press_default = ilog2(4),

	.sampling_freq_avail = bmp380_odr_table,
	.num_sampling_freq_avail = ARRAY_SIZE(bmp380_odr_table) * 2,
	.sampling_freq_default = BMP380_ODR_50HZ,

	.iir_filter_coeffs_avail = bmp380_iir_filter_coeffs_avail,
	.num_iir_filter_coeffs_avail = ARRAY_SIZE(bmp380_iir_filter_coeffs_avail),
	.iir_filter_coeff_default = 2,

	.temp_coeffs = bmp380_temp_coeffs,
	.temp_coeffs_type = IIO_VAL_FRACTIONAL,
	.press_coeffs = bmp380_press_coeffs,
	.press_coeffs_type = IIO_VAL_FRACTIONAL,

	.chip_config = bmp380_chip_config,
	.read_temp = bmp380_read_temp,
	.read_press = bmp380_read_press,
	.read_calib = bmp380_read_calib,
	.set_mode = bmp380_set_mode,
	.wait_conv = bmp380_wait_conv,
	.preinit = bmp380_preinit,

	.trigger_probe = bmp380_trigger_probe,
	.trigger_handler = bmp380_trigger_handler,
};
EXPORT_SYMBOL_NS(bmp380_chip_info, "IIO_BMP280");

static int bmp580_soft_reset(struct bmp280_data *data)
{
	unsigned int reg;
	int ret;

	ret = regmap_write(data->regmap, BMP580_REG_CMD, BMP580_CMD_SOFT_RESET);
	if (ret) {
		dev_err(data->dev, "failed to send reset command to device\n");
		return ret;
	}
	/* From datasheet's table 4: electrical characteristics */
	fsleep(2000);

	/* Dummy read of chip_id */
	ret = regmap_read(data->regmap, BMP580_REG_CHIP_ID, &reg);
	if (ret) {
		dev_err(data->dev, "failed to reestablish comms after reset\n");
		return ret;
	}

	ret = regmap_read(data->regmap, BMP580_REG_INT_STATUS, &reg);
	if (ret) {
		dev_err(data->dev, "error reading interrupt status register\n");
		return ret;
	}
	if (!(reg & BMP580_INT_STATUS_POR_MASK)) {
		dev_err(data->dev, "error resetting sensor\n");
		return -EINVAL;
	}

	return 0;
}

/**
 * bmp580_nvm_operation() - Helper function to commit NVM memory operations
 * @data: sensor data struct
 * @is_write: flag to signal write operation
 */
static int bmp580_nvm_operation(struct bmp280_data *data, bool is_write)
{
	unsigned long timeout, poll;
	unsigned int reg;
	int ret;

	/* Check NVM ready flag */
	ret = regmap_read(data->regmap, BMP580_REG_STATUS, &reg);
	if (ret) {
		dev_err(data->dev, "failed to check nvm status\n");
		return ret;
	}
	if (!(reg & BMP580_STATUS_NVM_RDY_MASK)) {
		dev_err(data->dev, "sensor's nvm is not ready\n");
		return -EIO;
	}

	/* Start NVM operation sequence */
	ret = regmap_write(data->regmap, BMP580_REG_CMD,
			   BMP580_CMD_NVM_OP_SEQ_0);
	if (ret) {
		dev_err(data->dev,
			"failed to send nvm operation's first sequence\n");
		return ret;
	}
	if (is_write) {
		/* Send NVM write sequence */
		ret = regmap_write(data->regmap, BMP580_REG_CMD,
				   BMP580_CMD_NVM_WRITE_SEQ_1);
		if (ret) {
			dev_err(data->dev,
				"failed to send nvm write sequence\n");
			return ret;
		}
		/* Datasheet says on 4.8.1.2 it takes approximately 10ms */
		poll = 2000;
		timeout = 12000;
	} else {
		/* Send NVM read sequence */
		ret = regmap_write(data->regmap, BMP580_REG_CMD,
				   BMP580_CMD_NVM_READ_SEQ_1);
		if (ret) {
			dev_err(data->dev,
				"failed to send nvm read sequence\n");
			return ret;
		}
		/* Datasheet says on 4.8.1.1 it takes approximately 200us */
		poll = 50;
		timeout = 400;
	}

	/* Wait until NVM is ready again */
	ret = regmap_read_poll_timeout(data->regmap, BMP580_REG_STATUS, reg,
				       (reg & BMP580_STATUS_NVM_RDY_MASK),
				       poll, timeout);
	if (ret) {
		dev_err(data->dev, "error checking nvm operation status\n");
		return ret;
	}

	/* Check NVM error flags */
	if ((reg & BMP580_STATUS_NVM_ERR_MASK) || (reg & BMP580_STATUS_NVM_CMD_ERR_MASK)) {
		dev_err(data->dev, "error processing nvm operation\n");
		return -EIO;
	}

	return 0;
}

/*
 * Contrary to previous sensors families, compensation algorithm is builtin.
 * We are only required to read the register raw data and adapt the ranges
 * for what is expected on IIO ABI.
 */

static int bmp580_read_temp(struct bmp280_data *data, s32 *raw_temp)
{
	s32 value_temp;
	int ret;

	ret = regmap_bulk_read(data->regmap, BMP580_REG_TEMP_XLSB,
			       data->buf, BMP280_NUM_TEMP_BYTES);
	if (ret) {
		dev_err(data->dev, "failed to read temperature\n");
		return ret;
	}

	value_temp = get_unaligned_le24(data->buf);
	if (value_temp == BMP580_TEMP_SKIPPED) {
		dev_err(data->dev, "reading temperature skipped\n");
		return -EIO;
	}
	*raw_temp = sign_extend32(value_temp, 23);

	return 0;
}

static int bmp580_read_press(struct bmp280_data *data, u32 *raw_press)
{
	u32 value_press;
	int ret;

	ret = regmap_bulk_read(data->regmap, BMP580_REG_PRESS_XLSB,
			       data->buf, BMP280_NUM_PRESS_BYTES);
	if (ret) {
		dev_err(data->dev, "failed to read pressure\n");
		return ret;
	}

	value_press = get_unaligned_le24(data->buf);
	if (value_press == BMP580_PRESS_SKIPPED) {
		dev_err(data->dev, "reading pressure skipped\n");
		return -EIO;
	}
	*raw_press = value_press;

	return 0;
}

static const int bmp580_odr_table[][2] = {
	[BMP580_ODR_240HZ] =	{240, 0},
	[BMP580_ODR_218HZ] =	{218, 0},
	[BMP580_ODR_199HZ] =	{199, 0},
	[BMP580_ODR_179HZ] =	{179, 0},
	[BMP580_ODR_160HZ] =	{160, 0},
	[BMP580_ODR_149HZ] =	{149, 0},
	[BMP580_ODR_140HZ] =	{140, 0},
	[BMP580_ODR_129HZ] =	{129, 0},
	[BMP580_ODR_120HZ] =	{120, 0},
	[BMP580_ODR_110HZ] =	{110, 0},
	[BMP580_ODR_100HZ] =	{100, 0},
	[BMP580_ODR_89HZ] =	{89, 0},
	[BMP580_ODR_80HZ] =	{80, 0},
	[BMP580_ODR_70HZ] =	{70, 0},
	[BMP580_ODR_60HZ] =	{60, 0},
	[BMP580_ODR_50HZ] =	{50, 0},
	[BMP580_ODR_45HZ] =	{45, 0},
	[BMP580_ODR_40HZ] =	{40, 0},
	[BMP580_ODR_35HZ] =	{35, 0},
	[BMP580_ODR_30HZ] =	{30, 0},
	[BMP580_ODR_25HZ] =	{25, 0},
	[BMP580_ODR_20HZ] =	{20, 0},
	[BMP580_ODR_15HZ] =	{15, 0},
	[BMP580_ODR_10HZ] =	{10, 0},
	[BMP580_ODR_5HZ] =	{5, 0},
	[BMP580_ODR_4HZ] =	{4, 0},
	[BMP580_ODR_3HZ] =	{3, 0},
	[BMP580_ODR_2HZ] =	{2, 0},
	[BMP580_ODR_1HZ] =	{1, 0},
	[BMP580_ODR_0_5HZ] =	{0, 500000},
	[BMP580_ODR_0_25HZ] =	{0, 250000},
	[BMP580_ODR_0_125HZ] =	{0, 125000},
};

static const int bmp580_nvmem_addrs[] = { 0x20, 0x21, 0x22 };

static int bmp580_nvmem_read_impl(void *priv, unsigned int offset, void *val,
				  size_t bytes)
{
	struct bmp280_data *data = priv;
	u16 *dst = val;
	int ret, addr;

	guard(mutex)(&data->lock);

	/* Set sensor in standby mode */
	ret = regmap_update_bits(data->regmap, BMP580_REG_ODR_CONFIG,
				 BMP580_MODE_MASK | BMP580_ODR_DEEPSLEEP_DIS,
				 BMP580_ODR_DEEPSLEEP_DIS |
				 FIELD_PREP(BMP580_MODE_MASK, BMP580_MODE_SLEEP));
	if (ret) {
		dev_err(data->dev, "failed to change sensor to standby mode\n");
		goto exit;
	}
	/* Wait standby transition time */
	fsleep(2500);

	while (bytes >= sizeof(*dst)) {
		addr = bmp580_nvmem_addrs[offset / sizeof(*dst)];

		ret = regmap_write(data->regmap, BMP580_REG_NVM_ADDR,
				   FIELD_PREP(BMP580_NVM_ROW_ADDR_MASK, addr));
		if (ret) {
			dev_err(data->dev, "error writing nvm address\n");
			goto exit;
		}

		ret = bmp580_nvm_operation(data, false);
		if (ret)
			goto exit;

		ret = regmap_bulk_read(data->regmap, BMP580_REG_NVM_DATA_LSB,
				       &data->le16, sizeof(data->le16));
		if (ret) {
			dev_err(data->dev, "error reading nvm data regs\n");
			goto exit;
		}

		*dst++ = le16_to_cpu(data->le16);
		bytes -= sizeof(*dst);
		offset += sizeof(*dst);
	}
exit:
	/* Restore chip config */
	data->chip_info->chip_config(data);
	return ret;
}

static int bmp580_nvmem_read(void *priv, unsigned int offset, void *val,
			     size_t bytes)
{
	struct bmp280_data *data = priv;
	int ret;

	pm_runtime_get_sync(data->dev);
	ret = bmp580_nvmem_read_impl(priv, offset, val, bytes);
	pm_runtime_mark_last_busy(data->dev);
	pm_runtime_put_autosuspend(data->dev);

	return ret;
}

static int bmp580_nvmem_write_impl(void *priv, unsigned int offset, void *val,
				   size_t bytes)
{
	struct bmp280_data *data = priv;
	u16 *buf = val;
	int ret, addr;

	guard(mutex)(&data->lock);

	/* Set sensor in standby mode */
	ret = regmap_update_bits(data->regmap, BMP580_REG_ODR_CONFIG,
				 BMP580_MODE_MASK | BMP580_ODR_DEEPSLEEP_DIS,
				 BMP580_ODR_DEEPSLEEP_DIS |
				 FIELD_PREP(BMP580_MODE_MASK, BMP580_MODE_SLEEP));
	if (ret) {
		dev_err(data->dev, "failed to change sensor to standby mode\n");
		goto exit;
	}
	/* Wait standby transition time */
	fsleep(2500);

	while (bytes >= sizeof(*buf)) {
		addr = bmp580_nvmem_addrs[offset / sizeof(*buf)];

		ret = regmap_write(data->regmap, BMP580_REG_NVM_ADDR,
				   BMP580_NVM_PROG_EN |
				   FIELD_PREP(BMP580_NVM_ROW_ADDR_MASK, addr));
		if (ret) {
			dev_err(data->dev, "error writing nvm address\n");
			goto exit;
		}
		data->le16 = cpu_to_le16(*buf++);

		ret = regmap_bulk_write(data->regmap, BMP580_REG_NVM_DATA_LSB,
					&data->le16, sizeof(data->le16));
		if (ret) {
			dev_err(data->dev, "error writing LSB NVM data regs\n");
			goto exit;
		}

		ret = bmp580_nvm_operation(data, true);
		if (ret)
			goto exit;

		/* Disable programming mode bit */
		ret = regmap_clear_bits(data->regmap, BMP580_REG_NVM_ADDR,
					BMP580_NVM_PROG_EN);
		if (ret) {
			dev_err(data->dev, "error resetting nvm write\n");
			goto exit;
		}

		bytes -= sizeof(*buf);
		offset += sizeof(*buf);
	}
exit:
	/* Restore chip config */
	data->chip_info->chip_config(data);
	return ret;
}

static int bmp580_nvmem_write(void *priv, unsigned int offset, void *val,
			      size_t bytes)
{
	struct bmp280_data *data = priv;
	int ret;

	pm_runtime_get_sync(data->dev);
	ret = bmp580_nvmem_write_impl(priv, offset, val, bytes);
	pm_runtime_mark_last_busy(data->dev);
	pm_runtime_put_autosuspend(data->dev);

	return ret;
}

static int bmp580_preinit(struct bmp280_data *data)
{
	struct nvmem_config config = {
		.dev = data->dev,
		.priv = data,
		.name = "bmp580_nvmem",
		.word_size = sizeof(u16),
		.stride = sizeof(u16),
		.size = 3 * sizeof(u16),
		.reg_read = bmp580_nvmem_read,
		.reg_write = bmp580_nvmem_write,
	};
	unsigned int reg;
	int ret;

	/* Issue soft-reset command */
	ret = bmp580_soft_reset(data);
	if (ret)
		return ret;

	/* Post powerup sequence */
	ret = regmap_read(data->regmap, BMP580_REG_CHIP_ID, &reg);
	if (ret) {
		dev_err(data->dev, "failed to establish comms with the chip\n");
		return ret;
	}

	/* Print warn message if we don't know the chip id */
	if (reg != BMP580_CHIP_ID && reg != BMP580_CHIP_ID_ALT)
		dev_warn(data->dev, "unexpected chip_id\n");

	ret = regmap_read(data->regmap, BMP580_REG_STATUS, &reg);
	if (ret) {
		dev_err(data->dev, "failed to read nvm status\n");
		return ret;
	}

	/* Check nvm status */
	if (!(reg & BMP580_STATUS_NVM_RDY_MASK) || (reg & BMP580_STATUS_NVM_ERR_MASK)) {
		dev_err(data->dev, "nvm error on powerup sequence\n");
		return -EIO;
	}

	/* Register nvmem device */
	return PTR_ERR_OR_ZERO(devm_nvmem_register(config.dev, &config));
}

static const u8 bmp580_operation_mode[] = {
	[BMP280_SLEEP] = BMP580_MODE_SLEEP,
	[BMP280_FORCED] = BMP580_MODE_FORCED,
	[BMP280_NORMAL] = BMP580_MODE_NORMAL,
};

static int bmp580_set_mode(struct bmp280_data *data, enum bmp280_op_mode mode)
{
	struct device *dev = data->dev;
	int ret;

	if (mode == BMP280_FORCED) {
		ret = regmap_set_bits(data->regmap, BMP580_REG_DSP_CONFIG,
				      BMP580_DSP_IIR_FORCED_FLUSH);
		if (ret) {
			dev_err(dev, "Could not flush IIR filter constants.\n");
			return ret;
		}
	}

	ret = regmap_write_bits(data->regmap, BMP580_REG_ODR_CONFIG,
				BMP580_MODE_MASK,
				FIELD_PREP(BMP580_MODE_MASK,
					   bmp580_operation_mode[mode]));
	if (ret) {
		dev_err(dev, "failed to  write power control register.\n");
		return ret;
	}

	data->op_mode = mode;

	return 0;
}

static int bmp580_wait_conv(struct bmp280_data *data)
{
	/*
	 * Taken from datasheet, Section 2 "Specification, Table 3 "Electrical
	 * characteristics.
	 */
	static const int time_conv_press[] = {
		0, 1050, 1785, 3045, 5670, 10920, 21420, 42420,
		84420,
	};
	static const int time_conv_temp[] = {
		0, 1050, 1105, 1575, 2205, 3465, 6090, 11340,
		21840,
	};
	int meas_time_us;

	meas_time_us = 4 * USEC_PER_MSEC +
		       time_conv_temp[data->oversampling_temp] +
		       time_conv_press[data->oversampling_press];

	/*
	 * Measurement time mentioned in Chapter 2, Table 4 of the datasheet.
	 * The extra 4ms is the required mode change to start of measurement
	 * time.
	 */
	fsleep(meas_time_us);

	return 0;
}

static int bmp580_chip_config(struct bmp280_data *data)
{
	bool change = false, aux;
	unsigned int tmp;
	u8 reg_val;
	int ret;

	/* Sets sensor in standby mode */
	ret = regmap_update_bits(data->regmap, BMP580_REG_ODR_CONFIG,
				 BMP580_MODE_MASK | BMP580_ODR_DEEPSLEEP_DIS,
				 BMP580_ODR_DEEPSLEEP_DIS |
				 FIELD_PREP(BMP580_MODE_MASK, BMP580_MODE_SLEEP));
	if (ret) {
		dev_err(data->dev, "failed to change sensor to standby mode\n");
		return ret;
	}
	/* From datasheet's table 4: electrical characteristics */
	fsleep(2500);

	/* Set default DSP mode settings */
	reg_val = FIELD_PREP(BMP580_DSP_COMP_MASK, BMP580_DSP_PRESS_TEMP_COMP_EN) |
		  BMP580_DSP_SHDW_IIR_TEMP_EN | BMP580_DSP_SHDW_IIR_PRESS_EN;

	ret = regmap_update_bits(data->regmap, BMP580_REG_DSP_CONFIG,
				 BMP580_DSP_COMP_MASK |
				 BMP580_DSP_SHDW_IIR_TEMP_EN |
				 BMP580_DSP_SHDW_IIR_PRESS_EN, reg_val);
	if (ret) {
		dev_err(data->dev, "failed to change DSP mode settings\n");
		return ret;
	}

	/* Configure oversampling */
	reg_val = FIELD_PREP(BMP580_OSR_TEMP_MASK, data->oversampling_temp) |
		  FIELD_PREP(BMP580_OSR_PRESS_MASK, data->oversampling_press) |
		  BMP580_OSR_PRESS_EN;

	ret = regmap_update_bits_check(data->regmap, BMP580_REG_OSR_CONFIG,
				       BMP580_OSR_TEMP_MASK |
				       BMP580_OSR_PRESS_MASK |
				       BMP580_OSR_PRESS_EN,
				       reg_val, &aux);
	if (ret) {
		dev_err(data->dev, "failed to write oversampling register\n");
		return ret;
	}
	change = change || aux;

	/* Configure output data rate */
	ret = regmap_update_bits_check(data->regmap, BMP580_REG_ODR_CONFIG, BMP580_ODR_MASK,
				       FIELD_PREP(BMP580_ODR_MASK, data->sampling_freq),
				       &aux);
	if (ret) {
		dev_err(data->dev, "failed to write ODR configuration register\n");
		return ret;
	}
	change = change || aux;

	/* Set filter data */
	reg_val = FIELD_PREP(BMP580_DSP_IIR_PRESS_MASK, data->iir_filter_coeff) |
		  FIELD_PREP(BMP580_DSP_IIR_TEMP_MASK, data->iir_filter_coeff);

	ret = regmap_update_bits(data->regmap, BMP580_REG_DSP_IIR,
				 BMP580_DSP_IIR_PRESS_MASK | BMP580_DSP_IIR_TEMP_MASK,
				 reg_val);
	if (ret) {
		dev_err(data->dev, "failed to write config register\n");
		return ret;
	}

	if (change) {
		/*
		 * Check if ODR and OSR settings are valid or we are
		 * operating in a degraded mode.
		 */
		ret = regmap_read(data->regmap, BMP580_REG_EFF_OSR, &tmp);
		if (ret) {
			dev_err(data->dev,
				"error reading effective OSR register\n");
			return ret;
		}
		if (!(tmp & BMP580_EFF_OSR_VALID_ODR)) {
			dev_warn(data->dev, "OSR and ODR incompatible settings detected\n");
			/* Set current OSR settings from data on effective OSR */
			data->oversampling_temp = FIELD_GET(BMP580_EFF_OSR_TEMP_MASK, tmp);
			data->oversampling_press = FIELD_GET(BMP580_EFF_OSR_PRESS_MASK, tmp);
			return -EINVAL;
		}
	}

	return 0;
}

static int bmp580_data_rdy_trigger_set_state(struct iio_trigger *trig,
					     bool state)
{
	struct bmp280_data *data = iio_trigger_get_drvdata(trig);
	int ret;

	guard(mutex)(&data->lock);

	ret = regmap_update_bits(data->regmap, BMP580_REG_INT_CONFIG,
				 BMP580_INT_CONFIG_INT_EN,
				 FIELD_PREP(BMP580_INT_CONFIG_INT_EN, !!state));
	if (ret)
		dev_err(data->dev,
			"Could not %s interrupt.\n", str_enable_disable(state));
	return ret;
}

static const struct iio_trigger_ops bmp580_trigger_ops = {
	.set_trigger_state = &bmp580_data_rdy_trigger_set_state,
};

static int bmp580_int_pin_config(struct bmp280_data *data)
{
	int pin_drive_cfg = FIELD_PREP(BMP580_INT_CONFIG_OPEN_DRAIN,
				       data->trig_open_drain);
	int pin_level_cfg = FIELD_PREP(BMP580_INT_CONFIG_LEVEL,
				       data->trig_active_high);
	int ret, int_pin_cfg = pin_drive_cfg | pin_level_cfg;

	ret = regmap_update_bits(data->regmap, BMP580_REG_INT_CONFIG,
				 BMP580_INT_CONFIG_MASK, int_pin_cfg);
	if (ret) {
		dev_err(data->dev, "Could not set interrupt settings.\n");
		return ret;
	}

	ret = regmap_set_bits(data->regmap, BMP580_REG_INT_SOURCE,
			      BMP580_INT_SOURCE_DRDY);
	if (ret)
		dev_err(data->dev, "Could not set interrupt source.\n");

	return ret;
}

static irqreturn_t bmp580_irq_thread_handler(int irq, void *p)
{
	struct iio_dev *indio_dev = p;
	struct bmp280_data *data = iio_priv(indio_dev);
	unsigned int int_ctrl;
	int ret;

	ret = regmap_read(data->regmap, BMP580_REG_INT_STATUS, &int_ctrl);
	if (ret)
		return IRQ_NONE;

	if (FIELD_GET(BMP580_INT_STATUS_DRDY_MASK, int_ctrl))
		iio_trigger_poll_nested(data->trig);

	return IRQ_HANDLED;
}

static int bmp580_trigger_probe(struct iio_dev *indio_dev)
{
	return __bmp280_trigger_probe(indio_dev, &bmp580_trigger_ops,
				      bmp580_int_pin_config,
				      bmp580_irq_thread_handler);
}

static irqreturn_t bmp580_trigger_handler(int irq, void *p)
{
	struct iio_poll_func *pf = p;
	struct iio_dev *indio_dev = pf->indio_dev;
	struct bmp280_data *data = iio_priv(indio_dev);
	struct {
		__le32 comp_temp;
		__le32 comp_press;
		aligned_s64 timestamp;
	} buffer;
	int ret;

	guard(mutex)(&data->lock);

	/* Burst read data registers */
	ret = regmap_bulk_read(data->regmap, BMP580_REG_TEMP_XLSB,
			       data->buf, BMP280_BURST_READ_BYTES);
	if (ret) {
		dev_err(data->dev, "failed to burst read sensor data\n");
		goto out;
	}

	/* Pressure calculations */
	memcpy(&buffer.comp_press, &data->buf[3], 3);

	/* Temperature calculations */
	memcpy(&buffer.comp_temp, &data->buf[0], 3);

	iio_push_to_buffers_with_ts(indio_dev, &buffer, sizeof(buffer),
				    iio_get_time_ns(indio_dev));

out:
	iio_trigger_notify_done(indio_dev->trig);

	return IRQ_HANDLED;
}

static const int bmp580_oversampling_avail[] = { 1, 2, 4, 8, 16, 32, 64, 128 };
static const u8 bmp580_chip_ids[] = { BMP580_CHIP_ID, BMP580_CHIP_ID_ALT };
/* Instead of { 1000, 16 } we do this, to avoid overflow issues */
static const int bmp580_temp_coeffs[] = { 125, 13 };
static const int bmp580_press_coeffs[] = { 1, 64000};

const struct bmp280_chip_info bmp580_chip_info = {
	.id_reg = BMP580_REG_CHIP_ID,
	.chip_id = bmp580_chip_ids,
	.num_chip_id = ARRAY_SIZE(bmp580_chip_ids),
	.regmap_config = &bmp580_regmap_config,
	.start_up_time_us = 2000,
	.channels = bmp580_channels,
	.num_channels = ARRAY_SIZE(bmp580_channels),
	.avail_scan_masks = bmp280_avail_scan_masks,

	.oversampling_temp_avail = bmp580_oversampling_avail,
	.num_oversampling_temp_avail = ARRAY_SIZE(bmp580_oversampling_avail),
	.oversampling_temp_default = ilog2(1),

	.oversampling_press_avail = bmp580_oversampling_avail,
	.num_oversampling_press_avail = ARRAY_SIZE(bmp580_oversampling_avail),
	.oversampling_press_default = ilog2(4),

	.sampling_freq_avail = bmp580_odr_table,
	.num_sampling_freq_avail = ARRAY_SIZE(bmp580_odr_table) * 2,
	.sampling_freq_default = BMP580_ODR_50HZ,

	.iir_filter_coeffs_avail = bmp380_iir_filter_coeffs_avail,
	.num_iir_filter_coeffs_avail = ARRAY_SIZE(bmp380_iir_filter_coeffs_avail),
	.iir_filter_coeff_default = 2,

	.temp_coeffs = bmp580_temp_coeffs,
	.temp_coeffs_type = IIO_VAL_FRACTIONAL_LOG2,
	.press_coeffs = bmp580_press_coeffs,
	.press_coeffs_type = IIO_VAL_FRACTIONAL,

	.chip_config = bmp580_chip_config,
	.read_temp = bmp580_read_temp,
	.read_press = bmp580_read_press,
	.set_mode = bmp580_set_mode,
	.wait_conv = bmp580_wait_conv,
	.preinit = bmp580_preinit,

	.trigger_probe = bmp580_trigger_probe,
	.trigger_handler = bmp580_trigger_handler,
};
EXPORT_SYMBOL_NS(bmp580_chip_info, "IIO_BMP280");

static int bmp180_wait_for_eoc(struct bmp280_data *data, u8 ctrl_meas)
{
	static const int conversion_time_max[] = { 4500, 7500, 13500, 25500 };
	unsigned int delay_us;
	unsigned int ctrl;
	int ret;

	if (data->use_eoc)
		reinit_completion(&data->done);

	ret = regmap_write(data->regmap, BMP280_REG_CTRL_MEAS, ctrl_meas);
	if (ret) {
		dev_err(data->dev, "failed to write crtl_meas register\n");
		return ret;
	}

	if (data->use_eoc) {
		/*
		 * If we have a completion interrupt, use it, wait up to
		 * 100ms. The longest conversion time listed is 76.5 ms for
		 * advanced resolution mode.
		 */
		ret = wait_for_completion_timeout(&data->done,
						  1 + msecs_to_jiffies(100));
		if (!ret)
			dev_err(data->dev, "timeout waiting for completion\n");
	} else {
		if (FIELD_GET(BMP180_MEAS_CTRL_MASK, ctrl_meas) == BMP180_MEAS_TEMP)
			delay_us = 4500;
		else
			delay_us =
				conversion_time_max[data->oversampling_press];

		fsleep(delay_us);
	}

	ret = regmap_read(data->regmap, BMP280_REG_CTRL_MEAS, &ctrl);
	if (ret) {
		dev_err(data->dev, "failed to read ctrl_meas register\n");
		return ret;
	}

	/* The value of this bit reset to "0" after conversion is complete */
	if (ctrl & BMP180_MEAS_SCO) {
		dev_err(data->dev, "conversion didn't complete\n");
		return -EIO;
	}

	return 0;
}

static int bmp180_read_temp_adc(struct bmp280_data *data, u32 *adc_temp)
{
	int ret;

	ret = bmp180_wait_for_eoc(data,
				  FIELD_PREP(BMP180_MEAS_CTRL_MASK, BMP180_MEAS_TEMP) |
				  BMP180_MEAS_SCO);
	if (ret)
		return ret;

	ret = regmap_bulk_read(data->regmap, BMP180_REG_OUT_MSB,
			       &data->be16, sizeof(data->be16));
	if (ret) {
		dev_err(data->dev, "failed to read temperature\n");
		return ret;
	}

	*adc_temp = be16_to_cpu(data->be16);

	return 0;
}

static int bmp180_read_calib(struct bmp280_data *data)
{
	struct bmp180_calib *calib = &data->calib.bmp180;
	int ret;
	int i;

	ret = regmap_bulk_read(data->regmap, BMP180_REG_CALIB_START,
			       data->bmp180_cal_buf, sizeof(data->bmp180_cal_buf));
	if (ret) {
		dev_err(data->dev, "failed to read calibration parameters\n");
		return ret;
	}

	/* None of the words has the value 0 or 0xFFFF */
	for (i = 0; i < ARRAY_SIZE(data->bmp180_cal_buf); i++) {
		if (data->bmp180_cal_buf[i] == cpu_to_be16(0) ||
		    data->bmp180_cal_buf[i] == cpu_to_be16(0xffff))
			return -EIO;
	}

	/* Toss the calibration data into the entropy pool */
	add_device_randomness(data->bmp180_cal_buf,
			      sizeof(data->bmp180_cal_buf));

	calib->AC1 = be16_to_cpu(data->bmp180_cal_buf[AC1]);
	calib->AC2 = be16_to_cpu(data->bmp180_cal_buf[AC2]);
	calib->AC3 = be16_to_cpu(data->bmp180_cal_buf[AC3]);
	calib->AC4 = be16_to_cpu(data->bmp180_cal_buf[AC4]);
	calib->AC5 = be16_to_cpu(data->bmp180_cal_buf[AC5]);
	calib->AC6 = be16_to_cpu(data->bmp180_cal_buf[AC6]);
	calib->B1 = be16_to_cpu(data->bmp180_cal_buf[B1]);
	calib->B2 = be16_to_cpu(data->bmp180_cal_buf[B2]);
	calib->MB = be16_to_cpu(data->bmp180_cal_buf[MB]);
	calib->MC = be16_to_cpu(data->bmp180_cal_buf[MC]);
	calib->MD = be16_to_cpu(data->bmp180_cal_buf[MD]);

	return 0;
}

/*
 * Returns temperature in DegC, resolution is 0.1 DegC.
 * t_fine carries fine temperature as global value.
 *
 * Taken from datasheet, Section 3.5, "Calculating pressure and temperature".
 */

static s32 bmp180_calc_t_fine(struct bmp280_data *data, u32 adc_temp)
{
	struct bmp180_calib *calib = &data->calib.bmp180;
	s32 x1, x2;

	x1 = ((((s32)adc_temp) - calib->AC6) * calib->AC5) >> 15;
	x2 = (calib->MC << 11) / (x1 + calib->MD);
	return x1 + x2; /* t_fine = x1 + x2; */
}

static int bmp180_get_t_fine(struct bmp280_data *data, s32 *t_fine)
{
	s32 adc_temp;
	int ret;

	ret = bmp180_read_temp_adc(data, &adc_temp);
	if (ret)
		return ret;

	*t_fine = bmp180_calc_t_fine(data, adc_temp);

	return 0;
}

static s32 bmp180_compensate_temp(struct bmp280_data *data, u32 adc_temp)
{
	return (bmp180_calc_t_fine(data, adc_temp) + 8) / 16;
}

static int bmp180_read_temp(struct bmp280_data *data, s32 *comp_temp)
{
	u32 adc_temp;
	int ret;

	ret = bmp180_read_temp_adc(data, &adc_temp);
	if (ret)
		return ret;

	*comp_temp = bmp180_compensate_temp(data, adc_temp);

	return 0;
}

static int bmp180_read_press_adc(struct bmp280_data *data, u32 *adc_press)
{
	u8 oss = data->oversampling_press;
	int ret;

	ret = bmp180_wait_for_eoc(data,
				  FIELD_PREP(BMP180_MEAS_CTRL_MASK, BMP180_MEAS_PRESS) |
				  FIELD_PREP(BMP180_OSRS_PRESS_MASK, oss) |
				  BMP180_MEAS_SCO);
	if (ret)
		return ret;

	ret = regmap_bulk_read(data->regmap, BMP180_REG_OUT_MSB,
			       data->buf, BMP280_NUM_PRESS_BYTES);
	if (ret) {
		dev_err(data->dev, "failed to read pressure\n");
		return ret;
	}

	*adc_press = get_unaligned_be24(data->buf) >> (8 - oss);

	return 0;
}

/*
 * Returns pressure in Pa, resolution is 1 Pa.
 *
 * Taken from datasheet, Section 3.5, "Calculating pressure and temperature".
 */
static u32 bmp180_compensate_press(struct bmp280_data *data, u32 adc_press,
				   s32 t_fine)
{
	struct bmp180_calib *calib = &data->calib.bmp180;
	s32 oss = data->oversampling_press;
	s32 x1, x2, x3, p;
	s32 b3, b6;
	u32 b4, b7;

	b6 = t_fine - 4000;
	x1 = (calib->B2 * (b6 * b6 >> 12)) >> 11;
	x2 = calib->AC2 * b6 >> 11;
	x3 = x1 + x2;
	b3 = ((((s32)calib->AC1 * 4 + x3) << oss) + 2) / 4;
	x1 = calib->AC3 * b6 >> 13;
	x2 = (calib->B1 * ((b6 * b6) >> 12)) >> 16;
	x3 = (x1 + x2 + 2) >> 2;
	b4 = calib->AC4 * (u32)(x3 + 32768) >> 15;
	b7 = (adc_press - b3) * (50000 >> oss);
	if (b7 < 0x80000000)
		p = (b7 * 2) / b4;
	else
		p = (b7 / b4) * 2;

	x1 = (p >> 8) * (p >> 8);
	x1 = (x1 * 3038) >> 16;
	x2 = (-7357 * p) >> 16;

	return p + ((x1 + x2 + 3791) >> 4);
}

static int bmp180_read_press(struct bmp280_data *data, u32 *comp_press)
{
	u32 adc_press;
	s32 t_fine;
	int ret;

	ret = bmp180_get_t_fine(data, &t_fine);
	if (ret)
		return ret;

	ret = bmp180_read_press_adc(data, &adc_press);
	if (ret)
		return ret;

	*comp_press = bmp180_compensate_press(data, adc_press, t_fine);

	return 0;
}

/* Keep compatibility with newer generations of the sensor */
static int bmp180_set_mode(struct bmp280_data *data, enum bmp280_op_mode mode)
{
	return 0;
}

/* Keep compatibility with newer generations of the sensor */
static int bmp180_wait_conv(struct bmp280_data *data)
{
	return 0;
}

/* Keep compatibility with newer generations of the sensor */
static int bmp180_chip_config(struct bmp280_data *data)
{
	return 0;
}

static irqreturn_t bmp180_trigger_handler(int irq, void *p)
{
	struct iio_poll_func *pf = p;
	struct iio_dev *indio_dev = pf->indio_dev;
	struct bmp280_data *data = iio_priv(indio_dev);
	struct {
		u32 comp_press;
		s32 comp_temp;
		aligned_s64 timestamp;
	} buffer;
	int ret;

	guard(mutex)(&data->lock);

	ret = bmp180_read_temp(data, &buffer.comp_temp);
	if (ret)
		goto out;


	ret = bmp180_read_press(data, &buffer.comp_press);
	if (ret)
		goto out;

	iio_push_to_buffers_with_ts(indio_dev, &buffer, sizeof(buffer),
				    iio_get_time_ns(indio_dev));

out:
	iio_trigger_notify_done(indio_dev->trig);

	return IRQ_HANDLED;
}

static const int bmp180_oversampling_temp_avail[] = { 1 };
static const int bmp180_oversampling_press_avail[] = { 1, 2, 4, 8 };
static const u8 bmp180_chip_ids[] = { BMP180_CHIP_ID };
static const int bmp180_temp_coeffs[] = { 100, 1 };
static const int bmp180_press_coeffs[] = { 1, 1000 };

const struct bmp280_chip_info bmp180_chip_info = {
	.id_reg = BMP280_REG_ID,
	.chip_id = bmp180_chip_ids,
	.num_chip_id = ARRAY_SIZE(bmp180_chip_ids),
	.regmap_config = &bmp180_regmap_config,
	.start_up_time_us = 2000,
	.channels = bmp280_channels,
	.num_channels = ARRAY_SIZE(bmp280_channels),
	.avail_scan_masks = bmp280_avail_scan_masks,

	.oversampling_temp_avail = bmp180_oversampling_temp_avail,
	.num_oversampling_temp_avail =
		ARRAY_SIZE(bmp180_oversampling_temp_avail),
	.oversampling_temp_default = 0,

	.oversampling_press_avail = bmp180_oversampling_press_avail,
	.num_oversampling_press_avail =
		ARRAY_SIZE(bmp180_oversampling_press_avail),
	.oversampling_press_default = BMP180_MEAS_PRESS_8X,

	.temp_coeffs = bmp180_temp_coeffs,
	.temp_coeffs_type = IIO_VAL_FRACTIONAL,
	.press_coeffs = bmp180_press_coeffs,
	.press_coeffs_type = IIO_VAL_FRACTIONAL,

	.chip_config = bmp180_chip_config,
	.read_temp = bmp180_read_temp,
	.read_press = bmp180_read_press,
	.read_calib = bmp180_read_calib,
	.set_mode = bmp180_set_mode,
	.wait_conv = bmp180_wait_conv,

	.trigger_handler = bmp180_trigger_handler,
};
EXPORT_SYMBOL_NS(bmp180_chip_info, "IIO_BMP280");

static irqreturn_t bmp085_eoc_irq(int irq, void *d)
{
	struct bmp280_data *data = d;

	complete(&data->done);

	return IRQ_HANDLED;
}

static int bmp085_trigger_probe(struct iio_dev *indio_dev)
{
	struct bmp280_data *data = iio_priv(indio_dev);
	struct device *dev = data->dev;
	unsigned long irq_trig;
	int ret, irq;

	irq = fwnode_irq_get(dev_fwnode(dev), 0);
	if (irq < 0)
		return dev_err_probe(dev, irq, "No interrupt found.\n");

	irq_trig = irq_get_trigger_type(irq);
	if (irq_trig != IRQF_TRIGGER_RISING) {
		dev_err(dev, "non-rising trigger given for EOC interrupt, trying to enforce it\n");
		irq_trig = IRQF_TRIGGER_RISING;
	}

	init_completion(&data->done);

	ret = devm_request_irq(dev, irq, bmp085_eoc_irq, irq_trig,
			       indio_dev->name, data);
	if (ret) {
		/* Bail out without IRQ but keep the driver in place */
		dev_err(dev, "unable to request DRDY IRQ\n");
		return 0;
	}

	data->use_eoc = true;

	return 0;
}

/* Identical to bmp180_chip_info + bmp085_trigger_probe */
const struct bmp280_chip_info bmp085_chip_info = {
	.id_reg = BMP280_REG_ID,
	.chip_id = bmp180_chip_ids,
	.num_chip_id = ARRAY_SIZE(bmp180_chip_ids),
	.regmap_config = &bmp180_regmap_config,
	.start_up_time_us = 2000,
	.channels = bmp280_channels,
	.num_channels = ARRAY_SIZE(bmp280_channels),
	.avail_scan_masks = bmp280_avail_scan_masks,

	.oversampling_temp_avail = bmp180_oversampling_temp_avail,
	.num_oversampling_temp_avail =
		ARRAY_SIZE(bmp180_oversampling_temp_avail),
	.oversampling_temp_default = 0,

	.oversampling_press_avail = bmp180_oversampling_press_avail,
	.num_oversampling_press_avail =
		ARRAY_SIZE(bmp180_oversampling_press_avail),
	.oversampling_press_default = BMP180_MEAS_PRESS_8X,

	.temp_coeffs = bmp180_temp_coeffs,
	.temp_coeffs_type = IIO_VAL_FRACTIONAL,
	.press_coeffs = bmp180_press_coeffs,
	.press_coeffs_type = IIO_VAL_FRACTIONAL,

	.chip_config = bmp180_chip_config,
	.read_temp = bmp180_read_temp,
	.read_press = bmp180_read_press,
	.read_calib = bmp180_read_calib,
	.set_mode = bmp180_set_mode,
	.wait_conv = bmp180_wait_conv,

	.trigger_probe = bmp085_trigger_probe,
	.trigger_handler = bmp180_trigger_handler,
};
EXPORT_SYMBOL_NS(bmp085_chip_info, "IIO_BMP280");

static int bmp280_buffer_preenable(struct iio_dev *indio_dev)
{
	struct bmp280_data *data = iio_priv(indio_dev);

	pm_runtime_get_sync(data->dev);
	data->chip_info->set_mode(data, BMP280_NORMAL);

	return 0;
}

static int bmp280_buffer_postdisable(struct iio_dev *indio_dev)
{
	struct bmp280_data *data = iio_priv(indio_dev);

	pm_runtime_mark_last_busy(data->dev);
	pm_runtime_put_autosuspend(data->dev);

	return 0;
}

static const struct iio_buffer_setup_ops bmp280_buffer_setup_ops = {
	.preenable = bmp280_buffer_preenable,
	.postdisable = bmp280_buffer_postdisable,
};

static void bmp280_pm_disable(void *data)
{
	struct device *dev = data;

	pm_runtime_get_sync(dev);
	pm_runtime_put_noidle(dev);
	pm_runtime_disable(dev);
}

static void bmp280_regulators_disable(void *data)
{
	struct regulator_bulk_data *supplies = data;

	regulator_bulk_disable(BMP280_NUM_SUPPLIES, supplies);
}

int bmp280_common_probe(struct device *dev,
			struct regmap *regmap,
			const struct bmp280_chip_info *chip_info,
			const char *name,
			int irq)
{
	struct iio_dev *indio_dev;
	struct bmp280_data *data;
	struct gpio_desc *gpiod;
	unsigned int chip_id;
	unsigned int i;
	int ret;

	indio_dev = devm_iio_device_alloc(dev, sizeof(*data));
	if (!indio_dev)
		return -ENOMEM;

	data = iio_priv(indio_dev);
	mutex_init(&data->lock);
	data->dev = dev;

	indio_dev->name = name;
	indio_dev->info = &bmp280_info;
	indio_dev->modes = INDIO_DIRECT_MODE;

	data->chip_info = chip_info;

	/* Apply initial values from chip info structure */
	indio_dev->channels = chip_info->channels;
	indio_dev->num_channels = chip_info->num_channels;
	indio_dev->available_scan_masks = chip_info->avail_scan_masks;
	data->oversampling_press = chip_info->oversampling_press_default;
	data->oversampling_humid = chip_info->oversampling_humid_default;
	data->oversampling_temp = chip_info->oversampling_temp_default;
	data->iir_filter_coeff = chip_info->iir_filter_coeff_default;
	data->sampling_freq = chip_info->sampling_freq_default;
	data->start_up_time_us = chip_info->start_up_time_us;

	/* Bring up regulators */
	regulator_bulk_set_supply_names(data->supplies,
					bmp280_supply_names,
					BMP280_NUM_SUPPLIES);

	ret = devm_regulator_bulk_get(dev,
				      BMP280_NUM_SUPPLIES, data->supplies);
	if (ret) {
		dev_err(dev, "failed to get regulators\n");
		return ret;
	}

	ret = regulator_bulk_enable(BMP280_NUM_SUPPLIES, data->supplies);
	if (ret) {
		dev_err(dev, "failed to enable regulators\n");
		return ret;
	}

	ret = devm_add_action_or_reset(dev, bmp280_regulators_disable,
				       data->supplies);
	if (ret)
		return ret;

	/* Wait to make sure we started up properly */
	fsleep(data->start_up_time_us);

	/* Bring chip out of reset if there is an assigned GPIO line */
	gpiod = devm_gpiod_get_optional(dev, "reset", GPIOD_OUT_HIGH);
	/* Deassert the signal */
	if (gpiod) {
		dev_info(dev, "release reset\n");
		gpiod_set_value(gpiod, 0);
	}

	data->regmap = regmap;

	ret = regmap_read(regmap, data->chip_info->id_reg, &chip_id);
	if (ret) {
		dev_err(data->dev, "failed to read chip id\n");
		return ret;
	}

	for (i = 0; i < data->chip_info->num_chip_id; i++) {
		if (chip_id == data->chip_info->chip_id[i]) {
			dev_info(dev, "0x%x is a known chip id for %s\n", chip_id, name);
			break;
		}
	}

	if (i == data->chip_info->num_chip_id)
		dev_warn(dev, "bad chip id: 0x%x is not a known chip id\n", chip_id);

	if (data->chip_info->preinit) {
		ret = data->chip_info->preinit(data);
		if (ret)
			return dev_err_probe(data->dev, ret,
					     "error running preinit tasks\n");
	}

	ret = data->chip_info->chip_config(data);
	if (ret)
		return ret;

	dev_set_drvdata(dev, indio_dev);

	/*
	 * Some chips have calibration parameters "programmed into the devices'
	 * non-volatile memory during production". Let's read them out at probe
	 * time once. They will not change.
	 */

	if (data->chip_info->read_calib) {
		ret = data->chip_info->read_calib(data);
		if (ret)
			return dev_err_probe(data->dev, ret,
					     "failed to read calibration coefficients\n");
	}

	ret = devm_iio_triggered_buffer_setup(data->dev, indio_dev,
					      iio_pollfunc_store_time,
					      data->chip_info->trigger_handler,
					      &bmp280_buffer_setup_ops);
	if (ret)
		return dev_err_probe(data->dev, ret,
				     "iio triggered buffer setup failed\n");

	/*
	 * Attempt to grab an optional EOC IRQ - only the BMP085 has this
	 * however as it happens, the BMP085 shares the chip ID of BMP180
	 * so we look for an IRQ if we have that.
	 */
	if (irq > 0) {
		if (data->chip_info->trigger_probe)
			ret = data->chip_info->trigger_probe(indio_dev);
		if (ret)
			return ret;
	}

	ret = data->chip_info->set_mode(data, BMP280_SLEEP);
	if (ret)
		return dev_err_probe(dev, ret, "Failed to set sleep mode\n");

	/* Enable runtime PM */
	pm_runtime_get_noresume(dev);
	pm_runtime_set_active(dev);
	pm_runtime_enable(dev);
	/*
	 * Set autosuspend to two orders of magnitude larger than the
	 * start-up time.
	 */
	pm_runtime_set_autosuspend_delay(dev, data->start_up_time_us / 10);
	pm_runtime_use_autosuspend(dev);
	pm_runtime_put(dev);

	ret = devm_add_action_or_reset(dev, bmp280_pm_disable, dev);
	if (ret)
		return ret;

	return devm_iio_device_register(dev, indio_dev);
}
EXPORT_SYMBOL_NS(bmp280_common_probe, "IIO_BMP280");

static int bmp280_runtime_suspend(struct device *dev)
{
	struct iio_dev *indio_dev = dev_get_drvdata(dev);
	struct bmp280_data *data = iio_priv(indio_dev);

	data->chip_info->set_mode(data, BMP280_SLEEP);

	fsleep(data->start_up_time_us);
	return regulator_bulk_disable(BMP280_NUM_SUPPLIES, data->supplies);
}

static int bmp280_runtime_resume(struct device *dev)
{
	struct iio_dev *indio_dev = dev_get_drvdata(dev);
	struct bmp280_data *data = iio_priv(indio_dev);
	int ret;

	ret = regulator_bulk_enable(BMP280_NUM_SUPPLIES, data->supplies);
	if (ret)
		return ret;

	fsleep(data->start_up_time_us);

	ret = data->chip_info->chip_config(data);
	if (ret)
		return ret;

	return data->chip_info->set_mode(data, data->op_mode);
}

EXPORT_RUNTIME_DEV_PM_OPS(bmp280_dev_pm_ops, bmp280_runtime_suspend,
			  bmp280_runtime_resume, NULL);

MODULE_AUTHOR("Vlad Dogaru <vlad.dogaru@intel.com>");
MODULE_DESCRIPTION("Driver for Bosch Sensortec BMP180/BMP280 pressure and temperature sensor");
MODULE_LICENSE("GPL v2");<|MERGE_RESOLUTION|>--- conflicted
+++ resolved
@@ -1234,15 +1234,8 @@
 		s32 comp_temp;
 		u32 comp_humidity;
 		aligned_s64 timestamp;
-<<<<<<< HEAD
-	} buffer;
-=======
 	} buffer = { }; /* Don't leak uninitialized stack to userspace. */
->>>>>>> a7fc15ed
-	int ret;
-
-	/* Don't leak uninitialized stack to userspace. */
-	memset(&buffer, 0, sizeof(buffer));
+	int ret;
 
 	guard(mutex)(&data->lock);
 
