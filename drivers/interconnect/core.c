--- conflicted
+++ resolved
@@ -20,11 +20,7 @@
 
 #include "internal.h"
 
-<<<<<<< HEAD
-#define ICC_DYN_ID_START 10000
-=======
 #define ICC_DYN_ID_START 100000
->>>>>>> a7fc15ed
 
 #define CREATE_TRACE_POINTS
 #include "trace.h"
@@ -920,8 +916,6 @@
 EXPORT_SYMBOL_GPL(icc_node_destroy);
 
 /**
-<<<<<<< HEAD
-=======
  * icc_node_set_name() - set node name
  * @node: node
  * @provider: node provider
@@ -945,7 +939,6 @@
 EXPORT_SYMBOL_GPL(icc_node_set_name);
 
 /**
->>>>>>> a7fc15ed
  * icc_link_nodes() - create link between two nodes
  * @src_node: source node
  * @dst_node: destination node
@@ -1072,10 +1065,6 @@
 	}
 	node->avg_bw = node->init_avg;
 	node->peak_bw = node->init_peak;
-
-	if (node->id >= ICC_DYN_ID_START)
-		node->name = devm_kasprintf(provider->dev, GFP_KERNEL, "%s@%s",
-					    node->name, dev_name(provider->dev));
 
 	if (node->avg_bw || node->peak_bw) {
 		if (provider->pre_aggregate)
