// SPDX-License-Identifier: GPL-2.0-only
/*
 * TI LP8860 4-Channel LED Driver
 *
 * Copyright (C) 2014 Texas Instruments
 *
 * Author: Dan Murphy <dmurphy@ti.com>
 */

#include <linux/i2c.h>
#include <linux/init.h>
#include <linux/leds.h>
#include <linux/regmap.h>
#include <linux/regulator/consumer.h>
#include <linux/module.h>
#include <linux/mutex.h>
#include <linux/of.h>
#include <linux/gpio/consumer.h>
#include <linux/slab.h>

#define LP8860_DISP_CL1_BRT_MSB		0x00
#define LP8860_DISP_CL1_BRT_LSB		0x01
#define LP8860_DISP_CL1_CURR_MSB	0x02
#define LP8860_DISP_CL1_CURR_LSB	0x03
#define LP8860_CL2_BRT_MSB		0x04
#define LP8860_CL2_BRT_LSB		0x05
#define LP8860_CL2_CURRENT		0x06
#define LP8860_CL3_BRT_MSB		0x07
#define LP8860_CL3_BRT_LSB		0x08
#define LP8860_CL3_CURRENT		0x09
#define LP8860_CL4_BRT_MSB		0x0a
#define LP8860_CL4_BRT_LSB		0x0b
#define LP8860_CL4_CURRENT		0x0c
#define LP8860_CONFIG			0x0d
#define LP8860_STATUS			0x0e
#define LP8860_FAULT			0x0f
#define LP8860_LED_FAULT		0x10
#define LP8860_FAULT_CLEAR		0x11
#define LP8860_ID			0x12
#define LP8860_TEMP_MSB			0x13
#define LP8860_TEMP_LSB			0x14
#define LP8860_DISP_LED_CURR_MSB	0x15
#define LP8860_DISP_LED_CURR_LSB	0x16
#define LP8860_DISP_LED_PWM_MSB		0x17
#define LP8860_DISP_LED_PWM_LSB		0x18
#define LP8860_EEPROM_CNTRL		0x19
#define LP8860_EEPROM_UNLOCK		0x1a

#define LP8860_EEPROM_REG_0		0x60
#define LP8860_EEPROM_REG_1		0x61
#define LP8860_EEPROM_REG_2		0x62
#define LP8860_EEPROM_REG_3		0x63
#define LP8860_EEPROM_REG_4		0x64
#define LP8860_EEPROM_REG_5		0x65
#define LP8860_EEPROM_REG_6		0x66
#define LP8860_EEPROM_REG_7		0x67
#define LP8860_EEPROM_REG_8		0x68
#define LP8860_EEPROM_REG_9		0x69
#define LP8860_EEPROM_REG_10		0x6a
#define LP8860_EEPROM_REG_11		0x6b
#define LP8860_EEPROM_REG_12		0x6c
#define LP8860_EEPROM_REG_13		0x6d
#define LP8860_EEPROM_REG_14		0x6e
#define LP8860_EEPROM_REG_15		0x6f
#define LP8860_EEPROM_REG_16		0x70
#define LP8860_EEPROM_REG_17		0x71
#define LP8860_EEPROM_REG_18		0x72
#define LP8860_EEPROM_REG_19		0x73
#define LP8860_EEPROM_REG_20		0x74
#define LP8860_EEPROM_REG_21		0x75
#define LP8860_EEPROM_REG_22		0x76
#define LP8860_EEPROM_REG_23		0x77
#define LP8860_EEPROM_REG_24		0x78

#define LP8860_LOCK_EEPROM		0x00
#define LP8860_UNLOCK_EEPROM		0x01
#define LP8860_PROGRAM_EEPROM		0x02
#define LP8860_EEPROM_CODE_1		0x08
#define LP8860_EEPROM_CODE_2		0xba
#define LP8860_EEPROM_CODE_3		0xef

#define LP8860_CLEAR_FAULTS		0x01

#define LP8860_NAME			"lp8860"

/**
 * struct lp8860_led
 * @lock: Lock for reading/writing the device
 * @client: Pointer to the I2C client
 * @led_dev: led class device pointer
 * @regmap: Devices register map
 * @eeprom_regmap: EEPROM register map
 */
struct lp8860_led {
	struct mutex lock;
	struct i2c_client *client;
	struct led_classdev led_dev;
	struct regmap *regmap;
	struct regmap *eeprom_regmap;
};

static const struct reg_sequence lp8860_eeprom_disp_regs[] = {
	{ LP8860_EEPROM_REG_0, 0xed },
	{ LP8860_EEPROM_REG_1, 0xdf },
	{ LP8860_EEPROM_REG_2, 0xdc },
	{ LP8860_EEPROM_REG_3, 0xf0 },
	{ LP8860_EEPROM_REG_4, 0xdf },
	{ LP8860_EEPROM_REG_5, 0xe5 },
	{ LP8860_EEPROM_REG_6, 0xf2 },
	{ LP8860_EEPROM_REG_7, 0x77 },
	{ LP8860_EEPROM_REG_8, 0x77 },
	{ LP8860_EEPROM_REG_9, 0x71 },
	{ LP8860_EEPROM_REG_10, 0x3f },
	{ LP8860_EEPROM_REG_11, 0xb7 },
	{ LP8860_EEPROM_REG_12, 0x17 },
	{ LP8860_EEPROM_REG_13, 0xef },
	{ LP8860_EEPROM_REG_14, 0xb0 },
	{ LP8860_EEPROM_REG_15, 0x87 },
	{ LP8860_EEPROM_REG_16, 0xce },
	{ LP8860_EEPROM_REG_17, 0x72 },
	{ LP8860_EEPROM_REG_18, 0xe5 },
	{ LP8860_EEPROM_REG_19, 0xdf },
	{ LP8860_EEPROM_REG_20, 0x35 },
	{ LP8860_EEPROM_REG_21, 0x06 },
	{ LP8860_EEPROM_REG_22, 0xdc },
	{ LP8860_EEPROM_REG_23, 0x88 },
	{ LP8860_EEPROM_REG_24, 0x3E },
};

static int lp8860_unlock_eeprom(struct lp8860_led *led)
{
	int ret;

	guard(mutex)(&led->lock);

	ret = regmap_write(led->regmap, LP8860_EEPROM_UNLOCK, LP8860_EEPROM_CODE_1);
	if (ret) {
		dev_err(&led->client->dev, "EEPROM Unlock failed\n");
		return ret;
	}

	ret = regmap_write(led->regmap, LP8860_EEPROM_UNLOCK, LP8860_EEPROM_CODE_2);
	if (ret) {
		dev_err(&led->client->dev, "EEPROM Unlock failed\n");
		return ret;
	}
	ret = regmap_write(led->regmap, LP8860_EEPROM_UNLOCK, LP8860_EEPROM_CODE_3);
	if (ret) {
		dev_err(&led->client->dev, "EEPROM Unlock failed\n");
		return ret;
	}

	return ret;
}

static int lp8860_fault_check(struct lp8860_led *led)
{
	int ret, fault;
	unsigned int read_buf;

	ret = regmap_read(led->regmap, LP8860_LED_FAULT, &read_buf);
	if (ret)
		goto out;

	fault = read_buf;

	ret = regmap_read(led->regmap, LP8860_FAULT, &read_buf);
	if (ret)
		goto out;

	fault |= read_buf;

	/* Attempt to clear any faults */
	if (fault)
		ret = regmap_write(led->regmap, LP8860_FAULT_CLEAR,
			LP8860_CLEAR_FAULTS);
out:
	return ret;
}

static int lp8860_brightness_set(struct led_classdev *led_cdev,
				enum led_brightness brt_val)
{
	struct lp8860_led *led =
			container_of(led_cdev, struct lp8860_led, led_dev);
	int disp_brightness = brt_val * 255;
	int ret;

	guard(mutex)(&led->lock);

	ret = lp8860_fault_check(led);
	if (ret) {
		dev_err(&led->client->dev, "Cannot read/clear faults\n");
		return ret;
	}

	ret = regmap_write(led->regmap, LP8860_DISP_CL1_BRT_MSB,
			(disp_brightness & 0xff00) >> 8);
	if (ret) {
		dev_err(&led->client->dev, "Cannot write CL1 MSB\n");
		return ret;
	}

	ret = regmap_write(led->regmap, LP8860_DISP_CL1_BRT_LSB,
			disp_brightness & 0xff);
	if (ret) {
		dev_err(&led->client->dev, "Cannot write CL1 LSB\n");
		return ret;
	}

	return 0;
}

static int lp8860_init(struct lp8860_led *led)
{
	unsigned int read_buf;
	int ret, reg_count;

	ret = lp8860_fault_check(led);
	if (ret)
		goto out;

	ret = regmap_read(led->regmap, LP8860_STATUS, &read_buf);
	if (ret)
		goto out;

	ret = lp8860_unlock_eeprom(led);
	if (ret) {
		dev_err(&led->client->dev, "Failed unlocking EEPROM\n");
		goto out;
	}

	reg_count = ARRAY_SIZE(lp8860_eeprom_disp_regs);
	ret = regmap_multi_reg_write(led->eeprom_regmap, lp8860_eeprom_disp_regs, reg_count);
	if (ret) {
		dev_err(&led->client->dev, "Failed writing EEPROM\n");
		goto out;
	}

	ret = regmap_write(led->regmap, LP8860_EEPROM_UNLOCK, LP8860_LOCK_EEPROM);
	if (ret)
		goto out;

	ret = regmap_write(led->regmap,
			LP8860_EEPROM_CNTRL,
			LP8860_PROGRAM_EEPROM);
	if (ret) {
		dev_err(&led->client->dev, "Failed programming EEPROM\n");
		goto out;
	}

	return ret;

out:
	return ret;
}

static const struct regmap_config lp8860_regmap_config = {
	.reg_bits = 8,
	.val_bits = 8,

	.max_register = LP8860_EEPROM_UNLOCK,
};

static const struct regmap_config lp8860_eeprom_regmap_config = {
	.reg_bits = 8,
	.val_bits = 8,

	.max_register = LP8860_EEPROM_REG_24,
};

static void lp8860_disable_gpio(void *data)
{
	struct gpio_desc *gpio = data;

	gpiod_set_value(gpio, 0);
}

static int lp8860_probe(struct i2c_client *client)
{
	int ret;
	struct lp8860_led *led;
	struct device_node *np = dev_of_node(&client->dev);
	struct device_node *child_node;
	struct led_init_data init_data = {};
	struct gpio_desc *enable_gpio;

	led = devm_kzalloc(&client->dev, sizeof(*led), GFP_KERNEL);
	if (!led)
		return -ENOMEM;

	child_node = of_get_next_available_child(np, NULL);
	if (!child_node)
		return -EINVAL;

	enable_gpio = devm_gpiod_get_optional(&client->dev, "enable", GPIOD_OUT_LOW);
	if (IS_ERR(enable_gpio))
		return dev_err_probe(&client->dev, PTR_ERR(enable_gpio),
				     "Failed to get enable GPIO\n");
	devm_add_action_or_reset(&client->dev, lp8860_disable_gpio, enable_gpio);

	ret = devm_regulator_get_enable_optional(&client->dev, "vled");
	if (ret && ret != -ENODEV)
		return dev_err_probe(&client->dev, ret,
				     "Failed to enable vled regulator\n");

	led->client = client;
	led->led_dev.brightness_set_blocking = lp8860_brightness_set;

<<<<<<< HEAD
	devm_mutex_init(&client->dev, &led->lock);
=======
	ret = devm_mutex_init(&client->dev, &led->lock);
	if (ret)
		return dev_err_probe(&client->dev, ret, "Failed to initialize lock\n");
>>>>>>> a7fc15ed

	led->regmap = devm_regmap_init_i2c(client, &lp8860_regmap_config);
	if (IS_ERR(led->regmap)) {
		ret = PTR_ERR(led->regmap);
		dev_err(&client->dev, "Failed to allocate register map: %d\n",
			ret);
		return ret;
	}

	led->eeprom_regmap = devm_regmap_init_i2c(client, &lp8860_eeprom_regmap_config);
	if (IS_ERR(led->eeprom_regmap)) {
		ret = PTR_ERR(led->eeprom_regmap);
		dev_err(&client->dev, "Failed to allocate register map: %d\n",
			ret);
		return ret;
	}

	ret = lp8860_init(led);
	if (ret)
		return ret;

	init_data.fwnode = of_fwnode_handle(child_node);
	init_data.devicename = LP8860_NAME;
	init_data.default_label = ":display_cluster";

	ret = devm_led_classdev_register_ext(&client->dev, &led->led_dev,
					     &init_data);
	if (ret) {
		dev_err(&client->dev, "led register err: %d\n", ret);
		return ret;
	}

	return 0;
}

static const struct i2c_device_id lp8860_id[] = {
	{ "lp8860" },
	{ }
};
MODULE_DEVICE_TABLE(i2c, lp8860_id);

static const struct of_device_id of_lp8860_leds_match[] = {
	{ .compatible = "ti,lp8860", },
	{},
};
MODULE_DEVICE_TABLE(of, of_lp8860_leds_match);

static struct i2c_driver lp8860_driver = {
	.driver = {
		.name	= "lp8860",
		.of_match_table = of_lp8860_leds_match,
	},
	.probe		= lp8860_probe,
	.id_table	= lp8860_id,
};
module_i2c_driver(lp8860_driver);

MODULE_DESCRIPTION("Texas Instruments LP8860 LED driver");
MODULE_AUTHOR("Dan Murphy <dmurphy@ti.com>");
MODULE_LICENSE("GPL v2");<|MERGE_RESOLUTION|>--- conflicted
+++ resolved
@@ -307,13 +307,9 @@
 	led->client = client;
 	led->led_dev.brightness_set_blocking = lp8860_brightness_set;
 
-<<<<<<< HEAD
-	devm_mutex_init(&client->dev, &led->lock);
-=======
 	ret = devm_mutex_init(&client->dev, &led->lock);
 	if (ret)
 		return dev_err_probe(&client->dev, ret, "Failed to initialize lock\n");
->>>>>>> a7fc15ed
 
 	led->regmap = devm_regmap_init_i2c(client, &lp8860_regmap_config);
 	if (IS_ERR(led->regmap)) {
