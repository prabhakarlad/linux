--- conflicted
+++ resolved
@@ -587,11 +587,7 @@
 	struct pca955x_platform_data *pdata;
 	bool keep_psc0 = false;
 	bool set_default_label = false;
-<<<<<<< HEAD
-	char default_label[8];
-=======
 	char default_label[4];
->>>>>>> a7fc15ed
 	int bit, err, reg;
 
 	chip = i2c_get_match_data(client);
@@ -697,11 +693,7 @@
 			}
 
 			if (set_default_label) {
-<<<<<<< HEAD
-				snprintf(default_label, sizeof(default_label), "%u", i);
-=======
 				snprintf(default_label, sizeof(default_label), "%hhu", i);
->>>>>>> a7fc15ed
 				init_data.default_label = default_label;
 			} else {
 				init_data.default_label = NULL;
