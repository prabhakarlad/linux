// SPDX-License-Identifier: GPL-2.0-only
/*
 * Copyright (C) 2009-2011 Red Hat, Inc.
 *
 * Author: Mikulas Patocka <mpatocka@redhat.com>
 *
 * This file is released under the GPL.
 */

#include <linux/dm-bufio.h>

#include <linux/device-mapper.h>
#include <linux/dm-io.h>
#include <linux/slab.h>
#include <linux/sched/mm.h>
#include <linux/jiffies.h>
#include <linux/vmalloc.h>
#include <linux/shrinker.h>
#include <linux/module.h>
#include <linux/rbtree.h>
#include <linux/stacktrace.h>
#include <linux/jump_label.h>

#include "dm.h"

#define DM_MSG_PREFIX "bufio"

/*
 * Memory management policy:
 *	Limit the number of buffers to DM_BUFIO_MEMORY_PERCENT of main memory
 *	or DM_BUFIO_VMALLOC_PERCENT of vmalloc memory (whichever is lower).
 *	Always allocate at least DM_BUFIO_MIN_BUFFERS buffers.
 *	Start background writeback when there are DM_BUFIO_WRITEBACK_PERCENT
 *	dirty buffers.
 */
#define DM_BUFIO_MIN_BUFFERS		8

#define DM_BUFIO_MEMORY_PERCENT		2
#define DM_BUFIO_VMALLOC_PERCENT	25
#define DM_BUFIO_WRITEBACK_RATIO	3
#define DM_BUFIO_LOW_WATERMARK_RATIO	16

/*
 * The nr of bytes of cached data to keep around.
 */
#define DM_BUFIO_DEFAULT_RETAIN_BYTES   (256 * 1024)

/*
 * Align buffer writes to this boundary.
 * Tests show that SSDs have the highest IOPS when using 4k writes.
 */
#define DM_BUFIO_WRITE_ALIGN		4096

/*
 * dm_buffer->list_mode
 */
#define LIST_CLEAN	0
#define LIST_DIRTY	1
#define LIST_SIZE	2

#define SCAN_RESCHED_CYCLE	16

/*--------------------------------------------------------------*/

/*
 * Rather than use an LRU list, we use a clock algorithm where entries
 * are held in a circular list.  When an entry is 'hit' a reference bit
 * is set.  The least recently used entry is approximated by running a
 * cursor around the list selecting unreferenced entries. Referenced
 * entries have their reference bit cleared as the cursor passes them.
 */
struct lru_entry {
	struct list_head list;
	atomic_t referenced;
};

struct lru_iter {
	struct lru *lru;
	struct list_head list;
	struct lru_entry *stop;
	struct lru_entry *e;
};

struct lru {
	struct list_head *cursor;
	unsigned long count;

	struct list_head iterators;
};

/*--------------*/

static void lru_init(struct lru *lru)
{
	lru->cursor = NULL;
	lru->count = 0;
	INIT_LIST_HEAD(&lru->iterators);
}

static void lru_destroy(struct lru *lru)
{
	WARN_ON_ONCE(lru->cursor);
	WARN_ON_ONCE(!list_empty(&lru->iterators));
}

/*
 * Insert a new entry into the lru.
 */
static void lru_insert(struct lru *lru, struct lru_entry *le)
{
	/*
	 * Don't be tempted to set to 1, makes the lru aspect
	 * perform poorly.
	 */
	atomic_set(&le->referenced, 0);

	if (lru->cursor) {
		list_add_tail(&le->list, lru->cursor);
	} else {
		INIT_LIST_HEAD(&le->list);
		lru->cursor = &le->list;
	}
	lru->count++;
}

/*--------------*/

/*
 * Convert a list_head pointer to an lru_entry pointer.
 */
static inline struct lru_entry *to_le(struct list_head *l)
{
	return container_of(l, struct lru_entry, list);
}

/*
 * Initialize an lru_iter and add it to the list of cursors in the lru.
 */
static void lru_iter_begin(struct lru *lru, struct lru_iter *it)
{
	it->lru = lru;
	it->stop = lru->cursor ? to_le(lru->cursor->prev) : NULL;
	it->e = lru->cursor ? to_le(lru->cursor) : NULL;
	list_add(&it->list, &lru->iterators);
}

/*
 * Remove an lru_iter from the list of cursors in the lru.
 */
static inline void lru_iter_end(struct lru_iter *it)
{
	list_del(&it->list);
}

/* Predicate function type to be used with lru_iter_next */
typedef bool (*iter_predicate)(struct lru_entry *le, void *context);

/*
 * Advance the cursor to the next entry that passes the
 * predicate, and return that entry.  Returns NULL if the
 * iteration is complete.
 */
static struct lru_entry *lru_iter_next(struct lru_iter *it,
				       iter_predicate pred, void *context)
{
	struct lru_entry *e;

	while (it->e) {
		e = it->e;

		/* advance the cursor */
		if (it->e == it->stop)
			it->e = NULL;
		else
			it->e = to_le(it->e->list.next);

		if (pred(e, context))
			return e;
	}

	return NULL;
}

/*
 * Invalidate a specific lru_entry and update all cursors in
 * the lru accordingly.
 */
static void lru_iter_invalidate(struct lru *lru, struct lru_entry *e)
{
	struct lru_iter *it;

	list_for_each_entry(it, &lru->iterators, list) {
		/* Move c->e forwards if necc. */
		if (it->e == e) {
			it->e = to_le(it->e->list.next);
			if (it->e == e)
				it->e = NULL;
		}

		/* Move it->stop backwards if necc. */
		if (it->stop == e) {
			it->stop = to_le(it->stop->list.prev);
			if (it->stop == e)
				it->stop = NULL;
		}
	}
}

/*--------------*/

/*
 * Remove a specific entry from the lru.
 */
static void lru_remove(struct lru *lru, struct lru_entry *le)
{
	lru_iter_invalidate(lru, le);
	if (lru->count == 1) {
		lru->cursor = NULL;
	} else {
		if (lru->cursor == &le->list)
			lru->cursor = lru->cursor->next;
		list_del(&le->list);
	}
	lru->count--;
}

/*
 * Mark as referenced.
 */
static inline void lru_reference(struct lru_entry *le)
{
	atomic_set(&le->referenced, 1);
}

/*--------------*/

/*
 * Remove the least recently used entry (approx), that passes the predicate.
 * Returns NULL on failure.
 */
enum evict_result {
	ER_EVICT,
	ER_DONT_EVICT,
	ER_STOP, /* stop looking for something to evict */
};

typedef enum evict_result (*le_predicate)(struct lru_entry *le, void *context);

static struct lru_entry *lru_evict(struct lru *lru, le_predicate pred, void *context, bool no_sleep)
{
	unsigned long tested = 0;
	struct list_head *h = lru->cursor;
	struct lru_entry *le;

	if (!h)
		return NULL;
	/*
	 * In the worst case we have to loop around twice. Once to clear
	 * the reference flags, and then again to discover the predicate
	 * fails for all entries.
	 */
	while (tested < lru->count) {
		le = container_of(h, struct lru_entry, list);

		if (atomic_read(&le->referenced)) {
			atomic_set(&le->referenced, 0);
		} else {
			tested++;
			switch (pred(le, context)) {
			case ER_EVICT:
				/*
				 * Adjust the cursor, so we start the next
				 * search from here.
				 */
				lru->cursor = le->list.next;
				lru_remove(lru, le);
				return le;

			case ER_DONT_EVICT:
				break;

			case ER_STOP:
				lru->cursor = le->list.next;
				return NULL;
			}
		}

		h = h->next;

		if (!no_sleep)
			cond_resched();
	}

	return NULL;
}

/*--------------------------------------------------------------*/

/*
 * Buffer state bits.
 */
#define B_READING	0
#define B_WRITING	1
#define B_DIRTY		2

/*
 * Describes how the block was allocated:
 * kmem_cache_alloc(), __get_free_pages() or vmalloc().
 * See the comment at alloc_buffer_data.
 */
enum data_mode {
	DATA_MODE_SLAB = 0,
	DATA_MODE_KMALLOC = 1,
	DATA_MODE_GET_FREE_PAGES = 2,
	DATA_MODE_VMALLOC = 3,
	DATA_MODE_LIMIT = 4
};

struct dm_buffer {
	/* protected by the locks in dm_buffer_cache */
	struct rb_node node;

	/* immutable, so don't need protecting */
	sector_t block;
	void *data;
	unsigned char data_mode;		/* DATA_MODE_* */

	/*
	 * These two fields are used in isolation, so do not need
	 * a surrounding lock.
	 */
	atomic_t hold_count;
	unsigned long last_accessed;

	/*
	 * Everything else is protected by the mutex in
	 * dm_bufio_client
	 */
	unsigned long state;
	struct lru_entry lru;
	unsigned char list_mode;		/* LIST_* */
	blk_status_t read_error;
	blk_status_t write_error;
	unsigned int dirty_start;
	unsigned int dirty_end;
	unsigned int write_start;
	unsigned int write_end;
	struct list_head write_list;
	struct dm_bufio_client *c;
	void (*end_io)(struct dm_buffer *b, blk_status_t bs);
#ifdef CONFIG_DM_DEBUG_BLOCK_STACK_TRACING
#define MAX_STACK 10
	unsigned int stack_len;
	unsigned long stack_entries[MAX_STACK];
#endif
};

/*--------------------------------------------------------------*/

/*
 * The buffer cache manages buffers, particularly:
 *  - inc/dec of holder count
 *  - setting the last_accessed field
 *  - maintains clean/dirty state along with lru
 *  - selecting buffers that match predicates
 *
 * It does *not* handle:
 *  - allocation/freeing of buffers.
 *  - IO
 *  - Eviction or cache sizing.
 *
 * cache_get() and cache_put() are threadsafe, you do not need to
 * protect these calls with a surrounding mutex.  All the other
 * methods are not threadsafe; they do use locking primitives, but
 * only enough to ensure get/put are threadsafe.
 */

struct buffer_tree {
	union {
		struct rw_semaphore lock;
		rwlock_t spinlock;
	} u;
	struct rb_root root;
} ____cacheline_aligned_in_smp;

struct dm_buffer_cache {
	struct lru lru[LIST_SIZE];
	/*
	 * We spread entries across multiple trees to reduce contention
	 * on the locks.
	 */
	unsigned int num_locks;
	bool no_sleep;
	struct buffer_tree trees[];
};

static DEFINE_STATIC_KEY_FALSE(no_sleep_enabled);

static inline unsigned int cache_index(sector_t block, unsigned int num_locks)
{
	return dm_hash_locks_index(block, num_locks);
}

static inline void cache_read_lock(struct dm_buffer_cache *bc, sector_t block)
{
	if (static_branch_unlikely(&no_sleep_enabled) && bc->no_sleep)
		read_lock_bh(&bc->trees[cache_index(block, bc->num_locks)].u.spinlock);
	else
		down_read(&bc->trees[cache_index(block, bc->num_locks)].u.lock);
}

static inline void cache_read_unlock(struct dm_buffer_cache *bc, sector_t block)
{
	if (static_branch_unlikely(&no_sleep_enabled) && bc->no_sleep)
		read_unlock_bh(&bc->trees[cache_index(block, bc->num_locks)].u.spinlock);
	else
		up_read(&bc->trees[cache_index(block, bc->num_locks)].u.lock);
}

static inline void cache_write_lock(struct dm_buffer_cache *bc, sector_t block)
{
	if (static_branch_unlikely(&no_sleep_enabled) && bc->no_sleep)
		write_lock_bh(&bc->trees[cache_index(block, bc->num_locks)].u.spinlock);
	else
		down_write(&bc->trees[cache_index(block, bc->num_locks)].u.lock);
}

static inline void cache_write_unlock(struct dm_buffer_cache *bc, sector_t block)
{
	if (static_branch_unlikely(&no_sleep_enabled) && bc->no_sleep)
		write_unlock_bh(&bc->trees[cache_index(block, bc->num_locks)].u.spinlock);
	else
		up_write(&bc->trees[cache_index(block, bc->num_locks)].u.lock);
}

/*
 * Sometimes we want to repeatedly get and drop locks as part of an iteration.
 * This struct helps avoid redundant drop and gets of the same lock.
 */
struct lock_history {
	struct dm_buffer_cache *cache;
	bool write;
	unsigned int previous;
	unsigned int no_previous;
};

static void lh_init(struct lock_history *lh, struct dm_buffer_cache *cache, bool write)
{
	lh->cache = cache;
	lh->write = write;
	lh->no_previous = cache->num_locks;
	lh->previous = lh->no_previous;
}

static void __lh_lock(struct lock_history *lh, unsigned int index)
{
	if (lh->write) {
		if (static_branch_unlikely(&no_sleep_enabled) && lh->cache->no_sleep)
			write_lock_bh(&lh->cache->trees[index].u.spinlock);
		else
			down_write(&lh->cache->trees[index].u.lock);
	} else {
		if (static_branch_unlikely(&no_sleep_enabled) && lh->cache->no_sleep)
			read_lock_bh(&lh->cache->trees[index].u.spinlock);
		else
			down_read(&lh->cache->trees[index].u.lock);
	}
}

static void __lh_unlock(struct lock_history *lh, unsigned int index)
{
	if (lh->write) {
		if (static_branch_unlikely(&no_sleep_enabled) && lh->cache->no_sleep)
			write_unlock_bh(&lh->cache->trees[index].u.spinlock);
		else
			up_write(&lh->cache->trees[index].u.lock);
	} else {
		if (static_branch_unlikely(&no_sleep_enabled) && lh->cache->no_sleep)
			read_unlock_bh(&lh->cache->trees[index].u.spinlock);
		else
			up_read(&lh->cache->trees[index].u.lock);
	}
}

/*
 * Make sure you call this since it will unlock the final lock.
 */
static void lh_exit(struct lock_history *lh)
{
	if (lh->previous != lh->no_previous) {
		__lh_unlock(lh, lh->previous);
		lh->previous = lh->no_previous;
	}
}

/*
 * Named 'next' because there is no corresponding
 * 'up/unlock' call since it's done automatically.
 */
static void lh_next(struct lock_history *lh, sector_t b)
{
	unsigned int index = cache_index(b, lh->no_previous); /* no_previous is num_locks */

	if (lh->previous != lh->no_previous) {
		if (lh->previous != index) {
			__lh_unlock(lh, lh->previous);
			__lh_lock(lh, index);
			lh->previous = index;
		}
	} else {
		__lh_lock(lh, index);
		lh->previous = index;
	}
}

static inline struct dm_buffer *le_to_buffer(struct lru_entry *le)
{
	return container_of(le, struct dm_buffer, lru);
}

static struct dm_buffer *list_to_buffer(struct list_head *l)
{
	struct lru_entry *le = list_entry(l, struct lru_entry, list);

	return le_to_buffer(le);
}

static void cache_init(struct dm_buffer_cache *bc, unsigned int num_locks, bool no_sleep)
{
	unsigned int i;

	bc->num_locks = num_locks;
	bc->no_sleep = no_sleep;

	for (i = 0; i < bc->num_locks; i++) {
		if (no_sleep)
			rwlock_init(&bc->trees[i].u.spinlock);
		else
			init_rwsem(&bc->trees[i].u.lock);
		bc->trees[i].root = RB_ROOT;
	}

	lru_init(&bc->lru[LIST_CLEAN]);
	lru_init(&bc->lru[LIST_DIRTY]);
}

static void cache_destroy(struct dm_buffer_cache *bc)
{
	unsigned int i;

	for (i = 0; i < bc->num_locks; i++)
		WARN_ON_ONCE(!RB_EMPTY_ROOT(&bc->trees[i].root));

	lru_destroy(&bc->lru[LIST_CLEAN]);
	lru_destroy(&bc->lru[LIST_DIRTY]);
}

/*--------------*/

/*
 * not threadsafe, or racey depending how you look at it
 */
static inline unsigned long cache_count(struct dm_buffer_cache *bc, int list_mode)
{
	return bc->lru[list_mode].count;
}

static inline unsigned long cache_total(struct dm_buffer_cache *bc)
{
	return cache_count(bc, LIST_CLEAN) + cache_count(bc, LIST_DIRTY);
}

/*--------------*/

/*
 * Gets a specific buffer, indexed by block.
 * If the buffer is found then its holder count will be incremented and
 * lru_reference will be called.
 *
 * threadsafe
 */
static struct dm_buffer *__cache_get(const struct rb_root *root, sector_t block)
{
	struct rb_node *n = root->rb_node;
	struct dm_buffer *b;

	while (n) {
		b = container_of(n, struct dm_buffer, node);

		if (b->block == block)
			return b;

		n = block < b->block ? n->rb_left : n->rb_right;
	}

	return NULL;
}

static void __cache_inc_buffer(struct dm_buffer *b)
{
	atomic_inc(&b->hold_count);
	WRITE_ONCE(b->last_accessed, jiffies);
}

static struct dm_buffer *cache_get(struct dm_buffer_cache *bc, sector_t block)
{
	struct dm_buffer *b;

	cache_read_lock(bc, block);
	b = __cache_get(&bc->trees[cache_index(block, bc->num_locks)].root, block);
	if (b) {
		lru_reference(&b->lru);
		__cache_inc_buffer(b);
	}
	cache_read_unlock(bc, block);

	return b;
}

/*--------------*/

/*
 * Returns true if the hold count hits zero.
 * threadsafe
 */
static bool cache_put(struct dm_buffer_cache *bc, struct dm_buffer *b)
{
	bool r;

	cache_read_lock(bc, b->block);
	BUG_ON(!atomic_read(&b->hold_count));
	r = atomic_dec_and_test(&b->hold_count);
	cache_read_unlock(bc, b->block);

	return r;
}

/*--------------*/

typedef enum evict_result (*b_predicate)(struct dm_buffer *, void *);

/*
 * Evicts a buffer based on a predicate.  The oldest buffer that
 * matches the predicate will be selected.  In addition to the
 * predicate the hold_count of the selected buffer will be zero.
 */
struct evict_wrapper {
	struct lock_history *lh;
	b_predicate pred;
	void *context;
};

/*
 * Wraps the buffer predicate turning it into an lru predicate.  Adds
 * extra test for hold_count.
 */
static enum evict_result __evict_pred(struct lru_entry *le, void *context)
{
	struct evict_wrapper *w = context;
	struct dm_buffer *b = le_to_buffer(le);

	lh_next(w->lh, b->block);

	if (atomic_read(&b->hold_count))
		return ER_DONT_EVICT;

	return w->pred(b, w->context);
}

static struct dm_buffer *__cache_evict(struct dm_buffer_cache *bc, int list_mode,
				       b_predicate pred, void *context,
				       struct lock_history *lh)
{
	struct evict_wrapper w = {.lh = lh, .pred = pred, .context = context};
	struct lru_entry *le;
	struct dm_buffer *b;

	le = lru_evict(&bc->lru[list_mode], __evict_pred, &w, bc->no_sleep);
	if (!le)
		return NULL;

	b = le_to_buffer(le);
	/* __evict_pred will have locked the appropriate tree. */
	rb_erase(&b->node, &bc->trees[cache_index(b->block, bc->num_locks)].root);

	return b;
}

static struct dm_buffer *cache_evict(struct dm_buffer_cache *bc, int list_mode,
				     b_predicate pred, void *context)
{
	struct dm_buffer *b;
	struct lock_history lh;

	lh_init(&lh, bc, true);
	b = __cache_evict(bc, list_mode, pred, context, &lh);
	lh_exit(&lh);

	return b;
}

/*--------------*/

/*
 * Mark a buffer as clean or dirty. Not threadsafe.
 */
static void cache_mark(struct dm_buffer_cache *bc, struct dm_buffer *b, int list_mode)
{
	cache_write_lock(bc, b->block);
	if (list_mode != b->list_mode) {
		lru_remove(&bc->lru[b->list_mode], &b->lru);
		b->list_mode = list_mode;
		lru_insert(&bc->lru[b->list_mode], &b->lru);
	}
	cache_write_unlock(bc, b->block);
}

/*--------------*/

/*
 * Runs through the lru associated with 'old_mode', if the predicate matches then
 * it moves them to 'new_mode'.  Not threadsafe.
 */
static void __cache_mark_many(struct dm_buffer_cache *bc, int old_mode, int new_mode,
			      b_predicate pred, void *context, struct lock_history *lh)
{
	struct lru_entry *le;
	struct dm_buffer *b;
	struct evict_wrapper w = {.lh = lh, .pred = pred, .context = context};

	while (true) {
		le = lru_evict(&bc->lru[old_mode], __evict_pred, &w, bc->no_sleep);
		if (!le)
			break;

		b = le_to_buffer(le);
		b->list_mode = new_mode;
		lru_insert(&bc->lru[b->list_mode], &b->lru);
	}
}

static void cache_mark_many(struct dm_buffer_cache *bc, int old_mode, int new_mode,
			    b_predicate pred, void *context)
{
	struct lock_history lh;

	lh_init(&lh, bc, true);
	__cache_mark_many(bc, old_mode, new_mode, pred, context, &lh);
	lh_exit(&lh);
}

/*--------------*/

/*
 * Iterates through all clean or dirty entries calling a function for each
 * entry.  The callback may terminate the iteration early.  Not threadsafe.
 */

/*
 * Iterator functions should return one of these actions to indicate
 * how the iteration should proceed.
 */
enum it_action {
	IT_NEXT,
	IT_COMPLETE,
};

typedef enum it_action (*iter_fn)(struct dm_buffer *b, void *context);

static void __cache_iterate(struct dm_buffer_cache *bc, int list_mode,
			    iter_fn fn, void *context, struct lock_history *lh)
{
	struct lru *lru = &bc->lru[list_mode];
	struct lru_entry *le, *first;

	if (!lru->cursor)
		return;

	first = le = to_le(lru->cursor);
	do {
		struct dm_buffer *b = le_to_buffer(le);

		lh_next(lh, b->block);

		switch (fn(b, context)) {
		case IT_NEXT:
			break;

		case IT_COMPLETE:
			return;
		}
		cond_resched();

		le = to_le(le->list.next);
	} while (le != first);
}

static void cache_iterate(struct dm_buffer_cache *bc, int list_mode,
			  iter_fn fn, void *context)
{
	struct lock_history lh;

	lh_init(&lh, bc, false);
	__cache_iterate(bc, list_mode, fn, context, &lh);
	lh_exit(&lh);
}

/*--------------*/

/*
 * Passes ownership of the buffer to the cache. Returns false if the
 * buffer was already present (in which case ownership does not pass).
 * eg, a race with another thread.
 *
 * Holder count should be 1 on insertion.
 *
 * Not threadsafe.
 */
static bool __cache_insert(struct rb_root *root, struct dm_buffer *b)
{
	struct rb_node **new = &root->rb_node, *parent = NULL;
	struct dm_buffer *found;

	while (*new) {
		found = container_of(*new, struct dm_buffer, node);

		if (found->block == b->block)
			return false;

		parent = *new;
		new = b->block < found->block ?
			&found->node.rb_left : &found->node.rb_right;
	}

	rb_link_node(&b->node, parent, new);
	rb_insert_color(&b->node, root);

	return true;
}

static bool cache_insert(struct dm_buffer_cache *bc, struct dm_buffer *b)
{
	bool r;

	if (WARN_ON_ONCE(b->list_mode >= LIST_SIZE))
		return false;

	cache_write_lock(bc, b->block);
	BUG_ON(atomic_read(&b->hold_count) != 1);
	r = __cache_insert(&bc->trees[cache_index(b->block, bc->num_locks)].root, b);
	if (r)
		lru_insert(&bc->lru[b->list_mode], &b->lru);
	cache_write_unlock(bc, b->block);

	return r;
}

/*--------------*/

/*
 * Removes buffer from cache, ownership of the buffer passes back to the caller.
 * Fails if the hold_count is not one (ie. the caller holds the only reference).
 *
 * Not threadsafe.
 */
static bool cache_remove(struct dm_buffer_cache *bc, struct dm_buffer *b)
{
	bool r;

	cache_write_lock(bc, b->block);

	if (atomic_read(&b->hold_count) != 1) {
		r = false;
	} else {
		r = true;
		rb_erase(&b->node, &bc->trees[cache_index(b->block, bc->num_locks)].root);
		lru_remove(&bc->lru[b->list_mode], &b->lru);
	}

	cache_write_unlock(bc, b->block);

	return r;
}

/*--------------*/

typedef void (*b_release)(struct dm_buffer *);

static struct dm_buffer *__find_next(struct rb_root *root, sector_t block)
{
	struct rb_node *n = root->rb_node;
	struct dm_buffer *b;
	struct dm_buffer *best = NULL;

	while (n) {
		b = container_of(n, struct dm_buffer, node);

		if (b->block == block)
			return b;

		if (block <= b->block) {
			n = n->rb_left;
			best = b;
		} else {
			n = n->rb_right;
		}
	}

	return best;
}

static void __remove_range(struct dm_buffer_cache *bc,
			   struct rb_root *root,
			   sector_t begin, sector_t end,
			   b_predicate pred, b_release release)
{
	struct dm_buffer *b;

	while (true) {
		cond_resched();

		b = __find_next(root, begin);
		if (!b || (b->block >= end))
			break;

		begin = b->block + 1;

		if (atomic_read(&b->hold_count))
			continue;

		if (pred(b, NULL) == ER_EVICT) {
			rb_erase(&b->node, root);
			lru_remove(&bc->lru[b->list_mode], &b->lru);
			release(b);
		}
	}
}

static void cache_remove_range(struct dm_buffer_cache *bc,
			       sector_t begin, sector_t end,
			       b_predicate pred, b_release release)
{
	unsigned int i;

	BUG_ON(bc->no_sleep);
	for (i = 0; i < bc->num_locks; i++) {
		down_write(&bc->trees[i].u.lock);
		__remove_range(bc, &bc->trees[i].root, begin, end, pred, release);
		up_write(&bc->trees[i].u.lock);
	}
}

/*----------------------------------------------------------------*/

/*
 * Linking of buffers:
 *	All buffers are linked to buffer_cache with their node field.
 *
 *	Clean buffers that are not being written (B_WRITING not set)
 *	are linked to lru[LIST_CLEAN] with their lru_list field.
 *
 *	Dirty and clean buffers that are being written are linked to
 *	lru[LIST_DIRTY] with their lru_list field. When the write
 *	finishes, the buffer cannot be relinked immediately (because we
 *	are in an interrupt context and relinking requires process
 *	context), so some clean-not-writing buffers can be held on
 *	dirty_lru too.  They are later added to lru in the process
 *	context.
 */
struct dm_bufio_client {
	struct block_device *bdev;
	unsigned int block_size;
	s8 sectors_per_block_bits;

	bool no_sleep;
	struct mutex lock;
	spinlock_t spinlock;

	int async_write_error;

	void (*alloc_callback)(struct dm_buffer *buf);
	void (*write_callback)(struct dm_buffer *buf);
	struct kmem_cache *slab_buffer;
	struct kmem_cache *slab_cache;
	struct dm_io_client *dm_io;

	struct list_head reserved_buffers;
	unsigned int need_reserved_buffers;

	unsigned int minimum_buffers;

	sector_t start;

	struct shrinker *shrinker;
	struct work_struct shrink_work;
	atomic_long_t need_shrink;

	wait_queue_head_t free_buffer_wait;

	struct list_head client_list;

	/*
	 * Used by global_cleanup to sort the clients list.
	 */
	unsigned long oldest_buffer;

	struct dm_buffer_cache cache; /* must be last member */
};

/*----------------------------------------------------------------*/

#define dm_bufio_in_request()	(!!current->bio_list)

static void dm_bufio_lock(struct dm_bufio_client *c)
{
	if (static_branch_unlikely(&no_sleep_enabled) && c->no_sleep)
		spin_lock_bh(&c->spinlock);
	else
		mutex_lock_nested(&c->lock, dm_bufio_in_request());
}

static void dm_bufio_unlock(struct dm_bufio_client *c)
{
	if (static_branch_unlikely(&no_sleep_enabled) && c->no_sleep)
		spin_unlock_bh(&c->spinlock);
	else
		mutex_unlock(&c->lock);
}

/*----------------------------------------------------------------*/

/*
 * Default cache size: available memory divided by the ratio.
 */
static unsigned long dm_bufio_default_cache_size;

/*
 * Total cache size set by the user.
 */
static unsigned long dm_bufio_cache_size;

/*
 * A copy of dm_bufio_cache_size because dm_bufio_cache_size can change
 * at any time.  If it disagrees, the user has changed cache size.
 */
static unsigned long dm_bufio_cache_size_latch;

static DEFINE_SPINLOCK(global_spinlock);

static unsigned int dm_bufio_max_age; /* No longer does anything */

static unsigned long dm_bufio_retain_bytes = DM_BUFIO_DEFAULT_RETAIN_BYTES;

static unsigned long dm_bufio_peak_allocated;
static unsigned long dm_bufio_allocated_kmem_cache;
static unsigned long dm_bufio_allocated_kmalloc;
static unsigned long dm_bufio_allocated_get_free_pages;
static unsigned long dm_bufio_allocated_vmalloc;
static unsigned long dm_bufio_current_allocated;

/*----------------------------------------------------------------*/

/*
 * The current number of clients.
 */
static int dm_bufio_client_count;

/*
 * The list of all clients.
 */
static LIST_HEAD(dm_bufio_all_clients);

/*
 * This mutex protects dm_bufio_cache_size_latch and dm_bufio_client_count
 */
static DEFINE_MUTEX(dm_bufio_clients_lock);

static struct workqueue_struct *dm_bufio_wq;
static struct work_struct dm_bufio_replacement_work;


#ifdef CONFIG_DM_DEBUG_BLOCK_STACK_TRACING
static void buffer_record_stack(struct dm_buffer *b)
{
	b->stack_len = stack_trace_save(b->stack_entries, MAX_STACK, 2);
}
#endif

/*----------------------------------------------------------------*/

static void adjust_total_allocated(struct dm_buffer *b, bool unlink)
{
	unsigned char data_mode;
	long diff;

	static unsigned long * const class_ptr[DATA_MODE_LIMIT] = {
		&dm_bufio_allocated_kmem_cache,
		&dm_bufio_allocated_kmalloc,
		&dm_bufio_allocated_get_free_pages,
		&dm_bufio_allocated_vmalloc,
	};

	data_mode = b->data_mode;
	diff = (long)b->c->block_size;
	if (unlink)
		diff = -diff;

	spin_lock(&global_spinlock);

	*class_ptr[data_mode] += diff;

	dm_bufio_current_allocated += diff;

	if (dm_bufio_current_allocated > dm_bufio_peak_allocated)
		dm_bufio_peak_allocated = dm_bufio_current_allocated;

	if (!unlink) {
		if (dm_bufio_current_allocated > dm_bufio_cache_size)
			queue_work(dm_bufio_wq, &dm_bufio_replacement_work);
	}

	spin_unlock(&global_spinlock);
}

/*
 * Change the number of clients and recalculate per-client limit.
 */
static void __cache_size_refresh(void)
{
	if (WARN_ON(!mutex_is_locked(&dm_bufio_clients_lock)))
		return;
	if (WARN_ON(dm_bufio_client_count < 0))
		return;

	dm_bufio_cache_size_latch = READ_ONCE(dm_bufio_cache_size);

	/*
	 * Use default if set to 0 and report the actual cache size used.
	 */
	if (!dm_bufio_cache_size_latch) {
		(void)cmpxchg(&dm_bufio_cache_size, 0,
			      dm_bufio_default_cache_size);
		dm_bufio_cache_size_latch = dm_bufio_default_cache_size;
	}
}

/*
 * Allocating buffer data.
 *
 * Small buffers are allocated with kmem_cache, to use space optimally.
 *
 * For large buffers, we choose between get_free_pages and vmalloc.
 * Each has advantages and disadvantages.
 *
 * __get_free_pages can randomly fail if the memory is fragmented.
 * __vmalloc won't randomly fail, but vmalloc space is limited (it may be
 * as low as 128M) so using it for caching is not appropriate.
 *
 * If the allocation may fail we use __get_free_pages. Memory fragmentation
 * won't have a fatal effect here, but it just causes flushes of some other
 * buffers and more I/O will be performed. Don't use __get_free_pages if it
 * always fails (i.e. order > MAX_PAGE_ORDER).
 *
 * If the allocation shouldn't fail we use __vmalloc. This is only for the
 * initial reserve allocation, so there's no risk of wasting all vmalloc
 * space.
 */
static void *alloc_buffer_data(struct dm_bufio_client *c, gfp_t gfp_mask,
			       unsigned char *data_mode)
{
	if (unlikely(c->slab_cache != NULL)) {
		*data_mode = DATA_MODE_SLAB;
		return kmem_cache_alloc(c->slab_cache, gfp_mask);
	}

	if (unlikely(c->block_size < PAGE_SIZE)) {
		*data_mode = DATA_MODE_KMALLOC;
		return kmalloc(c->block_size, gfp_mask | __GFP_RECLAIMABLE);
	}

	if (c->block_size <= KMALLOC_MAX_SIZE &&
	    gfp_mask & __GFP_NORETRY) {
		*data_mode = DATA_MODE_GET_FREE_PAGES;
		return (void *)__get_free_pages(gfp_mask,
						c->sectors_per_block_bits - (PAGE_SHIFT - SECTOR_SHIFT));
	}

	*data_mode = DATA_MODE_VMALLOC;

	return __vmalloc(c->block_size, gfp_mask);
}

/*
 * Free buffer's data.
 */
static void free_buffer_data(struct dm_bufio_client *c,
			     void *data, unsigned char data_mode)
{
	switch (data_mode) {
	case DATA_MODE_SLAB:
		kmem_cache_free(c->slab_cache, data);
		break;

	case DATA_MODE_KMALLOC:
		kfree(data);
		break;

	case DATA_MODE_GET_FREE_PAGES:
		free_pages((unsigned long)data,
			   c->sectors_per_block_bits - (PAGE_SHIFT - SECTOR_SHIFT));
		break;

	case DATA_MODE_VMALLOC:
		vfree(data);
		break;

	default:
		DMCRIT("dm_bufio_free_buffer_data: bad data mode: %d",
		       data_mode);
		BUG();
	}
}

/*
 * Allocate buffer and its data.
 */
static struct dm_buffer *alloc_buffer(struct dm_bufio_client *c, gfp_t gfp_mask)
{
	struct dm_buffer *b = kmem_cache_alloc(c->slab_buffer, gfp_mask);

	if (!b)
		return NULL;

	b->c = c;

	b->data = alloc_buffer_data(c, gfp_mask, &b->data_mode);
	if (!b->data) {
		kmem_cache_free(c->slab_buffer, b);
		return NULL;
	}
	adjust_total_allocated(b, false);

#ifdef CONFIG_DM_DEBUG_BLOCK_STACK_TRACING
	b->stack_len = 0;
#endif
	return b;
}

/*
 * Free buffer and its data.
 */
static void free_buffer(struct dm_buffer *b)
{
	struct dm_bufio_client *c = b->c;

	adjust_total_allocated(b, true);
	free_buffer_data(c, b->data, b->data_mode);
	kmem_cache_free(c->slab_buffer, b);
}

/*
 *--------------------------------------------------------------------------
 * Submit I/O on the buffer.
 *
 * Bio interface is faster but it has some problems:
 *	the vector list is limited (increasing this limit increases
 *	memory-consumption per buffer, so it is not viable);
 *
 *	the memory must be direct-mapped, not vmalloced;
 *
 * If the buffer is small enough (up to DM_BUFIO_INLINE_VECS pages) and
 * it is not vmalloced, try using the bio interface.
 *
 * If the buffer is big, if it is vmalloced or if the underlying device
 * rejects the bio because it is too large, use dm-io layer to do the I/O.
 * The dm-io layer splits the I/O into multiple requests, avoiding the above
 * shortcomings.
 *--------------------------------------------------------------------------
 */

/*
 * dm-io completion routine. It just calls b->bio.bi_end_io, pretending
 * that the request was handled directly with bio interface.
 */
static void dmio_complete(unsigned long error, void *context)
{
	struct dm_buffer *b = context;

	b->end_io(b, unlikely(error != 0) ? BLK_STS_IOERR : 0);
}

static void use_dmio(struct dm_buffer *b, enum req_op op, sector_t sector,
		     unsigned int n_sectors, unsigned int offset,
		     unsigned short ioprio)
{
	int r;
	struct dm_io_request io_req = {
		.bi_opf = op,
		.notify.fn = dmio_complete,
		.notify.context = b,
		.client = b->c->dm_io,
	};
	struct dm_io_region region = {
		.bdev = b->c->bdev,
		.sector = sector,
		.count = n_sectors,
	};

	if (b->data_mode != DATA_MODE_VMALLOC) {
		io_req.mem.type = DM_IO_KMEM;
		io_req.mem.ptr.addr = (char *)b->data + offset;
	} else {
		io_req.mem.type = DM_IO_VMA;
		io_req.mem.ptr.vma = (char *)b->data + offset;
	}

	r = dm_io(&io_req, 1, &region, NULL, ioprio);
	if (unlikely(r))
		b->end_io(b, errno_to_blk_status(r));
}

static void bio_complete(struct bio *bio)
{
	struct dm_buffer *b = bio->bi_private;
	blk_status_t status = bio->bi_status;

	bio_uninit(bio);
	kfree(bio);
	b->end_io(b, status);
}

static void use_bio(struct dm_buffer *b, enum req_op op, sector_t sector,
		    unsigned int n_sectors, unsigned int offset,
		    unsigned short ioprio)
{
	struct bio *bio;
	char *ptr;
	unsigned int len;

	bio = bio_kmalloc(1, GFP_NOWAIT | __GFP_NORETRY | __GFP_NOWARN);
	if (!bio) {
		use_dmio(b, op, sector, n_sectors, offset, ioprio);
		return;
	}
	bio_init(bio, b->c->bdev, bio->bi_inline_vecs, 1, op);
	bio->bi_iter.bi_sector = sector;
	bio->bi_end_io = bio_complete;
	bio->bi_private = b;
	bio->bi_ioprio = ioprio;

	ptr = (char *)b->data + offset;
	len = n_sectors << SECTOR_SHIFT;

	bio_add_virt_nofail(bio, ptr, len);

	submit_bio(bio);
}

static inline sector_t block_to_sector(struct dm_bufio_client *c, sector_t block)
{
	sector_t sector;

	if (likely(c->sectors_per_block_bits >= 0))
		sector = block << c->sectors_per_block_bits;
	else
		sector = block * (c->block_size >> SECTOR_SHIFT);
	sector += c->start;

	return sector;
}

static void submit_io(struct dm_buffer *b, enum req_op op, unsigned short ioprio,
		      void (*end_io)(struct dm_buffer *, blk_status_t))
{
	unsigned int n_sectors;
	sector_t sector;
	unsigned int offset, end;

	b->end_io = end_io;

	sector = block_to_sector(b->c, b->block);

	if (op != REQ_OP_WRITE) {
		n_sectors = b->c->block_size >> SECTOR_SHIFT;
		offset = 0;
	} else {
		if (b->c->write_callback)
			b->c->write_callback(b);
		offset = b->write_start;
		end = b->write_end;
		offset &= -DM_BUFIO_WRITE_ALIGN;
		end += DM_BUFIO_WRITE_ALIGN - 1;
		end &= -DM_BUFIO_WRITE_ALIGN;
		if (unlikely(end > b->c->block_size))
			end = b->c->block_size;

		sector += offset >> SECTOR_SHIFT;
		n_sectors = (end - offset) >> SECTOR_SHIFT;
	}

	if (b->data_mode != DATA_MODE_VMALLOC)
		use_bio(b, op, sector, n_sectors, offset, ioprio);
	else
		use_dmio(b, op, sector, n_sectors, offset, ioprio);
}

/*
 *--------------------------------------------------------------
 * Writing dirty buffers
 *--------------------------------------------------------------
 */

/*
 * The endio routine for write.
 *
 * Set the error, clear B_WRITING bit and wake anyone who was waiting on
 * it.
 */
static void write_endio(struct dm_buffer *b, blk_status_t status)
{
	b->write_error = status;
	if (unlikely(status)) {
		struct dm_bufio_client *c = b->c;

		(void)cmpxchg(&c->async_write_error, 0,
				blk_status_to_errno(status));
	}

	BUG_ON(!test_bit(B_WRITING, &b->state));

	smp_mb__before_atomic();
	clear_bit(B_WRITING, &b->state);
	smp_mb__after_atomic();

	wake_up_bit(&b->state, B_WRITING);
}

/*
 * Initiate a write on a dirty buffer, but don't wait for it.
 *
 * - If the buffer is not dirty, exit.
 * - If there some previous write going on, wait for it to finish (we can't
 *   have two writes on the same buffer simultaneously).
 * - Submit our write and don't wait on it. We set B_WRITING indicating
 *   that there is a write in progress.
 */
static void __write_dirty_buffer(struct dm_buffer *b,
				 struct list_head *write_list)
{
	if (!test_bit(B_DIRTY, &b->state))
		return;

	clear_bit(B_DIRTY, &b->state);
	wait_on_bit_lock_io(&b->state, B_WRITING, TASK_UNINTERRUPTIBLE);

	b->write_start = b->dirty_start;
	b->write_end = b->dirty_end;

	if (!write_list)
		submit_io(b, REQ_OP_WRITE, IOPRIO_DEFAULT, write_endio);
	else
		list_add_tail(&b->write_list, write_list);
}

static void __flush_write_list(struct list_head *write_list)
{
	struct blk_plug plug;

	blk_start_plug(&plug);
	while (!list_empty(write_list)) {
		struct dm_buffer *b =
			list_entry(write_list->next, struct dm_buffer, write_list);
		list_del(&b->write_list);
		submit_io(b, REQ_OP_WRITE, IOPRIO_DEFAULT, write_endio);
		cond_resched();
	}
	blk_finish_plug(&plug);
}

/*
 * Wait until any activity on the buffer finishes.  Possibly write the
 * buffer if it is dirty.  When this function finishes, there is no I/O
 * running on the buffer and the buffer is not dirty.
 */
static void __make_buffer_clean(struct dm_buffer *b)
{
	BUG_ON(atomic_read(&b->hold_count));

	/* smp_load_acquire() pairs with read_endio()'s smp_mb__before_atomic() */
	if (!smp_load_acquire(&b->state))	/* fast case */
		return;

	wait_on_bit_io(&b->state, B_READING, TASK_UNINTERRUPTIBLE);
	__write_dirty_buffer(b, NULL);
	wait_on_bit_io(&b->state, B_WRITING, TASK_UNINTERRUPTIBLE);
}

static enum evict_result is_clean(struct dm_buffer *b, void *context)
{
	struct dm_bufio_client *c = context;

	/* These should never happen */
	if (WARN_ON_ONCE(test_bit(B_WRITING, &b->state)))
		return ER_DONT_EVICT;
	if (WARN_ON_ONCE(test_bit(B_DIRTY, &b->state)))
		return ER_DONT_EVICT;
	if (WARN_ON_ONCE(b->list_mode != LIST_CLEAN))
		return ER_DONT_EVICT;

	if (static_branch_unlikely(&no_sleep_enabled) && c->no_sleep &&
	    unlikely(test_bit(B_READING, &b->state)))
		return ER_DONT_EVICT;

	return ER_EVICT;
}

static enum evict_result is_dirty(struct dm_buffer *b, void *context)
{
	/* These should never happen */
	if (WARN_ON_ONCE(test_bit(B_READING, &b->state)))
		return ER_DONT_EVICT;
	if (WARN_ON_ONCE(b->list_mode != LIST_DIRTY))
		return ER_DONT_EVICT;

	return ER_EVICT;
}

/*
 * Find some buffer that is not held by anybody, clean it, unlink it and
 * return it.
 */
static struct dm_buffer *__get_unclaimed_buffer(struct dm_bufio_client *c)
{
	struct dm_buffer *b;

	b = cache_evict(&c->cache, LIST_CLEAN, is_clean, c);
	if (b) {
		/* this also waits for pending reads */
		__make_buffer_clean(b);
		return b;
	}

	if (static_branch_unlikely(&no_sleep_enabled) && c->no_sleep)
		return NULL;

	b = cache_evict(&c->cache, LIST_DIRTY, is_dirty, NULL);
	if (b) {
		__make_buffer_clean(b);
		return b;
	}

	return NULL;
}

/*
 * Wait until some other threads free some buffer or release hold count on
 * some buffer.
 *
 * This function is entered with c->lock held, drops it and regains it
 * before exiting.
 */
static void __wait_for_free_buffer(struct dm_bufio_client *c)
{
	DECLARE_WAITQUEUE(wait, current);

	add_wait_queue(&c->free_buffer_wait, &wait);
	set_current_state(TASK_UNINTERRUPTIBLE);
	dm_bufio_unlock(c);

	/*
	 * It's possible to miss a wake up event since we don't always
	 * hold c->lock when wake_up is called.  So we have a timeout here,
	 * just in case.
	 */
	io_schedule_timeout(5 * HZ);

	remove_wait_queue(&c->free_buffer_wait, &wait);

	dm_bufio_lock(c);
}

enum new_flag {
	NF_FRESH = 0,
	NF_READ = 1,
	NF_GET = 2,
	NF_PREFETCH = 3
};

/*
 * Allocate a new buffer. If the allocation is not possible, wait until
 * some other thread frees a buffer.
 *
 * May drop the lock and regain it.
 */
static struct dm_buffer *__alloc_buffer_wait_no_callback(struct dm_bufio_client *c, enum new_flag nf)
{
	struct dm_buffer *b;
	bool tried_noio_alloc = false;

	/*
	 * dm-bufio is resistant to allocation failures (it just keeps
	 * one buffer reserved in cases all the allocations fail).
	 * So set flags to not try too hard:
	 *	GFP_NOWAIT: don't wait; if we need to sleep we'll release our
	 *		    mutex and wait ourselves.
	 *	__GFP_NORETRY: don't retry and rather return failure
	 *	__GFP_NOMEMALLOC: don't use emergency reserves
	 *	__GFP_NOWARN: don't print a warning in case of failure
	 *
	 * For debugging, if we set the cache size to 1, no new buffers will
	 * be allocated.
	 */
	while (1) {
		if (dm_bufio_cache_size_latch != 1) {
			b = alloc_buffer(c, GFP_NOWAIT | __GFP_NORETRY | __GFP_NOMEMALLOC | __GFP_NOWARN);
			if (b)
				return b;
		}

		if (nf == NF_PREFETCH)
			return NULL;

		if (dm_bufio_cache_size_latch != 1 && !tried_noio_alloc) {
			dm_bufio_unlock(c);
			b = alloc_buffer(c, GFP_NOIO | __GFP_NORETRY | __GFP_NOMEMALLOC | __GFP_NOWARN);
			dm_bufio_lock(c);
			if (b)
				return b;
			tried_noio_alloc = true;
		}

		if (!list_empty(&c->reserved_buffers)) {
			b = list_to_buffer(c->reserved_buffers.next);
			list_del(&b->lru.list);
			c->need_reserved_buffers++;

			return b;
		}

		b = __get_unclaimed_buffer(c);
		if (b)
			return b;

		__wait_for_free_buffer(c);
	}
}

static struct dm_buffer *__alloc_buffer_wait(struct dm_bufio_client *c, enum new_flag nf)
{
	struct dm_buffer *b = __alloc_buffer_wait_no_callback(c, nf);

	if (!b)
		return NULL;

	if (c->alloc_callback)
		c->alloc_callback(b);

	return b;
}

/*
 * Free a buffer and wake other threads waiting for free buffers.
 */
static void __free_buffer_wake(struct dm_buffer *b)
{
	struct dm_bufio_client *c = b->c;

	b->block = -1;
	if (!c->need_reserved_buffers)
		free_buffer(b);
	else {
		list_add(&b->lru.list, &c->reserved_buffers);
		c->need_reserved_buffers--;
	}

	/*
	 * We hold the bufio lock here, so no one can add entries to the
	 * wait queue anyway.
	 */
	if (unlikely(waitqueue_active(&c->free_buffer_wait)))
		wake_up(&c->free_buffer_wait);
}

static enum evict_result cleaned(struct dm_buffer *b, void *context)
{
	if (WARN_ON_ONCE(test_bit(B_READING, &b->state)))
		return ER_DONT_EVICT; /* should never happen */

	if (test_bit(B_DIRTY, &b->state) || test_bit(B_WRITING, &b->state))
		return ER_DONT_EVICT;
	else
		return ER_EVICT;
}

static void __move_clean_buffers(struct dm_bufio_client *c)
{
	cache_mark_many(&c->cache, LIST_DIRTY, LIST_CLEAN, cleaned, NULL);
}

struct write_context {
	int no_wait;
	struct list_head *write_list;
};

static enum it_action write_one(struct dm_buffer *b, void *context)
{
	struct write_context *wc = context;

	if (wc->no_wait && test_bit(B_WRITING, &b->state))
		return IT_COMPLETE;

	__write_dirty_buffer(b, wc->write_list);
	return IT_NEXT;
}

static void __write_dirty_buffers_async(struct dm_bufio_client *c, int no_wait,
					struct list_head *write_list)
{
	struct write_context wc = {.no_wait = no_wait, .write_list = write_list};

	__move_clean_buffers(c);
	cache_iterate(&c->cache, LIST_DIRTY, write_one, &wc);
}

/*
 * Check if we're over watermark.
 * If we are over threshold_buffers, start freeing buffers.
 * If we're over "limit_buffers", block until we get under the limit.
 */
static void __check_watermark(struct dm_bufio_client *c,
			      struct list_head *write_list)
{
	if (cache_count(&c->cache, LIST_DIRTY) >
	    cache_count(&c->cache, LIST_CLEAN) * DM_BUFIO_WRITEBACK_RATIO)
		__write_dirty_buffers_async(c, 1, write_list);
}

/*
 *--------------------------------------------------------------
 * Getting a buffer
 *--------------------------------------------------------------
 */

static void cache_put_and_wake(struct dm_bufio_client *c, struct dm_buffer *b)
{
	/*
	 * Relying on waitqueue_active() is racey, but we sleep
	 * with schedule_timeout anyway.
	 */
	if (cache_put(&c->cache, b) &&
	    unlikely(waitqueue_active(&c->free_buffer_wait)))
		wake_up(&c->free_buffer_wait);
}

/*
 * This assumes you have already checked the cache to see if the buffer
 * is already present (it will recheck after dropping the lock for allocation).
 */
static struct dm_buffer *__bufio_new(struct dm_bufio_client *c, sector_t block,
				     enum new_flag nf, int *need_submit,
				     struct list_head *write_list)
{
	struct dm_buffer *b, *new_b = NULL;

	*need_submit = 0;

	/* This can't be called with NF_GET */
	if (WARN_ON_ONCE(nf == NF_GET))
		return NULL;

	new_b = __alloc_buffer_wait(c, nf);
	if (!new_b)
		return NULL;

	/*
	 * We've had a period where the mutex was unlocked, so need to
	 * recheck the buffer tree.
	 */
	b = cache_get(&c->cache, block);
	if (b) {
		__free_buffer_wake(new_b);
		goto found_buffer;
	}

	__check_watermark(c, write_list);

	b = new_b;
	atomic_set(&b->hold_count, 1);
	WRITE_ONCE(b->last_accessed, jiffies);
	b->block = block;
	b->read_error = 0;
	b->write_error = 0;
	b->list_mode = LIST_CLEAN;

	if (nf == NF_FRESH)
		b->state = 0;
	else {
		b->state = 1 << B_READING;
		*need_submit = 1;
	}

	/*
	 * We mustn't insert into the cache until the B_READING state
	 * is set.  Otherwise another thread could get it and use
	 * it before it had been read.
	 */
	cache_insert(&c->cache, b);

	return b;

found_buffer:
	if (nf == NF_PREFETCH) {
		cache_put_and_wake(c, b);
		return NULL;
	}

	/*
	 * Note: it is essential that we don't wait for the buffer to be
	 * read if dm_bufio_get function is used. Both dm_bufio_get and
	 * dm_bufio_prefetch can be used in the driver request routine.
	 * If the user called both dm_bufio_prefetch and dm_bufio_get on
	 * the same buffer, it would deadlock if we waited.
	 */
	if (nf == NF_GET && unlikely(test_bit_acquire(B_READING, &b->state))) {
		cache_put_and_wake(c, b);
		return NULL;
	}

	return b;
}

/*
 * The endio routine for reading: set the error, clear the bit and wake up
 * anyone waiting on the buffer.
 */
static void read_endio(struct dm_buffer *b, blk_status_t status)
{
	b->read_error = status;

	BUG_ON(!test_bit(B_READING, &b->state));

	smp_mb__before_atomic();
	clear_bit(B_READING, &b->state);
	smp_mb__after_atomic();

	wake_up_bit(&b->state, B_READING);
}

/*
 * A common routine for dm_bufio_new and dm_bufio_read.  Operation of these
 * functions is similar except that dm_bufio_new doesn't read the
 * buffer from the disk (assuming that the caller overwrites all the data
 * and uses dm_bufio_mark_buffer_dirty to write new data back).
 */
static void *new_read(struct dm_bufio_client *c, sector_t block,
		      enum new_flag nf, struct dm_buffer **bp,
		      unsigned short ioprio)
{
	int need_submit = 0;
	struct dm_buffer *b;

	LIST_HEAD(write_list);

	*bp = NULL;

	/*
	 * Fast path, hopefully the block is already in the cache.  No need
	 * to get the client lock for this.
	 */
	b = cache_get(&c->cache, block);
	if (b) {
		if (nf == NF_PREFETCH) {
			cache_put_and_wake(c, b);
			return NULL;
		}

		/*
		 * Note: it is essential that we don't wait for the buffer to be
		 * read if dm_bufio_get function is used. Both dm_bufio_get and
		 * dm_bufio_prefetch can be used in the driver request routine.
		 * If the user called both dm_bufio_prefetch and dm_bufio_get on
		 * the same buffer, it would deadlock if we waited.
		 */
		if (nf == NF_GET && unlikely(test_bit_acquire(B_READING, &b->state))) {
			cache_put_and_wake(c, b);
			return NULL;
		}
	}

	if (!b) {
		if (nf == NF_GET)
			return NULL;

		dm_bufio_lock(c);
		b = __bufio_new(c, block, nf, &need_submit, &write_list);
		dm_bufio_unlock(c);
	}

#ifdef CONFIG_DM_DEBUG_BLOCK_STACK_TRACING
	if (b && (atomic_read(&b->hold_count) == 1))
		buffer_record_stack(b);
#endif

	__flush_write_list(&write_list);

	if (!b)
		return NULL;

	if (need_submit)
		submit_io(b, REQ_OP_READ, ioprio, read_endio);

	if (nf != NF_GET)	/* we already tested this condition above */
		wait_on_bit_io(&b->state, B_READING, TASK_UNINTERRUPTIBLE);

	if (b->read_error) {
		int error = blk_status_to_errno(b->read_error);

		dm_bufio_release(b);

		return ERR_PTR(error);
	}

	*bp = b;

	return b->data;
}

void *dm_bufio_get(struct dm_bufio_client *c, sector_t block,
		   struct dm_buffer **bp)
{
	return new_read(c, block, NF_GET, bp, IOPRIO_DEFAULT);
}
EXPORT_SYMBOL_GPL(dm_bufio_get);

static void *__dm_bufio_read(struct dm_bufio_client *c, sector_t block,
			struct dm_buffer **bp, unsigned short ioprio)
{
	if (WARN_ON_ONCE(dm_bufio_in_request()))
		return ERR_PTR(-EINVAL);

	return new_read(c, block, NF_READ, bp, ioprio);
}

void *dm_bufio_read(struct dm_bufio_client *c, sector_t block,
		    struct dm_buffer **bp)
{
	return __dm_bufio_read(c, block, bp, IOPRIO_DEFAULT);
}
EXPORT_SYMBOL_GPL(dm_bufio_read);

void *dm_bufio_read_with_ioprio(struct dm_bufio_client *c, sector_t block,
				struct dm_buffer **bp, unsigned short ioprio)
{
	return __dm_bufio_read(c, block, bp, ioprio);
}
EXPORT_SYMBOL_GPL(dm_bufio_read_with_ioprio);

void *dm_bufio_new(struct dm_bufio_client *c, sector_t block,
		   struct dm_buffer **bp)
{
	if (WARN_ON_ONCE(dm_bufio_in_request()))
		return ERR_PTR(-EINVAL);

	return new_read(c, block, NF_FRESH, bp, IOPRIO_DEFAULT);
}
EXPORT_SYMBOL_GPL(dm_bufio_new);

static void __dm_bufio_prefetch(struct dm_bufio_client *c,
			sector_t block, unsigned int n_blocks,
			unsigned short ioprio)
{
	struct blk_plug plug;

	LIST_HEAD(write_list);

	if (WARN_ON_ONCE(dm_bufio_in_request()))
		return; /* should never happen */

	blk_start_plug(&plug);

	for (; n_blocks--; block++) {
		int need_submit;
		struct dm_buffer *b;

		b = cache_get(&c->cache, block);
		if (b) {
			/* already in cache */
			cache_put_and_wake(c, b);
			continue;
		}

		dm_bufio_lock(c);
		b = __bufio_new(c, block, NF_PREFETCH, &need_submit,
				&write_list);
		if (unlikely(!list_empty(&write_list))) {
			dm_bufio_unlock(c);
			blk_finish_plug(&plug);
			__flush_write_list(&write_list);
			blk_start_plug(&plug);
			dm_bufio_lock(c);
		}
		if (unlikely(b != NULL)) {
			dm_bufio_unlock(c);

			if (need_submit)
				submit_io(b, REQ_OP_READ, ioprio, read_endio);
			dm_bufio_release(b);

			cond_resched();

			if (!n_blocks)
				goto flush_plug;
			dm_bufio_lock(c);
		}
		dm_bufio_unlock(c);
	}

flush_plug:
	blk_finish_plug(&plug);
}

void dm_bufio_prefetch(struct dm_bufio_client *c, sector_t block, unsigned int n_blocks)
{
	return __dm_bufio_prefetch(c, block, n_blocks, IOPRIO_DEFAULT);
}
EXPORT_SYMBOL_GPL(dm_bufio_prefetch);

void dm_bufio_prefetch_with_ioprio(struct dm_bufio_client *c, sector_t block,
				unsigned int n_blocks, unsigned short ioprio)
{
	return __dm_bufio_prefetch(c, block, n_blocks, ioprio);
}
EXPORT_SYMBOL_GPL(dm_bufio_prefetch_with_ioprio);

void dm_bufio_release(struct dm_buffer *b)
{
	struct dm_bufio_client *c = b->c;

	/*
	 * If there were errors on the buffer, and the buffer is not
	 * to be written, free the buffer. There is no point in caching
	 * invalid buffer.
	 */
	if ((b->read_error || b->write_error) &&
	    !test_bit_acquire(B_READING, &b->state) &&
	    !test_bit(B_WRITING, &b->state) &&
	    !test_bit(B_DIRTY, &b->state)) {
		dm_bufio_lock(c);

		/* cache remove can fail if there are other holders */
		if (cache_remove(&c->cache, b)) {
			__free_buffer_wake(b);
			dm_bufio_unlock(c);
			return;
		}

		dm_bufio_unlock(c);
	}

	cache_put_and_wake(c, b);
}
EXPORT_SYMBOL_GPL(dm_bufio_release);

void dm_bufio_mark_partial_buffer_dirty(struct dm_buffer *b,
					unsigned int start, unsigned int end)
{
	struct dm_bufio_client *c = b->c;

	BUG_ON(start >= end);
	BUG_ON(end > b->c->block_size);

	dm_bufio_lock(c);

	BUG_ON(test_bit(B_READING, &b->state));

	if (!test_and_set_bit(B_DIRTY, &b->state)) {
		b->dirty_start = start;
		b->dirty_end = end;
		cache_mark(&c->cache, b, LIST_DIRTY);
	} else {
		if (start < b->dirty_start)
			b->dirty_start = start;
		if (end > b->dirty_end)
			b->dirty_end = end;
	}

	dm_bufio_unlock(c);
}
EXPORT_SYMBOL_GPL(dm_bufio_mark_partial_buffer_dirty);

void dm_bufio_mark_buffer_dirty(struct dm_buffer *b)
{
	dm_bufio_mark_partial_buffer_dirty(b, 0, b->c->block_size);
}
EXPORT_SYMBOL_GPL(dm_bufio_mark_buffer_dirty);

void dm_bufio_write_dirty_buffers_async(struct dm_bufio_client *c)
{
	LIST_HEAD(write_list);

	if (WARN_ON_ONCE(dm_bufio_in_request()))
		return; /* should never happen */

	dm_bufio_lock(c);
	__write_dirty_buffers_async(c, 0, &write_list);
	dm_bufio_unlock(c);
	__flush_write_list(&write_list);
}
EXPORT_SYMBOL_GPL(dm_bufio_write_dirty_buffers_async);

/*
 * For performance, it is essential that the buffers are written asynchronously
 * and simultaneously (so that the block layer can merge the writes) and then
 * waited upon.
 *
 * Finally, we flush hardware disk cache.
 */
static bool is_writing(struct lru_entry *e, void *context)
{
	struct dm_buffer *b = le_to_buffer(e);

	return test_bit(B_WRITING, &b->state);
}

int dm_bufio_write_dirty_buffers(struct dm_bufio_client *c)
{
	int a, f;
	unsigned long nr_buffers;
	struct lru_entry *e;
	struct lru_iter it;

	LIST_HEAD(write_list);

	dm_bufio_lock(c);
	__write_dirty_buffers_async(c, 0, &write_list);
	dm_bufio_unlock(c);
	__flush_write_list(&write_list);
	dm_bufio_lock(c);

	nr_buffers = cache_count(&c->cache, LIST_DIRTY);
	lru_iter_begin(&c->cache.lru[LIST_DIRTY], &it);
	while ((e = lru_iter_next(&it, is_writing, c))) {
		struct dm_buffer *b = le_to_buffer(e);
		__cache_inc_buffer(b);

		BUG_ON(test_bit(B_READING, &b->state));

		if (nr_buffers) {
			nr_buffers--;
			dm_bufio_unlock(c);
			wait_on_bit_io(&b->state, B_WRITING, TASK_UNINTERRUPTIBLE);
			dm_bufio_lock(c);
		} else {
			wait_on_bit_io(&b->state, B_WRITING, TASK_UNINTERRUPTIBLE);
		}

		if (!test_bit(B_DIRTY, &b->state) && !test_bit(B_WRITING, &b->state))
			cache_mark(&c->cache, b, LIST_CLEAN);

		cache_put_and_wake(c, b);

		cond_resched();
	}
	lru_iter_end(&it);

	wake_up(&c->free_buffer_wait);
	dm_bufio_unlock(c);

	a = xchg(&c->async_write_error, 0);
	f = dm_bufio_issue_flush(c);
	if (a)
		return a;

	return f;
}
EXPORT_SYMBOL_GPL(dm_bufio_write_dirty_buffers);

/*
 * Use dm-io to send an empty barrier to flush the device.
 */
int dm_bufio_issue_flush(struct dm_bufio_client *c)
{
	struct dm_io_request io_req = {
		.bi_opf = REQ_OP_WRITE | REQ_PREFLUSH | REQ_SYNC,
		.mem.type = DM_IO_KMEM,
		.mem.ptr.addr = NULL,
		.client = c->dm_io,
	};
	struct dm_io_region io_reg = {
		.bdev = c->bdev,
		.sector = 0,
		.count = 0,
	};

	if (WARN_ON_ONCE(dm_bufio_in_request()))
		return -EINVAL;

	return dm_io(&io_req, 1, &io_reg, NULL, IOPRIO_DEFAULT);
}
EXPORT_SYMBOL_GPL(dm_bufio_issue_flush);

/*
 * Use dm-io to send a discard request to flush the device.
 */
int dm_bufio_issue_discard(struct dm_bufio_client *c, sector_t block, sector_t count)
{
	struct dm_io_request io_req = {
		.bi_opf = REQ_OP_DISCARD | REQ_SYNC,
		.mem.type = DM_IO_KMEM,
		.mem.ptr.addr = NULL,
		.client = c->dm_io,
	};
	struct dm_io_region io_reg = {
		.bdev = c->bdev,
		.sector = block_to_sector(c, block),
		.count = block_to_sector(c, count),
	};

	if (WARN_ON_ONCE(dm_bufio_in_request()))
		return -EINVAL; /* discards are optional */

	return dm_io(&io_req, 1, &io_reg, NULL, IOPRIO_DEFAULT);
}
EXPORT_SYMBOL_GPL(dm_bufio_issue_discard);

static void forget_buffer(struct dm_bufio_client *c, sector_t block)
{
	struct dm_buffer *b;

	b = cache_get(&c->cache, block);
	if (b) {
		if (likely(!smp_load_acquire(&b->state))) {
			if (cache_remove(&c->cache, b))
				__free_buffer_wake(b);
			else
				cache_put_and_wake(c, b);
		} else {
			cache_put_and_wake(c, b);
		}
	}
}

/*
 * Free the given buffer.
 *
 * This is just a hint, if the buffer is in use or dirty, this function
 * does nothing.
 */
void dm_bufio_forget(struct dm_bufio_client *c, sector_t block)
{
	dm_bufio_lock(c);
	forget_buffer(c, block);
	dm_bufio_unlock(c);
}
EXPORT_SYMBOL_GPL(dm_bufio_forget);

static enum evict_result idle(struct dm_buffer *b, void *context)
{
	return b->state ? ER_DONT_EVICT : ER_EVICT;
}

void dm_bufio_forget_buffers(struct dm_bufio_client *c, sector_t block, sector_t n_blocks)
{
	dm_bufio_lock(c);
	cache_remove_range(&c->cache, block, block + n_blocks, idle, __free_buffer_wake);
	dm_bufio_unlock(c);
}
EXPORT_SYMBOL_GPL(dm_bufio_forget_buffers);

void dm_bufio_set_minimum_buffers(struct dm_bufio_client *c, unsigned int n)
{
	c->minimum_buffers = n;
}
EXPORT_SYMBOL_GPL(dm_bufio_set_minimum_buffers);

unsigned int dm_bufio_get_block_size(struct dm_bufio_client *c)
{
	return c->block_size;
}
EXPORT_SYMBOL_GPL(dm_bufio_get_block_size);

sector_t dm_bufio_get_device_size(struct dm_bufio_client *c)
{
	sector_t s = bdev_nr_sectors(c->bdev);

	if (s >= c->start)
		s -= c->start;
	else
		s = 0;
	if (likely(c->sectors_per_block_bits >= 0))
		s >>= c->sectors_per_block_bits;
	else
		sector_div(s, c->block_size >> SECTOR_SHIFT);
	return s;
}
EXPORT_SYMBOL_GPL(dm_bufio_get_device_size);

struct dm_io_client *dm_bufio_get_dm_io_client(struct dm_bufio_client *c)
{
	return c->dm_io;
}
EXPORT_SYMBOL_GPL(dm_bufio_get_dm_io_client);

sector_t dm_bufio_get_block_number(struct dm_buffer *b)
{
	return b->block;
}
EXPORT_SYMBOL_GPL(dm_bufio_get_block_number);

void *dm_bufio_get_block_data(struct dm_buffer *b)
{
	return b->data;
}
EXPORT_SYMBOL_GPL(dm_bufio_get_block_data);

void *dm_bufio_get_aux_data(struct dm_buffer *b)
{
	return b + 1;
}
EXPORT_SYMBOL_GPL(dm_bufio_get_aux_data);

struct dm_bufio_client *dm_bufio_get_client(struct dm_buffer *b)
{
	return b->c;
}
EXPORT_SYMBOL_GPL(dm_bufio_get_client);

static enum it_action warn_leak(struct dm_buffer *b, void *context)
{
	bool *warned = context;

	WARN_ON(!(*warned));
	*warned = true;
	DMERR("leaked buffer %llx, hold count %u, list %d",
	      (unsigned long long)b->block, atomic_read(&b->hold_count), b->list_mode);
#ifdef CONFIG_DM_DEBUG_BLOCK_STACK_TRACING
	stack_trace_print(b->stack_entries, b->stack_len, 1);
	/* mark unclaimed to avoid WARN_ON at end of drop_buffers() */
	atomic_set(&b->hold_count, 0);
#endif
	return IT_NEXT;
}

static void drop_buffers(struct dm_bufio_client *c)
{
	int i;
	struct dm_buffer *b;

	if (WARN_ON(dm_bufio_in_request()))
		return; /* should never happen */

	/*
	 * An optimization so that the buffers are not written one-by-one.
	 */
	dm_bufio_write_dirty_buffers_async(c);

	dm_bufio_lock(c);

	while ((b = __get_unclaimed_buffer(c)))
		__free_buffer_wake(b);

	for (i = 0; i < LIST_SIZE; i++) {
		bool warned = false;

		cache_iterate(&c->cache, i, warn_leak, &warned);
	}

#ifdef CONFIG_DM_DEBUG_BLOCK_STACK_TRACING
	while ((b = __get_unclaimed_buffer(c)))
		__free_buffer_wake(b);
#endif

	for (i = 0; i < LIST_SIZE; i++)
		WARN_ON(cache_count(&c->cache, i));

	dm_bufio_unlock(c);
}

static unsigned long get_retain_buffers(struct dm_bufio_client *c)
{
	unsigned long retain_bytes = READ_ONCE(dm_bufio_retain_bytes);

	if (likely(c->sectors_per_block_bits >= 0))
		retain_bytes >>= c->sectors_per_block_bits + SECTOR_SHIFT;
	else
		retain_bytes /= c->block_size;

	return retain_bytes;
}

static void __scan(struct dm_bufio_client *c)
{
	int l;
	struct dm_buffer *b;
	unsigned long freed = 0;
	unsigned long retain_target = get_retain_buffers(c);
	unsigned long count = cache_total(&c->cache);

	for (l = 0; l < LIST_SIZE; l++) {
		while (true) {
			if (count - freed <= retain_target)
				atomic_long_set(&c->need_shrink, 0);
			if (!atomic_long_read(&c->need_shrink))
				break;

			b = cache_evict(&c->cache, l,
					l == LIST_CLEAN ? is_clean : is_dirty, c);
			if (!b)
				break;

			__make_buffer_clean(b);
			__free_buffer_wake(b);

			atomic_long_dec(&c->need_shrink);
			freed++;

			if (unlikely(freed % SCAN_RESCHED_CYCLE == 0)) {
				dm_bufio_unlock(c);
				cond_resched();
				dm_bufio_lock(c);
			}
		}
	}
}

static void shrink_work(struct work_struct *w)
{
	struct dm_bufio_client *c = container_of(w, struct dm_bufio_client, shrink_work);

	dm_bufio_lock(c);
	__scan(c);
	dm_bufio_unlock(c);
}

static unsigned long dm_bufio_shrink_scan(struct shrinker *shrink, struct shrink_control *sc)
{
	struct dm_bufio_client *c;

	c = shrink->private_data;
	atomic_long_add(sc->nr_to_scan, &c->need_shrink);
	queue_work(dm_bufio_wq, &c->shrink_work);

	return sc->nr_to_scan;
}

static unsigned long dm_bufio_shrink_count(struct shrinker *shrink, struct shrink_control *sc)
{
	struct dm_bufio_client *c = shrink->private_data;
	unsigned long count = cache_total(&c->cache);
	unsigned long retain_target = get_retain_buffers(c);
	unsigned long queued_for_cleanup = atomic_long_read(&c->need_shrink);

	if (unlikely(count < retain_target))
		count = 0;
	else
		count -= retain_target;

	if (unlikely(count < queued_for_cleanup))
		count = 0;
	else
		count -= queued_for_cleanup;

	return count;
}

/*
 * Create the buffering interface
 */
struct dm_bufio_client *dm_bufio_client_create(struct block_device *bdev, unsigned int block_size,
					       unsigned int reserved_buffers, unsigned int aux_size,
					       void (*alloc_callback)(struct dm_buffer *),
					       void (*write_callback)(struct dm_buffer *),
					       unsigned int flags)
{
	int r;
	unsigned int num_locks;
	struct dm_bufio_client *c;
	char slab_name[64];
	static atomic_t seqno = ATOMIC_INIT(0);

	if (!block_size || block_size & ((1 << SECTOR_SHIFT) - 1)) {
		DMERR("%s: block size not specified or is not multiple of 512b", __func__);
		r = -EINVAL;
		goto bad_client;
	}

	num_locks = dm_num_hash_locks();
	c = kzalloc(sizeof(*c) + (num_locks * sizeof(struct buffer_tree)), GFP_KERNEL);
	if (!c) {
		r = -ENOMEM;
		goto bad_client;
	}
	cache_init(&c->cache, num_locks, (flags & DM_BUFIO_CLIENT_NO_SLEEP) != 0);

	c->bdev = bdev;
	c->block_size = block_size;
	if (is_power_of_2(block_size))
		c->sectors_per_block_bits = __ffs(block_size) - SECTOR_SHIFT;
	else
		c->sectors_per_block_bits = -1;

	c->alloc_callback = alloc_callback;
	c->write_callback = write_callback;

	if (flags & DM_BUFIO_CLIENT_NO_SLEEP) {
		c->no_sleep = true;
		static_branch_inc(&no_sleep_enabled);
	}

	mutex_init(&c->lock);
	spin_lock_init(&c->spinlock);
	INIT_LIST_HEAD(&c->reserved_buffers);
	c->need_reserved_buffers = reserved_buffers;

	dm_bufio_set_minimum_buffers(c, DM_BUFIO_MIN_BUFFERS);

	init_waitqueue_head(&c->free_buffer_wait);
	c->async_write_error = 0;

	c->dm_io = dm_io_client_create();
	if (IS_ERR(c->dm_io)) {
		r = PTR_ERR(c->dm_io);
		goto bad_dm_io;
	}

	if (block_size <= KMALLOC_MAX_SIZE && !is_power_of_2(block_size)) {
		unsigned int align = min(1U << __ffs(block_size), (unsigned int)PAGE_SIZE);

		snprintf(slab_name, sizeof(slab_name), "dm_bufio_cache-%u-%u",
					block_size, atomic_inc_return(&seqno));
		c->slab_cache = kmem_cache_create(slab_name, block_size, align,
						  SLAB_RECLAIM_ACCOUNT, NULL);
		if (!c->slab_cache) {
			r = -ENOMEM;
			goto bad;
		}
	}
	if (aux_size)
		snprintf(slab_name, sizeof(slab_name), "dm_bufio_buffer-%u-%u",
					aux_size, atomic_inc_return(&seqno));
	else
		snprintf(slab_name, sizeof(slab_name), "dm_bufio_buffer-%u",
					atomic_inc_return(&seqno));
	c->slab_buffer = kmem_cache_create(slab_name, sizeof(struct dm_buffer) + aux_size,
					   0, SLAB_RECLAIM_ACCOUNT, NULL);
	if (!c->slab_buffer) {
		r = -ENOMEM;
		goto bad;
	}

	while (c->need_reserved_buffers) {
		struct dm_buffer *b = alloc_buffer(c, GFP_KERNEL);

		if (!b) {
			r = -ENOMEM;
			goto bad;
		}
		__free_buffer_wake(b);
	}

	INIT_WORK(&c->shrink_work, shrink_work);
	atomic_long_set(&c->need_shrink, 0);

	c->shrinker = shrinker_alloc(0, "dm-bufio:(%u:%u)",
				     MAJOR(bdev->bd_dev), MINOR(bdev->bd_dev));
	if (!c->shrinker) {
		r = -ENOMEM;
		goto bad;
	}

	c->shrinker->count_objects = dm_bufio_shrink_count;
	c->shrinker->scan_objects = dm_bufio_shrink_scan;
	c->shrinker->seeks = 1;
	c->shrinker->batch = 0;
	c->shrinker->private_data = c;

	shrinker_register(c->shrinker);

	mutex_lock(&dm_bufio_clients_lock);
	dm_bufio_client_count++;
	list_add(&c->client_list, &dm_bufio_all_clients);
	__cache_size_refresh();
	mutex_unlock(&dm_bufio_clients_lock);

	return c;

bad:
	while (!list_empty(&c->reserved_buffers)) {
		struct dm_buffer *b = list_to_buffer(c->reserved_buffers.next);

		list_del(&b->lru.list);
		free_buffer(b);
	}
	kmem_cache_destroy(c->slab_cache);
	kmem_cache_destroy(c->slab_buffer);
	dm_io_client_destroy(c->dm_io);
bad_dm_io:
	mutex_destroy(&c->lock);
	if (c->no_sleep)
		static_branch_dec(&no_sleep_enabled);
	kfree(c);
bad_client:
	return ERR_PTR(r);
}
EXPORT_SYMBOL_GPL(dm_bufio_client_create);

/*
 * Free the buffering interface.
 * It is required that there are no references on any buffers.
 */
void dm_bufio_client_destroy(struct dm_bufio_client *c)
{
	unsigned int i;

	drop_buffers(c);

	shrinker_free(c->shrinker);
	flush_work(&c->shrink_work);

	mutex_lock(&dm_bufio_clients_lock);

	list_del(&c->client_list);
	dm_bufio_client_count--;
	__cache_size_refresh();

	mutex_unlock(&dm_bufio_clients_lock);

	WARN_ON(c->need_reserved_buffers);

	while (!list_empty(&c->reserved_buffers)) {
		struct dm_buffer *b = list_to_buffer(c->reserved_buffers.next);

		list_del(&b->lru.list);
		free_buffer(b);
	}

	for (i = 0; i < LIST_SIZE; i++)
		if (cache_count(&c->cache, i))
			DMERR("leaked buffer count %d: %lu", i, cache_count(&c->cache, i));

	for (i = 0; i < LIST_SIZE; i++)
		WARN_ON(cache_count(&c->cache, i));

	cache_destroy(&c->cache);
	kmem_cache_destroy(c->slab_cache);
	kmem_cache_destroy(c->slab_buffer);
	dm_io_client_destroy(c->dm_io);
	mutex_destroy(&c->lock);
	if (c->no_sleep)
		static_branch_dec(&no_sleep_enabled);
	kfree(c);
}
EXPORT_SYMBOL_GPL(dm_bufio_client_destroy);

void dm_bufio_client_reset(struct dm_bufio_client *c)
{
	drop_buffers(c);
	flush_work(&c->shrink_work);
}
EXPORT_SYMBOL_GPL(dm_bufio_client_reset);

void dm_bufio_set_sector_offset(struct dm_bufio_client *c, sector_t start)
{
	c->start = start;
}
EXPORT_SYMBOL_GPL(dm_bufio_set_sector_offset);

/*--------------------------------------------------------------*/

/*
 * Global cleanup tries to evict the oldest buffers from across _all_
 * the clients.  It does this by repeatedly evicting a few buffers from
 * the client that holds the oldest buffer.  It's approximate, but hopefully
 * good enough.
 */
static struct dm_bufio_client *__pop_client(void)
{
	struct list_head *h;

	if (list_empty(&dm_bufio_all_clients))
		return NULL;

	h = dm_bufio_all_clients.next;
	list_del(h);
	return container_of(h, struct dm_bufio_client, client_list);
}

/*
 * Inserts the client in the global client list based on its
 * 'oldest_buffer' field.
 */
static void __insert_client(struct dm_bufio_client *new_client)
{
	struct dm_bufio_client *c;
	struct list_head *h = dm_bufio_all_clients.next;

	while (h != &dm_bufio_all_clients) {
		c = container_of(h, struct dm_bufio_client, client_list);
		if (time_after_eq(c->oldest_buffer, new_client->oldest_buffer))
			break;
		h = h->next;
	}

	list_add_tail(&new_client->client_list, h);
}

static enum evict_result select_for_evict(struct dm_buffer *b, void *context)
{
	/* In no-sleep mode, we cannot wait on IO. */
	if (static_branch_unlikely(&no_sleep_enabled) && b->c->no_sleep) {
		if (test_bit_acquire(B_READING, &b->state) ||
		    test_bit(B_WRITING, &b->state) ||
		    test_bit(B_DIRTY, &b->state))
			return ER_DONT_EVICT;
	}
	return ER_EVICT;
}

static unsigned long __evict_a_few(unsigned long nr_buffers)
{
	struct dm_bufio_client *c;
	unsigned long oldest_buffer = jiffies;
	unsigned long last_accessed;
	unsigned long count;
	struct dm_buffer *b;

	c = __pop_client();
	if (!c)
		return 0;

	dm_bufio_lock(c);

	for (count = 0; count < nr_buffers; count++) {
		b = cache_evict(&c->cache, LIST_CLEAN, select_for_evict, NULL);
		if (!b)
			break;

		last_accessed = READ_ONCE(b->last_accessed);
		if (time_after_eq(oldest_buffer, last_accessed))
			oldest_buffer = last_accessed;

		__make_buffer_clean(b);
		__free_buffer_wake(b);

<<<<<<< HEAD
		cond_resched();
=======
		if (need_resched()) {
			dm_bufio_unlock(c);
			cond_resched();
			dm_bufio_lock(c);
		}
>>>>>>> a7fc15ed
	}

	dm_bufio_unlock(c);

	if (count)
		c->oldest_buffer = oldest_buffer;
	__insert_client(c);

	return count;
}

static void check_watermarks(void)
{
	LIST_HEAD(write_list);
	struct dm_bufio_client *c;

	mutex_lock(&dm_bufio_clients_lock);
	list_for_each_entry(c, &dm_bufio_all_clients, client_list) {
		dm_bufio_lock(c);
		__check_watermark(c, &write_list);
		dm_bufio_unlock(c);
	}
	mutex_unlock(&dm_bufio_clients_lock);

	__flush_write_list(&write_list);
}

static void evict_old(void)
{
	unsigned long threshold = dm_bufio_cache_size -
		dm_bufio_cache_size / DM_BUFIO_LOW_WATERMARK_RATIO;

	mutex_lock(&dm_bufio_clients_lock);
	while (dm_bufio_current_allocated > threshold) {
		if (!__evict_a_few(64))
			break;
		cond_resched();
	}
	mutex_unlock(&dm_bufio_clients_lock);
}

static void do_global_cleanup(struct work_struct *w)
{
	check_watermarks();
	evict_old();
}

/*
 *--------------------------------------------------------------
 * Module setup
 *--------------------------------------------------------------
 */

/*
 * This is called only once for the whole dm_bufio module.
 * It initializes memory limit.
 */
static int __init dm_bufio_init(void)
{
	__u64 mem;

	dm_bufio_allocated_kmem_cache = 0;
	dm_bufio_allocated_kmalloc = 0;
	dm_bufio_allocated_get_free_pages = 0;
	dm_bufio_allocated_vmalloc = 0;
	dm_bufio_current_allocated = 0;

	mem = (__u64)mult_frac(totalram_pages() - totalhigh_pages(),
			       DM_BUFIO_MEMORY_PERCENT, 100) << PAGE_SHIFT;

	if (mem > ULONG_MAX)
		mem = ULONG_MAX;

#ifdef CONFIG_MMU
	if (mem > mult_frac(VMALLOC_TOTAL, DM_BUFIO_VMALLOC_PERCENT, 100))
		mem = mult_frac(VMALLOC_TOTAL, DM_BUFIO_VMALLOC_PERCENT, 100);
#endif

	dm_bufio_default_cache_size = mem;

	mutex_lock(&dm_bufio_clients_lock);
	__cache_size_refresh();
	mutex_unlock(&dm_bufio_clients_lock);

	dm_bufio_wq = alloc_workqueue("dm_bufio_cache", WQ_MEM_RECLAIM, 0);
	if (!dm_bufio_wq)
		return -ENOMEM;

	INIT_WORK(&dm_bufio_replacement_work, do_global_cleanup);

	return 0;
}

/*
 * This is called once when unloading the dm_bufio module.
 */
static void __exit dm_bufio_exit(void)
{
	int bug = 0;

	destroy_workqueue(dm_bufio_wq);

	if (dm_bufio_client_count) {
		DMCRIT("%s: dm_bufio_client_count leaked: %d",
			__func__, dm_bufio_client_count);
		bug = 1;
	}

	if (dm_bufio_current_allocated) {
		DMCRIT("%s: dm_bufio_current_allocated leaked: %lu",
			__func__, dm_bufio_current_allocated);
		bug = 1;
	}

	if (dm_bufio_allocated_get_free_pages) {
		DMCRIT("%s: dm_bufio_allocated_get_free_pages leaked: %lu",
		       __func__, dm_bufio_allocated_get_free_pages);
		bug = 1;
	}

	if (dm_bufio_allocated_vmalloc) {
		DMCRIT("%s: dm_bufio_vmalloc leaked: %lu",
		       __func__, dm_bufio_allocated_vmalloc);
		bug = 1;
	}

	WARN_ON(bug); /* leaks are not worth crashing the system */
}

module_init(dm_bufio_init)
module_exit(dm_bufio_exit)

module_param_named(max_cache_size_bytes, dm_bufio_cache_size, ulong, 0644);
MODULE_PARM_DESC(max_cache_size_bytes, "Size of metadata cache");

module_param_named(max_age_seconds, dm_bufio_max_age, uint, 0644);
MODULE_PARM_DESC(max_age_seconds, "No longer does anything");

module_param_named(retain_bytes, dm_bufio_retain_bytes, ulong, 0644);
MODULE_PARM_DESC(retain_bytes, "Try to keep at least this many bytes cached in memory");

module_param_named(peak_allocated_bytes, dm_bufio_peak_allocated, ulong, 0644);
MODULE_PARM_DESC(peak_allocated_bytes, "Tracks the maximum allocated memory");

module_param_named(allocated_kmem_cache_bytes, dm_bufio_allocated_kmem_cache, ulong, 0444);
MODULE_PARM_DESC(allocated_kmem_cache_bytes, "Memory allocated with kmem_cache_alloc");

module_param_named(allocated_kmalloc_bytes, dm_bufio_allocated_kmalloc, ulong, 0444);
MODULE_PARM_DESC(allocated_kmalloc_bytes, "Memory allocated with kmalloc_alloc");

module_param_named(allocated_get_free_pages_bytes, dm_bufio_allocated_get_free_pages, ulong, 0444);
MODULE_PARM_DESC(allocated_get_free_pages_bytes, "Memory allocated with get_free_pages");

module_param_named(allocated_vmalloc_bytes, dm_bufio_allocated_vmalloc, ulong, 0444);
MODULE_PARM_DESC(allocated_vmalloc_bytes, "Memory allocated with vmalloc");

module_param_named(current_allocated_bytes, dm_bufio_current_allocated, ulong, 0444);
MODULE_PARM_DESC(current_allocated_bytes, "Memory currently used by the cache");

MODULE_AUTHOR("Mikulas Patocka <dm-devel@lists.linux.dev>");
MODULE_DESCRIPTION(DM_NAME " buffered I/O library");
MODULE_LICENSE("GPL");<|MERGE_RESOLUTION|>--- conflicted
+++ resolved
@@ -2742,15 +2742,11 @@
 		__make_buffer_clean(b);
 		__free_buffer_wake(b);
 
-<<<<<<< HEAD
-		cond_resched();
-=======
 		if (need_resched()) {
 			dm_bufio_unlock(c);
 			cond_resched();
 			dm_bufio_lock(c);
 		}
->>>>>>> a7fc15ed
 	}
 
 	dm_bufio_unlock(c);
