// SPDX-License-Identifier: GPL-2.0-or-later
/*
   md.c : Multiple Devices driver for Linux
     Copyright (C) 1998, 1999, 2000 Ingo Molnar

     completely rewritten, based on the MD driver code from Marc Zyngier

   Changes:

   - RAID-1/RAID-5 extensions by Miguel de Icaza, Gadi Oxman, Ingo Molnar
   - RAID-6 extensions by H. Peter Anvin <hpa@zytor.com>
   - boot support for linear and striped mode by Harald Hoyer <HarryH@Royal.Net>
   - kerneld support by Boris Tobotras <boris@xtalk.msk.su>
   - kmod support by: Cyrus Durgin
   - RAID0 bugfixes: Mark Anthony Lisher <markal@iname.com>
   - Devfs support by Richard Gooch <rgooch@atnf.csiro.au>

   - lots of fixes and improvements to the RAID1/RAID5 and generic
     RAID code (such as request based resynchronization):

     Neil Brown <neilb@cse.unsw.edu.au>.

   - persistent bitmap code
     Copyright (C) 2003-2004, Paul Clements, SteelEye Technology, Inc.


   Errors, Warnings, etc.
   Please use:
     pr_crit() for error conditions that risk data loss
     pr_err() for error conditions that are unexpected, like an IO error
         or internal inconsistency
     pr_warn() for error conditions that could have been predicated, like
         adding a device to an array when it has incompatible metadata
     pr_info() for every interesting, very rare events, like an array starting
         or stopping, or resync starting or stopping
     pr_debug() for everything else.

*/

#include <linux/sched/mm.h>
#include <linux/sched/signal.h>
#include <linux/kthread.h>
#include <linux/blkdev.h>
#include <linux/badblocks.h>
#include <linux/sysctl.h>
#include <linux/seq_file.h>
#include <linux/fs.h>
#include <linux/poll.h>
#include <linux/ctype.h>
#include <linux/string.h>
#include <linux/hdreg.h>
#include <linux/proc_fs.h>
#include <linux/random.h>
#include <linux/module.h>
#include <linux/reboot.h>
#include <linux/file.h>
#include <linux/compat.h>
#include <linux/delay.h>
#include <linux/raid/md_p.h>
#include <linux/raid/md_u.h>
#include <linux/raid/detect.h>
#include <linux/slab.h>
#include <linux/percpu-refcount.h>
#include <linux/part_stat.h>

#include <trace/events/block.h>
#include "md.h"
#include "md-bitmap.h"
#include "md-cluster.h"

/* pers_list is a list of registered personalities protected
 * by pers_lock.
 * pers_lock does extra service to protect accesses to
 * mddev->thread when the mutex cannot be held.
 */
static LIST_HEAD(pers_list);
static DEFINE_SPINLOCK(pers_lock);

static struct kobj_type md_ktype;

struct md_cluster_operations *md_cluster_ops;
EXPORT_SYMBOL(md_cluster_ops);
static struct module *md_cluster_mod;

static DECLARE_WAIT_QUEUE_HEAD(resync_wait);
static struct workqueue_struct *md_wq;
static struct workqueue_struct *md_misc_wq;
static struct workqueue_struct *md_rdev_misc_wq;

static int remove_and_add_spares(struct mddev *mddev,
				 struct md_rdev *this);
static void mddev_detach(struct mddev *mddev);

/*
 * Default number of read corrections we'll attempt on an rdev
 * before ejecting it from the array. We divide the read error
 * count by 2 for every hour elapsed between read errors.
 */
#define MD_DEFAULT_MAX_CORRECTED_READ_ERRORS 20
/* Default safemode delay: 200 msec */
#define DEFAULT_SAFEMODE_DELAY ((200 * HZ)/1000 +1)
/*
 * Current RAID-1,4,5 parallel reconstruction 'guaranteed speed limit'
 * is 1000 KB/sec, so the extra system load does not show up that much.
 * Increase it if you want to have more _guaranteed_ speed. Note that
 * the RAID driver will use the maximum available bandwidth if the IO
 * subsystem is idle. There is also an 'absolute maximum' reconstruction
 * speed limit - in case reconstruction slows down your system despite
 * idle IO detection.
 *
 * you can change it via /proc/sys/dev/raid/speed_limit_min and _max.
 * or /sys/block/mdX/md/sync_speed_{min,max}
 */

static int sysctl_speed_limit_min = 1000;
static int sysctl_speed_limit_max = 200000;
static inline int speed_min(struct mddev *mddev)
{
	return mddev->sync_speed_min ?
		mddev->sync_speed_min : sysctl_speed_limit_min;
}

static inline int speed_max(struct mddev *mddev)
{
	return mddev->sync_speed_max ?
		mddev->sync_speed_max : sysctl_speed_limit_max;
}

static void rdev_uninit_serial(struct md_rdev *rdev)
{
	if (!test_and_clear_bit(CollisionCheck, &rdev->flags))
		return;

	kvfree(rdev->serial);
	rdev->serial = NULL;
}

static void rdevs_uninit_serial(struct mddev *mddev)
{
	struct md_rdev *rdev;

	rdev_for_each(rdev, mddev)
		rdev_uninit_serial(rdev);
}

static int rdev_init_serial(struct md_rdev *rdev)
{
	/* serial_nums equals with BARRIER_BUCKETS_NR */
	int i, serial_nums = 1 << ((PAGE_SHIFT - ilog2(sizeof(atomic_t))));
	struct serial_in_rdev *serial = NULL;

	if (test_bit(CollisionCheck, &rdev->flags))
		return 0;

	serial = kvmalloc(sizeof(struct serial_in_rdev) * serial_nums,
			  GFP_KERNEL);
	if (!serial)
		return -ENOMEM;

	for (i = 0; i < serial_nums; i++) {
		struct serial_in_rdev *serial_tmp = &serial[i];

		spin_lock_init(&serial_tmp->serial_lock);
		serial_tmp->serial_rb = RB_ROOT_CACHED;
		init_waitqueue_head(&serial_tmp->serial_io_wait);
	}

	rdev->serial = serial;
	set_bit(CollisionCheck, &rdev->flags);

	return 0;
}

static int rdevs_init_serial(struct mddev *mddev)
{
	struct md_rdev *rdev;
	int ret = 0;

	rdev_for_each(rdev, mddev) {
		ret = rdev_init_serial(rdev);
		if (ret)
			break;
	}

	/* Free all resources if pool is not existed */
	if (ret && !mddev->serial_info_pool)
		rdevs_uninit_serial(mddev);

	return ret;
}

/*
 * rdev needs to enable serial stuffs if it meets the conditions:
 * 1. it is multi-queue device flaged with writemostly.
 * 2. the write-behind mode is enabled.
 */
static int rdev_need_serial(struct md_rdev *rdev)
{
	return (rdev && rdev->mddev->bitmap_info.max_write_behind > 0 &&
		rdev->bdev->bd_disk->queue->nr_hw_queues != 1 &&
		test_bit(WriteMostly, &rdev->flags));
}

/*
 * Init resource for rdev(s), then create serial_info_pool if:
 * 1. rdev is the first device which return true from rdev_enable_serial.
 * 2. rdev is NULL, means we want to enable serialization for all rdevs.
 */
void mddev_create_serial_pool(struct mddev *mddev, struct md_rdev *rdev,
			      bool is_suspend)
{
	int ret = 0;

	if (rdev && !rdev_need_serial(rdev) &&
	    !test_bit(CollisionCheck, &rdev->flags))
		return;

	if (!is_suspend)
		mddev_suspend(mddev);

	if (!rdev)
		ret = rdevs_init_serial(mddev);
	else
		ret = rdev_init_serial(rdev);
	if (ret)
		goto abort;

	if (mddev->serial_info_pool == NULL) {
		/*
		 * already in memalloc noio context by
		 * mddev_suspend()
		 */
		mddev->serial_info_pool =
			mempool_create_kmalloc_pool(NR_SERIAL_INFOS,
						sizeof(struct serial_info));
		if (!mddev->serial_info_pool) {
			rdevs_uninit_serial(mddev);
			pr_err("can't alloc memory pool for serialization\n");
		}
	}

abort:
	if (!is_suspend)
		mddev_resume(mddev);
}

/*
 * Free resource from rdev(s), and destroy serial_info_pool under conditions:
 * 1. rdev is the last device flaged with CollisionCheck.
 * 2. when bitmap is destroyed while policy is not enabled.
 * 3. for disable policy, the pool is destroyed only when no rdev needs it.
 */
void mddev_destroy_serial_pool(struct mddev *mddev, struct md_rdev *rdev,
			       bool is_suspend)
{
	if (rdev && !test_bit(CollisionCheck, &rdev->flags))
		return;

	if (mddev->serial_info_pool) {
		struct md_rdev *temp;
		int num = 0; /* used to track if other rdevs need the pool */

		if (!is_suspend)
			mddev_suspend(mddev);
		rdev_for_each(temp, mddev) {
			if (!rdev) {
				if (!mddev->serialize_policy ||
				    !rdev_need_serial(temp))
					rdev_uninit_serial(temp);
				else
					num++;
			} else if (temp != rdev &&
				   test_bit(CollisionCheck, &temp->flags))
				num++;
		}

		if (rdev)
			rdev_uninit_serial(rdev);

		if (num)
			pr_info("The mempool could be used by other devices\n");
		else {
			mempool_destroy(mddev->serial_info_pool);
			mddev->serial_info_pool = NULL;
		}
		if (!is_suspend)
			mddev_resume(mddev);
	}
}

static struct ctl_table_header *raid_table_header;

static struct ctl_table raid_table[] = {
	{
		.procname	= "speed_limit_min",
		.data		= &sysctl_speed_limit_min,
		.maxlen		= sizeof(int),
		.mode		= S_IRUGO|S_IWUSR,
		.proc_handler	= proc_dointvec,
	},
	{
		.procname	= "speed_limit_max",
		.data		= &sysctl_speed_limit_max,
		.maxlen		= sizeof(int),
		.mode		= S_IRUGO|S_IWUSR,
		.proc_handler	= proc_dointvec,
	},
	{ }
};

static struct ctl_table raid_dir_table[] = {
	{
		.procname	= "raid",
		.maxlen		= 0,
		.mode		= S_IRUGO|S_IXUGO,
		.child		= raid_table,
	},
	{ }
};

static struct ctl_table raid_root_table[] = {
	{
		.procname	= "dev",
		.maxlen		= 0,
		.mode		= 0555,
		.child		= raid_dir_table,
	},
	{  }
};

static int start_readonly;

/*
 * The original mechanism for creating an md device is to create
 * a device node in /dev and to open it.  This causes races with device-close.
 * The preferred method is to write to the "new_array" module parameter.
 * This can avoid races.
 * Setting create_on_open to false disables the original mechanism
 * so all the races disappear.
 */
static bool create_on_open = true;

struct bio *bio_alloc_mddev(gfp_t gfp_mask, int nr_iovecs,
			    struct mddev *mddev)
{
	if (!mddev || !bioset_initialized(&mddev->bio_set))
		return bio_alloc(gfp_mask, nr_iovecs);

	return bio_alloc_bioset(gfp_mask, nr_iovecs, &mddev->bio_set);
}
EXPORT_SYMBOL_GPL(bio_alloc_mddev);

static struct bio *md_bio_alloc_sync(struct mddev *mddev)
{
	if (!mddev || !bioset_initialized(&mddev->sync_set))
		return bio_alloc(GFP_NOIO, 1);

	return bio_alloc_bioset(GFP_NOIO, 1, &mddev->sync_set);
}

/*
 * We have a system wide 'event count' that is incremented
 * on any 'interesting' event, and readers of /proc/mdstat
 * can use 'poll' or 'select' to find out when the event
 * count increases.
 *
 * Events are:
 *  start array, stop array, error, add device, remove device,
 *  start build, activate spare
 */
static DECLARE_WAIT_QUEUE_HEAD(md_event_waiters);
static atomic_t md_event_count;
void md_new_event(struct mddev *mddev)
{
	atomic_inc(&md_event_count);
	wake_up(&md_event_waiters);
}
EXPORT_SYMBOL_GPL(md_new_event);

/*
 * Enables to iterate over all existing md arrays
 * all_mddevs_lock protects this list.
 */
static LIST_HEAD(all_mddevs);
static DEFINE_SPINLOCK(all_mddevs_lock);

/*
 * iterates through all used mddevs in the system.
 * We take care to grab the all_mddevs_lock whenever navigating
 * the list, and to always hold a refcount when unlocked.
 * Any code which breaks out of this loop while own
 * a reference to the current mddev and must mddev_put it.
 */
#define for_each_mddev(_mddev,_tmp)					\
									\
	for (({ spin_lock(&all_mddevs_lock);				\
		_tmp = all_mddevs.next;					\
		_mddev = NULL;});					\
	     ({ if (_tmp != &all_mddevs)				\
			mddev_get(list_entry(_tmp, struct mddev, all_mddevs));\
		spin_unlock(&all_mddevs_lock);				\
		if (_mddev) mddev_put(_mddev);				\
		_mddev = list_entry(_tmp, struct mddev, all_mddevs);	\
		_tmp != &all_mddevs;});					\
	     ({ spin_lock(&all_mddevs_lock);				\
		_tmp = _tmp->next;})					\
		)

/* Rather than calling directly into the personality make_request function,
 * IO requests come here first so that we can check if the device is
 * being suspended pending a reconfiguration.
 * We hold a refcount over the call to ->make_request.  By the time that
 * call has finished, the bio has been linked into some internal structure
 * and so is visible to ->quiesce(), so we don't need the refcount any more.
 */
static bool is_suspended(struct mddev *mddev, struct bio *bio)
{
	if (mddev->suspended)
		return true;
	if (bio_data_dir(bio) != WRITE)
		return false;
	if (mddev->suspend_lo >= mddev->suspend_hi)
		return false;
	if (bio->bi_iter.bi_sector >= mddev->suspend_hi)
		return false;
	if (bio_end_sector(bio) < mddev->suspend_lo)
		return false;
	return true;
}

void md_handle_request(struct mddev *mddev, struct bio *bio)
{
check_suspended:
	rcu_read_lock();
	if (is_suspended(mddev, bio)) {
		DEFINE_WAIT(__wait);
		for (;;) {
			prepare_to_wait(&mddev->sb_wait, &__wait,
					TASK_UNINTERRUPTIBLE);
			if (!is_suspended(mddev, bio))
				break;
			rcu_read_unlock();
			schedule();
			rcu_read_lock();
		}
		finish_wait(&mddev->sb_wait, &__wait);
	}
	atomic_inc(&mddev->active_io);
	rcu_read_unlock();

	if (!mddev->pers->make_request(mddev, bio)) {
		atomic_dec(&mddev->active_io);
		wake_up(&mddev->sb_wait);
		goto check_suspended;
	}

	if (atomic_dec_and_test(&mddev->active_io) && mddev->suspended)
		wake_up(&mddev->sb_wait);
}
EXPORT_SYMBOL(md_handle_request);

struct md_io {
	struct mddev *mddev;
	bio_end_io_t *orig_bi_end_io;
	void *orig_bi_private;
	unsigned long start_time;
	struct block_device *part;
};

static void md_end_io(struct bio *bio)
{
	struct md_io *md_io = bio->bi_private;
	struct mddev *mddev = md_io->mddev;

	part_end_io_acct(md_io->part, bio, md_io->start_time);

	bio->bi_end_io = md_io->orig_bi_end_io;
	bio->bi_private = md_io->orig_bi_private;

	mempool_free(md_io, &mddev->md_io_pool);

	if (bio->bi_end_io)
		bio->bi_end_io(bio);
}

static blk_qc_t md_submit_bio(struct bio *bio)
{
	const int rw = bio_data_dir(bio);
	struct mddev *mddev = bio->bi_disk->private_data;

	if (mddev == NULL || mddev->pers == NULL) {
		bio_io_error(bio);
		return BLK_QC_T_NONE;
	}

	if (unlikely(test_bit(MD_BROKEN, &mddev->flags)) && (rw == WRITE)) {
		bio_io_error(bio);
		return BLK_QC_T_NONE;
	}

	blk_queue_split(&bio);

	if (mddev->ro == 1 && unlikely(rw == WRITE)) {
		if (bio_sectors(bio) != 0)
			bio->bi_status = BLK_STS_IOERR;
		bio_endio(bio);
		return BLK_QC_T_NONE;
	}

	if (bio->bi_end_io != md_end_io) {
		struct md_io *md_io;

		md_io = mempool_alloc(&mddev->md_io_pool, GFP_NOIO);
		md_io->mddev = mddev;
		md_io->orig_bi_end_io = bio->bi_end_io;
		md_io->orig_bi_private = bio->bi_private;

		bio->bi_end_io = md_end_io;
		bio->bi_private = md_io;

		md_io->start_time = part_start_io_acct(mddev->gendisk,
						       &md_io->part, bio);
	}

	/* bio could be mergeable after passing to underlayer */
	bio->bi_opf &= ~REQ_NOMERGE;

	md_handle_request(mddev, bio);

	return BLK_QC_T_NONE;
}

/* mddev_suspend makes sure no new requests are submitted
 * to the device, and that any requests that have been submitted
 * are completely handled.
 * Once mddev_detach() is called and completes, the module will be
 * completely unused.
 */
void mddev_suspend(struct mddev *mddev)
{
	WARN_ON_ONCE(mddev->thread && current == mddev->thread->tsk);
	lockdep_assert_held(&mddev->reconfig_mutex);
	if (mddev->suspended++)
		return;
	synchronize_rcu();
	wake_up(&mddev->sb_wait);
	set_bit(MD_ALLOW_SB_UPDATE, &mddev->flags);
	smp_mb__after_atomic();
	wait_event(mddev->sb_wait, atomic_read(&mddev->active_io) == 0);
	mddev->pers->quiesce(mddev, 1);
	clear_bit_unlock(MD_ALLOW_SB_UPDATE, &mddev->flags);
	wait_event(mddev->sb_wait, !test_bit(MD_UPDATING_SB, &mddev->flags));

	del_timer_sync(&mddev->safemode_timer);
	/* restrict memory reclaim I/O during raid array is suspend */
	mddev->noio_flag = memalloc_noio_save();
}
EXPORT_SYMBOL_GPL(mddev_suspend);

void mddev_resume(struct mddev *mddev)
{
	/* entred the memalloc scope from mddev_suspend() */
	memalloc_noio_restore(mddev->noio_flag);
	lockdep_assert_held(&mddev->reconfig_mutex);
	if (--mddev->suspended)
		return;
	wake_up(&mddev->sb_wait);
	mddev->pers->quiesce(mddev, 0);

	set_bit(MD_RECOVERY_NEEDED, &mddev->recovery);
	md_wakeup_thread(mddev->thread);
	md_wakeup_thread(mddev->sync_thread); /* possibly kick off a reshape */
}
EXPORT_SYMBOL_GPL(mddev_resume);

/*
 * Generic flush handling for md
 */

static void md_end_flush(struct bio *bio)
{
	struct md_rdev *rdev = bio->bi_private;
	struct mddev *mddev = rdev->mddev;

	rdev_dec_pending(rdev, mddev);

	if (atomic_dec_and_test(&mddev->flush_pending)) {
		/* The pre-request flush has finished */
		queue_work(md_wq, &mddev->flush_work);
	}
	bio_put(bio);
}

static void md_submit_flush_data(struct work_struct *ws);

static void submit_flushes(struct work_struct *ws)
{
	struct mddev *mddev = container_of(ws, struct mddev, flush_work);
	struct md_rdev *rdev;

	mddev->start_flush = ktime_get_boottime();
	INIT_WORK(&mddev->flush_work, md_submit_flush_data);
	atomic_set(&mddev->flush_pending, 1);
	rcu_read_lock();
	rdev_for_each_rcu(rdev, mddev)
		if (rdev->raid_disk >= 0 &&
		    !test_bit(Faulty, &rdev->flags)) {
			/* Take two references, one is dropped
			 * when request finishes, one after
			 * we reclaim rcu_read_lock
			 */
			struct bio *bi;
			atomic_inc(&rdev->nr_pending);
			atomic_inc(&rdev->nr_pending);
			rcu_read_unlock();
			bi = bio_alloc_mddev(GFP_NOIO, 0, mddev);
			bi->bi_end_io = md_end_flush;
			bi->bi_private = rdev;
			bio_set_dev(bi, rdev->bdev);
			bi->bi_opf = REQ_OP_WRITE | REQ_PREFLUSH;
			atomic_inc(&mddev->flush_pending);
			submit_bio(bi);
			rcu_read_lock();
			rdev_dec_pending(rdev, mddev);
		}
	rcu_read_unlock();
	if (atomic_dec_and_test(&mddev->flush_pending))
		queue_work(md_wq, &mddev->flush_work);
}

static void md_submit_flush_data(struct work_struct *ws)
{
	struct mddev *mddev = container_of(ws, struct mddev, flush_work);
	struct bio *bio = mddev->flush_bio;

	/*
	 * must reset flush_bio before calling into md_handle_request to avoid a
	 * deadlock, because other bios passed md_handle_request suspend check
	 * could wait for this and below md_handle_request could wait for those
	 * bios because of suspend check
	 */
<<<<<<< HEAD
=======
	spin_lock_irq(&mddev->lock);
>>>>>>> 6ee1d745
	mddev->prev_flush_start = mddev->start_flush;
	mddev->flush_bio = NULL;
	spin_unlock_irq(&mddev->lock);
	wake_up(&mddev->sb_wait);

	if (bio->bi_iter.bi_size == 0) {
		/* an empty barrier - all done */
		bio_endio(bio);
	} else {
		bio->bi_opf &= ~REQ_PREFLUSH;
		md_handle_request(mddev, bio);
	}
}

/*
 * Manages consolidation of flushes and submitting any flushes needed for
 * a bio with REQ_PREFLUSH.  Returns true if the bio is finished or is
 * being finished in another context.  Returns false if the flushing is
 * complete but still needs the I/O portion of the bio to be processed.
 */
bool md_flush_request(struct mddev *mddev, struct bio *bio)
{
	ktime_t req_start = ktime_get_boottime();
	spin_lock_irq(&mddev->lock);
	/* flush requests wait until ongoing flush completes,
	 * hence coalescing all the pending requests.
	 */
	wait_event_lock_irq(mddev->sb_wait,
			    !mddev->flush_bio ||
			    ktime_before(req_start, mddev->prev_flush_start),
			    mddev->lock);
	/* new request after previous flush is completed */
	if (ktime_after(req_start, mddev->prev_flush_start)) {
		WARN_ON(mddev->flush_bio);
		mddev->flush_bio = bio;
		bio = NULL;
	}
	spin_unlock_irq(&mddev->lock);

	if (!bio) {
		INIT_WORK(&mddev->flush_work, submit_flushes);
		queue_work(md_wq, &mddev->flush_work);
	} else {
		/* flush was performed for some other bio while we waited. */
		if (bio->bi_iter.bi_size == 0)
			/* an empty barrier - all done */
			bio_endio(bio);
		else {
			bio->bi_opf &= ~REQ_PREFLUSH;
			return false;
		}
	}
	return true;
}
EXPORT_SYMBOL(md_flush_request);

static inline struct mddev *mddev_get(struct mddev *mddev)
{
	atomic_inc(&mddev->active);
	return mddev;
}

static void mddev_delayed_delete(struct work_struct *ws);

static void mddev_put(struct mddev *mddev)
{
	if (!atomic_dec_and_lock(&mddev->active, &all_mddevs_lock))
		return;
	if (!mddev->raid_disks && list_empty(&mddev->disks) &&
	    mddev->ctime == 0 && !mddev->hold_active) {
		/* Array is not configured at all, and not held active,
		 * so destroy it */
		list_del_init(&mddev->all_mddevs);

		/*
		 * Call queue_work inside the spinlock so that
		 * flush_workqueue() after mddev_find will succeed in waiting
		 * for the work to be done.
		 */
		INIT_WORK(&mddev->del_work, mddev_delayed_delete);
		queue_work(md_misc_wq, &mddev->del_work);
	}
	spin_unlock(&all_mddevs_lock);
}

static void md_safemode_timeout(struct timer_list *t);

void mddev_init(struct mddev *mddev)
{
	kobject_init(&mddev->kobj, &md_ktype);
	mutex_init(&mddev->open_mutex);
	mutex_init(&mddev->reconfig_mutex);
	mutex_init(&mddev->bitmap_info.mutex);
	INIT_LIST_HEAD(&mddev->disks);
	INIT_LIST_HEAD(&mddev->all_mddevs);
	timer_setup(&mddev->safemode_timer, md_safemode_timeout, 0);
	atomic_set(&mddev->active, 1);
	atomic_set(&mddev->openers, 0);
	atomic_set(&mddev->active_io, 0);
	spin_lock_init(&mddev->lock);
	atomic_set(&mddev->flush_pending, 0);
	init_waitqueue_head(&mddev->sb_wait);
	init_waitqueue_head(&mddev->recovery_wait);
	mddev->reshape_position = MaxSector;
	mddev->reshape_backwards = 0;
	mddev->last_sync_action = "none";
	mddev->resync_min = 0;
	mddev->resync_max = MaxSector;
	mddev->level = LEVEL_NONE;
}
EXPORT_SYMBOL_GPL(mddev_init);

static struct mddev *mddev_find(dev_t unit)
{
	struct mddev *mddev, *new = NULL;

	if (unit && MAJOR(unit) != MD_MAJOR)
		unit &= ~((1<<MdpMinorShift)-1);

 retry:
	spin_lock(&all_mddevs_lock);

	if (unit) {
		list_for_each_entry(mddev, &all_mddevs, all_mddevs)
			if (mddev->unit == unit) {
				mddev_get(mddev);
				spin_unlock(&all_mddevs_lock);
				kfree(new);
				return mddev;
			}

		if (new) {
			list_add(&new->all_mddevs, &all_mddevs);
			spin_unlock(&all_mddevs_lock);
			new->hold_active = UNTIL_IOCTL;
			return new;
		}
	} else if (new) {
		/* find an unused unit number */
		static int next_minor = 512;
		int start = next_minor;
		int is_free = 0;
		int dev = 0;
		while (!is_free) {
			dev = MKDEV(MD_MAJOR, next_minor);
			next_minor++;
			if (next_minor > MINORMASK)
				next_minor = 0;
			if (next_minor == start) {
				/* Oh dear, all in use. */
				spin_unlock(&all_mddevs_lock);
				kfree(new);
				return NULL;
			}

			is_free = 1;
			list_for_each_entry(mddev, &all_mddevs, all_mddevs)
				if (mddev->unit == dev) {
					is_free = 0;
					break;
				}
		}
		new->unit = dev;
		new->md_minor = MINOR(dev);
		new->hold_active = UNTIL_STOP;
		list_add(&new->all_mddevs, &all_mddevs);
		spin_unlock(&all_mddevs_lock);
		return new;
	}
	spin_unlock(&all_mddevs_lock);

	new = kzalloc(sizeof(*new), GFP_KERNEL);
	if (!new)
		return NULL;

	new->unit = unit;
	if (MAJOR(unit) == MD_MAJOR)
		new->md_minor = MINOR(unit);
	else
		new->md_minor = MINOR(unit) >> MdpMinorShift;

	mddev_init(new);

	goto retry;
}

static struct attribute_group md_redundancy_group;

void mddev_unlock(struct mddev *mddev)
{
	if (mddev->to_remove) {
		/* These cannot be removed under reconfig_mutex as
		 * an access to the files will try to take reconfig_mutex
		 * while holding the file unremovable, which leads to
		 * a deadlock.
		 * So hold set sysfs_active while the remove in happeing,
		 * and anything else which might set ->to_remove or my
		 * otherwise change the sysfs namespace will fail with
		 * -EBUSY if sysfs_active is still set.
		 * We set sysfs_active under reconfig_mutex and elsewhere
		 * test it under the same mutex to ensure its correct value
		 * is seen.
		 */
		struct attribute_group *to_remove = mddev->to_remove;
		mddev->to_remove = NULL;
		mddev->sysfs_active = 1;
		mutex_unlock(&mddev->reconfig_mutex);

		if (mddev->kobj.sd) {
			if (to_remove != &md_redundancy_group)
				sysfs_remove_group(&mddev->kobj, to_remove);
			if (mddev->pers == NULL ||
			    mddev->pers->sync_request == NULL) {
				sysfs_remove_group(&mddev->kobj, &md_redundancy_group);
				if (mddev->sysfs_action)
					sysfs_put(mddev->sysfs_action);
				if (mddev->sysfs_completed)
					sysfs_put(mddev->sysfs_completed);
				if (mddev->sysfs_degraded)
					sysfs_put(mddev->sysfs_degraded);
				mddev->sysfs_action = NULL;
				mddev->sysfs_completed = NULL;
				mddev->sysfs_degraded = NULL;
			}
		}
		mddev->sysfs_active = 0;
	} else
		mutex_unlock(&mddev->reconfig_mutex);

	/* As we've dropped the mutex we need a spinlock to
	 * make sure the thread doesn't disappear
	 */
	spin_lock(&pers_lock);
	md_wakeup_thread(mddev->thread);
	wake_up(&mddev->sb_wait);
	spin_unlock(&pers_lock);
}
EXPORT_SYMBOL_GPL(mddev_unlock);

struct md_rdev *md_find_rdev_nr_rcu(struct mddev *mddev, int nr)
{
	struct md_rdev *rdev;

	rdev_for_each_rcu(rdev, mddev)
		if (rdev->desc_nr == nr)
			return rdev;

	return NULL;
}
EXPORT_SYMBOL_GPL(md_find_rdev_nr_rcu);

static struct md_rdev *find_rdev(struct mddev *mddev, dev_t dev)
{
	struct md_rdev *rdev;

	rdev_for_each(rdev, mddev)
		if (rdev->bdev->bd_dev == dev)
			return rdev;

	return NULL;
}

struct md_rdev *md_find_rdev_rcu(struct mddev *mddev, dev_t dev)
{
	struct md_rdev *rdev;

	rdev_for_each_rcu(rdev, mddev)
		if (rdev->bdev->bd_dev == dev)
			return rdev;

	return NULL;
}
EXPORT_SYMBOL_GPL(md_find_rdev_rcu);

static struct md_personality *find_pers(int level, char *clevel)
{
	struct md_personality *pers;
	list_for_each_entry(pers, &pers_list, list) {
		if (level != LEVEL_NONE && pers->level == level)
			return pers;
		if (strcmp(pers->name, clevel)==0)
			return pers;
	}
	return NULL;
}

/* return the offset of the super block in 512byte sectors */
static inline sector_t calc_dev_sboffset(struct md_rdev *rdev)
{
	sector_t num_sectors = i_size_read(rdev->bdev->bd_inode) / 512;
	return MD_NEW_SIZE_SECTORS(num_sectors);
}

static int alloc_disk_sb(struct md_rdev *rdev)
{
	rdev->sb_page = alloc_page(GFP_KERNEL);
	if (!rdev->sb_page)
		return -ENOMEM;
	return 0;
}

void md_rdev_clear(struct md_rdev *rdev)
{
	if (rdev->sb_page) {
		put_page(rdev->sb_page);
		rdev->sb_loaded = 0;
		rdev->sb_page = NULL;
		rdev->sb_start = 0;
		rdev->sectors = 0;
	}
	if (rdev->bb_page) {
		put_page(rdev->bb_page);
		rdev->bb_page = NULL;
	}
	badblocks_exit(&rdev->badblocks);
}
EXPORT_SYMBOL_GPL(md_rdev_clear);

static void super_written(struct bio *bio)
{
	struct md_rdev *rdev = bio->bi_private;
	struct mddev *mddev = rdev->mddev;

	if (bio->bi_status) {
		pr_err("md: %s gets error=%d\n", __func__,
		       blk_status_to_errno(bio->bi_status));
		md_error(mddev, rdev);
		if (!test_bit(Faulty, &rdev->flags)
		    && (bio->bi_opf & MD_FAILFAST)) {
			set_bit(MD_SB_NEED_REWRITE, &mddev->sb_flags);
			set_bit(LastDev, &rdev->flags);
		}
	} else
		clear_bit(LastDev, &rdev->flags);

	if (atomic_dec_and_test(&mddev->pending_writes))
		wake_up(&mddev->sb_wait);
	rdev_dec_pending(rdev, mddev);
	bio_put(bio);
}

void md_super_write(struct mddev *mddev, struct md_rdev *rdev,
		   sector_t sector, int size, struct page *page)
{
	/* write first size bytes of page to sector of rdev
	 * Increment mddev->pending_writes before returning
	 * and decrement it on completion, waking up sb_wait
	 * if zero is reached.
	 * If an error occurred, call md_error
	 */
	struct bio *bio;
	int ff = 0;

	if (!page)
		return;

	if (test_bit(Faulty, &rdev->flags))
		return;

	bio = md_bio_alloc_sync(mddev);

	atomic_inc(&rdev->nr_pending);

	bio_set_dev(bio, rdev->meta_bdev ? rdev->meta_bdev : rdev->bdev);
	bio->bi_iter.bi_sector = sector;
	bio_add_page(bio, page, size, 0);
	bio->bi_private = rdev;
	bio->bi_end_io = super_written;

	if (test_bit(MD_FAILFAST_SUPPORTED, &mddev->flags) &&
	    test_bit(FailFast, &rdev->flags) &&
	    !test_bit(LastDev, &rdev->flags))
		ff = MD_FAILFAST;
	bio->bi_opf = REQ_OP_WRITE | REQ_SYNC | REQ_PREFLUSH | REQ_FUA | ff;

	atomic_inc(&mddev->pending_writes);
	submit_bio(bio);
}

int md_super_wait(struct mddev *mddev)
{
	/* wait for all superblock writes that were scheduled to complete */
	wait_event(mddev->sb_wait, atomic_read(&mddev->pending_writes)==0);
	if (test_and_clear_bit(MD_SB_NEED_REWRITE, &mddev->sb_flags))
		return -EAGAIN;
	return 0;
}

int sync_page_io(struct md_rdev *rdev, sector_t sector, int size,
		 struct page *page, int op, int op_flags, bool metadata_op)
{
	struct bio *bio = md_bio_alloc_sync(rdev->mddev);
	int ret;

	if (metadata_op && rdev->meta_bdev)
		bio_set_dev(bio, rdev->meta_bdev);
	else
		bio_set_dev(bio, rdev->bdev);
	bio_set_op_attrs(bio, op, op_flags);
	if (metadata_op)
		bio->bi_iter.bi_sector = sector + rdev->sb_start;
	else if (rdev->mddev->reshape_position != MaxSector &&
		 (rdev->mddev->reshape_backwards ==
		  (sector >= rdev->mddev->reshape_position)))
		bio->bi_iter.bi_sector = sector + rdev->new_data_offset;
	else
		bio->bi_iter.bi_sector = sector + rdev->data_offset;
	bio_add_page(bio, page, size, 0);

	submit_bio_wait(bio);

	ret = !bio->bi_status;
	bio_put(bio);
	return ret;
}
EXPORT_SYMBOL_GPL(sync_page_io);

static int read_disk_sb(struct md_rdev *rdev, int size)
{
	char b[BDEVNAME_SIZE];

	if (rdev->sb_loaded)
		return 0;

	if (!sync_page_io(rdev, 0, size, rdev->sb_page, REQ_OP_READ, 0, true))
		goto fail;
	rdev->sb_loaded = 1;
	return 0;

fail:
	pr_err("md: disabled device %s, could not read superblock.\n",
	       bdevname(rdev->bdev,b));
	return -EINVAL;
}

static int md_uuid_equal(mdp_super_t *sb1, mdp_super_t *sb2)
{
	return	sb1->set_uuid0 == sb2->set_uuid0 &&
		sb1->set_uuid1 == sb2->set_uuid1 &&
		sb1->set_uuid2 == sb2->set_uuid2 &&
		sb1->set_uuid3 == sb2->set_uuid3;
}

static int md_sb_equal(mdp_super_t *sb1, mdp_super_t *sb2)
{
	int ret;
	mdp_super_t *tmp1, *tmp2;

	tmp1 = kmalloc(sizeof(*tmp1),GFP_KERNEL);
	tmp2 = kmalloc(sizeof(*tmp2),GFP_KERNEL);

	if (!tmp1 || !tmp2) {
		ret = 0;
		goto abort;
	}

	*tmp1 = *sb1;
	*tmp2 = *sb2;

	/*
	 * nr_disks is not constant
	 */
	tmp1->nr_disks = 0;
	tmp2->nr_disks = 0;

	ret = (memcmp(tmp1, tmp2, MD_SB_GENERIC_CONSTANT_WORDS * 4) == 0);
abort:
	kfree(tmp1);
	kfree(tmp2);
	return ret;
}

static u32 md_csum_fold(u32 csum)
{
	csum = (csum & 0xffff) + (csum >> 16);
	return (csum & 0xffff) + (csum >> 16);
}

static unsigned int calc_sb_csum(mdp_super_t *sb)
{
	u64 newcsum = 0;
	u32 *sb32 = (u32*)sb;
	int i;
	unsigned int disk_csum, csum;

	disk_csum = sb->sb_csum;
	sb->sb_csum = 0;

	for (i = 0; i < MD_SB_BYTES/4 ; i++)
		newcsum += sb32[i];
	csum = (newcsum & 0xffffffff) + (newcsum>>32);

#ifdef CONFIG_ALPHA
	/* This used to use csum_partial, which was wrong for several
	 * reasons including that different results are returned on
	 * different architectures.  It isn't critical that we get exactly
	 * the same return value as before (we always csum_fold before
	 * testing, and that removes any differences).  However as we
	 * know that csum_partial always returned a 16bit value on
	 * alphas, do a fold to maximise conformity to previous behaviour.
	 */
	sb->sb_csum = md_csum_fold(disk_csum);
#else
	sb->sb_csum = disk_csum;
#endif
	return csum;
}

/*
 * Handle superblock details.
 * We want to be able to handle multiple superblock formats
 * so we have a common interface to them all, and an array of
 * different handlers.
 * We rely on user-space to write the initial superblock, and support
 * reading and updating of superblocks.
 * Interface methods are:
 *   int load_super(struct md_rdev *dev, struct md_rdev *refdev, int minor_version)
 *      loads and validates a superblock on dev.
 *      if refdev != NULL, compare superblocks on both devices
 *    Return:
 *      0 - dev has a superblock that is compatible with refdev
 *      1 - dev has a superblock that is compatible and newer than refdev
 *          so dev should be used as the refdev in future
 *     -EINVAL superblock incompatible or invalid
 *     -othererror e.g. -EIO
 *
 *   int validate_super(struct mddev *mddev, struct md_rdev *dev)
 *      Verify that dev is acceptable into mddev.
 *       The first time, mddev->raid_disks will be 0, and data from
 *       dev should be merged in.  Subsequent calls check that dev
 *       is new enough.  Return 0 or -EINVAL
 *
 *   void sync_super(struct mddev *mddev, struct md_rdev *dev)
 *     Update the superblock for rdev with data in mddev
 *     This does not write to disc.
 *
 */

struct super_type  {
	char		    *name;
	struct module	    *owner;
	int		    (*load_super)(struct md_rdev *rdev,
					  struct md_rdev *refdev,
					  int minor_version);
	int		    (*validate_super)(struct mddev *mddev,
					      struct md_rdev *rdev);
	void		    (*sync_super)(struct mddev *mddev,
					  struct md_rdev *rdev);
	unsigned long long  (*rdev_size_change)(struct md_rdev *rdev,
						sector_t num_sectors);
	int		    (*allow_new_offset)(struct md_rdev *rdev,
						unsigned long long new_offset);
};

/*
 * Check that the given mddev has no bitmap.
 *
 * This function is called from the run method of all personalities that do not
 * support bitmaps. It prints an error message and returns non-zero if mddev
 * has a bitmap. Otherwise, it returns 0.
 *
 */
int md_check_no_bitmap(struct mddev *mddev)
{
	if (!mddev->bitmap_info.file && !mddev->bitmap_info.offset)
		return 0;
	pr_warn("%s: bitmaps are not supported for %s\n",
		mdname(mddev), mddev->pers->name);
	return 1;
}
EXPORT_SYMBOL(md_check_no_bitmap);

/*
 * load_super for 0.90.0
 */
static int super_90_load(struct md_rdev *rdev, struct md_rdev *refdev, int minor_version)
{
	char b[BDEVNAME_SIZE], b2[BDEVNAME_SIZE];
	mdp_super_t *sb;
	int ret;
	bool spare_disk = true;

	/*
	 * Calculate the position of the superblock (512byte sectors),
	 * it's at the end of the disk.
	 *
	 * It also happens to be a multiple of 4Kb.
	 */
	rdev->sb_start = calc_dev_sboffset(rdev);

	ret = read_disk_sb(rdev, MD_SB_BYTES);
	if (ret)
		return ret;

	ret = -EINVAL;

	bdevname(rdev->bdev, b);
	sb = page_address(rdev->sb_page);

	if (sb->md_magic != MD_SB_MAGIC) {
		pr_warn("md: invalid raid superblock magic on %s\n", b);
		goto abort;
	}

	if (sb->major_version != 0 ||
	    sb->minor_version < 90 ||
	    sb->minor_version > 91) {
		pr_warn("Bad version number %d.%d on %s\n",
			sb->major_version, sb->minor_version, b);
		goto abort;
	}

	if (sb->raid_disks <= 0)
		goto abort;

	if (md_csum_fold(calc_sb_csum(sb)) != md_csum_fold(sb->sb_csum)) {
		pr_warn("md: invalid superblock checksum on %s\n", b);
		goto abort;
	}

	rdev->preferred_minor = sb->md_minor;
	rdev->data_offset = 0;
	rdev->new_data_offset = 0;
	rdev->sb_size = MD_SB_BYTES;
	rdev->badblocks.shift = -1;

	if (sb->level == LEVEL_MULTIPATH)
		rdev->desc_nr = -1;
	else
		rdev->desc_nr = sb->this_disk.number;

	/* not spare disk, or LEVEL_MULTIPATH */
	if (sb->level == LEVEL_MULTIPATH ||
		(rdev->desc_nr >= 0 &&
		 rdev->desc_nr < MD_SB_DISKS &&
		 sb->disks[rdev->desc_nr].state &
		 ((1<<MD_DISK_SYNC) | (1 << MD_DISK_ACTIVE))))
		spare_disk = false;

	if (!refdev) {
		if (!spare_disk)
			ret = 1;
		else
			ret = 0;
	} else {
		__u64 ev1, ev2;
		mdp_super_t *refsb = page_address(refdev->sb_page);
		if (!md_uuid_equal(refsb, sb)) {
			pr_warn("md: %s has different UUID to %s\n",
				b, bdevname(refdev->bdev,b2));
			goto abort;
		}
		if (!md_sb_equal(refsb, sb)) {
			pr_warn("md: %s has same UUID but different superblock to %s\n",
				b, bdevname(refdev->bdev, b2));
			goto abort;
		}
		ev1 = md_event(sb);
		ev2 = md_event(refsb);

		if (!spare_disk && ev1 > ev2)
			ret = 1;
		else
			ret = 0;
	}
	rdev->sectors = rdev->sb_start;
	/* Limit to 4TB as metadata cannot record more than that.
	 * (not needed for Linear and RAID0 as metadata doesn't
	 * record this size)
	 */
	if ((u64)rdev->sectors >= (2ULL << 32) && sb->level >= 1)
		rdev->sectors = (sector_t)(2ULL << 32) - 2;

	if (rdev->sectors < ((sector_t)sb->size) * 2 && sb->level >= 1)
		/* "this cannot possibly happen" ... */
		ret = -EINVAL;

 abort:
	return ret;
}

/*
 * validate_super for 0.90.0
 */
static int super_90_validate(struct mddev *mddev, struct md_rdev *rdev)
{
	mdp_disk_t *desc;
	mdp_super_t *sb = page_address(rdev->sb_page);
	__u64 ev1 = md_event(sb);

	rdev->raid_disk = -1;
	clear_bit(Faulty, &rdev->flags);
	clear_bit(In_sync, &rdev->flags);
	clear_bit(Bitmap_sync, &rdev->flags);
	clear_bit(WriteMostly, &rdev->flags);

	if (mddev->raid_disks == 0) {
		mddev->major_version = 0;
		mddev->minor_version = sb->minor_version;
		mddev->patch_version = sb->patch_version;
		mddev->external = 0;
		mddev->chunk_sectors = sb->chunk_size >> 9;
		mddev->ctime = sb->ctime;
		mddev->utime = sb->utime;
		mddev->level = sb->level;
		mddev->clevel[0] = 0;
		mddev->layout = sb->layout;
		mddev->raid_disks = sb->raid_disks;
		mddev->dev_sectors = ((sector_t)sb->size) * 2;
		mddev->events = ev1;
		mddev->bitmap_info.offset = 0;
		mddev->bitmap_info.space = 0;
		/* bitmap can use 60 K after the 4K superblocks */
		mddev->bitmap_info.default_offset = MD_SB_BYTES >> 9;
		mddev->bitmap_info.default_space = 64*2 - (MD_SB_BYTES >> 9);
		mddev->reshape_backwards = 0;

		if (mddev->minor_version >= 91) {
			mddev->reshape_position = sb->reshape_position;
			mddev->delta_disks = sb->delta_disks;
			mddev->new_level = sb->new_level;
			mddev->new_layout = sb->new_layout;
			mddev->new_chunk_sectors = sb->new_chunk >> 9;
			if (mddev->delta_disks < 0)
				mddev->reshape_backwards = 1;
		} else {
			mddev->reshape_position = MaxSector;
			mddev->delta_disks = 0;
			mddev->new_level = mddev->level;
			mddev->new_layout = mddev->layout;
			mddev->new_chunk_sectors = mddev->chunk_sectors;
		}
		if (mddev->level == 0)
			mddev->layout = -1;

		if (sb->state & (1<<MD_SB_CLEAN))
			mddev->recovery_cp = MaxSector;
		else {
			if (sb->events_hi == sb->cp_events_hi &&
				sb->events_lo == sb->cp_events_lo) {
				mddev->recovery_cp = sb->recovery_cp;
			} else
				mddev->recovery_cp = 0;
		}

		memcpy(mddev->uuid+0, &sb->set_uuid0, 4);
		memcpy(mddev->uuid+4, &sb->set_uuid1, 4);
		memcpy(mddev->uuid+8, &sb->set_uuid2, 4);
		memcpy(mddev->uuid+12,&sb->set_uuid3, 4);

		mddev->max_disks = MD_SB_DISKS;

		if (sb->state & (1<<MD_SB_BITMAP_PRESENT) &&
		    mddev->bitmap_info.file == NULL) {
			mddev->bitmap_info.offset =
				mddev->bitmap_info.default_offset;
			mddev->bitmap_info.space =
				mddev->bitmap_info.default_space;
		}

	} else if (mddev->pers == NULL) {
		/* Insist on good event counter while assembling, except
		 * for spares (which don't need an event count) */
		++ev1;
		if (sb->disks[rdev->desc_nr].state & (
			    (1<<MD_DISK_SYNC) | (1 << MD_DISK_ACTIVE)))
			if (ev1 < mddev->events)
				return -EINVAL;
	} else if (mddev->bitmap) {
		/* if adding to array with a bitmap, then we can accept an
		 * older device ... but not too old.
		 */
		if (ev1 < mddev->bitmap->events_cleared)
			return 0;
		if (ev1 < mddev->events)
			set_bit(Bitmap_sync, &rdev->flags);
	} else {
		if (ev1 < mddev->events)
			/* just a hot-add of a new device, leave raid_disk at -1 */
			return 0;
	}

	if (mddev->level != LEVEL_MULTIPATH) {
		desc = sb->disks + rdev->desc_nr;

		if (desc->state & (1<<MD_DISK_FAULTY))
			set_bit(Faulty, &rdev->flags);
		else if (desc->state & (1<<MD_DISK_SYNC) /* &&
			    desc->raid_disk < mddev->raid_disks */) {
			set_bit(In_sync, &rdev->flags);
			rdev->raid_disk = desc->raid_disk;
			rdev->saved_raid_disk = desc->raid_disk;
		} else if (desc->state & (1<<MD_DISK_ACTIVE)) {
			/* active but not in sync implies recovery up to
			 * reshape position.  We don't know exactly where
			 * that is, so set to zero for now */
			if (mddev->minor_version >= 91) {
				rdev->recovery_offset = 0;
				rdev->raid_disk = desc->raid_disk;
			}
		}
		if (desc->state & (1<<MD_DISK_WRITEMOSTLY))
			set_bit(WriteMostly, &rdev->flags);
		if (desc->state & (1<<MD_DISK_FAILFAST))
			set_bit(FailFast, &rdev->flags);
	} else /* MULTIPATH are always insync */
		set_bit(In_sync, &rdev->flags);
	return 0;
}

/*
 * sync_super for 0.90.0
 */
static void super_90_sync(struct mddev *mddev, struct md_rdev *rdev)
{
	mdp_super_t *sb;
	struct md_rdev *rdev2;
	int next_spare = mddev->raid_disks;

	/* make rdev->sb match mddev data..
	 *
	 * 1/ zero out disks
	 * 2/ Add info for each disk, keeping track of highest desc_nr (next_spare);
	 * 3/ any empty disks < next_spare become removed
	 *
	 * disks[0] gets initialised to REMOVED because
	 * we cannot be sure from other fields if it has
	 * been initialised or not.
	 */
	int i;
	int active=0, working=0,failed=0,spare=0,nr_disks=0;

	rdev->sb_size = MD_SB_BYTES;

	sb = page_address(rdev->sb_page);

	memset(sb, 0, sizeof(*sb));

	sb->md_magic = MD_SB_MAGIC;
	sb->major_version = mddev->major_version;
	sb->patch_version = mddev->patch_version;
	sb->gvalid_words  = 0; /* ignored */
	memcpy(&sb->set_uuid0, mddev->uuid+0, 4);
	memcpy(&sb->set_uuid1, mddev->uuid+4, 4);
	memcpy(&sb->set_uuid2, mddev->uuid+8, 4);
	memcpy(&sb->set_uuid3, mddev->uuid+12,4);

	sb->ctime = clamp_t(time64_t, mddev->ctime, 0, U32_MAX);
	sb->level = mddev->level;
	sb->size = mddev->dev_sectors / 2;
	sb->raid_disks = mddev->raid_disks;
	sb->md_minor = mddev->md_minor;
	sb->not_persistent = 0;
	sb->utime = clamp_t(time64_t, mddev->utime, 0, U32_MAX);
	sb->state = 0;
	sb->events_hi = (mddev->events>>32);
	sb->events_lo = (u32)mddev->events;

	if (mddev->reshape_position == MaxSector)
		sb->minor_version = 90;
	else {
		sb->minor_version = 91;
		sb->reshape_position = mddev->reshape_position;
		sb->new_level = mddev->new_level;
		sb->delta_disks = mddev->delta_disks;
		sb->new_layout = mddev->new_layout;
		sb->new_chunk = mddev->new_chunk_sectors << 9;
	}
	mddev->minor_version = sb->minor_version;
	if (mddev->in_sync)
	{
		sb->recovery_cp = mddev->recovery_cp;
		sb->cp_events_hi = (mddev->events>>32);
		sb->cp_events_lo = (u32)mddev->events;
		if (mddev->recovery_cp == MaxSector)
			sb->state = (1<< MD_SB_CLEAN);
	} else
		sb->recovery_cp = 0;

	sb->layout = mddev->layout;
	sb->chunk_size = mddev->chunk_sectors << 9;

	if (mddev->bitmap && mddev->bitmap_info.file == NULL)
		sb->state |= (1<<MD_SB_BITMAP_PRESENT);

	sb->disks[0].state = (1<<MD_DISK_REMOVED);
	rdev_for_each(rdev2, mddev) {
		mdp_disk_t *d;
		int desc_nr;
		int is_active = test_bit(In_sync, &rdev2->flags);

		if (rdev2->raid_disk >= 0 &&
		    sb->minor_version >= 91)
			/* we have nowhere to store the recovery_offset,
			 * but if it is not below the reshape_position,
			 * we can piggy-back on that.
			 */
			is_active = 1;
		if (rdev2->raid_disk < 0 ||
		    test_bit(Faulty, &rdev2->flags))
			is_active = 0;
		if (is_active)
			desc_nr = rdev2->raid_disk;
		else
			desc_nr = next_spare++;
		rdev2->desc_nr = desc_nr;
		d = &sb->disks[rdev2->desc_nr];
		nr_disks++;
		d->number = rdev2->desc_nr;
		d->major = MAJOR(rdev2->bdev->bd_dev);
		d->minor = MINOR(rdev2->bdev->bd_dev);
		if (is_active)
			d->raid_disk = rdev2->raid_disk;
		else
			d->raid_disk = rdev2->desc_nr; /* compatibility */
		if (test_bit(Faulty, &rdev2->flags))
			d->state = (1<<MD_DISK_FAULTY);
		else if (is_active) {
			d->state = (1<<MD_DISK_ACTIVE);
			if (test_bit(In_sync, &rdev2->flags))
				d->state |= (1<<MD_DISK_SYNC);
			active++;
			working++;
		} else {
			d->state = 0;
			spare++;
			working++;
		}
		if (test_bit(WriteMostly, &rdev2->flags))
			d->state |= (1<<MD_DISK_WRITEMOSTLY);
		if (test_bit(FailFast, &rdev2->flags))
			d->state |= (1<<MD_DISK_FAILFAST);
	}
	/* now set the "removed" and "faulty" bits on any missing devices */
	for (i=0 ; i < mddev->raid_disks ; i++) {
		mdp_disk_t *d = &sb->disks[i];
		if (d->state == 0 && d->number == 0) {
			d->number = i;
			d->raid_disk = i;
			d->state = (1<<MD_DISK_REMOVED);
			d->state |= (1<<MD_DISK_FAULTY);
			failed++;
		}
	}
	sb->nr_disks = nr_disks;
	sb->active_disks = active;
	sb->working_disks = working;
	sb->failed_disks = failed;
	sb->spare_disks = spare;

	sb->this_disk = sb->disks[rdev->desc_nr];
	sb->sb_csum = calc_sb_csum(sb);
}

/*
 * rdev_size_change for 0.90.0
 */
static unsigned long long
super_90_rdev_size_change(struct md_rdev *rdev, sector_t num_sectors)
{
	if (num_sectors && num_sectors < rdev->mddev->dev_sectors)
		return 0; /* component must fit device */
	if (rdev->mddev->bitmap_info.offset)
		return 0; /* can't move bitmap */
	rdev->sb_start = calc_dev_sboffset(rdev);
	if (!num_sectors || num_sectors > rdev->sb_start)
		num_sectors = rdev->sb_start;
	/* Limit to 4TB as metadata cannot record more than that.
	 * 4TB == 2^32 KB, or 2*2^32 sectors.
	 */
	if ((u64)num_sectors >= (2ULL << 32) && rdev->mddev->level >= 1)
		num_sectors = (sector_t)(2ULL << 32) - 2;
	do {
		md_super_write(rdev->mddev, rdev, rdev->sb_start, rdev->sb_size,
		       rdev->sb_page);
	} while (md_super_wait(rdev->mddev) < 0);
	return num_sectors;
}

static int
super_90_allow_new_offset(struct md_rdev *rdev, unsigned long long new_offset)
{
	/* non-zero offset changes not possible with v0.90 */
	return new_offset == 0;
}

/*
 * version 1 superblock
 */

static __le32 calc_sb_1_csum(struct mdp_superblock_1 *sb)
{
	__le32 disk_csum;
	u32 csum;
	unsigned long long newcsum;
	int size = 256 + le32_to_cpu(sb->max_dev)*2;
	__le32 *isuper = (__le32*)sb;

	disk_csum = sb->sb_csum;
	sb->sb_csum = 0;
	newcsum = 0;
	for (; size >= 4; size -= 4)
		newcsum += le32_to_cpu(*isuper++);

	if (size == 2)
		newcsum += le16_to_cpu(*(__le16*) isuper);

	csum = (newcsum & 0xffffffff) + (newcsum >> 32);
	sb->sb_csum = disk_csum;
	return cpu_to_le32(csum);
}

static int super_1_load(struct md_rdev *rdev, struct md_rdev *refdev, int minor_version)
{
	struct mdp_superblock_1 *sb;
	int ret;
	sector_t sb_start;
	sector_t sectors;
	char b[BDEVNAME_SIZE], b2[BDEVNAME_SIZE];
	int bmask;
	bool spare_disk = true;

	/*
	 * Calculate the position of the superblock in 512byte sectors.
	 * It is always aligned to a 4K boundary and
	 * depeding on minor_version, it can be:
	 * 0: At least 8K, but less than 12K, from end of device
	 * 1: At start of device
	 * 2: 4K from start of device.
	 */
	switch(minor_version) {
	case 0:
		sb_start = i_size_read(rdev->bdev->bd_inode) >> 9;
		sb_start -= 8*2;
		sb_start &= ~(sector_t)(4*2-1);
		break;
	case 1:
		sb_start = 0;
		break;
	case 2:
		sb_start = 8;
		break;
	default:
		return -EINVAL;
	}
	rdev->sb_start = sb_start;

	/* superblock is rarely larger than 1K, but it can be larger,
	 * and it is safe to read 4k, so we do that
	 */
	ret = read_disk_sb(rdev, 4096);
	if (ret) return ret;

	sb = page_address(rdev->sb_page);

	if (sb->magic != cpu_to_le32(MD_SB_MAGIC) ||
	    sb->major_version != cpu_to_le32(1) ||
	    le32_to_cpu(sb->max_dev) > (4096-256)/2 ||
	    le64_to_cpu(sb->super_offset) != rdev->sb_start ||
	    (le32_to_cpu(sb->feature_map) & ~MD_FEATURE_ALL) != 0)
		return -EINVAL;

	if (calc_sb_1_csum(sb) != sb->sb_csum) {
		pr_warn("md: invalid superblock checksum on %s\n",
			bdevname(rdev->bdev,b));
		return -EINVAL;
	}
	if (le64_to_cpu(sb->data_size) < 10) {
		pr_warn("md: data_size too small on %s\n",
			bdevname(rdev->bdev,b));
		return -EINVAL;
	}
	if (sb->pad0 ||
	    sb->pad3[0] ||
	    memcmp(sb->pad3, sb->pad3+1, sizeof(sb->pad3) - sizeof(sb->pad3[1])))
		/* Some padding is non-zero, might be a new feature */
		return -EINVAL;

	rdev->preferred_minor = 0xffff;
	rdev->data_offset = le64_to_cpu(sb->data_offset);
	rdev->new_data_offset = rdev->data_offset;
	if ((le32_to_cpu(sb->feature_map) & MD_FEATURE_RESHAPE_ACTIVE) &&
	    (le32_to_cpu(sb->feature_map) & MD_FEATURE_NEW_OFFSET))
		rdev->new_data_offset += (s32)le32_to_cpu(sb->new_offset);
	atomic_set(&rdev->corrected_errors, le32_to_cpu(sb->cnt_corrected_read));

	rdev->sb_size = le32_to_cpu(sb->max_dev) * 2 + 256;
	bmask = queue_logical_block_size(rdev->bdev->bd_disk->queue)-1;
	if (rdev->sb_size & bmask)
		rdev->sb_size = (rdev->sb_size | bmask) + 1;

	if (minor_version
	    && rdev->data_offset < sb_start + (rdev->sb_size/512))
		return -EINVAL;
	if (minor_version
	    && rdev->new_data_offset < sb_start + (rdev->sb_size/512))
		return -EINVAL;

	if (sb->level == cpu_to_le32(LEVEL_MULTIPATH))
		rdev->desc_nr = -1;
	else
		rdev->desc_nr = le32_to_cpu(sb->dev_number);

	if (!rdev->bb_page) {
		rdev->bb_page = alloc_page(GFP_KERNEL);
		if (!rdev->bb_page)
			return -ENOMEM;
	}
	if ((le32_to_cpu(sb->feature_map) & MD_FEATURE_BAD_BLOCKS) &&
	    rdev->badblocks.count == 0) {
		/* need to load the bad block list.
		 * Currently we limit it to one page.
		 */
		s32 offset;
		sector_t bb_sector;
		__le64 *bbp;
		int i;
		int sectors = le16_to_cpu(sb->bblog_size);
		if (sectors > (PAGE_SIZE / 512))
			return -EINVAL;
		offset = le32_to_cpu(sb->bblog_offset);
		if (offset == 0)
			return -EINVAL;
		bb_sector = (long long)offset;
		if (!sync_page_io(rdev, bb_sector, sectors << 9,
				  rdev->bb_page, REQ_OP_READ, 0, true))
			return -EIO;
		bbp = (__le64 *)page_address(rdev->bb_page);
		rdev->badblocks.shift = sb->bblog_shift;
		for (i = 0 ; i < (sectors << (9-3)) ; i++, bbp++) {
			u64 bb = le64_to_cpu(*bbp);
			int count = bb & (0x3ff);
			u64 sector = bb >> 10;
			sector <<= sb->bblog_shift;
			count <<= sb->bblog_shift;
			if (bb + 1 == 0)
				break;
			if (badblocks_set(&rdev->badblocks, sector, count, 1))
				return -EINVAL;
		}
	} else if (sb->bblog_offset != 0)
		rdev->badblocks.shift = 0;

	if ((le32_to_cpu(sb->feature_map) &
	    (MD_FEATURE_PPL | MD_FEATURE_MULTIPLE_PPLS))) {
		rdev->ppl.offset = (__s16)le16_to_cpu(sb->ppl.offset);
		rdev->ppl.size = le16_to_cpu(sb->ppl.size);
		rdev->ppl.sector = rdev->sb_start + rdev->ppl.offset;
	}

	if ((le32_to_cpu(sb->feature_map) & MD_FEATURE_RAID0_LAYOUT) &&
	    sb->level != 0)
		return -EINVAL;

	/* not spare disk, or LEVEL_MULTIPATH */
	if (sb->level == cpu_to_le32(LEVEL_MULTIPATH) ||
		(rdev->desc_nr >= 0 &&
		rdev->desc_nr < le32_to_cpu(sb->max_dev) &&
		(le16_to_cpu(sb->dev_roles[rdev->desc_nr]) < MD_DISK_ROLE_MAX ||
		 le16_to_cpu(sb->dev_roles[rdev->desc_nr]) == MD_DISK_ROLE_JOURNAL)))
		spare_disk = false;

	if (!refdev) {
		if (!spare_disk)
			ret = 1;
		else
			ret = 0;
	} else {
		__u64 ev1, ev2;
		struct mdp_superblock_1 *refsb = page_address(refdev->sb_page);

		if (memcmp(sb->set_uuid, refsb->set_uuid, 16) != 0 ||
		    sb->level != refsb->level ||
		    sb->layout != refsb->layout ||
		    sb->chunksize != refsb->chunksize) {
			pr_warn("md: %s has strangely different superblock to %s\n",
				bdevname(rdev->bdev,b),
				bdevname(refdev->bdev,b2));
			return -EINVAL;
		}
		ev1 = le64_to_cpu(sb->events);
		ev2 = le64_to_cpu(refsb->events);

		if (!spare_disk && ev1 > ev2)
			ret = 1;
		else
			ret = 0;
	}
	if (minor_version) {
		sectors = (i_size_read(rdev->bdev->bd_inode) >> 9);
		sectors -= rdev->data_offset;
	} else
		sectors = rdev->sb_start;
	if (sectors < le64_to_cpu(sb->data_size))
		return -EINVAL;
	rdev->sectors = le64_to_cpu(sb->data_size);
	return ret;
}

static int super_1_validate(struct mddev *mddev, struct md_rdev *rdev)
{
	struct mdp_superblock_1 *sb = page_address(rdev->sb_page);
	__u64 ev1 = le64_to_cpu(sb->events);

	rdev->raid_disk = -1;
	clear_bit(Faulty, &rdev->flags);
	clear_bit(In_sync, &rdev->flags);
	clear_bit(Bitmap_sync, &rdev->flags);
	clear_bit(WriteMostly, &rdev->flags);

	if (mddev->raid_disks == 0) {
		mddev->major_version = 1;
		mddev->patch_version = 0;
		mddev->external = 0;
		mddev->chunk_sectors = le32_to_cpu(sb->chunksize);
		mddev->ctime = le64_to_cpu(sb->ctime);
		mddev->utime = le64_to_cpu(sb->utime);
		mddev->level = le32_to_cpu(sb->level);
		mddev->clevel[0] = 0;
		mddev->layout = le32_to_cpu(sb->layout);
		mddev->raid_disks = le32_to_cpu(sb->raid_disks);
		mddev->dev_sectors = le64_to_cpu(sb->size);
		mddev->events = ev1;
		mddev->bitmap_info.offset = 0;
		mddev->bitmap_info.space = 0;
		/* Default location for bitmap is 1K after superblock
		 * using 3K - total of 4K
		 */
		mddev->bitmap_info.default_offset = 1024 >> 9;
		mddev->bitmap_info.default_space = (4096-1024) >> 9;
		mddev->reshape_backwards = 0;

		mddev->recovery_cp = le64_to_cpu(sb->resync_offset);
		memcpy(mddev->uuid, sb->set_uuid, 16);

		mddev->max_disks =  (4096-256)/2;

		if ((le32_to_cpu(sb->feature_map) & MD_FEATURE_BITMAP_OFFSET) &&
		    mddev->bitmap_info.file == NULL) {
			mddev->bitmap_info.offset =
				(__s32)le32_to_cpu(sb->bitmap_offset);
			/* Metadata doesn't record how much space is available.
			 * For 1.0, we assume we can use up to the superblock
			 * if before, else to 4K beyond superblock.
			 * For others, assume no change is possible.
			 */
			if (mddev->minor_version > 0)
				mddev->bitmap_info.space = 0;
			else if (mddev->bitmap_info.offset > 0)
				mddev->bitmap_info.space =
					8 - mddev->bitmap_info.offset;
			else
				mddev->bitmap_info.space =
					-mddev->bitmap_info.offset;
		}

		if ((le32_to_cpu(sb->feature_map) & MD_FEATURE_RESHAPE_ACTIVE)) {
			mddev->reshape_position = le64_to_cpu(sb->reshape_position);
			mddev->delta_disks = le32_to_cpu(sb->delta_disks);
			mddev->new_level = le32_to_cpu(sb->new_level);
			mddev->new_layout = le32_to_cpu(sb->new_layout);
			mddev->new_chunk_sectors = le32_to_cpu(sb->new_chunk);
			if (mddev->delta_disks < 0 ||
			    (mddev->delta_disks == 0 &&
			     (le32_to_cpu(sb->feature_map)
			      & MD_FEATURE_RESHAPE_BACKWARDS)))
				mddev->reshape_backwards = 1;
		} else {
			mddev->reshape_position = MaxSector;
			mddev->delta_disks = 0;
			mddev->new_level = mddev->level;
			mddev->new_layout = mddev->layout;
			mddev->new_chunk_sectors = mddev->chunk_sectors;
		}

		if (mddev->level == 0 &&
		    !(le32_to_cpu(sb->feature_map) & MD_FEATURE_RAID0_LAYOUT))
			mddev->layout = -1;

		if (le32_to_cpu(sb->feature_map) & MD_FEATURE_JOURNAL)
			set_bit(MD_HAS_JOURNAL, &mddev->flags);

		if (le32_to_cpu(sb->feature_map) &
		    (MD_FEATURE_PPL | MD_FEATURE_MULTIPLE_PPLS)) {
			if (le32_to_cpu(sb->feature_map) &
			    (MD_FEATURE_BITMAP_OFFSET | MD_FEATURE_JOURNAL))
				return -EINVAL;
			if ((le32_to_cpu(sb->feature_map) & MD_FEATURE_PPL) &&
			    (le32_to_cpu(sb->feature_map) &
					    MD_FEATURE_MULTIPLE_PPLS))
				return -EINVAL;
			set_bit(MD_HAS_PPL, &mddev->flags);
		}
	} else if (mddev->pers == NULL) {
		/* Insist of good event counter while assembling, except for
		 * spares (which don't need an event count) */
		++ev1;
		if (rdev->desc_nr >= 0 &&
		    rdev->desc_nr < le32_to_cpu(sb->max_dev) &&
		    (le16_to_cpu(sb->dev_roles[rdev->desc_nr]) < MD_DISK_ROLE_MAX ||
		     le16_to_cpu(sb->dev_roles[rdev->desc_nr]) == MD_DISK_ROLE_JOURNAL))
			if (ev1 < mddev->events)
				return -EINVAL;
	} else if (mddev->bitmap) {
		/* If adding to array with a bitmap, then we can accept an
		 * older device, but not too old.
		 */
		if (ev1 < mddev->bitmap->events_cleared)
			return 0;
		if (ev1 < mddev->events)
			set_bit(Bitmap_sync, &rdev->flags);
	} else {
		if (ev1 < mddev->events)
			/* just a hot-add of a new device, leave raid_disk at -1 */
			return 0;
	}
	if (mddev->level != LEVEL_MULTIPATH) {
		int role;
		if (rdev->desc_nr < 0 ||
		    rdev->desc_nr >= le32_to_cpu(sb->max_dev)) {
			role = MD_DISK_ROLE_SPARE;
			rdev->desc_nr = -1;
		} else
			role = le16_to_cpu(sb->dev_roles[rdev->desc_nr]);
		switch(role) {
		case MD_DISK_ROLE_SPARE: /* spare */
			break;
		case MD_DISK_ROLE_FAULTY: /* faulty */
			set_bit(Faulty, &rdev->flags);
			break;
		case MD_DISK_ROLE_JOURNAL: /* journal device */
			if (!(le32_to_cpu(sb->feature_map) & MD_FEATURE_JOURNAL)) {
				/* journal device without journal feature */
				pr_warn("md: journal device provided without journal feature, ignoring the device\n");
				return -EINVAL;
			}
			set_bit(Journal, &rdev->flags);
			rdev->journal_tail = le64_to_cpu(sb->journal_tail);
			rdev->raid_disk = 0;
			break;
		default:
			rdev->saved_raid_disk = role;
			if ((le32_to_cpu(sb->feature_map) &
			     MD_FEATURE_RECOVERY_OFFSET)) {
				rdev->recovery_offset = le64_to_cpu(sb->recovery_offset);
				if (!(le32_to_cpu(sb->feature_map) &
				      MD_FEATURE_RECOVERY_BITMAP))
					rdev->saved_raid_disk = -1;
			} else {
				/*
				 * If the array is FROZEN, then the device can't
				 * be in_sync with rest of array.
				 */
				if (!test_bit(MD_RECOVERY_FROZEN,
					      &mddev->recovery))
					set_bit(In_sync, &rdev->flags);
			}
			rdev->raid_disk = role;
			break;
		}
		if (sb->devflags & WriteMostly1)
			set_bit(WriteMostly, &rdev->flags);
		if (sb->devflags & FailFast1)
			set_bit(FailFast, &rdev->flags);
		if (le32_to_cpu(sb->feature_map) & MD_FEATURE_REPLACEMENT)
			set_bit(Replacement, &rdev->flags);
	} else /* MULTIPATH are always insync */
		set_bit(In_sync, &rdev->flags);

	return 0;
}

static void super_1_sync(struct mddev *mddev, struct md_rdev *rdev)
{
	struct mdp_superblock_1 *sb;
	struct md_rdev *rdev2;
	int max_dev, i;
	/* make rdev->sb match mddev and rdev data. */

	sb = page_address(rdev->sb_page);

	sb->feature_map = 0;
	sb->pad0 = 0;
	sb->recovery_offset = cpu_to_le64(0);
	memset(sb->pad3, 0, sizeof(sb->pad3));

	sb->utime = cpu_to_le64((__u64)mddev->utime);
	sb->events = cpu_to_le64(mddev->events);
	if (mddev->in_sync)
		sb->resync_offset = cpu_to_le64(mddev->recovery_cp);
	else if (test_bit(MD_JOURNAL_CLEAN, &mddev->flags))
		sb->resync_offset = cpu_to_le64(MaxSector);
	else
		sb->resync_offset = cpu_to_le64(0);

	sb->cnt_corrected_read = cpu_to_le32(atomic_read(&rdev->corrected_errors));

	sb->raid_disks = cpu_to_le32(mddev->raid_disks);
	sb->size = cpu_to_le64(mddev->dev_sectors);
	sb->chunksize = cpu_to_le32(mddev->chunk_sectors);
	sb->level = cpu_to_le32(mddev->level);
	sb->layout = cpu_to_le32(mddev->layout);
	if (test_bit(FailFast, &rdev->flags))
		sb->devflags |= FailFast1;
	else
		sb->devflags &= ~FailFast1;

	if (test_bit(WriteMostly, &rdev->flags))
		sb->devflags |= WriteMostly1;
	else
		sb->devflags &= ~WriteMostly1;
	sb->data_offset = cpu_to_le64(rdev->data_offset);
	sb->data_size = cpu_to_le64(rdev->sectors);

	if (mddev->bitmap && mddev->bitmap_info.file == NULL) {
		sb->bitmap_offset = cpu_to_le32((__u32)mddev->bitmap_info.offset);
		sb->feature_map = cpu_to_le32(MD_FEATURE_BITMAP_OFFSET);
	}

	if (rdev->raid_disk >= 0 && !test_bit(Journal, &rdev->flags) &&
	    !test_bit(In_sync, &rdev->flags)) {
		sb->feature_map |=
			cpu_to_le32(MD_FEATURE_RECOVERY_OFFSET);
		sb->recovery_offset =
			cpu_to_le64(rdev->recovery_offset);
		if (rdev->saved_raid_disk >= 0 && mddev->bitmap)
			sb->feature_map |=
				cpu_to_le32(MD_FEATURE_RECOVERY_BITMAP);
	}
	/* Note: recovery_offset and journal_tail share space  */
	if (test_bit(Journal, &rdev->flags))
		sb->journal_tail = cpu_to_le64(rdev->journal_tail);
	if (test_bit(Replacement, &rdev->flags))
		sb->feature_map |=
			cpu_to_le32(MD_FEATURE_REPLACEMENT);

	if (mddev->reshape_position != MaxSector) {
		sb->feature_map |= cpu_to_le32(MD_FEATURE_RESHAPE_ACTIVE);
		sb->reshape_position = cpu_to_le64(mddev->reshape_position);
		sb->new_layout = cpu_to_le32(mddev->new_layout);
		sb->delta_disks = cpu_to_le32(mddev->delta_disks);
		sb->new_level = cpu_to_le32(mddev->new_level);
		sb->new_chunk = cpu_to_le32(mddev->new_chunk_sectors);
		if (mddev->delta_disks == 0 &&
		    mddev->reshape_backwards)
			sb->feature_map
				|= cpu_to_le32(MD_FEATURE_RESHAPE_BACKWARDS);
		if (rdev->new_data_offset != rdev->data_offset) {
			sb->feature_map
				|= cpu_to_le32(MD_FEATURE_NEW_OFFSET);
			sb->new_offset = cpu_to_le32((__u32)(rdev->new_data_offset
							     - rdev->data_offset));
		}
	}

	if (mddev_is_clustered(mddev))
		sb->feature_map |= cpu_to_le32(MD_FEATURE_CLUSTERED);

	if (rdev->badblocks.count == 0)
		/* Nothing to do for bad blocks*/ ;
	else if (sb->bblog_offset == 0)
		/* Cannot record bad blocks on this device */
		md_error(mddev, rdev);
	else {
		struct badblocks *bb = &rdev->badblocks;
		__le64 *bbp = (__le64 *)page_address(rdev->bb_page);
		u64 *p = bb->page;
		sb->feature_map |= cpu_to_le32(MD_FEATURE_BAD_BLOCKS);
		if (bb->changed) {
			unsigned seq;

retry:
			seq = read_seqbegin(&bb->lock);

			memset(bbp, 0xff, PAGE_SIZE);

			for (i = 0 ; i < bb->count ; i++) {
				u64 internal_bb = p[i];
				u64 store_bb = ((BB_OFFSET(internal_bb) << 10)
						| BB_LEN(internal_bb));
				bbp[i] = cpu_to_le64(store_bb);
			}
			bb->changed = 0;
			if (read_seqretry(&bb->lock, seq))
				goto retry;

			bb->sector = (rdev->sb_start +
				      (int)le32_to_cpu(sb->bblog_offset));
			bb->size = le16_to_cpu(sb->bblog_size);
		}
	}

	max_dev = 0;
	rdev_for_each(rdev2, mddev)
		if (rdev2->desc_nr+1 > max_dev)
			max_dev = rdev2->desc_nr+1;

	if (max_dev > le32_to_cpu(sb->max_dev)) {
		int bmask;
		sb->max_dev = cpu_to_le32(max_dev);
		rdev->sb_size = max_dev * 2 + 256;
		bmask = queue_logical_block_size(rdev->bdev->bd_disk->queue)-1;
		if (rdev->sb_size & bmask)
			rdev->sb_size = (rdev->sb_size | bmask) + 1;
	} else
		max_dev = le32_to_cpu(sb->max_dev);

	for (i=0; i<max_dev;i++)
		sb->dev_roles[i] = cpu_to_le16(MD_DISK_ROLE_SPARE);

	if (test_bit(MD_HAS_JOURNAL, &mddev->flags))
		sb->feature_map |= cpu_to_le32(MD_FEATURE_JOURNAL);

	if (test_bit(MD_HAS_PPL, &mddev->flags)) {
		if (test_bit(MD_HAS_MULTIPLE_PPLS, &mddev->flags))
			sb->feature_map |=
			    cpu_to_le32(MD_FEATURE_MULTIPLE_PPLS);
		else
			sb->feature_map |= cpu_to_le32(MD_FEATURE_PPL);
		sb->ppl.offset = cpu_to_le16(rdev->ppl.offset);
		sb->ppl.size = cpu_to_le16(rdev->ppl.size);
	}

	rdev_for_each(rdev2, mddev) {
		i = rdev2->desc_nr;
		if (test_bit(Faulty, &rdev2->flags))
			sb->dev_roles[i] = cpu_to_le16(MD_DISK_ROLE_FAULTY);
		else if (test_bit(In_sync, &rdev2->flags))
			sb->dev_roles[i] = cpu_to_le16(rdev2->raid_disk);
		else if (test_bit(Journal, &rdev2->flags))
			sb->dev_roles[i] = cpu_to_le16(MD_DISK_ROLE_JOURNAL);
		else if (rdev2->raid_disk >= 0)
			sb->dev_roles[i] = cpu_to_le16(rdev2->raid_disk);
		else
			sb->dev_roles[i] = cpu_to_le16(MD_DISK_ROLE_SPARE);
	}

	sb->sb_csum = calc_sb_1_csum(sb);
}

static sector_t super_1_choose_bm_space(sector_t dev_size)
{
	sector_t bm_space;

	/* if the device is bigger than 8Gig, save 64k for bitmap
	 * usage, if bigger than 200Gig, save 128k
	 */
	if (dev_size < 64*2)
		bm_space = 0;
	else if (dev_size - 64*2 >= 200*1024*1024*2)
		bm_space = 128*2;
	else if (dev_size - 4*2 > 8*1024*1024*2)
		bm_space = 64*2;
	else
		bm_space = 4*2;
	return bm_space;
}

static unsigned long long
super_1_rdev_size_change(struct md_rdev *rdev, sector_t num_sectors)
{
	struct mdp_superblock_1 *sb;
	sector_t max_sectors;
	if (num_sectors && num_sectors < rdev->mddev->dev_sectors)
		return 0; /* component must fit device */
	if (rdev->data_offset != rdev->new_data_offset)
		return 0; /* too confusing */
	if (rdev->sb_start < rdev->data_offset) {
		/* minor versions 1 and 2; superblock before data */
		max_sectors = i_size_read(rdev->bdev->bd_inode) >> 9;
		max_sectors -= rdev->data_offset;
		if (!num_sectors || num_sectors > max_sectors)
			num_sectors = max_sectors;
	} else if (rdev->mddev->bitmap_info.offset) {
		/* minor version 0 with bitmap we can't move */
		return 0;
	} else {
		/* minor version 0; superblock after data */
		sector_t sb_start, bm_space;
		sector_t dev_size = i_size_read(rdev->bdev->bd_inode) >> 9;

		/* 8K is for superblock */
		sb_start = dev_size - 8*2;
		sb_start &= ~(sector_t)(4*2 - 1);

		bm_space = super_1_choose_bm_space(dev_size);

		/* Space that can be used to store date needs to decrease
		 * superblock bitmap space and bad block space(4K)
		 */
		max_sectors = sb_start - bm_space - 4*2;

		if (!num_sectors || num_sectors > max_sectors)
			num_sectors = max_sectors;
	}
	sb = page_address(rdev->sb_page);
	sb->data_size = cpu_to_le64(num_sectors);
	sb->super_offset = cpu_to_le64(rdev->sb_start);
	sb->sb_csum = calc_sb_1_csum(sb);
	do {
		md_super_write(rdev->mddev, rdev, rdev->sb_start, rdev->sb_size,
			       rdev->sb_page);
	} while (md_super_wait(rdev->mddev) < 0);
	return num_sectors;

}

static int
super_1_allow_new_offset(struct md_rdev *rdev,
			 unsigned long long new_offset)
{
	/* All necessary checks on new >= old have been done */
	struct bitmap *bitmap;
	if (new_offset >= rdev->data_offset)
		return 1;

	/* with 1.0 metadata, there is no metadata to tread on
	 * so we can always move back */
	if (rdev->mddev->minor_version == 0)
		return 1;

	/* otherwise we must be sure not to step on
	 * any metadata, so stay:
	 * 36K beyond start of superblock
	 * beyond end of badblocks
	 * beyond write-intent bitmap
	 */
	if (rdev->sb_start + (32+4)*2 > new_offset)
		return 0;
	bitmap = rdev->mddev->bitmap;
	if (bitmap && !rdev->mddev->bitmap_info.file &&
	    rdev->sb_start + rdev->mddev->bitmap_info.offset +
	    bitmap->storage.file_pages * (PAGE_SIZE>>9) > new_offset)
		return 0;
	if (rdev->badblocks.sector + rdev->badblocks.size > new_offset)
		return 0;

	return 1;
}

static struct super_type super_types[] = {
	[0] = {
		.name	= "0.90.0",
		.owner	= THIS_MODULE,
		.load_super	    = super_90_load,
		.validate_super	    = super_90_validate,
		.sync_super	    = super_90_sync,
		.rdev_size_change   = super_90_rdev_size_change,
		.allow_new_offset   = super_90_allow_new_offset,
	},
	[1] = {
		.name	= "md-1",
		.owner	= THIS_MODULE,
		.load_super	    = super_1_load,
		.validate_super	    = super_1_validate,
		.sync_super	    = super_1_sync,
		.rdev_size_change   = super_1_rdev_size_change,
		.allow_new_offset   = super_1_allow_new_offset,
	},
};

static void sync_super(struct mddev *mddev, struct md_rdev *rdev)
{
	if (mddev->sync_super) {
		mddev->sync_super(mddev, rdev);
		return;
	}

	BUG_ON(mddev->major_version >= ARRAY_SIZE(super_types));

	super_types[mddev->major_version].sync_super(mddev, rdev);
}

static int match_mddev_units(struct mddev *mddev1, struct mddev *mddev2)
{
	struct md_rdev *rdev, *rdev2;

	rcu_read_lock();
	rdev_for_each_rcu(rdev, mddev1) {
		if (test_bit(Faulty, &rdev->flags) ||
		    test_bit(Journal, &rdev->flags) ||
		    rdev->raid_disk == -1)
			continue;
		rdev_for_each_rcu(rdev2, mddev2) {
			if (test_bit(Faulty, &rdev2->flags) ||
			    test_bit(Journal, &rdev2->flags) ||
			    rdev2->raid_disk == -1)
				continue;
			if (rdev->bdev->bd_disk == rdev2->bdev->bd_disk) {
				rcu_read_unlock();
				return 1;
			}
		}
	}
	rcu_read_unlock();
	return 0;
}

static LIST_HEAD(pending_raid_disks);

/*
 * Try to register data integrity profile for an mddev
 *
 * This is called when an array is started and after a disk has been kicked
 * from the array. It only succeeds if all working and active component devices
 * are integrity capable with matching profiles.
 */
int md_integrity_register(struct mddev *mddev)
{
	struct md_rdev *rdev, *reference = NULL;

	if (list_empty(&mddev->disks))
		return 0; /* nothing to do */
	if (!mddev->gendisk || blk_get_integrity(mddev->gendisk))
		return 0; /* shouldn't register, or already is */
	rdev_for_each(rdev, mddev) {
		/* skip spares and non-functional disks */
		if (test_bit(Faulty, &rdev->flags))
			continue;
		if (rdev->raid_disk < 0)
			continue;
		if (!reference) {
			/* Use the first rdev as the reference */
			reference = rdev;
			continue;
		}
		/* does this rdev's profile match the reference profile? */
		if (blk_integrity_compare(reference->bdev->bd_disk,
				rdev->bdev->bd_disk) < 0)
			return -EINVAL;
	}
	if (!reference || !bdev_get_integrity(reference->bdev))
		return 0;
	/*
	 * All component devices are integrity capable and have matching
	 * profiles, register the common profile for the md device.
	 */
	blk_integrity_register(mddev->gendisk,
			       bdev_get_integrity(reference->bdev));

	pr_debug("md: data integrity enabled on %s\n", mdname(mddev));
	if (bioset_integrity_create(&mddev->bio_set, BIO_POOL_SIZE)) {
		pr_err("md: failed to create integrity pool for %s\n",
		       mdname(mddev));
		return -EINVAL;
	}
	return 0;
}
EXPORT_SYMBOL(md_integrity_register);

/*
 * Attempt to add an rdev, but only if it is consistent with the current
 * integrity profile
 */
int md_integrity_add_rdev(struct md_rdev *rdev, struct mddev *mddev)
{
	struct blk_integrity *bi_mddev;
	char name[BDEVNAME_SIZE];

	if (!mddev->gendisk)
		return 0;

	bi_mddev = blk_get_integrity(mddev->gendisk);

	if (!bi_mddev) /* nothing to do */
		return 0;

	if (blk_integrity_compare(mddev->gendisk, rdev->bdev->bd_disk) != 0) {
		pr_err("%s: incompatible integrity profile for %s\n",
		       mdname(mddev), bdevname(rdev->bdev, name));
		return -ENXIO;
	}

	return 0;
}
EXPORT_SYMBOL(md_integrity_add_rdev);

static int bind_rdev_to_array(struct md_rdev *rdev, struct mddev *mddev)
{
	char b[BDEVNAME_SIZE];
	int err;

	/* prevent duplicates */
	if (find_rdev(mddev, rdev->bdev->bd_dev))
		return -EEXIST;

	if ((bdev_read_only(rdev->bdev) || bdev_read_only(rdev->meta_bdev)) &&
	    mddev->pers)
		return -EROFS;

	/* make sure rdev->sectors exceeds mddev->dev_sectors */
	if (!test_bit(Journal, &rdev->flags) &&
	    rdev->sectors &&
	    (mddev->dev_sectors == 0 || rdev->sectors < mddev->dev_sectors)) {
		if (mddev->pers) {
			/* Cannot change size, so fail
			 * If mddev->level <= 0, then we don't care
			 * about aligning sizes (e.g. linear)
			 */
			if (mddev->level > 0)
				return -ENOSPC;
		} else
			mddev->dev_sectors = rdev->sectors;
	}

	/* Verify rdev->desc_nr is unique.
	 * If it is -1, assign a free number, else
	 * check number is not in use
	 */
	rcu_read_lock();
	if (rdev->desc_nr < 0) {
		int choice = 0;
		if (mddev->pers)
			choice = mddev->raid_disks;
		while (md_find_rdev_nr_rcu(mddev, choice))
			choice++;
		rdev->desc_nr = choice;
	} else {
		if (md_find_rdev_nr_rcu(mddev, rdev->desc_nr)) {
			rcu_read_unlock();
			return -EBUSY;
		}
	}
	rcu_read_unlock();
	if (!test_bit(Journal, &rdev->flags) &&
	    mddev->max_disks && rdev->desc_nr >= mddev->max_disks) {
		pr_warn("md: %s: array is limited to %d devices\n",
			mdname(mddev), mddev->max_disks);
		return -EBUSY;
	}
	bdevname(rdev->bdev,b);
	strreplace(b, '/', '!');

	rdev->mddev = mddev;
	pr_debug("md: bind<%s>\n", b);

	if (mddev->raid_disks)
		mddev_create_serial_pool(mddev, rdev, false);

	if ((err = kobject_add(&rdev->kobj, &mddev->kobj, "dev-%s", b)))
		goto fail;

	/* failure here is OK */
	err = sysfs_create_link(&rdev->kobj, bdev_kobj(rdev->bdev), "block");
	rdev->sysfs_state = sysfs_get_dirent_safe(rdev->kobj.sd, "state");
	rdev->sysfs_unack_badblocks =
		sysfs_get_dirent_safe(rdev->kobj.sd, "unacknowledged_bad_blocks");
	rdev->sysfs_badblocks =
		sysfs_get_dirent_safe(rdev->kobj.sd, "bad_blocks");

	list_add_rcu(&rdev->same_set, &mddev->disks);
	bd_link_disk_holder(rdev->bdev, mddev->gendisk);

	/* May as well allow recovery to be retried once */
	mddev->recovery_disabled++;

	return 0;

 fail:
	pr_warn("md: failed to register dev-%s for %s\n",
		b, mdname(mddev));
	return err;
}

static void rdev_delayed_delete(struct work_struct *ws)
{
	struct md_rdev *rdev = container_of(ws, struct md_rdev, del_work);
	kobject_del(&rdev->kobj);
	kobject_put(&rdev->kobj);
}

static void unbind_rdev_from_array(struct md_rdev *rdev)
{
	char b[BDEVNAME_SIZE];

	bd_unlink_disk_holder(rdev->bdev, rdev->mddev->gendisk);
	list_del_rcu(&rdev->same_set);
	pr_debug("md: unbind<%s>\n", bdevname(rdev->bdev,b));
	mddev_destroy_serial_pool(rdev->mddev, rdev, false);
	rdev->mddev = NULL;
	sysfs_remove_link(&rdev->kobj, "block");
	sysfs_put(rdev->sysfs_state);
	sysfs_put(rdev->sysfs_unack_badblocks);
	sysfs_put(rdev->sysfs_badblocks);
	rdev->sysfs_state = NULL;
	rdev->sysfs_unack_badblocks = NULL;
	rdev->sysfs_badblocks = NULL;
	rdev->badblocks.count = 0;
	/* We need to delay this, otherwise we can deadlock when
	 * writing to 'remove' to "dev/state".  We also need
	 * to delay it due to rcu usage.
	 */
	synchronize_rcu();
	INIT_WORK(&rdev->del_work, rdev_delayed_delete);
	kobject_get(&rdev->kobj);
	queue_work(md_rdev_misc_wq, &rdev->del_work);
}

/*
 * prevent the device from being mounted, repartitioned or
 * otherwise reused by a RAID array (or any other kernel
 * subsystem), by bd_claiming the device.
 */
static int lock_rdev(struct md_rdev *rdev, dev_t dev, int shared)
{
	int err = 0;
	struct block_device *bdev;

	bdev = blkdev_get_by_dev(dev, FMODE_READ|FMODE_WRITE|FMODE_EXCL,
				 shared ? (struct md_rdev *)lock_rdev : rdev);
	if (IS_ERR(bdev)) {
		pr_warn("md: could not open device unknown-block(%u,%u).\n",
			MAJOR(dev), MINOR(dev));
		return PTR_ERR(bdev);
	}
	rdev->bdev = bdev;
	return err;
}

static void unlock_rdev(struct md_rdev *rdev)
{
	struct block_device *bdev = rdev->bdev;
	rdev->bdev = NULL;
	blkdev_put(bdev, FMODE_READ|FMODE_WRITE|FMODE_EXCL);
}

void md_autodetect_dev(dev_t dev);

static void export_rdev(struct md_rdev *rdev)
{
	char b[BDEVNAME_SIZE];

	pr_debug("md: export_rdev(%s)\n", bdevname(rdev->bdev,b));
	md_rdev_clear(rdev);
#ifndef MODULE
	if (test_bit(AutoDetected, &rdev->flags))
		md_autodetect_dev(rdev->bdev->bd_dev);
#endif
	unlock_rdev(rdev);
	kobject_put(&rdev->kobj);
}

void md_kick_rdev_from_array(struct md_rdev *rdev)
{
	unbind_rdev_from_array(rdev);
	export_rdev(rdev);
}
EXPORT_SYMBOL_GPL(md_kick_rdev_from_array);

static void export_array(struct mddev *mddev)
{
	struct md_rdev *rdev;

	while (!list_empty(&mddev->disks)) {
		rdev = list_first_entry(&mddev->disks, struct md_rdev,
					same_set);
		md_kick_rdev_from_array(rdev);
	}
	mddev->raid_disks = 0;
	mddev->major_version = 0;
}

static bool set_in_sync(struct mddev *mddev)
{
	lockdep_assert_held(&mddev->lock);
	if (!mddev->in_sync) {
		mddev->sync_checkers++;
		spin_unlock(&mddev->lock);
		percpu_ref_switch_to_atomic_sync(&mddev->writes_pending);
		spin_lock(&mddev->lock);
		if (!mddev->in_sync &&
		    percpu_ref_is_zero(&mddev->writes_pending)) {
			mddev->in_sync = 1;
			/*
			 * Ensure ->in_sync is visible before we clear
			 * ->sync_checkers.
			 */
			smp_mb();
			set_bit(MD_SB_CHANGE_CLEAN, &mddev->sb_flags);
			sysfs_notify_dirent_safe(mddev->sysfs_state);
		}
		if (--mddev->sync_checkers == 0)
			percpu_ref_switch_to_percpu(&mddev->writes_pending);
	}
	if (mddev->safemode == 1)
		mddev->safemode = 0;
	return mddev->in_sync;
}

static void sync_sbs(struct mddev *mddev, int nospares)
{
	/* Update each superblock (in-memory image), but
	 * if we are allowed to, skip spares which already
	 * have the right event counter, or have one earlier
	 * (which would mean they aren't being marked as dirty
	 * with the rest of the array)
	 */
	struct md_rdev *rdev;
	rdev_for_each(rdev, mddev) {
		if (rdev->sb_events == mddev->events ||
		    (nospares &&
		     rdev->raid_disk < 0 &&
		     rdev->sb_events+1 == mddev->events)) {
			/* Don't update this superblock */
			rdev->sb_loaded = 2;
		} else {
			sync_super(mddev, rdev);
			rdev->sb_loaded = 1;
		}
	}
}

static bool does_sb_need_changing(struct mddev *mddev)
{
	struct md_rdev *rdev;
	struct mdp_superblock_1 *sb;
	int role;

	/* Find a good rdev */
	rdev_for_each(rdev, mddev)
		if ((rdev->raid_disk >= 0) && !test_bit(Faulty, &rdev->flags))
			break;

	/* No good device found. */
	if (!rdev)
		return false;

	sb = page_address(rdev->sb_page);
	/* Check if a device has become faulty or a spare become active */
	rdev_for_each(rdev, mddev) {
		role = le16_to_cpu(sb->dev_roles[rdev->desc_nr]);
		/* Device activated? */
		if (role == 0xffff && rdev->raid_disk >=0 &&
		    !test_bit(Faulty, &rdev->flags))
			return true;
		/* Device turned faulty? */
		if (test_bit(Faulty, &rdev->flags) && (role < 0xfffd))
			return true;
	}

	/* Check if any mddev parameters have changed */
	if ((mddev->dev_sectors != le64_to_cpu(sb->size)) ||
	    (mddev->reshape_position != le64_to_cpu(sb->reshape_position)) ||
	    (mddev->layout != le32_to_cpu(sb->layout)) ||
	    (mddev->raid_disks != le32_to_cpu(sb->raid_disks)) ||
	    (mddev->chunk_sectors != le32_to_cpu(sb->chunksize)))
		return true;

	return false;
}

void md_update_sb(struct mddev *mddev, int force_change)
{
	struct md_rdev *rdev;
	int sync_req;
	int nospares = 0;
	int any_badblocks_changed = 0;
	int ret = -1;

	if (mddev->ro) {
		if (force_change)
			set_bit(MD_SB_CHANGE_DEVS, &mddev->sb_flags);
		return;
	}

repeat:
	if (mddev_is_clustered(mddev)) {
		if (test_and_clear_bit(MD_SB_CHANGE_DEVS, &mddev->sb_flags))
			force_change = 1;
		if (test_and_clear_bit(MD_SB_CHANGE_CLEAN, &mddev->sb_flags))
			nospares = 1;
		ret = md_cluster_ops->metadata_update_start(mddev);
		/* Has someone else has updated the sb */
		if (!does_sb_need_changing(mddev)) {
			if (ret == 0)
				md_cluster_ops->metadata_update_cancel(mddev);
			bit_clear_unless(&mddev->sb_flags, BIT(MD_SB_CHANGE_PENDING),
							 BIT(MD_SB_CHANGE_DEVS) |
							 BIT(MD_SB_CHANGE_CLEAN));
			return;
		}
	}

	/*
	 * First make sure individual recovery_offsets are correct
	 * curr_resync_completed can only be used during recovery.
	 * During reshape/resync it might use array-addresses rather
	 * that device addresses.
	 */
	rdev_for_each(rdev, mddev) {
		if (rdev->raid_disk >= 0 &&
		    mddev->delta_disks >= 0 &&
		    test_bit(MD_RECOVERY_RUNNING, &mddev->recovery) &&
		    test_bit(MD_RECOVERY_RECOVER, &mddev->recovery) &&
		    !test_bit(MD_RECOVERY_RESHAPE, &mddev->recovery) &&
		    !test_bit(Journal, &rdev->flags) &&
		    !test_bit(In_sync, &rdev->flags) &&
		    mddev->curr_resync_completed > rdev->recovery_offset)
				rdev->recovery_offset = mddev->curr_resync_completed;

	}
	if (!mddev->persistent) {
		clear_bit(MD_SB_CHANGE_CLEAN, &mddev->sb_flags);
		clear_bit(MD_SB_CHANGE_DEVS, &mddev->sb_flags);
		if (!mddev->external) {
			clear_bit(MD_SB_CHANGE_PENDING, &mddev->sb_flags);
			rdev_for_each(rdev, mddev) {
				if (rdev->badblocks.changed) {
					rdev->badblocks.changed = 0;
					ack_all_badblocks(&rdev->badblocks);
					md_error(mddev, rdev);
				}
				clear_bit(Blocked, &rdev->flags);
				clear_bit(BlockedBadBlocks, &rdev->flags);
				wake_up(&rdev->blocked_wait);
			}
		}
		wake_up(&mddev->sb_wait);
		return;
	}

	spin_lock(&mddev->lock);

	mddev->utime = ktime_get_real_seconds();

	if (test_and_clear_bit(MD_SB_CHANGE_DEVS, &mddev->sb_flags))
		force_change = 1;
	if (test_and_clear_bit(MD_SB_CHANGE_CLEAN, &mddev->sb_flags))
		/* just a clean<-> dirty transition, possibly leave spares alone,
		 * though if events isn't the right even/odd, we will have to do
		 * spares after all
		 */
		nospares = 1;
	if (force_change)
		nospares = 0;
	if (mddev->degraded)
		/* If the array is degraded, then skipping spares is both
		 * dangerous and fairly pointless.
		 * Dangerous because a device that was removed from the array
		 * might have a event_count that still looks up-to-date,
		 * so it can be re-added without a resync.
		 * Pointless because if there are any spares to skip,
		 * then a recovery will happen and soon that array won't
		 * be degraded any more and the spare can go back to sleep then.
		 */
		nospares = 0;

	sync_req = mddev->in_sync;

	/* If this is just a dirty<->clean transition, and the array is clean
	 * and 'events' is odd, we can roll back to the previous clean state */
	if (nospares
	    && (mddev->in_sync && mddev->recovery_cp == MaxSector)
	    && mddev->can_decrease_events
	    && mddev->events != 1) {
		mddev->events--;
		mddev->can_decrease_events = 0;
	} else {
		/* otherwise we have to go forward and ... */
		mddev->events ++;
		mddev->can_decrease_events = nospares;
	}

	/*
	 * This 64-bit counter should never wrap.
	 * Either we are in around ~1 trillion A.C., assuming
	 * 1 reboot per second, or we have a bug...
	 */
	WARN_ON(mddev->events == 0);

	rdev_for_each(rdev, mddev) {
		if (rdev->badblocks.changed)
			any_badblocks_changed++;
		if (test_bit(Faulty, &rdev->flags))
			set_bit(FaultRecorded, &rdev->flags);
	}

	sync_sbs(mddev, nospares);
	spin_unlock(&mddev->lock);

	pr_debug("md: updating %s RAID superblock on device (in sync %d)\n",
		 mdname(mddev), mddev->in_sync);

	if (mddev->queue)
		blk_add_trace_msg(mddev->queue, "md md_update_sb");
rewrite:
	md_bitmap_update_sb(mddev->bitmap);
	rdev_for_each(rdev, mddev) {
		char b[BDEVNAME_SIZE];

		if (rdev->sb_loaded != 1)
			continue; /* no noise on spare devices */

		if (!test_bit(Faulty, &rdev->flags)) {
			md_super_write(mddev,rdev,
				       rdev->sb_start, rdev->sb_size,
				       rdev->sb_page);
			pr_debug("md: (write) %s's sb offset: %llu\n",
				 bdevname(rdev->bdev, b),
				 (unsigned long long)rdev->sb_start);
			rdev->sb_events = mddev->events;
			if (rdev->badblocks.size) {
				md_super_write(mddev, rdev,
					       rdev->badblocks.sector,
					       rdev->badblocks.size << 9,
					       rdev->bb_page);
				rdev->badblocks.size = 0;
			}

		} else
			pr_debug("md: %s (skipping faulty)\n",
				 bdevname(rdev->bdev, b));

		if (mddev->level == LEVEL_MULTIPATH)
			/* only need to write one superblock... */
			break;
	}
	if (md_super_wait(mddev) < 0)
		goto rewrite;
	/* if there was a failure, MD_SB_CHANGE_DEVS was set, and we re-write super */

	if (mddev_is_clustered(mddev) && ret == 0)
		md_cluster_ops->metadata_update_finish(mddev);

	if (mddev->in_sync != sync_req ||
	    !bit_clear_unless(&mddev->sb_flags, BIT(MD_SB_CHANGE_PENDING),
			       BIT(MD_SB_CHANGE_DEVS) | BIT(MD_SB_CHANGE_CLEAN)))
		/* have to write it out again */
		goto repeat;
	wake_up(&mddev->sb_wait);
	if (test_bit(MD_RECOVERY_RUNNING, &mddev->recovery))
		sysfs_notify_dirent_safe(mddev->sysfs_completed);

	rdev_for_each(rdev, mddev) {
		if (test_and_clear_bit(FaultRecorded, &rdev->flags))
			clear_bit(Blocked, &rdev->flags);

		if (any_badblocks_changed)
			ack_all_badblocks(&rdev->badblocks);
		clear_bit(BlockedBadBlocks, &rdev->flags);
		wake_up(&rdev->blocked_wait);
	}
}
EXPORT_SYMBOL(md_update_sb);

static int add_bound_rdev(struct md_rdev *rdev)
{
	struct mddev *mddev = rdev->mddev;
	int err = 0;
	bool add_journal = test_bit(Journal, &rdev->flags);

	if (!mddev->pers->hot_remove_disk || add_journal) {
		/* If there is hot_add_disk but no hot_remove_disk
		 * then added disks for geometry changes,
		 * and should be added immediately.
		 */
		super_types[mddev->major_version].
			validate_super(mddev, rdev);
		if (add_journal)
			mddev_suspend(mddev);
		err = mddev->pers->hot_add_disk(mddev, rdev);
		if (add_journal)
			mddev_resume(mddev);
		if (err) {
			md_kick_rdev_from_array(rdev);
			return err;
		}
	}
	sysfs_notify_dirent_safe(rdev->sysfs_state);

	set_bit(MD_SB_CHANGE_DEVS, &mddev->sb_flags);
	if (mddev->degraded)
		set_bit(MD_RECOVERY_RECOVER, &mddev->recovery);
	set_bit(MD_RECOVERY_NEEDED, &mddev->recovery);
	md_new_event(mddev);
	md_wakeup_thread(mddev->thread);
	return 0;
}

/* words written to sysfs files may, or may not, be \n terminated.
 * We want to accept with case. For this we use cmd_match.
 */
static int cmd_match(const char *cmd, const char *str)
{
	/* See if cmd, written into a sysfs file, matches
	 * str.  They must either be the same, or cmd can
	 * have a trailing newline
	 */
	while (*cmd && *str && *cmd == *str) {
		cmd++;
		str++;
	}
	if (*cmd == '\n')
		cmd++;
	if (*str || *cmd)
		return 0;
	return 1;
}

struct rdev_sysfs_entry {
	struct attribute attr;
	ssize_t (*show)(struct md_rdev *, char *);
	ssize_t (*store)(struct md_rdev *, const char *, size_t);
};

static ssize_t
state_show(struct md_rdev *rdev, char *page)
{
	char *sep = ",";
	size_t len = 0;
	unsigned long flags = READ_ONCE(rdev->flags);

	if (test_bit(Faulty, &flags) ||
	    (!test_bit(ExternalBbl, &flags) &&
	    rdev->badblocks.unacked_exist))
		len += sprintf(page+len, "faulty%s", sep);
	if (test_bit(In_sync, &flags))
		len += sprintf(page+len, "in_sync%s", sep);
	if (test_bit(Journal, &flags))
		len += sprintf(page+len, "journal%s", sep);
	if (test_bit(WriteMostly, &flags))
		len += sprintf(page+len, "write_mostly%s", sep);
	if (test_bit(Blocked, &flags) ||
	    (rdev->badblocks.unacked_exist
	     && !test_bit(Faulty, &flags)))
		len += sprintf(page+len, "blocked%s", sep);
	if (!test_bit(Faulty, &flags) &&
	    !test_bit(Journal, &flags) &&
	    !test_bit(In_sync, &flags))
		len += sprintf(page+len, "spare%s", sep);
	if (test_bit(WriteErrorSeen, &flags))
		len += sprintf(page+len, "write_error%s", sep);
	if (test_bit(WantReplacement, &flags))
		len += sprintf(page+len, "want_replacement%s", sep);
	if (test_bit(Replacement, &flags))
		len += sprintf(page+len, "replacement%s", sep);
	if (test_bit(ExternalBbl, &flags))
		len += sprintf(page+len, "external_bbl%s", sep);
	if (test_bit(FailFast, &flags))
		len += sprintf(page+len, "failfast%s", sep);

	if (len)
		len -= strlen(sep);

	return len+sprintf(page+len, "\n");
}

static ssize_t
state_store(struct md_rdev *rdev, const char *buf, size_t len)
{
	/* can write
	 *  faulty  - simulates an error
	 *  remove  - disconnects the device
	 *  writemostly - sets write_mostly
	 *  -writemostly - clears write_mostly
	 *  blocked - sets the Blocked flags
	 *  -blocked - clears the Blocked and possibly simulates an error
	 *  insync - sets Insync providing device isn't active
	 *  -insync - clear Insync for a device with a slot assigned,
	 *            so that it gets rebuilt based on bitmap
	 *  write_error - sets WriteErrorSeen
	 *  -write_error - clears WriteErrorSeen
	 *  {,-}failfast - set/clear FailFast
	 */
	int err = -EINVAL;
	if (cmd_match(buf, "faulty") && rdev->mddev->pers) {
		md_error(rdev->mddev, rdev);
		if (test_bit(Faulty, &rdev->flags))
			err = 0;
		else
			err = -EBUSY;
	} else if (cmd_match(buf, "remove")) {
		if (rdev->mddev->pers) {
			clear_bit(Blocked, &rdev->flags);
			remove_and_add_spares(rdev->mddev, rdev);
		}
		if (rdev->raid_disk >= 0)
			err = -EBUSY;
		else {
			struct mddev *mddev = rdev->mddev;
			err = 0;
			if (mddev_is_clustered(mddev))
				err = md_cluster_ops->remove_disk(mddev, rdev);

			if (err == 0) {
				md_kick_rdev_from_array(rdev);
				if (mddev->pers) {
					set_bit(MD_SB_CHANGE_DEVS, &mddev->sb_flags);
					md_wakeup_thread(mddev->thread);
				}
				md_new_event(mddev);
			}
		}
	} else if (cmd_match(buf, "writemostly")) {
		set_bit(WriteMostly, &rdev->flags);
		mddev_create_serial_pool(rdev->mddev, rdev, false);
		err = 0;
	} else if (cmd_match(buf, "-writemostly")) {
		mddev_destroy_serial_pool(rdev->mddev, rdev, false);
		clear_bit(WriteMostly, &rdev->flags);
		err = 0;
	} else if (cmd_match(buf, "blocked")) {
		set_bit(Blocked, &rdev->flags);
		err = 0;
	} else if (cmd_match(buf, "-blocked")) {
		if (!test_bit(Faulty, &rdev->flags) &&
		    !test_bit(ExternalBbl, &rdev->flags) &&
		    rdev->badblocks.unacked_exist) {
			/* metadata handler doesn't understand badblocks,
			 * so we need to fail the device
			 */
			md_error(rdev->mddev, rdev);
		}
		clear_bit(Blocked, &rdev->flags);
		clear_bit(BlockedBadBlocks, &rdev->flags);
		wake_up(&rdev->blocked_wait);
		set_bit(MD_RECOVERY_NEEDED, &rdev->mddev->recovery);
		md_wakeup_thread(rdev->mddev->thread);

		err = 0;
	} else if (cmd_match(buf, "insync") && rdev->raid_disk == -1) {
		set_bit(In_sync, &rdev->flags);
		err = 0;
	} else if (cmd_match(buf, "failfast")) {
		set_bit(FailFast, &rdev->flags);
		err = 0;
	} else if (cmd_match(buf, "-failfast")) {
		clear_bit(FailFast, &rdev->flags);
		err = 0;
	} else if (cmd_match(buf, "-insync") && rdev->raid_disk >= 0 &&
		   !test_bit(Journal, &rdev->flags)) {
		if (rdev->mddev->pers == NULL) {
			clear_bit(In_sync, &rdev->flags);
			rdev->saved_raid_disk = rdev->raid_disk;
			rdev->raid_disk = -1;
			err = 0;
		}
	} else if (cmd_match(buf, "write_error")) {
		set_bit(WriteErrorSeen, &rdev->flags);
		err = 0;
	} else if (cmd_match(buf, "-write_error")) {
		clear_bit(WriteErrorSeen, &rdev->flags);
		err = 0;
	} else if (cmd_match(buf, "want_replacement")) {
		/* Any non-spare device that is not a replacement can
		 * become want_replacement at any time, but we then need to
		 * check if recovery is needed.
		 */
		if (rdev->raid_disk >= 0 &&
		    !test_bit(Journal, &rdev->flags) &&
		    !test_bit(Replacement, &rdev->flags))
			set_bit(WantReplacement, &rdev->flags);
		set_bit(MD_RECOVERY_NEEDED, &rdev->mddev->recovery);
		md_wakeup_thread(rdev->mddev->thread);
		err = 0;
	} else if (cmd_match(buf, "-want_replacement")) {
		/* Clearing 'want_replacement' is always allowed.
		 * Once replacements starts it is too late though.
		 */
		err = 0;
		clear_bit(WantReplacement, &rdev->flags);
	} else if (cmd_match(buf, "replacement")) {
		/* Can only set a device as a replacement when array has not
		 * yet been started.  Once running, replacement is automatic
		 * from spares, or by assigning 'slot'.
		 */
		if (rdev->mddev->pers)
			err = -EBUSY;
		else {
			set_bit(Replacement, &rdev->flags);
			err = 0;
		}
	} else if (cmd_match(buf, "-replacement")) {
		/* Similarly, can only clear Replacement before start */
		if (rdev->mddev->pers)
			err = -EBUSY;
		else {
			clear_bit(Replacement, &rdev->flags);
			err = 0;
		}
	} else if (cmd_match(buf, "re-add")) {
		if (!rdev->mddev->pers)
			err = -EINVAL;
		else if (test_bit(Faulty, &rdev->flags) && (rdev->raid_disk == -1) &&
				rdev->saved_raid_disk >= 0) {
			/* clear_bit is performed _after_ all the devices
			 * have their local Faulty bit cleared. If any writes
			 * happen in the meantime in the local node, they
			 * will land in the local bitmap, which will be synced
			 * by this node eventually
			 */
			if (!mddev_is_clustered(rdev->mddev) ||
			    (err = md_cluster_ops->gather_bitmaps(rdev)) == 0) {
				clear_bit(Faulty, &rdev->flags);
				err = add_bound_rdev(rdev);
			}
		} else
			err = -EBUSY;
	} else if (cmd_match(buf, "external_bbl") && (rdev->mddev->external)) {
		set_bit(ExternalBbl, &rdev->flags);
		rdev->badblocks.shift = 0;
		err = 0;
	} else if (cmd_match(buf, "-external_bbl") && (rdev->mddev->external)) {
		clear_bit(ExternalBbl, &rdev->flags);
		err = 0;
	}
	if (!err)
		sysfs_notify_dirent_safe(rdev->sysfs_state);
	return err ? err : len;
}
static struct rdev_sysfs_entry rdev_state =
__ATTR_PREALLOC(state, S_IRUGO|S_IWUSR, state_show, state_store);

static ssize_t
errors_show(struct md_rdev *rdev, char *page)
{
	return sprintf(page, "%d\n", atomic_read(&rdev->corrected_errors));
}

static ssize_t
errors_store(struct md_rdev *rdev, const char *buf, size_t len)
{
	unsigned int n;
	int rv;

	rv = kstrtouint(buf, 10, &n);
	if (rv < 0)
		return rv;
	atomic_set(&rdev->corrected_errors, n);
	return len;
}
static struct rdev_sysfs_entry rdev_errors =
__ATTR(errors, S_IRUGO|S_IWUSR, errors_show, errors_store);

static ssize_t
slot_show(struct md_rdev *rdev, char *page)
{
	if (test_bit(Journal, &rdev->flags))
		return sprintf(page, "journal\n");
	else if (rdev->raid_disk < 0)
		return sprintf(page, "none\n");
	else
		return sprintf(page, "%d\n", rdev->raid_disk);
}

static ssize_t
slot_store(struct md_rdev *rdev, const char *buf, size_t len)
{
	int slot;
	int err;

	if (test_bit(Journal, &rdev->flags))
		return -EBUSY;
	if (strncmp(buf, "none", 4)==0)
		slot = -1;
	else {
		err = kstrtouint(buf, 10, (unsigned int *)&slot);
		if (err < 0)
			return err;
	}
	if (rdev->mddev->pers && slot == -1) {
		/* Setting 'slot' on an active array requires also
		 * updating the 'rd%d' link, and communicating
		 * with the personality with ->hot_*_disk.
		 * For now we only support removing
		 * failed/spare devices.  This normally happens automatically,
		 * but not when the metadata is externally managed.
		 */
		if (rdev->raid_disk == -1)
			return -EEXIST;
		/* personality does all needed checks */
		if (rdev->mddev->pers->hot_remove_disk == NULL)
			return -EINVAL;
		clear_bit(Blocked, &rdev->flags);
		remove_and_add_spares(rdev->mddev, rdev);
		if (rdev->raid_disk >= 0)
			return -EBUSY;
		set_bit(MD_RECOVERY_NEEDED, &rdev->mddev->recovery);
		md_wakeup_thread(rdev->mddev->thread);
	} else if (rdev->mddev->pers) {
		/* Activating a spare .. or possibly reactivating
		 * if we ever get bitmaps working here.
		 */
		int err;

		if (rdev->raid_disk != -1)
			return -EBUSY;

		if (test_bit(MD_RECOVERY_RUNNING, &rdev->mddev->recovery))
			return -EBUSY;

		if (rdev->mddev->pers->hot_add_disk == NULL)
			return -EINVAL;

		if (slot >= rdev->mddev->raid_disks &&
		    slot >= rdev->mddev->raid_disks + rdev->mddev->delta_disks)
			return -ENOSPC;

		rdev->raid_disk = slot;
		if (test_bit(In_sync, &rdev->flags))
			rdev->saved_raid_disk = slot;
		else
			rdev->saved_raid_disk = -1;
		clear_bit(In_sync, &rdev->flags);
		clear_bit(Bitmap_sync, &rdev->flags);
		err = rdev->mddev->pers->hot_add_disk(rdev->mddev, rdev);
		if (err) {
			rdev->raid_disk = -1;
			return err;
		} else
			sysfs_notify_dirent_safe(rdev->sysfs_state);
		/* failure here is OK */;
		sysfs_link_rdev(rdev->mddev, rdev);
		/* don't wakeup anyone, leave that to userspace. */
	} else {
		if (slot >= rdev->mddev->raid_disks &&
		    slot >= rdev->mddev->raid_disks + rdev->mddev->delta_disks)
			return -ENOSPC;
		rdev->raid_disk = slot;
		/* assume it is working */
		clear_bit(Faulty, &rdev->flags);
		clear_bit(WriteMostly, &rdev->flags);
		set_bit(In_sync, &rdev->flags);
		sysfs_notify_dirent_safe(rdev->sysfs_state);
	}
	return len;
}

static struct rdev_sysfs_entry rdev_slot =
__ATTR(slot, S_IRUGO|S_IWUSR, slot_show, slot_store);

static ssize_t
offset_show(struct md_rdev *rdev, char *page)
{
	return sprintf(page, "%llu\n", (unsigned long long)rdev->data_offset);
}

static ssize_t
offset_store(struct md_rdev *rdev, const char *buf, size_t len)
{
	unsigned long long offset;
	if (kstrtoull(buf, 10, &offset) < 0)
		return -EINVAL;
	if (rdev->mddev->pers && rdev->raid_disk >= 0)
		return -EBUSY;
	if (rdev->sectors && rdev->mddev->external)
		/* Must set offset before size, so overlap checks
		 * can be sane */
		return -EBUSY;
	rdev->data_offset = offset;
	rdev->new_data_offset = offset;
	return len;
}

static struct rdev_sysfs_entry rdev_offset =
__ATTR(offset, S_IRUGO|S_IWUSR, offset_show, offset_store);

static ssize_t new_offset_show(struct md_rdev *rdev, char *page)
{
	return sprintf(page, "%llu\n",
		       (unsigned long long)rdev->new_data_offset);
}

static ssize_t new_offset_store(struct md_rdev *rdev,
				const char *buf, size_t len)
{
	unsigned long long new_offset;
	struct mddev *mddev = rdev->mddev;

	if (kstrtoull(buf, 10, &new_offset) < 0)
		return -EINVAL;

	if (mddev->sync_thread ||
	    test_bit(MD_RECOVERY_RUNNING,&mddev->recovery))
		return -EBUSY;
	if (new_offset == rdev->data_offset)
		/* reset is always permitted */
		;
	else if (new_offset > rdev->data_offset) {
		/* must not push array size beyond rdev_sectors */
		if (new_offset - rdev->data_offset
		    + mddev->dev_sectors > rdev->sectors)
				return -E2BIG;
	}
	/* Metadata worries about other space details. */

	/* decreasing the offset is inconsistent with a backwards
	 * reshape.
	 */
	if (new_offset < rdev->data_offset &&
	    mddev->reshape_backwards)
		return -EINVAL;
	/* Increasing offset is inconsistent with forwards
	 * reshape.  reshape_direction should be set to
	 * 'backwards' first.
	 */
	if (new_offset > rdev->data_offset &&
	    !mddev->reshape_backwards)
		return -EINVAL;

	if (mddev->pers && mddev->persistent &&
	    !super_types[mddev->major_version]
	    .allow_new_offset(rdev, new_offset))
		return -E2BIG;
	rdev->new_data_offset = new_offset;
	if (new_offset > rdev->data_offset)
		mddev->reshape_backwards = 1;
	else if (new_offset < rdev->data_offset)
		mddev->reshape_backwards = 0;

	return len;
}
static struct rdev_sysfs_entry rdev_new_offset =
__ATTR(new_offset, S_IRUGO|S_IWUSR, new_offset_show, new_offset_store);

static ssize_t
rdev_size_show(struct md_rdev *rdev, char *page)
{
	return sprintf(page, "%llu\n", (unsigned long long)rdev->sectors / 2);
}

static int overlaps(sector_t s1, sector_t l1, sector_t s2, sector_t l2)
{
	/* check if two start/length pairs overlap */
	if (s1+l1 <= s2)
		return 0;
	if (s2+l2 <= s1)
		return 0;
	return 1;
}

static int strict_blocks_to_sectors(const char *buf, sector_t *sectors)
{
	unsigned long long blocks;
	sector_t new;

	if (kstrtoull(buf, 10, &blocks) < 0)
		return -EINVAL;

	if (blocks & 1ULL << (8 * sizeof(blocks) - 1))
		return -EINVAL; /* sector conversion overflow */

	new = blocks * 2;
	if (new != blocks * 2)
		return -EINVAL; /* unsigned long long to sector_t overflow */

	*sectors = new;
	return 0;
}

static ssize_t
rdev_size_store(struct md_rdev *rdev, const char *buf, size_t len)
{
	struct mddev *my_mddev = rdev->mddev;
	sector_t oldsectors = rdev->sectors;
	sector_t sectors;

	if (test_bit(Journal, &rdev->flags))
		return -EBUSY;
	if (strict_blocks_to_sectors(buf, &sectors) < 0)
		return -EINVAL;
	if (rdev->data_offset != rdev->new_data_offset)
		return -EINVAL; /* too confusing */
	if (my_mddev->pers && rdev->raid_disk >= 0) {
		if (my_mddev->persistent) {
			sectors = super_types[my_mddev->major_version].
				rdev_size_change(rdev, sectors);
			if (!sectors)
				return -EBUSY;
		} else if (!sectors)
			sectors = (i_size_read(rdev->bdev->bd_inode) >> 9) -
				rdev->data_offset;
		if (!my_mddev->pers->resize)
			/* Cannot change size for RAID0 or Linear etc */
			return -EINVAL;
	}
	if (sectors < my_mddev->dev_sectors)
		return -EINVAL; /* component must fit device */

	rdev->sectors = sectors;
	if (sectors > oldsectors && my_mddev->external) {
		/* Need to check that all other rdevs with the same
		 * ->bdev do not overlap.  'rcu' is sufficient to walk
		 * the rdev lists safely.
		 * This check does not provide a hard guarantee, it
		 * just helps avoid dangerous mistakes.
		 */
		struct mddev *mddev;
		int overlap = 0;
		struct list_head *tmp;

		rcu_read_lock();
		for_each_mddev(mddev, tmp) {
			struct md_rdev *rdev2;

			rdev_for_each(rdev2, mddev)
				if (rdev->bdev == rdev2->bdev &&
				    rdev != rdev2 &&
				    overlaps(rdev->data_offset, rdev->sectors,
					     rdev2->data_offset,
					     rdev2->sectors)) {
					overlap = 1;
					break;
				}
			if (overlap) {
				mddev_put(mddev);
				break;
			}
		}
		rcu_read_unlock();
		if (overlap) {
			/* Someone else could have slipped in a size
			 * change here, but doing so is just silly.
			 * We put oldsectors back because we *know* it is
			 * safe, and trust userspace not to race with
			 * itself
			 */
			rdev->sectors = oldsectors;
			return -EBUSY;
		}
	}
	return len;
}

static struct rdev_sysfs_entry rdev_size =
__ATTR(size, S_IRUGO|S_IWUSR, rdev_size_show, rdev_size_store);

static ssize_t recovery_start_show(struct md_rdev *rdev, char *page)
{
	unsigned long long recovery_start = rdev->recovery_offset;

	if (test_bit(In_sync, &rdev->flags) ||
	    recovery_start == MaxSector)
		return sprintf(page, "none\n");

	return sprintf(page, "%llu\n", recovery_start);
}

static ssize_t recovery_start_store(struct md_rdev *rdev, const char *buf, size_t len)
{
	unsigned long long recovery_start;

	if (cmd_match(buf, "none"))
		recovery_start = MaxSector;
	else if (kstrtoull(buf, 10, &recovery_start))
		return -EINVAL;

	if (rdev->mddev->pers &&
	    rdev->raid_disk >= 0)
		return -EBUSY;

	rdev->recovery_offset = recovery_start;
	if (recovery_start == MaxSector)
		set_bit(In_sync, &rdev->flags);
	else
		clear_bit(In_sync, &rdev->flags);
	return len;
}

static struct rdev_sysfs_entry rdev_recovery_start =
__ATTR(recovery_start, S_IRUGO|S_IWUSR, recovery_start_show, recovery_start_store);

/* sysfs access to bad-blocks list.
 * We present two files.
 * 'bad-blocks' lists sector numbers and lengths of ranges that
 *    are recorded as bad.  The list is truncated to fit within
 *    the one-page limit of sysfs.
 *    Writing "sector length" to this file adds an acknowledged
 *    bad block list.
 * 'unacknowledged-bad-blocks' lists bad blocks that have not yet
 *    been acknowledged.  Writing to this file adds bad blocks
 *    without acknowledging them.  This is largely for testing.
 */
static ssize_t bb_show(struct md_rdev *rdev, char *page)
{
	return badblocks_show(&rdev->badblocks, page, 0);
}
static ssize_t bb_store(struct md_rdev *rdev, const char *page, size_t len)
{
	int rv = badblocks_store(&rdev->badblocks, page, len, 0);
	/* Maybe that ack was all we needed */
	if (test_and_clear_bit(BlockedBadBlocks, &rdev->flags))
		wake_up(&rdev->blocked_wait);
	return rv;
}
static struct rdev_sysfs_entry rdev_bad_blocks =
__ATTR(bad_blocks, S_IRUGO|S_IWUSR, bb_show, bb_store);

static ssize_t ubb_show(struct md_rdev *rdev, char *page)
{
	return badblocks_show(&rdev->badblocks, page, 1);
}
static ssize_t ubb_store(struct md_rdev *rdev, const char *page, size_t len)
{
	return badblocks_store(&rdev->badblocks, page, len, 1);
}
static struct rdev_sysfs_entry rdev_unack_bad_blocks =
__ATTR(unacknowledged_bad_blocks, S_IRUGO|S_IWUSR, ubb_show, ubb_store);

static ssize_t
ppl_sector_show(struct md_rdev *rdev, char *page)
{
	return sprintf(page, "%llu\n", (unsigned long long)rdev->ppl.sector);
}

static ssize_t
ppl_sector_store(struct md_rdev *rdev, const char *buf, size_t len)
{
	unsigned long long sector;

	if (kstrtoull(buf, 10, &sector) < 0)
		return -EINVAL;
	if (sector != (sector_t)sector)
		return -EINVAL;

	if (rdev->mddev->pers && test_bit(MD_HAS_PPL, &rdev->mddev->flags) &&
	    rdev->raid_disk >= 0)
		return -EBUSY;

	if (rdev->mddev->persistent) {
		if (rdev->mddev->major_version == 0)
			return -EINVAL;
		if ((sector > rdev->sb_start &&
		     sector - rdev->sb_start > S16_MAX) ||
		    (sector < rdev->sb_start &&
		     rdev->sb_start - sector > -S16_MIN))
			return -EINVAL;
		rdev->ppl.offset = sector - rdev->sb_start;
	} else if (!rdev->mddev->external) {
		return -EBUSY;
	}
	rdev->ppl.sector = sector;
	return len;
}

static struct rdev_sysfs_entry rdev_ppl_sector =
__ATTR(ppl_sector, S_IRUGO|S_IWUSR, ppl_sector_show, ppl_sector_store);

static ssize_t
ppl_size_show(struct md_rdev *rdev, char *page)
{
	return sprintf(page, "%u\n", rdev->ppl.size);
}

static ssize_t
ppl_size_store(struct md_rdev *rdev, const char *buf, size_t len)
{
	unsigned int size;

	if (kstrtouint(buf, 10, &size) < 0)
		return -EINVAL;

	if (rdev->mddev->pers && test_bit(MD_HAS_PPL, &rdev->mddev->flags) &&
	    rdev->raid_disk >= 0)
		return -EBUSY;

	if (rdev->mddev->persistent) {
		if (rdev->mddev->major_version == 0)
			return -EINVAL;
		if (size > U16_MAX)
			return -EINVAL;
	} else if (!rdev->mddev->external) {
		return -EBUSY;
	}
	rdev->ppl.size = size;
	return len;
}

static struct rdev_sysfs_entry rdev_ppl_size =
__ATTR(ppl_size, S_IRUGO|S_IWUSR, ppl_size_show, ppl_size_store);

static struct attribute *rdev_default_attrs[] = {
	&rdev_state.attr,
	&rdev_errors.attr,
	&rdev_slot.attr,
	&rdev_offset.attr,
	&rdev_new_offset.attr,
	&rdev_size.attr,
	&rdev_recovery_start.attr,
	&rdev_bad_blocks.attr,
	&rdev_unack_bad_blocks.attr,
	&rdev_ppl_sector.attr,
	&rdev_ppl_size.attr,
	NULL,
};
static ssize_t
rdev_attr_show(struct kobject *kobj, struct attribute *attr, char *page)
{
	struct rdev_sysfs_entry *entry = container_of(attr, struct rdev_sysfs_entry, attr);
	struct md_rdev *rdev = container_of(kobj, struct md_rdev, kobj);

	if (!entry->show)
		return -EIO;
	if (!rdev->mddev)
		return -ENODEV;
	return entry->show(rdev, page);
}

static ssize_t
rdev_attr_store(struct kobject *kobj, struct attribute *attr,
	      const char *page, size_t length)
{
	struct rdev_sysfs_entry *entry = container_of(attr, struct rdev_sysfs_entry, attr);
	struct md_rdev *rdev = container_of(kobj, struct md_rdev, kobj);
	ssize_t rv;
	struct mddev *mddev = rdev->mddev;

	if (!entry->store)
		return -EIO;
	if (!capable(CAP_SYS_ADMIN))
		return -EACCES;
	rv = mddev ? mddev_lock(mddev) : -ENODEV;
	if (!rv) {
		if (rdev->mddev == NULL)
			rv = -ENODEV;
		else
			rv = entry->store(rdev, page, length);
		mddev_unlock(mddev);
	}
	return rv;
}

static void rdev_free(struct kobject *ko)
{
	struct md_rdev *rdev = container_of(ko, struct md_rdev, kobj);
	kfree(rdev);
}
static const struct sysfs_ops rdev_sysfs_ops = {
	.show		= rdev_attr_show,
	.store		= rdev_attr_store,
};
static struct kobj_type rdev_ktype = {
	.release	= rdev_free,
	.sysfs_ops	= &rdev_sysfs_ops,
	.default_attrs	= rdev_default_attrs,
};

int md_rdev_init(struct md_rdev *rdev)
{
	rdev->desc_nr = -1;
	rdev->saved_raid_disk = -1;
	rdev->raid_disk = -1;
	rdev->flags = 0;
	rdev->data_offset = 0;
	rdev->new_data_offset = 0;
	rdev->sb_events = 0;
	rdev->last_read_error = 0;
	rdev->sb_loaded = 0;
	rdev->bb_page = NULL;
	atomic_set(&rdev->nr_pending, 0);
	atomic_set(&rdev->read_errors, 0);
	atomic_set(&rdev->corrected_errors, 0);

	INIT_LIST_HEAD(&rdev->same_set);
	init_waitqueue_head(&rdev->blocked_wait);

	/* Add space to store bad block list.
	 * This reserves the space even on arrays where it cannot
	 * be used - I wonder if that matters
	 */
	return badblocks_init(&rdev->badblocks, 0);
}
EXPORT_SYMBOL_GPL(md_rdev_init);
/*
 * Import a device. If 'super_format' >= 0, then sanity check the superblock
 *
 * mark the device faulty if:
 *
 *   - the device is nonexistent (zero size)
 *   - the device has no valid superblock
 *
 * a faulty rdev _never_ has rdev->sb set.
 */
static struct md_rdev *md_import_device(dev_t newdev, int super_format, int super_minor)
{
	char b[BDEVNAME_SIZE];
	int err;
	struct md_rdev *rdev;
	sector_t size;

	rdev = kzalloc(sizeof(*rdev), GFP_KERNEL);
	if (!rdev)
		return ERR_PTR(-ENOMEM);

	err = md_rdev_init(rdev);
	if (err)
		goto abort_free;
	err = alloc_disk_sb(rdev);
	if (err)
		goto abort_free;

	err = lock_rdev(rdev, newdev, super_format == -2);
	if (err)
		goto abort_free;

	kobject_init(&rdev->kobj, &rdev_ktype);

	size = i_size_read(rdev->bdev->bd_inode) >> BLOCK_SIZE_BITS;
	if (!size) {
		pr_warn("md: %s has zero or unknown size, marking faulty!\n",
			bdevname(rdev->bdev,b));
		err = -EINVAL;
		goto abort_free;
	}

	if (super_format >= 0) {
		err = super_types[super_format].
			load_super(rdev, NULL, super_minor);
		if (err == -EINVAL) {
			pr_warn("md: %s does not have a valid v%d.%d superblock, not importing!\n",
				bdevname(rdev->bdev,b),
				super_format, super_minor);
			goto abort_free;
		}
		if (err < 0) {
			pr_warn("md: could not read %s's sb, not importing!\n",
				bdevname(rdev->bdev,b));
			goto abort_free;
		}
	}

	return rdev;

abort_free:
	if (rdev->bdev)
		unlock_rdev(rdev);
	md_rdev_clear(rdev);
	kfree(rdev);
	return ERR_PTR(err);
}

/*
 * Check a full RAID array for plausibility
 */

static int analyze_sbs(struct mddev *mddev)
{
	int i;
	struct md_rdev *rdev, *freshest, *tmp;
	char b[BDEVNAME_SIZE];

	freshest = NULL;
	rdev_for_each_safe(rdev, tmp, mddev)
		switch (super_types[mddev->major_version].
			load_super(rdev, freshest, mddev->minor_version)) {
		case 1:
			freshest = rdev;
			break;
		case 0:
			break;
		default:
			pr_warn("md: fatal superblock inconsistency in %s -- removing from array\n",
				bdevname(rdev->bdev,b));
			md_kick_rdev_from_array(rdev);
		}

	/* Cannot find a valid fresh disk */
	if (!freshest) {
		pr_warn("md: cannot find a valid disk\n");
		return -EINVAL;
	}

	super_types[mddev->major_version].
		validate_super(mddev, freshest);

	i = 0;
	rdev_for_each_safe(rdev, tmp, mddev) {
		if (mddev->max_disks &&
		    (rdev->desc_nr >= mddev->max_disks ||
		     i > mddev->max_disks)) {
			pr_warn("md: %s: %s: only %d devices permitted\n",
				mdname(mddev), bdevname(rdev->bdev, b),
				mddev->max_disks);
			md_kick_rdev_from_array(rdev);
			continue;
		}
		if (rdev != freshest) {
			if (super_types[mddev->major_version].
			    validate_super(mddev, rdev)) {
				pr_warn("md: kicking non-fresh %s from array!\n",
					bdevname(rdev->bdev,b));
				md_kick_rdev_from_array(rdev);
				continue;
			}
		}
		if (mddev->level == LEVEL_MULTIPATH) {
			rdev->desc_nr = i++;
			rdev->raid_disk = rdev->desc_nr;
			set_bit(In_sync, &rdev->flags);
		} else if (rdev->raid_disk >=
			    (mddev->raid_disks - min(0, mddev->delta_disks)) &&
			   !test_bit(Journal, &rdev->flags)) {
			rdev->raid_disk = -1;
			clear_bit(In_sync, &rdev->flags);
		}
	}

	return 0;
}

/* Read a fixed-point number.
 * Numbers in sysfs attributes should be in "standard" units where
 * possible, so time should be in seconds.
 * However we internally use a a much smaller unit such as
 * milliseconds or jiffies.
 * This function takes a decimal number with a possible fractional
 * component, and produces an integer which is the result of
 * multiplying that number by 10^'scale'.
 * all without any floating-point arithmetic.
 */
int strict_strtoul_scaled(const char *cp, unsigned long *res, int scale)
{
	unsigned long result = 0;
	long decimals = -1;
	while (isdigit(*cp) || (*cp == '.' && decimals < 0)) {
		if (*cp == '.')
			decimals = 0;
		else if (decimals < scale) {
			unsigned int value;
			value = *cp - '0';
			result = result * 10 + value;
			if (decimals >= 0)
				decimals++;
		}
		cp++;
	}
	if (*cp == '\n')
		cp++;
	if (*cp)
		return -EINVAL;
	if (decimals < 0)
		decimals = 0;
	*res = result * int_pow(10, scale - decimals);
	return 0;
}

static ssize_t
safe_delay_show(struct mddev *mddev, char *page)
{
	int msec = (mddev->safemode_delay*1000)/HZ;
	return sprintf(page, "%d.%03d\n", msec/1000, msec%1000);
}
static ssize_t
safe_delay_store(struct mddev *mddev, const char *cbuf, size_t len)
{
	unsigned long msec;

	if (mddev_is_clustered(mddev)) {
		pr_warn("md: Safemode is disabled for clustered mode\n");
		return -EINVAL;
	}

	if (strict_strtoul_scaled(cbuf, &msec, 3) < 0)
		return -EINVAL;
	if (msec == 0)
		mddev->safemode_delay = 0;
	else {
		unsigned long old_delay = mddev->safemode_delay;
		unsigned long new_delay = (msec*HZ)/1000;

		if (new_delay == 0)
			new_delay = 1;
		mddev->safemode_delay = new_delay;
		if (new_delay < old_delay || old_delay == 0)
			mod_timer(&mddev->safemode_timer, jiffies+1);
	}
	return len;
}
static struct md_sysfs_entry md_safe_delay =
__ATTR(safe_mode_delay, S_IRUGO|S_IWUSR,safe_delay_show, safe_delay_store);

static ssize_t
level_show(struct mddev *mddev, char *page)
{
	struct md_personality *p;
	int ret;
	spin_lock(&mddev->lock);
	p = mddev->pers;
	if (p)
		ret = sprintf(page, "%s\n", p->name);
	else if (mddev->clevel[0])
		ret = sprintf(page, "%s\n", mddev->clevel);
	else if (mddev->level != LEVEL_NONE)
		ret = sprintf(page, "%d\n", mddev->level);
	else
		ret = 0;
	spin_unlock(&mddev->lock);
	return ret;
}

static ssize_t
level_store(struct mddev *mddev, const char *buf, size_t len)
{
	char clevel[16];
	ssize_t rv;
	size_t slen = len;
	struct md_personality *pers, *oldpers;
	long level;
	void *priv, *oldpriv;
	struct md_rdev *rdev;

	if (slen == 0 || slen >= sizeof(clevel))
		return -EINVAL;

	rv = mddev_lock(mddev);
	if (rv)
		return rv;

	if (mddev->pers == NULL) {
		strncpy(mddev->clevel, buf, slen);
		if (mddev->clevel[slen-1] == '\n')
			slen--;
		mddev->clevel[slen] = 0;
		mddev->level = LEVEL_NONE;
		rv = len;
		goto out_unlock;
	}
	rv = -EROFS;
	if (mddev->ro)
		goto out_unlock;

	/* request to change the personality.  Need to ensure:
	 *  - array is not engaged in resync/recovery/reshape
	 *  - old personality can be suspended
	 *  - new personality will access other array.
	 */

	rv = -EBUSY;
	if (mddev->sync_thread ||
	    test_bit(MD_RECOVERY_RUNNING, &mddev->recovery) ||
	    mddev->reshape_position != MaxSector ||
	    mddev->sysfs_active)
		goto out_unlock;

	rv = -EINVAL;
	if (!mddev->pers->quiesce) {
		pr_warn("md: %s: %s does not support online personality change\n",
			mdname(mddev), mddev->pers->name);
		goto out_unlock;
	}

	/* Now find the new personality */
	strncpy(clevel, buf, slen);
	if (clevel[slen-1] == '\n')
		slen--;
	clevel[slen] = 0;
	if (kstrtol(clevel, 10, &level))
		level = LEVEL_NONE;

	if (request_module("md-%s", clevel) != 0)
		request_module("md-level-%s", clevel);
	spin_lock(&pers_lock);
	pers = find_pers(level, clevel);
	if (!pers || !try_module_get(pers->owner)) {
		spin_unlock(&pers_lock);
		pr_warn("md: personality %s not loaded\n", clevel);
		rv = -EINVAL;
		goto out_unlock;
	}
	spin_unlock(&pers_lock);

	if (pers == mddev->pers) {
		/* Nothing to do! */
		module_put(pers->owner);
		rv = len;
		goto out_unlock;
	}
	if (!pers->takeover) {
		module_put(pers->owner);
		pr_warn("md: %s: %s does not support personality takeover\n",
			mdname(mddev), clevel);
		rv = -EINVAL;
		goto out_unlock;
	}

	rdev_for_each(rdev, mddev)
		rdev->new_raid_disk = rdev->raid_disk;

	/* ->takeover must set new_* and/or delta_disks
	 * if it succeeds, and may set them when it fails.
	 */
	priv = pers->takeover(mddev);
	if (IS_ERR(priv)) {
		mddev->new_level = mddev->level;
		mddev->new_layout = mddev->layout;
		mddev->new_chunk_sectors = mddev->chunk_sectors;
		mddev->raid_disks -= mddev->delta_disks;
		mddev->delta_disks = 0;
		mddev->reshape_backwards = 0;
		module_put(pers->owner);
		pr_warn("md: %s: %s would not accept array\n",
			mdname(mddev), clevel);
		rv = PTR_ERR(priv);
		goto out_unlock;
	}

	/* Looks like we have a winner */
	mddev_suspend(mddev);
	mddev_detach(mddev);

	spin_lock(&mddev->lock);
	oldpers = mddev->pers;
	oldpriv = mddev->private;
	mddev->pers = pers;
	mddev->private = priv;
	strlcpy(mddev->clevel, pers->name, sizeof(mddev->clevel));
	mddev->level = mddev->new_level;
	mddev->layout = mddev->new_layout;
	mddev->chunk_sectors = mddev->new_chunk_sectors;
	mddev->delta_disks = 0;
	mddev->reshape_backwards = 0;
	mddev->degraded = 0;
	spin_unlock(&mddev->lock);

	if (oldpers->sync_request == NULL &&
	    mddev->external) {
		/* We are converting from a no-redundancy array
		 * to a redundancy array and metadata is managed
		 * externally so we need to be sure that writes
		 * won't block due to a need to transition
		 *      clean->dirty
		 * until external management is started.
		 */
		mddev->in_sync = 0;
		mddev->safemode_delay = 0;
		mddev->safemode = 0;
	}

	oldpers->free(mddev, oldpriv);

	if (oldpers->sync_request == NULL &&
	    pers->sync_request != NULL) {
		/* need to add the md_redundancy_group */
		if (sysfs_create_group(&mddev->kobj, &md_redundancy_group))
			pr_warn("md: cannot register extra attributes for %s\n",
				mdname(mddev));
		mddev->sysfs_action = sysfs_get_dirent(mddev->kobj.sd, "sync_action");
		mddev->sysfs_completed = sysfs_get_dirent_safe(mddev->kobj.sd, "sync_completed");
		mddev->sysfs_degraded = sysfs_get_dirent_safe(mddev->kobj.sd, "degraded");
	}
	if (oldpers->sync_request != NULL &&
	    pers->sync_request == NULL) {
		/* need to remove the md_redundancy_group */
		if (mddev->to_remove == NULL)
			mddev->to_remove = &md_redundancy_group;
	}

	module_put(oldpers->owner);

	rdev_for_each(rdev, mddev) {
		if (rdev->raid_disk < 0)
			continue;
		if (rdev->new_raid_disk >= mddev->raid_disks)
			rdev->new_raid_disk = -1;
		if (rdev->new_raid_disk == rdev->raid_disk)
			continue;
		sysfs_unlink_rdev(mddev, rdev);
	}
	rdev_for_each(rdev, mddev) {
		if (rdev->raid_disk < 0)
			continue;
		if (rdev->new_raid_disk == rdev->raid_disk)
			continue;
		rdev->raid_disk = rdev->new_raid_disk;
		if (rdev->raid_disk < 0)
			clear_bit(In_sync, &rdev->flags);
		else {
			if (sysfs_link_rdev(mddev, rdev))
				pr_warn("md: cannot register rd%d for %s after level change\n",
					rdev->raid_disk, mdname(mddev));
		}
	}

	if (pers->sync_request == NULL) {
		/* this is now an array without redundancy, so
		 * it must always be in_sync
		 */
		mddev->in_sync = 1;
		del_timer_sync(&mddev->safemode_timer);
	}
	blk_set_stacking_limits(&mddev->queue->limits);
	pers->run(mddev);
	set_bit(MD_SB_CHANGE_DEVS, &mddev->sb_flags);
	mddev_resume(mddev);
	if (!mddev->thread)
		md_update_sb(mddev, 1);
	sysfs_notify_dirent_safe(mddev->sysfs_level);
	md_new_event(mddev);
	rv = len;
out_unlock:
	mddev_unlock(mddev);
	return rv;
}

static struct md_sysfs_entry md_level =
__ATTR(level, S_IRUGO|S_IWUSR, level_show, level_store);

static ssize_t
layout_show(struct mddev *mddev, char *page)
{
	/* just a number, not meaningful for all levels */
	if (mddev->reshape_position != MaxSector &&
	    mddev->layout != mddev->new_layout)
		return sprintf(page, "%d (%d)\n",
			       mddev->new_layout, mddev->layout);
	return sprintf(page, "%d\n", mddev->layout);
}

static ssize_t
layout_store(struct mddev *mddev, const char *buf, size_t len)
{
	unsigned int n;
	int err;

	err = kstrtouint(buf, 10, &n);
	if (err < 0)
		return err;
	err = mddev_lock(mddev);
	if (err)
		return err;

	if (mddev->pers) {
		if (mddev->pers->check_reshape == NULL)
			err = -EBUSY;
		else if (mddev->ro)
			err = -EROFS;
		else {
			mddev->new_layout = n;
			err = mddev->pers->check_reshape(mddev);
			if (err)
				mddev->new_layout = mddev->layout;
		}
	} else {
		mddev->new_layout = n;
		if (mddev->reshape_position == MaxSector)
			mddev->layout = n;
	}
	mddev_unlock(mddev);
	return err ?: len;
}
static struct md_sysfs_entry md_layout =
__ATTR(layout, S_IRUGO|S_IWUSR, layout_show, layout_store);

static ssize_t
raid_disks_show(struct mddev *mddev, char *page)
{
	if (mddev->raid_disks == 0)
		return 0;
	if (mddev->reshape_position != MaxSector &&
	    mddev->delta_disks != 0)
		return sprintf(page, "%d (%d)\n", mddev->raid_disks,
			       mddev->raid_disks - mddev->delta_disks);
	return sprintf(page, "%d\n", mddev->raid_disks);
}

static int update_raid_disks(struct mddev *mddev, int raid_disks);

static ssize_t
raid_disks_store(struct mddev *mddev, const char *buf, size_t len)
{
	unsigned int n;
	int err;

	err = kstrtouint(buf, 10, &n);
	if (err < 0)
		return err;

	err = mddev_lock(mddev);
	if (err)
		return err;
	if (mddev->pers)
		err = update_raid_disks(mddev, n);
	else if (mddev->reshape_position != MaxSector) {
		struct md_rdev *rdev;
		int olddisks = mddev->raid_disks - mddev->delta_disks;

		err = -EINVAL;
		rdev_for_each(rdev, mddev) {
			if (olddisks < n &&
			    rdev->data_offset < rdev->new_data_offset)
				goto out_unlock;
			if (olddisks > n &&
			    rdev->data_offset > rdev->new_data_offset)
				goto out_unlock;
		}
		err = 0;
		mddev->delta_disks = n - olddisks;
		mddev->raid_disks = n;
		mddev->reshape_backwards = (mddev->delta_disks < 0);
	} else
		mddev->raid_disks = n;
out_unlock:
	mddev_unlock(mddev);
	return err ? err : len;
}
static struct md_sysfs_entry md_raid_disks =
__ATTR(raid_disks, S_IRUGO|S_IWUSR, raid_disks_show, raid_disks_store);

static ssize_t
uuid_show(struct mddev *mddev, char *page)
{
	return sprintf(page, "%pU\n", mddev->uuid);
}
static struct md_sysfs_entry md_uuid =
__ATTR(uuid, S_IRUGO, uuid_show, NULL);

static ssize_t
chunk_size_show(struct mddev *mddev, char *page)
{
	if (mddev->reshape_position != MaxSector &&
	    mddev->chunk_sectors != mddev->new_chunk_sectors)
		return sprintf(page, "%d (%d)\n",
			       mddev->new_chunk_sectors << 9,
			       mddev->chunk_sectors << 9);
	return sprintf(page, "%d\n", mddev->chunk_sectors << 9);
}

static ssize_t
chunk_size_store(struct mddev *mddev, const char *buf, size_t len)
{
	unsigned long n;
	int err;

	err = kstrtoul(buf, 10, &n);
	if (err < 0)
		return err;

	err = mddev_lock(mddev);
	if (err)
		return err;
	if (mddev->pers) {
		if (mddev->pers->check_reshape == NULL)
			err = -EBUSY;
		else if (mddev->ro)
			err = -EROFS;
		else {
			mddev->new_chunk_sectors = n >> 9;
			err = mddev->pers->check_reshape(mddev);
			if (err)
				mddev->new_chunk_sectors = mddev->chunk_sectors;
		}
	} else {
		mddev->new_chunk_sectors = n >> 9;
		if (mddev->reshape_position == MaxSector)
			mddev->chunk_sectors = n >> 9;
	}
	mddev_unlock(mddev);
	return err ?: len;
}
static struct md_sysfs_entry md_chunk_size =
__ATTR(chunk_size, S_IRUGO|S_IWUSR, chunk_size_show, chunk_size_store);

static ssize_t
resync_start_show(struct mddev *mddev, char *page)
{
	if (mddev->recovery_cp == MaxSector)
		return sprintf(page, "none\n");
	return sprintf(page, "%llu\n", (unsigned long long)mddev->recovery_cp);
}

static ssize_t
resync_start_store(struct mddev *mddev, const char *buf, size_t len)
{
	unsigned long long n;
	int err;

	if (cmd_match(buf, "none"))
		n = MaxSector;
	else {
		err = kstrtoull(buf, 10, &n);
		if (err < 0)
			return err;
		if (n != (sector_t)n)
			return -EINVAL;
	}

	err = mddev_lock(mddev);
	if (err)
		return err;
	if (mddev->pers && !test_bit(MD_RECOVERY_FROZEN, &mddev->recovery))
		err = -EBUSY;

	if (!err) {
		mddev->recovery_cp = n;
		if (mddev->pers)
			set_bit(MD_SB_CHANGE_CLEAN, &mddev->sb_flags);
	}
	mddev_unlock(mddev);
	return err ?: len;
}
static struct md_sysfs_entry md_resync_start =
__ATTR_PREALLOC(resync_start, S_IRUGO|S_IWUSR,
		resync_start_show, resync_start_store);

/*
 * The array state can be:
 *
 * clear
 *     No devices, no size, no level
 *     Equivalent to STOP_ARRAY ioctl
 * inactive
 *     May have some settings, but array is not active
 *        all IO results in error
 *     When written, doesn't tear down array, but just stops it
 * suspended (not supported yet)
 *     All IO requests will block. The array can be reconfigured.
 *     Writing this, if accepted, will block until array is quiescent
 * readonly
 *     no resync can happen.  no superblocks get written.
 *     write requests fail
 * read-auto
 *     like readonly, but behaves like 'clean' on a write request.
 *
 * clean - no pending writes, but otherwise active.
 *     When written to inactive array, starts without resync
 *     If a write request arrives then
 *       if metadata is known, mark 'dirty' and switch to 'active'.
 *       if not known, block and switch to write-pending
 *     If written to an active array that has pending writes, then fails.
 * active
 *     fully active: IO and resync can be happening.
 *     When written to inactive array, starts with resync
 *
 * write-pending
 *     clean, but writes are blocked waiting for 'active' to be written.
 *
 * active-idle
 *     like active, but no writes have been seen for a while (100msec).
 *
 * broken
 *     RAID0/LINEAR-only: same as clean, but array is missing a member.
 *     It's useful because RAID0/LINEAR mounted-arrays aren't stopped
 *     when a member is gone, so this state will at least alert the
 *     user that something is wrong.
 */
enum array_state { clear, inactive, suspended, readonly, read_auto, clean, active,
		   write_pending, active_idle, broken, bad_word};
static char *array_states[] = {
	"clear", "inactive", "suspended", "readonly", "read-auto", "clean", "active",
	"write-pending", "active-idle", "broken", NULL };

static int match_word(const char *word, char **list)
{
	int n;
	for (n=0; list[n]; n++)
		if (cmd_match(word, list[n]))
			break;
	return n;
}

static ssize_t
array_state_show(struct mddev *mddev, char *page)
{
	enum array_state st = inactive;

	if (mddev->pers && !test_bit(MD_NOT_READY, &mddev->flags)) {
		switch(mddev->ro) {
		case 1:
			st = readonly;
			break;
		case 2:
			st = read_auto;
			break;
		case 0:
			spin_lock(&mddev->lock);
			if (test_bit(MD_SB_CHANGE_PENDING, &mddev->sb_flags))
				st = write_pending;
			else if (mddev->in_sync)
				st = clean;
			else if (mddev->safemode)
				st = active_idle;
			else
				st = active;
			spin_unlock(&mddev->lock);
		}

		if (test_bit(MD_BROKEN, &mddev->flags) && st == clean)
			st = broken;
	} else {
		if (list_empty(&mddev->disks) &&
		    mddev->raid_disks == 0 &&
		    mddev->dev_sectors == 0)
			st = clear;
		else
			st = inactive;
	}
	return sprintf(page, "%s\n", array_states[st]);
}

static int do_md_stop(struct mddev *mddev, int ro, struct block_device *bdev);
static int md_set_readonly(struct mddev *mddev, struct block_device *bdev);
static int restart_array(struct mddev *mddev);

static ssize_t
array_state_store(struct mddev *mddev, const char *buf, size_t len)
{
	int err = 0;
	enum array_state st = match_word(buf, array_states);

	if (mddev->pers && (st == active || st == clean) && mddev->ro != 1) {
		/* don't take reconfig_mutex when toggling between
		 * clean and active
		 */
		spin_lock(&mddev->lock);
		if (st == active) {
			restart_array(mddev);
			clear_bit(MD_SB_CHANGE_PENDING, &mddev->sb_flags);
			md_wakeup_thread(mddev->thread);
			wake_up(&mddev->sb_wait);
		} else /* st == clean */ {
			restart_array(mddev);
			if (!set_in_sync(mddev))
				err = -EBUSY;
		}
		if (!err)
			sysfs_notify_dirent_safe(mddev->sysfs_state);
		spin_unlock(&mddev->lock);
		return err ?: len;
	}
	err = mddev_lock(mddev);
	if (err)
		return err;
	err = -EINVAL;
	switch(st) {
	case bad_word:
		break;
	case clear:
		/* stopping an active array */
		err = do_md_stop(mddev, 0, NULL);
		break;
	case inactive:
		/* stopping an active array */
		if (mddev->pers)
			err = do_md_stop(mddev, 2, NULL);
		else
			err = 0; /* already inactive */
		break;
	case suspended:
		break; /* not supported yet */
	case readonly:
		if (mddev->pers)
			err = md_set_readonly(mddev, NULL);
		else {
			mddev->ro = 1;
			set_disk_ro(mddev->gendisk, 1);
			err = do_md_run(mddev);
		}
		break;
	case read_auto:
		if (mddev->pers) {
			if (mddev->ro == 0)
				err = md_set_readonly(mddev, NULL);
			else if (mddev->ro == 1)
				err = restart_array(mddev);
			if (err == 0) {
				mddev->ro = 2;
				set_disk_ro(mddev->gendisk, 0);
			}
		} else {
			mddev->ro = 2;
			err = do_md_run(mddev);
		}
		break;
	case clean:
		if (mddev->pers) {
			err = restart_array(mddev);
			if (err)
				break;
			spin_lock(&mddev->lock);
			if (!set_in_sync(mddev))
				err = -EBUSY;
			spin_unlock(&mddev->lock);
		} else
			err = -EINVAL;
		break;
	case active:
		if (mddev->pers) {
			err = restart_array(mddev);
			if (err)
				break;
			clear_bit(MD_SB_CHANGE_PENDING, &mddev->sb_flags);
			wake_up(&mddev->sb_wait);
			err = 0;
		} else {
			mddev->ro = 0;
			set_disk_ro(mddev->gendisk, 0);
			err = do_md_run(mddev);
		}
		break;
	case write_pending:
	case active_idle:
	case broken:
		/* these cannot be set */
		break;
	}

	if (!err) {
		if (mddev->hold_active == UNTIL_IOCTL)
			mddev->hold_active = 0;
		sysfs_notify_dirent_safe(mddev->sysfs_state);
	}
	mddev_unlock(mddev);
	return err ?: len;
}
static struct md_sysfs_entry md_array_state =
__ATTR_PREALLOC(array_state, S_IRUGO|S_IWUSR, array_state_show, array_state_store);

static ssize_t
max_corrected_read_errors_show(struct mddev *mddev, char *page) {
	return sprintf(page, "%d\n",
		       atomic_read(&mddev->max_corr_read_errors));
}

static ssize_t
max_corrected_read_errors_store(struct mddev *mddev, const char *buf, size_t len)
{
	unsigned int n;
	int rv;

	rv = kstrtouint(buf, 10, &n);
	if (rv < 0)
		return rv;
	atomic_set(&mddev->max_corr_read_errors, n);
	return len;
}

static struct md_sysfs_entry max_corr_read_errors =
__ATTR(max_read_errors, S_IRUGO|S_IWUSR, max_corrected_read_errors_show,
	max_corrected_read_errors_store);

static ssize_t
null_show(struct mddev *mddev, char *page)
{
	return -EINVAL;
}

/* need to ensure rdev_delayed_delete() has completed */
static void flush_rdev_wq(struct mddev *mddev)
{
	struct md_rdev *rdev;

	rcu_read_lock();
	rdev_for_each_rcu(rdev, mddev)
		if (work_pending(&rdev->del_work)) {
			flush_workqueue(md_rdev_misc_wq);
			break;
		}
	rcu_read_unlock();
}

static ssize_t
new_dev_store(struct mddev *mddev, const char *buf, size_t len)
{
	/* buf must be %d:%d\n? giving major and minor numbers */
	/* The new device is added to the array.
	 * If the array has a persistent superblock, we read the
	 * superblock to initialise info and check validity.
	 * Otherwise, only checking done is that in bind_rdev_to_array,
	 * which mainly checks size.
	 */
	char *e;
	int major = simple_strtoul(buf, &e, 10);
	int minor;
	dev_t dev;
	struct md_rdev *rdev;
	int err;

	if (!*buf || *e != ':' || !e[1] || e[1] == '\n')
		return -EINVAL;
	minor = simple_strtoul(e+1, &e, 10);
	if (*e && *e != '\n')
		return -EINVAL;
	dev = MKDEV(major, minor);
	if (major != MAJOR(dev) ||
	    minor != MINOR(dev))
		return -EOVERFLOW;

	flush_rdev_wq(mddev);
	err = mddev_lock(mddev);
	if (err)
		return err;
	if (mddev->persistent) {
		rdev = md_import_device(dev, mddev->major_version,
					mddev->minor_version);
		if (!IS_ERR(rdev) && !list_empty(&mddev->disks)) {
			struct md_rdev *rdev0
				= list_entry(mddev->disks.next,
					     struct md_rdev, same_set);
			err = super_types[mddev->major_version]
				.load_super(rdev, rdev0, mddev->minor_version);
			if (err < 0)
				goto out;
		}
	} else if (mddev->external)
		rdev = md_import_device(dev, -2, -1);
	else
		rdev = md_import_device(dev, -1, -1);

	if (IS_ERR(rdev)) {
		mddev_unlock(mddev);
		return PTR_ERR(rdev);
	}
	err = bind_rdev_to_array(rdev, mddev);
 out:
	if (err)
		export_rdev(rdev);
	mddev_unlock(mddev);
	if (!err)
		md_new_event(mddev);
	return err ? err : len;
}

static struct md_sysfs_entry md_new_device =
__ATTR(new_dev, S_IWUSR, null_show, new_dev_store);

static ssize_t
bitmap_store(struct mddev *mddev, const char *buf, size_t len)
{
	char *end;
	unsigned long chunk, end_chunk;
	int err;

	err = mddev_lock(mddev);
	if (err)
		return err;
	if (!mddev->bitmap)
		goto out;
	/* buf should be <chunk> <chunk> ... or <chunk>-<chunk> ... (range) */
	while (*buf) {
		chunk = end_chunk = simple_strtoul(buf, &end, 0);
		if (buf == end) break;
		if (*end == '-') { /* range */
			buf = end + 1;
			end_chunk = simple_strtoul(buf, &end, 0);
			if (buf == end) break;
		}
		if (*end && !isspace(*end)) break;
		md_bitmap_dirty_bits(mddev->bitmap, chunk, end_chunk);
		buf = skip_spaces(end);
	}
	md_bitmap_unplug(mddev->bitmap); /* flush the bits to disk */
out:
	mddev_unlock(mddev);
	return len;
}

static struct md_sysfs_entry md_bitmap =
__ATTR(bitmap_set_bits, S_IWUSR, null_show, bitmap_store);

static ssize_t
size_show(struct mddev *mddev, char *page)
{
	return sprintf(page, "%llu\n",
		(unsigned long long)mddev->dev_sectors / 2);
}

static int update_size(struct mddev *mddev, sector_t num_sectors);

static ssize_t
size_store(struct mddev *mddev, const char *buf, size_t len)
{
	/* If array is inactive, we can reduce the component size, but
	 * not increase it (except from 0).
	 * If array is active, we can try an on-line resize
	 */
	sector_t sectors;
	int err = strict_blocks_to_sectors(buf, &sectors);

	if (err < 0)
		return err;
	err = mddev_lock(mddev);
	if (err)
		return err;
	if (mddev->pers) {
		err = update_size(mddev, sectors);
		if (err == 0)
			md_update_sb(mddev, 1);
	} else {
		if (mddev->dev_sectors == 0 ||
		    mddev->dev_sectors > sectors)
			mddev->dev_sectors = sectors;
		else
			err = -ENOSPC;
	}
	mddev_unlock(mddev);
	return err ? err : len;
}

static struct md_sysfs_entry md_size =
__ATTR(component_size, S_IRUGO|S_IWUSR, size_show, size_store);

/* Metadata version.
 * This is one of
 *   'none' for arrays with no metadata (good luck...)
 *   'external' for arrays with externally managed metadata,
 * or N.M for internally known formats
 */
static ssize_t
metadata_show(struct mddev *mddev, char *page)
{
	if (mddev->persistent)
		return sprintf(page, "%d.%d\n",
			       mddev->major_version, mddev->minor_version);
	else if (mddev->external)
		return sprintf(page, "external:%s\n", mddev->metadata_type);
	else
		return sprintf(page, "none\n");
}

static ssize_t
metadata_store(struct mddev *mddev, const char *buf, size_t len)
{
	int major, minor;
	char *e;
	int err;
	/* Changing the details of 'external' metadata is
	 * always permitted.  Otherwise there must be
	 * no devices attached to the array.
	 */

	err = mddev_lock(mddev);
	if (err)
		return err;
	err = -EBUSY;
	if (mddev->external && strncmp(buf, "external:", 9) == 0)
		;
	else if (!list_empty(&mddev->disks))
		goto out_unlock;

	err = 0;
	if (cmd_match(buf, "none")) {
		mddev->persistent = 0;
		mddev->external = 0;
		mddev->major_version = 0;
		mddev->minor_version = 90;
		goto out_unlock;
	}
	if (strncmp(buf, "external:", 9) == 0) {
		size_t namelen = len-9;
		if (namelen >= sizeof(mddev->metadata_type))
			namelen = sizeof(mddev->metadata_type)-1;
		strncpy(mddev->metadata_type, buf+9, namelen);
		mddev->metadata_type[namelen] = 0;
		if (namelen && mddev->metadata_type[namelen-1] == '\n')
			mddev->metadata_type[--namelen] = 0;
		mddev->persistent = 0;
		mddev->external = 1;
		mddev->major_version = 0;
		mddev->minor_version = 90;
		goto out_unlock;
	}
	major = simple_strtoul(buf, &e, 10);
	err = -EINVAL;
	if (e==buf || *e != '.')
		goto out_unlock;
	buf = e+1;
	minor = simple_strtoul(buf, &e, 10);
	if (e==buf || (*e && *e != '\n') )
		goto out_unlock;
	err = -ENOENT;
	if (major >= ARRAY_SIZE(super_types) || super_types[major].name == NULL)
		goto out_unlock;
	mddev->major_version = major;
	mddev->minor_version = minor;
	mddev->persistent = 1;
	mddev->external = 0;
	err = 0;
out_unlock:
	mddev_unlock(mddev);
	return err ?: len;
}

static struct md_sysfs_entry md_metadata =
__ATTR_PREALLOC(metadata_version, S_IRUGO|S_IWUSR, metadata_show, metadata_store);

static ssize_t
action_show(struct mddev *mddev, char *page)
{
	char *type = "idle";
	unsigned long recovery = mddev->recovery;
	if (test_bit(MD_RECOVERY_FROZEN, &recovery))
		type = "frozen";
	else if (test_bit(MD_RECOVERY_RUNNING, &recovery) ||
	    (!mddev->ro && test_bit(MD_RECOVERY_NEEDED, &recovery))) {
		if (test_bit(MD_RECOVERY_RESHAPE, &recovery))
			type = "reshape";
		else if (test_bit(MD_RECOVERY_SYNC, &recovery)) {
			if (!test_bit(MD_RECOVERY_REQUESTED, &recovery))
				type = "resync";
			else if (test_bit(MD_RECOVERY_CHECK, &recovery))
				type = "check";
			else
				type = "repair";
		} else if (test_bit(MD_RECOVERY_RECOVER, &recovery))
			type = "recover";
		else if (mddev->reshape_position != MaxSector)
			type = "reshape";
	}
	return sprintf(page, "%s\n", type);
}

static ssize_t
action_store(struct mddev *mddev, const char *page, size_t len)
{
	if (!mddev->pers || !mddev->pers->sync_request)
		return -EINVAL;


	if (cmd_match(page, "idle") || cmd_match(page, "frozen")) {
		if (cmd_match(page, "frozen"))
			set_bit(MD_RECOVERY_FROZEN, &mddev->recovery);
		else
			clear_bit(MD_RECOVERY_FROZEN, &mddev->recovery);
		if (test_bit(MD_RECOVERY_RUNNING, &mddev->recovery) &&
		    mddev_lock(mddev) == 0) {
			if (work_pending(&mddev->del_work))
				flush_workqueue(md_misc_wq);
			if (mddev->sync_thread) {
				set_bit(MD_RECOVERY_INTR, &mddev->recovery);
				md_reap_sync_thread(mddev);
			}
			mddev_unlock(mddev);
		}
	} else if (test_bit(MD_RECOVERY_RUNNING, &mddev->recovery))
		return -EBUSY;
	else if (cmd_match(page, "resync"))
		clear_bit(MD_RECOVERY_FROZEN, &mddev->recovery);
	else if (cmd_match(page, "recover")) {
		clear_bit(MD_RECOVERY_FROZEN, &mddev->recovery);
		set_bit(MD_RECOVERY_RECOVER, &mddev->recovery);
	} else if (cmd_match(page, "reshape")) {
		int err;
		if (mddev->pers->start_reshape == NULL)
			return -EINVAL;
		err = mddev_lock(mddev);
		if (!err) {
			if (test_bit(MD_RECOVERY_RUNNING, &mddev->recovery))
				err =  -EBUSY;
			else {
				clear_bit(MD_RECOVERY_FROZEN, &mddev->recovery);
				err = mddev->pers->start_reshape(mddev);
			}
			mddev_unlock(mddev);
		}
		if (err)
			return err;
		sysfs_notify_dirent_safe(mddev->sysfs_degraded);
	} else {
		if (cmd_match(page, "check"))
			set_bit(MD_RECOVERY_CHECK, &mddev->recovery);
		else if (!cmd_match(page, "repair"))
			return -EINVAL;
		clear_bit(MD_RECOVERY_FROZEN, &mddev->recovery);
		set_bit(MD_RECOVERY_REQUESTED, &mddev->recovery);
		set_bit(MD_RECOVERY_SYNC, &mddev->recovery);
	}
	if (mddev->ro == 2) {
		/* A write to sync_action is enough to justify
		 * canceling read-auto mode
		 */
		mddev->ro = 0;
		md_wakeup_thread(mddev->sync_thread);
	}
	set_bit(MD_RECOVERY_NEEDED, &mddev->recovery);
	md_wakeup_thread(mddev->thread);
	sysfs_notify_dirent_safe(mddev->sysfs_action);
	return len;
}

static struct md_sysfs_entry md_scan_mode =
__ATTR_PREALLOC(sync_action, S_IRUGO|S_IWUSR, action_show, action_store);

static ssize_t
last_sync_action_show(struct mddev *mddev, char *page)
{
	return sprintf(page, "%s\n", mddev->last_sync_action);
}

static struct md_sysfs_entry md_last_scan_mode = __ATTR_RO(last_sync_action);

static ssize_t
mismatch_cnt_show(struct mddev *mddev, char *page)
{
	return sprintf(page, "%llu\n",
		       (unsigned long long)
		       atomic64_read(&mddev->resync_mismatches));
}

static struct md_sysfs_entry md_mismatches = __ATTR_RO(mismatch_cnt);

static ssize_t
sync_min_show(struct mddev *mddev, char *page)
{
	return sprintf(page, "%d (%s)\n", speed_min(mddev),
		       mddev->sync_speed_min ? "local": "system");
}

static ssize_t
sync_min_store(struct mddev *mddev, const char *buf, size_t len)
{
	unsigned int min;
	int rv;

	if (strncmp(buf, "system", 6)==0) {
		min = 0;
	} else {
		rv = kstrtouint(buf, 10, &min);
		if (rv < 0)
			return rv;
		if (min == 0)
			return -EINVAL;
	}
	mddev->sync_speed_min = min;
	return len;
}

static struct md_sysfs_entry md_sync_min =
__ATTR(sync_speed_min, S_IRUGO|S_IWUSR, sync_min_show, sync_min_store);

static ssize_t
sync_max_show(struct mddev *mddev, char *page)
{
	return sprintf(page, "%d (%s)\n", speed_max(mddev),
		       mddev->sync_speed_max ? "local": "system");
}

static ssize_t
sync_max_store(struct mddev *mddev, const char *buf, size_t len)
{
	unsigned int max;
	int rv;

	if (strncmp(buf, "system", 6)==0) {
		max = 0;
	} else {
		rv = kstrtouint(buf, 10, &max);
		if (rv < 0)
			return rv;
		if (max == 0)
			return -EINVAL;
	}
	mddev->sync_speed_max = max;
	return len;
}

static struct md_sysfs_entry md_sync_max =
__ATTR(sync_speed_max, S_IRUGO|S_IWUSR, sync_max_show, sync_max_store);

static ssize_t
degraded_show(struct mddev *mddev, char *page)
{
	return sprintf(page, "%d\n", mddev->degraded);
}
static struct md_sysfs_entry md_degraded = __ATTR_RO(degraded);

static ssize_t
sync_force_parallel_show(struct mddev *mddev, char *page)
{
	return sprintf(page, "%d\n", mddev->parallel_resync);
}

static ssize_t
sync_force_parallel_store(struct mddev *mddev, const char *buf, size_t len)
{
	long n;

	if (kstrtol(buf, 10, &n))
		return -EINVAL;

	if (n != 0 && n != 1)
		return -EINVAL;

	mddev->parallel_resync = n;

	if (mddev->sync_thread)
		wake_up(&resync_wait);

	return len;
}

/* force parallel resync, even with shared block devices */
static struct md_sysfs_entry md_sync_force_parallel =
__ATTR(sync_force_parallel, S_IRUGO|S_IWUSR,
       sync_force_parallel_show, sync_force_parallel_store);

static ssize_t
sync_speed_show(struct mddev *mddev, char *page)
{
	unsigned long resync, dt, db;
	if (mddev->curr_resync == 0)
		return sprintf(page, "none\n");
	resync = mddev->curr_mark_cnt - atomic_read(&mddev->recovery_active);
	dt = (jiffies - mddev->resync_mark) / HZ;
	if (!dt) dt++;
	db = resync - mddev->resync_mark_cnt;
	return sprintf(page, "%lu\n", db/dt/2); /* K/sec */
}

static struct md_sysfs_entry md_sync_speed = __ATTR_RO(sync_speed);

static ssize_t
sync_completed_show(struct mddev *mddev, char *page)
{
	unsigned long long max_sectors, resync;

	if (!test_bit(MD_RECOVERY_RUNNING, &mddev->recovery))
		return sprintf(page, "none\n");

	if (mddev->curr_resync == 1 ||
	    mddev->curr_resync == 2)
		return sprintf(page, "delayed\n");

	if (test_bit(MD_RECOVERY_SYNC, &mddev->recovery) ||
	    test_bit(MD_RECOVERY_RESHAPE, &mddev->recovery))
		max_sectors = mddev->resync_max_sectors;
	else
		max_sectors = mddev->dev_sectors;

	resync = mddev->curr_resync_completed;
	return sprintf(page, "%llu / %llu\n", resync, max_sectors);
}

static struct md_sysfs_entry md_sync_completed =
	__ATTR_PREALLOC(sync_completed, S_IRUGO, sync_completed_show, NULL);

static ssize_t
min_sync_show(struct mddev *mddev, char *page)
{
	return sprintf(page, "%llu\n",
		       (unsigned long long)mddev->resync_min);
}
static ssize_t
min_sync_store(struct mddev *mddev, const char *buf, size_t len)
{
	unsigned long long min;
	int err;

	if (kstrtoull(buf, 10, &min))
		return -EINVAL;

	spin_lock(&mddev->lock);
	err = -EINVAL;
	if (min > mddev->resync_max)
		goto out_unlock;

	err = -EBUSY;
	if (test_bit(MD_RECOVERY_RUNNING, &mddev->recovery))
		goto out_unlock;

	/* Round down to multiple of 4K for safety */
	mddev->resync_min = round_down(min, 8);
	err = 0;

out_unlock:
	spin_unlock(&mddev->lock);
	return err ?: len;
}

static struct md_sysfs_entry md_min_sync =
__ATTR(sync_min, S_IRUGO|S_IWUSR, min_sync_show, min_sync_store);

static ssize_t
max_sync_show(struct mddev *mddev, char *page)
{
	if (mddev->resync_max == MaxSector)
		return sprintf(page, "max\n");
	else
		return sprintf(page, "%llu\n",
			       (unsigned long long)mddev->resync_max);
}
static ssize_t
max_sync_store(struct mddev *mddev, const char *buf, size_t len)
{
	int err;
	spin_lock(&mddev->lock);
	if (strncmp(buf, "max", 3) == 0)
		mddev->resync_max = MaxSector;
	else {
		unsigned long long max;
		int chunk;

		err = -EINVAL;
		if (kstrtoull(buf, 10, &max))
			goto out_unlock;
		if (max < mddev->resync_min)
			goto out_unlock;

		err = -EBUSY;
		if (max < mddev->resync_max &&
		    mddev->ro == 0 &&
		    test_bit(MD_RECOVERY_RUNNING, &mddev->recovery))
			goto out_unlock;

		/* Must be a multiple of chunk_size */
		chunk = mddev->chunk_sectors;
		if (chunk) {
			sector_t temp = max;

			err = -EINVAL;
			if (sector_div(temp, chunk))
				goto out_unlock;
		}
		mddev->resync_max = max;
	}
	wake_up(&mddev->recovery_wait);
	err = 0;
out_unlock:
	spin_unlock(&mddev->lock);
	return err ?: len;
}

static struct md_sysfs_entry md_max_sync =
__ATTR(sync_max, S_IRUGO|S_IWUSR, max_sync_show, max_sync_store);

static ssize_t
suspend_lo_show(struct mddev *mddev, char *page)
{
	return sprintf(page, "%llu\n", (unsigned long long)mddev->suspend_lo);
}

static ssize_t
suspend_lo_store(struct mddev *mddev, const char *buf, size_t len)
{
	unsigned long long new;
	int err;

	err = kstrtoull(buf, 10, &new);
	if (err < 0)
		return err;
	if (new != (sector_t)new)
		return -EINVAL;

	err = mddev_lock(mddev);
	if (err)
		return err;
	err = -EINVAL;
	if (mddev->pers == NULL ||
	    mddev->pers->quiesce == NULL)
		goto unlock;
	mddev_suspend(mddev);
	mddev->suspend_lo = new;
	mddev_resume(mddev);

	err = 0;
unlock:
	mddev_unlock(mddev);
	return err ?: len;
}
static struct md_sysfs_entry md_suspend_lo =
__ATTR(suspend_lo, S_IRUGO|S_IWUSR, suspend_lo_show, suspend_lo_store);

static ssize_t
suspend_hi_show(struct mddev *mddev, char *page)
{
	return sprintf(page, "%llu\n", (unsigned long long)mddev->suspend_hi);
}

static ssize_t
suspend_hi_store(struct mddev *mddev, const char *buf, size_t len)
{
	unsigned long long new;
	int err;

	err = kstrtoull(buf, 10, &new);
	if (err < 0)
		return err;
	if (new != (sector_t)new)
		return -EINVAL;

	err = mddev_lock(mddev);
	if (err)
		return err;
	err = -EINVAL;
	if (mddev->pers == NULL)
		goto unlock;

	mddev_suspend(mddev);
	mddev->suspend_hi = new;
	mddev_resume(mddev);

	err = 0;
unlock:
	mddev_unlock(mddev);
	return err ?: len;
}
static struct md_sysfs_entry md_suspend_hi =
__ATTR(suspend_hi, S_IRUGO|S_IWUSR, suspend_hi_show, suspend_hi_store);

static ssize_t
reshape_position_show(struct mddev *mddev, char *page)
{
	if (mddev->reshape_position != MaxSector)
		return sprintf(page, "%llu\n",
			       (unsigned long long)mddev->reshape_position);
	strcpy(page, "none\n");
	return 5;
}

static ssize_t
reshape_position_store(struct mddev *mddev, const char *buf, size_t len)
{
	struct md_rdev *rdev;
	unsigned long long new;
	int err;

	err = kstrtoull(buf, 10, &new);
	if (err < 0)
		return err;
	if (new != (sector_t)new)
		return -EINVAL;
	err = mddev_lock(mddev);
	if (err)
		return err;
	err = -EBUSY;
	if (mddev->pers)
		goto unlock;
	mddev->reshape_position = new;
	mddev->delta_disks = 0;
	mddev->reshape_backwards = 0;
	mddev->new_level = mddev->level;
	mddev->new_layout = mddev->layout;
	mddev->new_chunk_sectors = mddev->chunk_sectors;
	rdev_for_each(rdev, mddev)
		rdev->new_data_offset = rdev->data_offset;
	err = 0;
unlock:
	mddev_unlock(mddev);
	return err ?: len;
}

static struct md_sysfs_entry md_reshape_position =
__ATTR(reshape_position, S_IRUGO|S_IWUSR, reshape_position_show,
       reshape_position_store);

static ssize_t
reshape_direction_show(struct mddev *mddev, char *page)
{
	return sprintf(page, "%s\n",
		       mddev->reshape_backwards ? "backwards" : "forwards");
}

static ssize_t
reshape_direction_store(struct mddev *mddev, const char *buf, size_t len)
{
	int backwards = 0;
	int err;

	if (cmd_match(buf, "forwards"))
		backwards = 0;
	else if (cmd_match(buf, "backwards"))
		backwards = 1;
	else
		return -EINVAL;
	if (mddev->reshape_backwards == backwards)
		return len;

	err = mddev_lock(mddev);
	if (err)
		return err;
	/* check if we are allowed to change */
	if (mddev->delta_disks)
		err = -EBUSY;
	else if (mddev->persistent &&
	    mddev->major_version == 0)
		err =  -EINVAL;
	else
		mddev->reshape_backwards = backwards;
	mddev_unlock(mddev);
	return err ?: len;
}

static struct md_sysfs_entry md_reshape_direction =
__ATTR(reshape_direction, S_IRUGO|S_IWUSR, reshape_direction_show,
       reshape_direction_store);

static ssize_t
array_size_show(struct mddev *mddev, char *page)
{
	if (mddev->external_size)
		return sprintf(page, "%llu\n",
			       (unsigned long long)mddev->array_sectors/2);
	else
		return sprintf(page, "default\n");
}

static ssize_t
array_size_store(struct mddev *mddev, const char *buf, size_t len)
{
	sector_t sectors;
	int err;

	err = mddev_lock(mddev);
	if (err)
		return err;

	/* cluster raid doesn't support change array_sectors */
	if (mddev_is_clustered(mddev)) {
		mddev_unlock(mddev);
		return -EINVAL;
	}

	if (strncmp(buf, "default", 7) == 0) {
		if (mddev->pers)
			sectors = mddev->pers->size(mddev, 0, 0);
		else
			sectors = mddev->array_sectors;

		mddev->external_size = 0;
	} else {
		if (strict_blocks_to_sectors(buf, &sectors) < 0)
			err = -EINVAL;
		else if (mddev->pers && mddev->pers->size(mddev, 0, 0) < sectors)
			err = -E2BIG;
		else
			mddev->external_size = 1;
	}

	if (!err) {
		mddev->array_sectors = sectors;
		if (mddev->pers)
			set_capacity_and_notify(mddev->gendisk,
						mddev->array_sectors);
	}
	mddev_unlock(mddev);
	return err ?: len;
}

static struct md_sysfs_entry md_array_size =
__ATTR(array_size, S_IRUGO|S_IWUSR, array_size_show,
       array_size_store);

static ssize_t
consistency_policy_show(struct mddev *mddev, char *page)
{
	int ret;

	if (test_bit(MD_HAS_JOURNAL, &mddev->flags)) {
		ret = sprintf(page, "journal\n");
	} else if (test_bit(MD_HAS_PPL, &mddev->flags)) {
		ret = sprintf(page, "ppl\n");
	} else if (mddev->bitmap) {
		ret = sprintf(page, "bitmap\n");
	} else if (mddev->pers) {
		if (mddev->pers->sync_request)
			ret = sprintf(page, "resync\n");
		else
			ret = sprintf(page, "none\n");
	} else {
		ret = sprintf(page, "unknown\n");
	}

	return ret;
}

static ssize_t
consistency_policy_store(struct mddev *mddev, const char *buf, size_t len)
{
	int err = 0;

	if (mddev->pers) {
		if (mddev->pers->change_consistency_policy)
			err = mddev->pers->change_consistency_policy(mddev, buf);
		else
			err = -EBUSY;
	} else if (mddev->external && strncmp(buf, "ppl", 3) == 0) {
		set_bit(MD_HAS_PPL, &mddev->flags);
	} else {
		err = -EINVAL;
	}

	return err ? err : len;
}

static struct md_sysfs_entry md_consistency_policy =
__ATTR(consistency_policy, S_IRUGO | S_IWUSR, consistency_policy_show,
       consistency_policy_store);

static ssize_t fail_last_dev_show(struct mddev *mddev, char *page)
{
	return sprintf(page, "%d\n", mddev->fail_last_dev);
}

/*
 * Setting fail_last_dev to true to allow last device to be forcibly removed
 * from RAID1/RAID10.
 */
static ssize_t
fail_last_dev_store(struct mddev *mddev, const char *buf, size_t len)
{
	int ret;
	bool value;

	ret = kstrtobool(buf, &value);
	if (ret)
		return ret;

	if (value != mddev->fail_last_dev)
		mddev->fail_last_dev = value;

	return len;
}
static struct md_sysfs_entry md_fail_last_dev =
__ATTR(fail_last_dev, S_IRUGO | S_IWUSR, fail_last_dev_show,
       fail_last_dev_store);

static ssize_t serialize_policy_show(struct mddev *mddev, char *page)
{
	if (mddev->pers == NULL || (mddev->pers->level != 1))
		return sprintf(page, "n/a\n");
	else
		return sprintf(page, "%d\n", mddev->serialize_policy);
}

/*
 * Setting serialize_policy to true to enforce write IO is not reordered
 * for raid1.
 */
static ssize_t
serialize_policy_store(struct mddev *mddev, const char *buf, size_t len)
{
	int err;
	bool value;

	err = kstrtobool(buf, &value);
	if (err)
		return err;

	if (value == mddev->serialize_policy)
		return len;

	err = mddev_lock(mddev);
	if (err)
		return err;
	if (mddev->pers == NULL || (mddev->pers->level != 1)) {
		pr_err("md: serialize_policy is only effective for raid1\n");
		err = -EINVAL;
		goto unlock;
	}

	mddev_suspend(mddev);
	if (value)
		mddev_create_serial_pool(mddev, NULL, true);
	else
		mddev_destroy_serial_pool(mddev, NULL, true);
	mddev->serialize_policy = value;
	mddev_resume(mddev);
unlock:
	mddev_unlock(mddev);
	return err ?: len;
}

static struct md_sysfs_entry md_serialize_policy =
__ATTR(serialize_policy, S_IRUGO | S_IWUSR, serialize_policy_show,
       serialize_policy_store);


static struct attribute *md_default_attrs[] = {
	&md_level.attr,
	&md_layout.attr,
	&md_raid_disks.attr,
	&md_uuid.attr,
	&md_chunk_size.attr,
	&md_size.attr,
	&md_resync_start.attr,
	&md_metadata.attr,
	&md_new_device.attr,
	&md_safe_delay.attr,
	&md_array_state.attr,
	&md_reshape_position.attr,
	&md_reshape_direction.attr,
	&md_array_size.attr,
	&max_corr_read_errors.attr,
	&md_consistency_policy.attr,
	&md_fail_last_dev.attr,
	&md_serialize_policy.attr,
	NULL,
};

static struct attribute *md_redundancy_attrs[] = {
	&md_scan_mode.attr,
	&md_last_scan_mode.attr,
	&md_mismatches.attr,
	&md_sync_min.attr,
	&md_sync_max.attr,
	&md_sync_speed.attr,
	&md_sync_force_parallel.attr,
	&md_sync_completed.attr,
	&md_min_sync.attr,
	&md_max_sync.attr,
	&md_suspend_lo.attr,
	&md_suspend_hi.attr,
	&md_bitmap.attr,
	&md_degraded.attr,
	NULL,
};
static struct attribute_group md_redundancy_group = {
	.name = NULL,
	.attrs = md_redundancy_attrs,
};

static ssize_t
md_attr_show(struct kobject *kobj, struct attribute *attr, char *page)
{
	struct md_sysfs_entry *entry = container_of(attr, struct md_sysfs_entry, attr);
	struct mddev *mddev = container_of(kobj, struct mddev, kobj);
	ssize_t rv;

	if (!entry->show)
		return -EIO;
	spin_lock(&all_mddevs_lock);
	if (list_empty(&mddev->all_mddevs)) {
		spin_unlock(&all_mddevs_lock);
		return -EBUSY;
	}
	mddev_get(mddev);
	spin_unlock(&all_mddevs_lock);

	rv = entry->show(mddev, page);
	mddev_put(mddev);
	return rv;
}

static ssize_t
md_attr_store(struct kobject *kobj, struct attribute *attr,
	      const char *page, size_t length)
{
	struct md_sysfs_entry *entry = container_of(attr, struct md_sysfs_entry, attr);
	struct mddev *mddev = container_of(kobj, struct mddev, kobj);
	ssize_t rv;

	if (!entry->store)
		return -EIO;
	if (!capable(CAP_SYS_ADMIN))
		return -EACCES;
	spin_lock(&all_mddevs_lock);
	if (list_empty(&mddev->all_mddevs)) {
		spin_unlock(&all_mddevs_lock);
		return -EBUSY;
	}
	mddev_get(mddev);
	spin_unlock(&all_mddevs_lock);
	rv = entry->store(mddev, page, length);
	mddev_put(mddev);
	return rv;
}

static void md_free(struct kobject *ko)
{
	struct mddev *mddev = container_of(ko, struct mddev, kobj);

	if (mddev->sysfs_state)
		sysfs_put(mddev->sysfs_state);
	if (mddev->sysfs_level)
		sysfs_put(mddev->sysfs_level);

	if (mddev->gendisk)
		del_gendisk(mddev->gendisk);
	if (mddev->queue)
		blk_cleanup_queue(mddev->queue);
	if (mddev->gendisk)
		put_disk(mddev->gendisk);
	percpu_ref_exit(&mddev->writes_pending);

	bioset_exit(&mddev->bio_set);
	bioset_exit(&mddev->sync_set);
	mempool_exit(&mddev->md_io_pool);
	kfree(mddev);
}

static const struct sysfs_ops md_sysfs_ops = {
	.show	= md_attr_show,
	.store	= md_attr_store,
};
static struct kobj_type md_ktype = {
	.release	= md_free,
	.sysfs_ops	= &md_sysfs_ops,
	.default_attrs	= md_default_attrs,
};

int mdp_major = 0;

static void mddev_delayed_delete(struct work_struct *ws)
{
	struct mddev *mddev = container_of(ws, struct mddev, del_work);

	sysfs_remove_group(&mddev->kobj, &md_bitmap_group);
	kobject_del(&mddev->kobj);
	kobject_put(&mddev->kobj);
}

static void no_op(struct percpu_ref *r) {}

int mddev_init_writes_pending(struct mddev *mddev)
{
	if (mddev->writes_pending.percpu_count_ptr)
		return 0;
	if (percpu_ref_init(&mddev->writes_pending, no_op,
			    PERCPU_REF_ALLOW_REINIT, GFP_KERNEL) < 0)
		return -ENOMEM;
	/* We want to start with the refcount at zero */
	percpu_ref_put(&mddev->writes_pending);
	return 0;
}
EXPORT_SYMBOL_GPL(mddev_init_writes_pending);

static int md_alloc(dev_t dev, char *name)
{
	/*
	 * If dev is zero, name is the name of a device to allocate with
	 * an arbitrary minor number.  It will be "md_???"
	 * If dev is non-zero it must be a device number with a MAJOR of
	 * MD_MAJOR or mdp_major.  In this case, if "name" is NULL, then
	 * the device is being created by opening a node in /dev.
	 * If "name" is not NULL, the device is being created by
	 * writing to /sys/module/md_mod/parameters/new_array.
	 */
	static DEFINE_MUTEX(disks_mutex);
	struct mddev *mddev = mddev_find(dev);
	struct gendisk *disk;
	int partitioned;
	int shift;
	int unit;
	int error;

	if (!mddev)
		return -ENODEV;

	partitioned = (MAJOR(mddev->unit) != MD_MAJOR);
	shift = partitioned ? MdpMinorShift : 0;
	unit = MINOR(mddev->unit) >> shift;

	/* wait for any previous instance of this device to be
	 * completely removed (mddev_delayed_delete).
	 */
	flush_workqueue(md_misc_wq);

	mutex_lock(&disks_mutex);
	error = -EEXIST;
	if (mddev->gendisk)
		goto abort;

	if (name && !dev) {
		/* Need to ensure that 'name' is not a duplicate.
		 */
		struct mddev *mddev2;
		spin_lock(&all_mddevs_lock);

		list_for_each_entry(mddev2, &all_mddevs, all_mddevs)
			if (mddev2->gendisk &&
			    strcmp(mddev2->gendisk->disk_name, name) == 0) {
				spin_unlock(&all_mddevs_lock);
				goto abort;
			}
		spin_unlock(&all_mddevs_lock);
	}
	if (name && dev)
		/*
		 * Creating /dev/mdNNN via "newarray", so adjust hold_active.
		 */
		mddev->hold_active = UNTIL_STOP;

	error = mempool_init_kmalloc_pool(&mddev->md_io_pool, BIO_POOL_SIZE,
					  sizeof(struct md_io));
	if (error)
		goto abort;

	error = -ENOMEM;
	mddev->queue = blk_alloc_queue(NUMA_NO_NODE);
	if (!mddev->queue)
		goto abort;

	blk_set_stacking_limits(&mddev->queue->limits);

	disk = alloc_disk(1 << shift);
	if (!disk) {
		blk_cleanup_queue(mddev->queue);
		mddev->queue = NULL;
		goto abort;
	}
	disk->major = MAJOR(mddev->unit);
	disk->first_minor = unit << shift;
	if (name)
		strcpy(disk->disk_name, name);
	else if (partitioned)
		sprintf(disk->disk_name, "md_d%d", unit);
	else
		sprintf(disk->disk_name, "md%d", unit);
	disk->fops = &md_fops;
	disk->private_data = mddev;
	disk->queue = mddev->queue;
	blk_queue_write_cache(mddev->queue, true, true);
	/* Allow extended partitions.  This makes the
	 * 'mdp' device redundant, but we can't really
	 * remove it now.
	 */
	disk->flags |= GENHD_FL_EXT_DEVT;
	disk->events |= DISK_EVENT_MEDIA_CHANGE;
	mddev->gendisk = disk;
	/* As soon as we call add_disk(), another thread could get
	 * through to md_open, so make sure it doesn't get too far
	 */
	mutex_lock(&mddev->open_mutex);
	add_disk(disk);

	error = kobject_add(&mddev->kobj, &disk_to_dev(disk)->kobj, "%s", "md");
	if (error) {
		/* This isn't possible, but as kobject_init_and_add is marked
		 * __must_check, we must do something with the result
		 */
		pr_debug("md: cannot register %s/md - name in use\n",
			 disk->disk_name);
		error = 0;
	}
	if (mddev->kobj.sd &&
	    sysfs_create_group(&mddev->kobj, &md_bitmap_group))
		pr_debug("pointless warning\n");
	mutex_unlock(&mddev->open_mutex);
 abort:
	mutex_unlock(&disks_mutex);
	if (!error && mddev->kobj.sd) {
		kobject_uevent(&mddev->kobj, KOBJ_ADD);
		mddev->sysfs_state = sysfs_get_dirent_safe(mddev->kobj.sd, "array_state");
		mddev->sysfs_level = sysfs_get_dirent_safe(mddev->kobj.sd, "level");
	}
	mddev_put(mddev);
	return error;
}

static void md_probe(dev_t dev)
{
	if (MAJOR(dev) == MD_MAJOR && MINOR(dev) >= 512)
		return;
	if (create_on_open)
		md_alloc(dev, NULL);
}

static int add_named_array(const char *val, const struct kernel_param *kp)
{
	/*
	 * val must be "md_*" or "mdNNN".
	 * For "md_*" we allocate an array with a large free minor number, and
	 * set the name to val.  val must not already be an active name.
	 * For "mdNNN" we allocate an array with the minor number NNN
	 * which must not already be in use.
	 */
	int len = strlen(val);
	char buf[DISK_NAME_LEN];
	unsigned long devnum;

	while (len && val[len-1] == '\n')
		len--;
	if (len >= DISK_NAME_LEN)
		return -E2BIG;
	strlcpy(buf, val, len+1);
	if (strncmp(buf, "md_", 3) == 0)
		return md_alloc(0, buf);
	if (strncmp(buf, "md", 2) == 0 &&
	    isdigit(buf[2]) &&
	    kstrtoul(buf+2, 10, &devnum) == 0 &&
	    devnum <= MINORMASK)
		return md_alloc(MKDEV(MD_MAJOR, devnum), NULL);

	return -EINVAL;
}

static void md_safemode_timeout(struct timer_list *t)
{
	struct mddev *mddev = from_timer(mddev, t, safemode_timer);

	mddev->safemode = 1;
	if (mddev->external)
		sysfs_notify_dirent_safe(mddev->sysfs_state);

	md_wakeup_thread(mddev->thread);
}

static int start_dirty_degraded;

int md_run(struct mddev *mddev)
{
	int err;
	struct md_rdev *rdev;
	struct md_personality *pers;

	if (list_empty(&mddev->disks))
		/* cannot run an array with no devices.. */
		return -EINVAL;

	if (mddev->pers)
		return -EBUSY;
	/* Cannot run until previous stop completes properly */
	if (mddev->sysfs_active)
		return -EBUSY;

	/*
	 * Analyze all RAID superblock(s)
	 */
	if (!mddev->raid_disks) {
		if (!mddev->persistent)
			return -EINVAL;
		err = analyze_sbs(mddev);
		if (err)
			return -EINVAL;
	}

	if (mddev->level != LEVEL_NONE)
		request_module("md-level-%d", mddev->level);
	else if (mddev->clevel[0])
		request_module("md-%s", mddev->clevel);

	/*
	 * Drop all container device buffers, from now on
	 * the only valid external interface is through the md
	 * device.
	 */
	mddev->has_superblocks = false;
	rdev_for_each(rdev, mddev) {
		if (test_bit(Faulty, &rdev->flags))
			continue;
		sync_blockdev(rdev->bdev);
		invalidate_bdev(rdev->bdev);
		if (mddev->ro != 1 &&
		    (bdev_read_only(rdev->bdev) ||
		     bdev_read_only(rdev->meta_bdev))) {
			mddev->ro = 1;
			if (mddev->gendisk)
				set_disk_ro(mddev->gendisk, 1);
		}

		if (rdev->sb_page)
			mddev->has_superblocks = true;

		/* perform some consistency tests on the device.
		 * We don't want the data to overlap the metadata,
		 * Internal Bitmap issues have been handled elsewhere.
		 */
		if (rdev->meta_bdev) {
			/* Nothing to check */;
		} else if (rdev->data_offset < rdev->sb_start) {
			if (mddev->dev_sectors &&
			    rdev->data_offset + mddev->dev_sectors
			    > rdev->sb_start) {
				pr_warn("md: %s: data overlaps metadata\n",
					mdname(mddev));
				return -EINVAL;
			}
		} else {
			if (rdev->sb_start + rdev->sb_size/512
			    > rdev->data_offset) {
				pr_warn("md: %s: metadata overlaps data\n",
					mdname(mddev));
				return -EINVAL;
			}
		}
		sysfs_notify_dirent_safe(rdev->sysfs_state);
	}

	if (!bioset_initialized(&mddev->bio_set)) {
		err = bioset_init(&mddev->bio_set, BIO_POOL_SIZE, 0, BIOSET_NEED_BVECS);
		if (err)
			return err;
	}
	if (!bioset_initialized(&mddev->sync_set)) {
		err = bioset_init(&mddev->sync_set, BIO_POOL_SIZE, 0, BIOSET_NEED_BVECS);
		if (err)
			return err;
	}

	spin_lock(&pers_lock);
	pers = find_pers(mddev->level, mddev->clevel);
	if (!pers || !try_module_get(pers->owner)) {
		spin_unlock(&pers_lock);
		if (mddev->level != LEVEL_NONE)
			pr_warn("md: personality for level %d is not loaded!\n",
				mddev->level);
		else
			pr_warn("md: personality for level %s is not loaded!\n",
				mddev->clevel);
		err = -EINVAL;
		goto abort;
	}
	spin_unlock(&pers_lock);
	if (mddev->level != pers->level) {
		mddev->level = pers->level;
		mddev->new_level = pers->level;
	}
	strlcpy(mddev->clevel, pers->name, sizeof(mddev->clevel));

	if (mddev->reshape_position != MaxSector &&
	    pers->start_reshape == NULL) {
		/* This personality cannot handle reshaping... */
		module_put(pers->owner);
		err = -EINVAL;
		goto abort;
	}

	if (pers->sync_request) {
		/* Warn if this is a potentially silly
		 * configuration.
		 */
		char b[BDEVNAME_SIZE], b2[BDEVNAME_SIZE];
		struct md_rdev *rdev2;
		int warned = 0;

		rdev_for_each(rdev, mddev)
			rdev_for_each(rdev2, mddev) {
				if (rdev < rdev2 &&
				    rdev->bdev->bd_disk ==
				    rdev2->bdev->bd_disk) {
					pr_warn("%s: WARNING: %s appears to be on the same physical disk as %s.\n",
						mdname(mddev),
						bdevname(rdev->bdev,b),
						bdevname(rdev2->bdev,b2));
					warned = 1;
				}
			}

		if (warned)
			pr_warn("True protection against single-disk failure might be compromised.\n");
	}

	mddev->recovery = 0;
	/* may be over-ridden by personality */
	mddev->resync_max_sectors = mddev->dev_sectors;

	mddev->ok_start_degraded = start_dirty_degraded;

	if (start_readonly && mddev->ro == 0)
		mddev->ro = 2; /* read-only, but switch on first write */

	err = pers->run(mddev);
	if (err)
		pr_warn("md: pers->run() failed ...\n");
	else if (pers->size(mddev, 0, 0) < mddev->array_sectors) {
		WARN_ONCE(!mddev->external_size,
			  "%s: default size too small, but 'external_size' not in effect?\n",
			  __func__);
		pr_warn("md: invalid array_size %llu > default size %llu\n",
			(unsigned long long)mddev->array_sectors / 2,
			(unsigned long long)pers->size(mddev, 0, 0) / 2);
		err = -EINVAL;
	}
	if (err == 0 && pers->sync_request &&
	    (mddev->bitmap_info.file || mddev->bitmap_info.offset)) {
		struct bitmap *bitmap;

		bitmap = md_bitmap_create(mddev, -1);
		if (IS_ERR(bitmap)) {
			err = PTR_ERR(bitmap);
			pr_warn("%s: failed to create bitmap (%d)\n",
				mdname(mddev), err);
		} else
			mddev->bitmap = bitmap;

	}
	if (err)
		goto bitmap_abort;

	if (mddev->bitmap_info.max_write_behind > 0) {
		bool create_pool = false;

		rdev_for_each(rdev, mddev) {
			if (test_bit(WriteMostly, &rdev->flags) &&
			    rdev_init_serial(rdev))
				create_pool = true;
		}
		if (create_pool && mddev->serial_info_pool == NULL) {
			mddev->serial_info_pool =
				mempool_create_kmalloc_pool(NR_SERIAL_INFOS,
						    sizeof(struct serial_info));
			if (!mddev->serial_info_pool) {
				err = -ENOMEM;
				goto bitmap_abort;
			}
		}
	}

	if (mddev->queue) {
		bool nonrot = true;

		rdev_for_each(rdev, mddev) {
			if (rdev->raid_disk >= 0 &&
			    !blk_queue_nonrot(bdev_get_queue(rdev->bdev))) {
				nonrot = false;
				break;
			}
		}
		if (mddev->degraded)
			nonrot = false;
		if (nonrot)
			blk_queue_flag_set(QUEUE_FLAG_NONROT, mddev->queue);
		else
			blk_queue_flag_clear(QUEUE_FLAG_NONROT, mddev->queue);
	}
	if (pers->sync_request) {
		if (mddev->kobj.sd &&
		    sysfs_create_group(&mddev->kobj, &md_redundancy_group))
			pr_warn("md: cannot register extra attributes for %s\n",
				mdname(mddev));
		mddev->sysfs_action = sysfs_get_dirent_safe(mddev->kobj.sd, "sync_action");
		mddev->sysfs_completed = sysfs_get_dirent_safe(mddev->kobj.sd, "sync_completed");
		mddev->sysfs_degraded = sysfs_get_dirent_safe(mddev->kobj.sd, "degraded");
	} else if (mddev->ro == 2) /* auto-readonly not meaningful */
		mddev->ro = 0;

	atomic_set(&mddev->max_corr_read_errors,
		   MD_DEFAULT_MAX_CORRECTED_READ_ERRORS);
	mddev->safemode = 0;
	if (mddev_is_clustered(mddev))
		mddev->safemode_delay = 0;
	else
		mddev->safemode_delay = DEFAULT_SAFEMODE_DELAY;
	mddev->in_sync = 1;
	smp_wmb();
	spin_lock(&mddev->lock);
	mddev->pers = pers;
	spin_unlock(&mddev->lock);
	rdev_for_each(rdev, mddev)
		if (rdev->raid_disk >= 0)
			sysfs_link_rdev(mddev, rdev); /* failure here is OK */

	if (mddev->degraded && !mddev->ro)
		/* This ensures that recovering status is reported immediately
		 * via sysfs - until a lack of spares is confirmed.
		 */
		set_bit(MD_RECOVERY_RECOVER, &mddev->recovery);
	set_bit(MD_RECOVERY_NEEDED, &mddev->recovery);

	if (mddev->sb_flags)
		md_update_sb(mddev, 0);

	md_new_event(mddev);
	return 0;

bitmap_abort:
	mddev_detach(mddev);
	if (mddev->private)
		pers->free(mddev, mddev->private);
	mddev->private = NULL;
	module_put(pers->owner);
	md_bitmap_destroy(mddev);
abort:
	bioset_exit(&mddev->bio_set);
	bioset_exit(&mddev->sync_set);
	return err;
}
EXPORT_SYMBOL_GPL(md_run);

int do_md_run(struct mddev *mddev)
{
	int err;

	set_bit(MD_NOT_READY, &mddev->flags);
	err = md_run(mddev);
	if (err)
		goto out;
	err = md_bitmap_load(mddev);
	if (err) {
		md_bitmap_destroy(mddev);
		goto out;
	}

	if (mddev_is_clustered(mddev))
		md_allow_write(mddev);

	/* run start up tasks that require md_thread */
	md_start(mddev);

	md_wakeup_thread(mddev->thread);
	md_wakeup_thread(mddev->sync_thread); /* possibly kick off a reshape */

	set_capacity_and_notify(mddev->gendisk, mddev->array_sectors);
	clear_bit(MD_NOT_READY, &mddev->flags);
	mddev->changed = 1;
	kobject_uevent(&disk_to_dev(mddev->gendisk)->kobj, KOBJ_CHANGE);
	sysfs_notify_dirent_safe(mddev->sysfs_state);
	sysfs_notify_dirent_safe(mddev->sysfs_action);
	sysfs_notify_dirent_safe(mddev->sysfs_degraded);
out:
	clear_bit(MD_NOT_READY, &mddev->flags);
	return err;
}

int md_start(struct mddev *mddev)
{
	int ret = 0;

	if (mddev->pers->start) {
		set_bit(MD_RECOVERY_WAIT, &mddev->recovery);
		md_wakeup_thread(mddev->thread);
		ret = mddev->pers->start(mddev);
		clear_bit(MD_RECOVERY_WAIT, &mddev->recovery);
		md_wakeup_thread(mddev->sync_thread);
	}
	return ret;
}
EXPORT_SYMBOL_GPL(md_start);

static int restart_array(struct mddev *mddev)
{
	struct gendisk *disk = mddev->gendisk;
	struct md_rdev *rdev;
	bool has_journal = false;
	bool has_readonly = false;

	/* Complain if it has no devices */
	if (list_empty(&mddev->disks))
		return -ENXIO;
	if (!mddev->pers)
		return -EINVAL;
	if (!mddev->ro)
		return -EBUSY;

	rcu_read_lock();
	rdev_for_each_rcu(rdev, mddev) {
		if (test_bit(Journal, &rdev->flags) &&
		    !test_bit(Faulty, &rdev->flags))
			has_journal = true;
		if (bdev_read_only(rdev->bdev))
			has_readonly = true;
	}
	rcu_read_unlock();
	if (test_bit(MD_HAS_JOURNAL, &mddev->flags) && !has_journal)
		/* Don't restart rw with journal missing/faulty */
			return -EINVAL;
	if (has_readonly)
		return -EROFS;

	mddev->safemode = 0;
	mddev->ro = 0;
	set_disk_ro(disk, 0);
	pr_debug("md: %s switched to read-write mode.\n", mdname(mddev));
	/* Kick recovery or resync if necessary */
	set_bit(MD_RECOVERY_NEEDED, &mddev->recovery);
	md_wakeup_thread(mddev->thread);
	md_wakeup_thread(mddev->sync_thread);
	sysfs_notify_dirent_safe(mddev->sysfs_state);
	return 0;
}

static void md_clean(struct mddev *mddev)
{
	mddev->array_sectors = 0;
	mddev->external_size = 0;
	mddev->dev_sectors = 0;
	mddev->raid_disks = 0;
	mddev->recovery_cp = 0;
	mddev->resync_min = 0;
	mddev->resync_max = MaxSector;
	mddev->reshape_position = MaxSector;
	mddev->external = 0;
	mddev->persistent = 0;
	mddev->level = LEVEL_NONE;
	mddev->clevel[0] = 0;
	mddev->flags = 0;
	mddev->sb_flags = 0;
	mddev->ro = 0;
	mddev->metadata_type[0] = 0;
	mddev->chunk_sectors = 0;
	mddev->ctime = mddev->utime = 0;
	mddev->layout = 0;
	mddev->max_disks = 0;
	mddev->events = 0;
	mddev->can_decrease_events = 0;
	mddev->delta_disks = 0;
	mddev->reshape_backwards = 0;
	mddev->new_level = LEVEL_NONE;
	mddev->new_layout = 0;
	mddev->new_chunk_sectors = 0;
	mddev->curr_resync = 0;
	atomic64_set(&mddev->resync_mismatches, 0);
	mddev->suspend_lo = mddev->suspend_hi = 0;
	mddev->sync_speed_min = mddev->sync_speed_max = 0;
	mddev->recovery = 0;
	mddev->in_sync = 0;
	mddev->changed = 0;
	mddev->degraded = 0;
	mddev->safemode = 0;
	mddev->private = NULL;
	mddev->cluster_info = NULL;
	mddev->bitmap_info.offset = 0;
	mddev->bitmap_info.default_offset = 0;
	mddev->bitmap_info.default_space = 0;
	mddev->bitmap_info.chunksize = 0;
	mddev->bitmap_info.daemon_sleep = 0;
	mddev->bitmap_info.max_write_behind = 0;
	mddev->bitmap_info.nodes = 0;
}

static void __md_stop_writes(struct mddev *mddev)
{
	set_bit(MD_RECOVERY_FROZEN, &mddev->recovery);
	if (work_pending(&mddev->del_work))
		flush_workqueue(md_misc_wq);
	if (mddev->sync_thread) {
		set_bit(MD_RECOVERY_INTR, &mddev->recovery);
		md_reap_sync_thread(mddev);
	}

	del_timer_sync(&mddev->safemode_timer);

	if (mddev->pers && mddev->pers->quiesce) {
		mddev->pers->quiesce(mddev, 1);
		mddev->pers->quiesce(mddev, 0);
	}
	md_bitmap_flush(mddev);

	if (mddev->ro == 0 &&
	    ((!mddev->in_sync && !mddev_is_clustered(mddev)) ||
	     mddev->sb_flags)) {
		/* mark array as shutdown cleanly */
		if (!mddev_is_clustered(mddev))
			mddev->in_sync = 1;
		md_update_sb(mddev, 1);
	}
	/* disable policy to guarantee rdevs free resources for serialization */
	mddev->serialize_policy = 0;
	mddev_destroy_serial_pool(mddev, NULL, true);
}

void md_stop_writes(struct mddev *mddev)
{
	mddev_lock_nointr(mddev);
	__md_stop_writes(mddev);
	mddev_unlock(mddev);
}
EXPORT_SYMBOL_GPL(md_stop_writes);

static void mddev_detach(struct mddev *mddev)
{
	md_bitmap_wait_behind_writes(mddev);
	if (mddev->pers && mddev->pers->quiesce && !mddev->suspended) {
		mddev->pers->quiesce(mddev, 1);
		mddev->pers->quiesce(mddev, 0);
	}
	md_unregister_thread(&mddev->thread);
	if (mddev->queue)
		blk_sync_queue(mddev->queue); /* the unplug fn references 'conf'*/
}

static void __md_stop(struct mddev *mddev)
{
	struct md_personality *pers = mddev->pers;
	md_bitmap_destroy(mddev);
	mddev_detach(mddev);
	/* Ensure ->event_work is done */
	if (mddev->event_work.func)
		flush_workqueue(md_misc_wq);
	spin_lock(&mddev->lock);
	mddev->pers = NULL;
	spin_unlock(&mddev->lock);
	pers->free(mddev, mddev->private);
	mddev->private = NULL;
	if (pers->sync_request && mddev->to_remove == NULL)
		mddev->to_remove = &md_redundancy_group;
	module_put(pers->owner);
	clear_bit(MD_RECOVERY_FROZEN, &mddev->recovery);
}

void md_stop(struct mddev *mddev)
{
	/* stop the array and free an attached data structures.
	 * This is called from dm-raid
	 */
	__md_stop(mddev);
	bioset_exit(&mddev->bio_set);
	bioset_exit(&mddev->sync_set);
}

EXPORT_SYMBOL_GPL(md_stop);

static int md_set_readonly(struct mddev *mddev, struct block_device *bdev)
{
	int err = 0;
	int did_freeze = 0;

	if (!test_bit(MD_RECOVERY_FROZEN, &mddev->recovery)) {
		did_freeze = 1;
		set_bit(MD_RECOVERY_FROZEN, &mddev->recovery);
		md_wakeup_thread(mddev->thread);
	}
	if (test_bit(MD_RECOVERY_RUNNING, &mddev->recovery))
		set_bit(MD_RECOVERY_INTR, &mddev->recovery);
	if (mddev->sync_thread)
		/* Thread might be blocked waiting for metadata update
		 * which will now never happen */
		wake_up_process(mddev->sync_thread->tsk);

	if (mddev->external && test_bit(MD_SB_CHANGE_PENDING, &mddev->sb_flags))
		return -EBUSY;
	mddev_unlock(mddev);
	wait_event(resync_wait, !test_bit(MD_RECOVERY_RUNNING,
					  &mddev->recovery));
	wait_event(mddev->sb_wait,
		   !test_bit(MD_SB_CHANGE_PENDING, &mddev->sb_flags));
	mddev_lock_nointr(mddev);

	mutex_lock(&mddev->open_mutex);
	if ((mddev->pers && atomic_read(&mddev->openers) > !!bdev) ||
	    mddev->sync_thread ||
	    test_bit(MD_RECOVERY_RUNNING, &mddev->recovery)) {
		pr_warn("md: %s still in use.\n",mdname(mddev));
		if (did_freeze) {
			clear_bit(MD_RECOVERY_FROZEN, &mddev->recovery);
			set_bit(MD_RECOVERY_NEEDED, &mddev->recovery);
			md_wakeup_thread(mddev->thread);
		}
		err = -EBUSY;
		goto out;
	}
	if (mddev->pers) {
		__md_stop_writes(mddev);

		err  = -ENXIO;
		if (mddev->ro==1)
			goto out;
		mddev->ro = 1;
		set_disk_ro(mddev->gendisk, 1);
		clear_bit(MD_RECOVERY_FROZEN, &mddev->recovery);
		set_bit(MD_RECOVERY_NEEDED, &mddev->recovery);
		md_wakeup_thread(mddev->thread);
		sysfs_notify_dirent_safe(mddev->sysfs_state);
		err = 0;
	}
out:
	mutex_unlock(&mddev->open_mutex);
	return err;
}

/* mode:
 *   0 - completely stop and dis-assemble array
 *   2 - stop but do not disassemble array
 */
static int do_md_stop(struct mddev *mddev, int mode,
		      struct block_device *bdev)
{
	struct gendisk *disk = mddev->gendisk;
	struct md_rdev *rdev;
	int did_freeze = 0;

	if (!test_bit(MD_RECOVERY_FROZEN, &mddev->recovery)) {
		did_freeze = 1;
		set_bit(MD_RECOVERY_FROZEN, &mddev->recovery);
		md_wakeup_thread(mddev->thread);
	}
	if (test_bit(MD_RECOVERY_RUNNING, &mddev->recovery))
		set_bit(MD_RECOVERY_INTR, &mddev->recovery);
	if (mddev->sync_thread)
		/* Thread might be blocked waiting for metadata update
		 * which will now never happen */
		wake_up_process(mddev->sync_thread->tsk);

	mddev_unlock(mddev);
	wait_event(resync_wait, (mddev->sync_thread == NULL &&
				 !test_bit(MD_RECOVERY_RUNNING,
					   &mddev->recovery)));
	mddev_lock_nointr(mddev);

	mutex_lock(&mddev->open_mutex);
	if ((mddev->pers && atomic_read(&mddev->openers) > !!bdev) ||
	    mddev->sysfs_active ||
	    mddev->sync_thread ||
	    test_bit(MD_RECOVERY_RUNNING, &mddev->recovery)) {
		pr_warn("md: %s still in use.\n",mdname(mddev));
		mutex_unlock(&mddev->open_mutex);
		if (did_freeze) {
			clear_bit(MD_RECOVERY_FROZEN, &mddev->recovery);
			set_bit(MD_RECOVERY_NEEDED, &mddev->recovery);
			md_wakeup_thread(mddev->thread);
		}
		return -EBUSY;
	}
	if (mddev->pers) {
		if (mddev->ro)
			set_disk_ro(disk, 0);

		__md_stop_writes(mddev);
		__md_stop(mddev);

		/* tell userspace to handle 'inactive' */
		sysfs_notify_dirent_safe(mddev->sysfs_state);

		rdev_for_each(rdev, mddev)
			if (rdev->raid_disk >= 0)
				sysfs_unlink_rdev(mddev, rdev);

		set_capacity_and_notify(disk, 0);
		mutex_unlock(&mddev->open_mutex);
		mddev->changed = 1;

		if (mddev->ro)
			mddev->ro = 0;
	} else
		mutex_unlock(&mddev->open_mutex);
	/*
	 * Free resources if final stop
	 */
	if (mode == 0) {
		pr_info("md: %s stopped.\n", mdname(mddev));

		if (mddev->bitmap_info.file) {
			struct file *f = mddev->bitmap_info.file;
			spin_lock(&mddev->lock);
			mddev->bitmap_info.file = NULL;
			spin_unlock(&mddev->lock);
			fput(f);
		}
		mddev->bitmap_info.offset = 0;

		export_array(mddev);

		md_clean(mddev);
		if (mddev->hold_active == UNTIL_STOP)
			mddev->hold_active = 0;
	}
	md_new_event(mddev);
	sysfs_notify_dirent_safe(mddev->sysfs_state);
	return 0;
}

#ifndef MODULE
static void autorun_array(struct mddev *mddev)
{
	struct md_rdev *rdev;
	int err;

	if (list_empty(&mddev->disks))
		return;

	pr_info("md: running: ");

	rdev_for_each(rdev, mddev) {
		char b[BDEVNAME_SIZE];
		pr_cont("<%s>", bdevname(rdev->bdev,b));
	}
	pr_cont("\n");

	err = do_md_run(mddev);
	if (err) {
		pr_warn("md: do_md_run() returned %d\n", err);
		do_md_stop(mddev, 0, NULL);
	}
}

/*
 * lets try to run arrays based on all disks that have arrived
 * until now. (those are in pending_raid_disks)
 *
 * the method: pick the first pending disk, collect all disks with
 * the same UUID, remove all from the pending list and put them into
 * the 'same_array' list. Then order this list based on superblock
 * update time (freshest comes first), kick out 'old' disks and
 * compare superblocks. If everything's fine then run it.
 *
 * If "unit" is allocated, then bump its reference count
 */
static void autorun_devices(int part)
{
	struct md_rdev *rdev0, *rdev, *tmp;
	struct mddev *mddev;
	char b[BDEVNAME_SIZE];

	pr_info("md: autorun ...\n");
	while (!list_empty(&pending_raid_disks)) {
		int unit;
		dev_t dev;
		LIST_HEAD(candidates);
		rdev0 = list_entry(pending_raid_disks.next,
					 struct md_rdev, same_set);

		pr_debug("md: considering %s ...\n", bdevname(rdev0->bdev,b));
		INIT_LIST_HEAD(&candidates);
		rdev_for_each_list(rdev, tmp, &pending_raid_disks)
			if (super_90_load(rdev, rdev0, 0) >= 0) {
				pr_debug("md:  adding %s ...\n",
					 bdevname(rdev->bdev,b));
				list_move(&rdev->same_set, &candidates);
			}
		/*
		 * now we have a set of devices, with all of them having
		 * mostly sane superblocks. It's time to allocate the
		 * mddev.
		 */
		if (part) {
			dev = MKDEV(mdp_major,
				    rdev0->preferred_minor << MdpMinorShift);
			unit = MINOR(dev) >> MdpMinorShift;
		} else {
			dev = MKDEV(MD_MAJOR, rdev0->preferred_minor);
			unit = MINOR(dev);
		}
		if (rdev0->preferred_minor != unit) {
			pr_warn("md: unit number in %s is bad: %d\n",
				bdevname(rdev0->bdev, b), rdev0->preferred_minor);
			break;
		}

		md_probe(dev);
		mddev = mddev_find(dev);
		if (!mddev || !mddev->gendisk) {
			if (mddev)
				mddev_put(mddev);
			break;
		}
		if (mddev_lock(mddev))
			pr_warn("md: %s locked, cannot run\n", mdname(mddev));
		else if (mddev->raid_disks || mddev->major_version
			 || !list_empty(&mddev->disks)) {
			pr_warn("md: %s already running, cannot run %s\n",
				mdname(mddev), bdevname(rdev0->bdev,b));
			mddev_unlock(mddev);
		} else {
			pr_debug("md: created %s\n", mdname(mddev));
			mddev->persistent = 1;
			rdev_for_each_list(rdev, tmp, &candidates) {
				list_del_init(&rdev->same_set);
				if (bind_rdev_to_array(rdev, mddev))
					export_rdev(rdev);
			}
			autorun_array(mddev);
			mddev_unlock(mddev);
		}
		/* on success, candidates will be empty, on error
		 * it won't...
		 */
		rdev_for_each_list(rdev, tmp, &candidates) {
			list_del_init(&rdev->same_set);
			export_rdev(rdev);
		}
		mddev_put(mddev);
	}
	pr_info("md: ... autorun DONE.\n");
}
#endif /* !MODULE */

static int get_version(void __user *arg)
{
	mdu_version_t ver;

	ver.major = MD_MAJOR_VERSION;
	ver.minor = MD_MINOR_VERSION;
	ver.patchlevel = MD_PATCHLEVEL_VERSION;

	if (copy_to_user(arg, &ver, sizeof(ver)))
		return -EFAULT;

	return 0;
}

static int get_array_info(struct mddev *mddev, void __user *arg)
{
	mdu_array_info_t info;
	int nr,working,insync,failed,spare;
	struct md_rdev *rdev;

	nr = working = insync = failed = spare = 0;
	rcu_read_lock();
	rdev_for_each_rcu(rdev, mddev) {
		nr++;
		if (test_bit(Faulty, &rdev->flags))
			failed++;
		else {
			working++;
			if (test_bit(In_sync, &rdev->flags))
				insync++;
			else if (test_bit(Journal, &rdev->flags))
				/* TODO: add journal count to md_u.h */
				;
			else
				spare++;
		}
	}
	rcu_read_unlock();

	info.major_version = mddev->major_version;
	info.minor_version = mddev->minor_version;
	info.patch_version = MD_PATCHLEVEL_VERSION;
	info.ctime         = clamp_t(time64_t, mddev->ctime, 0, U32_MAX);
	info.level         = mddev->level;
	info.size          = mddev->dev_sectors / 2;
	if (info.size != mddev->dev_sectors / 2) /* overflow */
		info.size = -1;
	info.nr_disks      = nr;
	info.raid_disks    = mddev->raid_disks;
	info.md_minor      = mddev->md_minor;
	info.not_persistent= !mddev->persistent;

	info.utime         = clamp_t(time64_t, mddev->utime, 0, U32_MAX);
	info.state         = 0;
	if (mddev->in_sync)
		info.state = (1<<MD_SB_CLEAN);
	if (mddev->bitmap && mddev->bitmap_info.offset)
		info.state |= (1<<MD_SB_BITMAP_PRESENT);
	if (mddev_is_clustered(mddev))
		info.state |= (1<<MD_SB_CLUSTERED);
	info.active_disks  = insync;
	info.working_disks = working;
	info.failed_disks  = failed;
	info.spare_disks   = spare;

	info.layout        = mddev->layout;
	info.chunk_size    = mddev->chunk_sectors << 9;

	if (copy_to_user(arg, &info, sizeof(info)))
		return -EFAULT;

	return 0;
}

static int get_bitmap_file(struct mddev *mddev, void __user * arg)
{
	mdu_bitmap_file_t *file = NULL; /* too big for stack allocation */
	char *ptr;
	int err;

	file = kzalloc(sizeof(*file), GFP_NOIO);
	if (!file)
		return -ENOMEM;

	err = 0;
	spin_lock(&mddev->lock);
	/* bitmap enabled */
	if (mddev->bitmap_info.file) {
		ptr = file_path(mddev->bitmap_info.file, file->pathname,
				sizeof(file->pathname));
		if (IS_ERR(ptr))
			err = PTR_ERR(ptr);
		else
			memmove(file->pathname, ptr,
				sizeof(file->pathname)-(ptr-file->pathname));
	}
	spin_unlock(&mddev->lock);

	if (err == 0 &&
	    copy_to_user(arg, file, sizeof(*file)))
		err = -EFAULT;

	kfree(file);
	return err;
}

static int get_disk_info(struct mddev *mddev, void __user * arg)
{
	mdu_disk_info_t info;
	struct md_rdev *rdev;

	if (copy_from_user(&info, arg, sizeof(info)))
		return -EFAULT;

	rcu_read_lock();
	rdev = md_find_rdev_nr_rcu(mddev, info.number);
	if (rdev) {
		info.major = MAJOR(rdev->bdev->bd_dev);
		info.minor = MINOR(rdev->bdev->bd_dev);
		info.raid_disk = rdev->raid_disk;
		info.state = 0;
		if (test_bit(Faulty, &rdev->flags))
			info.state |= (1<<MD_DISK_FAULTY);
		else if (test_bit(In_sync, &rdev->flags)) {
			info.state |= (1<<MD_DISK_ACTIVE);
			info.state |= (1<<MD_DISK_SYNC);
		}
		if (test_bit(Journal, &rdev->flags))
			info.state |= (1<<MD_DISK_JOURNAL);
		if (test_bit(WriteMostly, &rdev->flags))
			info.state |= (1<<MD_DISK_WRITEMOSTLY);
		if (test_bit(FailFast, &rdev->flags))
			info.state |= (1<<MD_DISK_FAILFAST);
	} else {
		info.major = info.minor = 0;
		info.raid_disk = -1;
		info.state = (1<<MD_DISK_REMOVED);
	}
	rcu_read_unlock();

	if (copy_to_user(arg, &info, sizeof(info)))
		return -EFAULT;

	return 0;
}

int md_add_new_disk(struct mddev *mddev, struct mdu_disk_info_s *info)
{
	char b[BDEVNAME_SIZE], b2[BDEVNAME_SIZE];
	struct md_rdev *rdev;
	dev_t dev = MKDEV(info->major,info->minor);

	if (mddev_is_clustered(mddev) &&
		!(info->state & ((1 << MD_DISK_CLUSTER_ADD) | (1 << MD_DISK_CANDIDATE)))) {
		pr_warn("%s: Cannot add to clustered mddev.\n",
			mdname(mddev));
		return -EINVAL;
	}

	if (info->major != MAJOR(dev) || info->minor != MINOR(dev))
		return -EOVERFLOW;

	if (!mddev->raid_disks) {
		int err;
		/* expecting a device which has a superblock */
		rdev = md_import_device(dev, mddev->major_version, mddev->minor_version);
		if (IS_ERR(rdev)) {
			pr_warn("md: md_import_device returned %ld\n",
				PTR_ERR(rdev));
			return PTR_ERR(rdev);
		}
		if (!list_empty(&mddev->disks)) {
			struct md_rdev *rdev0
				= list_entry(mddev->disks.next,
					     struct md_rdev, same_set);
			err = super_types[mddev->major_version]
				.load_super(rdev, rdev0, mddev->minor_version);
			if (err < 0) {
				pr_warn("md: %s has different UUID to %s\n",
					bdevname(rdev->bdev,b),
					bdevname(rdev0->bdev,b2));
				export_rdev(rdev);
				return -EINVAL;
			}
		}
		err = bind_rdev_to_array(rdev, mddev);
		if (err)
			export_rdev(rdev);
		return err;
	}

	/*
	 * md_add_new_disk can be used once the array is assembled
	 * to add "hot spares".  They must already have a superblock
	 * written
	 */
	if (mddev->pers) {
		int err;
		if (!mddev->pers->hot_add_disk) {
			pr_warn("%s: personality does not support diskops!\n",
				mdname(mddev));
			return -EINVAL;
		}
		if (mddev->persistent)
			rdev = md_import_device(dev, mddev->major_version,
						mddev->minor_version);
		else
			rdev = md_import_device(dev, -1, -1);
		if (IS_ERR(rdev)) {
			pr_warn("md: md_import_device returned %ld\n",
				PTR_ERR(rdev));
			return PTR_ERR(rdev);
		}
		/* set saved_raid_disk if appropriate */
		if (!mddev->persistent) {
			if (info->state & (1<<MD_DISK_SYNC)  &&
			    info->raid_disk < mddev->raid_disks) {
				rdev->raid_disk = info->raid_disk;
				set_bit(In_sync, &rdev->flags);
				clear_bit(Bitmap_sync, &rdev->flags);
			} else
				rdev->raid_disk = -1;
			rdev->saved_raid_disk = rdev->raid_disk;
		} else
			super_types[mddev->major_version].
				validate_super(mddev, rdev);
		if ((info->state & (1<<MD_DISK_SYNC)) &&
		     rdev->raid_disk != info->raid_disk) {
			/* This was a hot-add request, but events doesn't
			 * match, so reject it.
			 */
			export_rdev(rdev);
			return -EINVAL;
		}

		clear_bit(In_sync, &rdev->flags); /* just to be sure */
		if (info->state & (1<<MD_DISK_WRITEMOSTLY))
			set_bit(WriteMostly, &rdev->flags);
		else
			clear_bit(WriteMostly, &rdev->flags);
		if (info->state & (1<<MD_DISK_FAILFAST))
			set_bit(FailFast, &rdev->flags);
		else
			clear_bit(FailFast, &rdev->flags);

		if (info->state & (1<<MD_DISK_JOURNAL)) {
			struct md_rdev *rdev2;
			bool has_journal = false;

			/* make sure no existing journal disk */
			rdev_for_each(rdev2, mddev) {
				if (test_bit(Journal, &rdev2->flags)) {
					has_journal = true;
					break;
				}
			}
			if (has_journal || mddev->bitmap) {
				export_rdev(rdev);
				return -EBUSY;
			}
			set_bit(Journal, &rdev->flags);
		}
		/*
		 * check whether the device shows up in other nodes
		 */
		if (mddev_is_clustered(mddev)) {
			if (info->state & (1 << MD_DISK_CANDIDATE))
				set_bit(Candidate, &rdev->flags);
			else if (info->state & (1 << MD_DISK_CLUSTER_ADD)) {
				/* --add initiated by this node */
				err = md_cluster_ops->add_new_disk(mddev, rdev);
				if (err) {
					export_rdev(rdev);
					return err;
				}
			}
		}

		rdev->raid_disk = -1;
		err = bind_rdev_to_array(rdev, mddev);

		if (err)
			export_rdev(rdev);

		if (mddev_is_clustered(mddev)) {
			if (info->state & (1 << MD_DISK_CANDIDATE)) {
				if (!err) {
					err = md_cluster_ops->new_disk_ack(mddev,
						err == 0);
					if (err)
						md_kick_rdev_from_array(rdev);
				}
			} else {
				if (err)
					md_cluster_ops->add_new_disk_cancel(mddev);
				else
					err = add_bound_rdev(rdev);
			}

		} else if (!err)
			err = add_bound_rdev(rdev);

		return err;
	}

	/* otherwise, md_add_new_disk is only allowed
	 * for major_version==0 superblocks
	 */
	if (mddev->major_version != 0) {
		pr_warn("%s: ADD_NEW_DISK not supported\n", mdname(mddev));
		return -EINVAL;
	}

	if (!(info->state & (1<<MD_DISK_FAULTY))) {
		int err;
		rdev = md_import_device(dev, -1, 0);
		if (IS_ERR(rdev)) {
			pr_warn("md: error, md_import_device() returned %ld\n",
				PTR_ERR(rdev));
			return PTR_ERR(rdev);
		}
		rdev->desc_nr = info->number;
		if (info->raid_disk < mddev->raid_disks)
			rdev->raid_disk = info->raid_disk;
		else
			rdev->raid_disk = -1;

		if (rdev->raid_disk < mddev->raid_disks)
			if (info->state & (1<<MD_DISK_SYNC))
				set_bit(In_sync, &rdev->flags);

		if (info->state & (1<<MD_DISK_WRITEMOSTLY))
			set_bit(WriteMostly, &rdev->flags);
		if (info->state & (1<<MD_DISK_FAILFAST))
			set_bit(FailFast, &rdev->flags);

		if (!mddev->persistent) {
			pr_debug("md: nonpersistent superblock ...\n");
			rdev->sb_start = i_size_read(rdev->bdev->bd_inode) / 512;
		} else
			rdev->sb_start = calc_dev_sboffset(rdev);
		rdev->sectors = rdev->sb_start;

		err = bind_rdev_to_array(rdev, mddev);
		if (err) {
			export_rdev(rdev);
			return err;
		}
	}

	return 0;
}

static int hot_remove_disk(struct mddev *mddev, dev_t dev)
{
	char b[BDEVNAME_SIZE];
	struct md_rdev *rdev;

	if (!mddev->pers)
		return -ENODEV;

	rdev = find_rdev(mddev, dev);
	if (!rdev)
		return -ENXIO;

	if (rdev->raid_disk < 0)
		goto kick_rdev;

	clear_bit(Blocked, &rdev->flags);
	remove_and_add_spares(mddev, rdev);

	if (rdev->raid_disk >= 0)
		goto busy;

kick_rdev:
	if (mddev_is_clustered(mddev)) {
		if (md_cluster_ops->remove_disk(mddev, rdev))
			goto busy;
	}

	md_kick_rdev_from_array(rdev);
	set_bit(MD_SB_CHANGE_DEVS, &mddev->sb_flags);
	if (mddev->thread)
		md_wakeup_thread(mddev->thread);
	else
		md_update_sb(mddev, 1);
	md_new_event(mddev);

	return 0;
busy:
	pr_debug("md: cannot remove active disk %s from %s ...\n",
		 bdevname(rdev->bdev,b), mdname(mddev));
	return -EBUSY;
}

static int hot_add_disk(struct mddev *mddev, dev_t dev)
{
	char b[BDEVNAME_SIZE];
	int err;
	struct md_rdev *rdev;

	if (!mddev->pers)
		return -ENODEV;

	if (mddev->major_version != 0) {
		pr_warn("%s: HOT_ADD may only be used with version-0 superblocks.\n",
			mdname(mddev));
		return -EINVAL;
	}
	if (!mddev->pers->hot_add_disk) {
		pr_warn("%s: personality does not support diskops!\n",
			mdname(mddev));
		return -EINVAL;
	}

	rdev = md_import_device(dev, -1, 0);
	if (IS_ERR(rdev)) {
		pr_warn("md: error, md_import_device() returned %ld\n",
			PTR_ERR(rdev));
		return -EINVAL;
	}

	if (mddev->persistent)
		rdev->sb_start = calc_dev_sboffset(rdev);
	else
		rdev->sb_start = i_size_read(rdev->bdev->bd_inode) / 512;

	rdev->sectors = rdev->sb_start;

	if (test_bit(Faulty, &rdev->flags)) {
		pr_warn("md: can not hot-add faulty %s disk to %s!\n",
			bdevname(rdev->bdev,b), mdname(mddev));
		err = -EINVAL;
		goto abort_export;
	}

	clear_bit(In_sync, &rdev->flags);
	rdev->desc_nr = -1;
	rdev->saved_raid_disk = -1;
	err = bind_rdev_to_array(rdev, mddev);
	if (err)
		goto abort_export;

	/*
	 * The rest should better be atomic, we can have disk failures
	 * noticed in interrupt contexts ...
	 */

	rdev->raid_disk = -1;

	set_bit(MD_SB_CHANGE_DEVS, &mddev->sb_flags);
	if (!mddev->thread)
		md_update_sb(mddev, 1);
	/*
	 * Kick recovery, maybe this spare has to be added to the
	 * array immediately.
	 */
	set_bit(MD_RECOVERY_NEEDED, &mddev->recovery);
	md_wakeup_thread(mddev->thread);
	md_new_event(mddev);
	return 0;

abort_export:
	export_rdev(rdev);
	return err;
}

static int set_bitmap_file(struct mddev *mddev, int fd)
{
	int err = 0;

	if (mddev->pers) {
		if (!mddev->pers->quiesce || !mddev->thread)
			return -EBUSY;
		if (mddev->recovery || mddev->sync_thread)
			return -EBUSY;
		/* we should be able to change the bitmap.. */
	}

	if (fd >= 0) {
		struct inode *inode;
		struct file *f;

		if (mddev->bitmap || mddev->bitmap_info.file)
			return -EEXIST; /* cannot add when bitmap is present */
		f = fget(fd);

		if (f == NULL) {
			pr_warn("%s: error: failed to get bitmap file\n",
				mdname(mddev));
			return -EBADF;
		}

		inode = f->f_mapping->host;
		if (!S_ISREG(inode->i_mode)) {
			pr_warn("%s: error: bitmap file must be a regular file\n",
				mdname(mddev));
			err = -EBADF;
		} else if (!(f->f_mode & FMODE_WRITE)) {
			pr_warn("%s: error: bitmap file must open for write\n",
				mdname(mddev));
			err = -EBADF;
		} else if (atomic_read(&inode->i_writecount) != 1) {
			pr_warn("%s: error: bitmap file is already in use\n",
				mdname(mddev));
			err = -EBUSY;
		}
		if (err) {
			fput(f);
			return err;
		}
		mddev->bitmap_info.file = f;
		mddev->bitmap_info.offset = 0; /* file overrides offset */
	} else if (mddev->bitmap == NULL)
		return -ENOENT; /* cannot remove what isn't there */
	err = 0;
	if (mddev->pers) {
		if (fd >= 0) {
			struct bitmap *bitmap;

			bitmap = md_bitmap_create(mddev, -1);
			mddev_suspend(mddev);
			if (!IS_ERR(bitmap)) {
				mddev->bitmap = bitmap;
				err = md_bitmap_load(mddev);
			} else
				err = PTR_ERR(bitmap);
			if (err) {
				md_bitmap_destroy(mddev);
				fd = -1;
			}
			mddev_resume(mddev);
		} else if (fd < 0) {
			mddev_suspend(mddev);
			md_bitmap_destroy(mddev);
			mddev_resume(mddev);
		}
	}
	if (fd < 0) {
		struct file *f = mddev->bitmap_info.file;
		if (f) {
			spin_lock(&mddev->lock);
			mddev->bitmap_info.file = NULL;
			spin_unlock(&mddev->lock);
			fput(f);
		}
	}

	return err;
}

/*
 * md_set_array_info is used two different ways
 * The original usage is when creating a new array.
 * In this usage, raid_disks is > 0 and it together with
 *  level, size, not_persistent,layout,chunksize determine the
 *  shape of the array.
 *  This will always create an array with a type-0.90.0 superblock.
 * The newer usage is when assembling an array.
 *  In this case raid_disks will be 0, and the major_version field is
 *  use to determine which style super-blocks are to be found on the devices.
 *  The minor and patch _version numbers are also kept incase the
 *  super_block handler wishes to interpret them.
 */
int md_set_array_info(struct mddev *mddev, struct mdu_array_info_s *info)
{
	if (info->raid_disks == 0) {
		/* just setting version number for superblock loading */
		if (info->major_version < 0 ||
		    info->major_version >= ARRAY_SIZE(super_types) ||
		    super_types[info->major_version].name == NULL) {
			/* maybe try to auto-load a module? */
			pr_warn("md: superblock version %d not known\n",
				info->major_version);
			return -EINVAL;
		}
		mddev->major_version = info->major_version;
		mddev->minor_version = info->minor_version;
		mddev->patch_version = info->patch_version;
		mddev->persistent = !info->not_persistent;
		/* ensure mddev_put doesn't delete this now that there
		 * is some minimal configuration.
		 */
		mddev->ctime         = ktime_get_real_seconds();
		return 0;
	}
	mddev->major_version = MD_MAJOR_VERSION;
	mddev->minor_version = MD_MINOR_VERSION;
	mddev->patch_version = MD_PATCHLEVEL_VERSION;
	mddev->ctime         = ktime_get_real_seconds();

	mddev->level         = info->level;
	mddev->clevel[0]     = 0;
	mddev->dev_sectors   = 2 * (sector_t)info->size;
	mddev->raid_disks    = info->raid_disks;
	/* don't set md_minor, it is determined by which /dev/md* was
	 * openned
	 */
	if (info->state & (1<<MD_SB_CLEAN))
		mddev->recovery_cp = MaxSector;
	else
		mddev->recovery_cp = 0;
	mddev->persistent    = ! info->not_persistent;
	mddev->external	     = 0;

	mddev->layout        = info->layout;
	if (mddev->level == 0)
		/* Cannot trust RAID0 layout info here */
		mddev->layout = -1;
	mddev->chunk_sectors = info->chunk_size >> 9;

	if (mddev->persistent) {
		mddev->max_disks = MD_SB_DISKS;
		mddev->flags = 0;
		mddev->sb_flags = 0;
	}
	set_bit(MD_SB_CHANGE_DEVS, &mddev->sb_flags);

	mddev->bitmap_info.default_offset = MD_SB_BYTES >> 9;
	mddev->bitmap_info.default_space = 64*2 - (MD_SB_BYTES >> 9);
	mddev->bitmap_info.offset = 0;

	mddev->reshape_position = MaxSector;

	/*
	 * Generate a 128 bit UUID
	 */
	get_random_bytes(mddev->uuid, 16);

	mddev->new_level = mddev->level;
	mddev->new_chunk_sectors = mddev->chunk_sectors;
	mddev->new_layout = mddev->layout;
	mddev->delta_disks = 0;
	mddev->reshape_backwards = 0;

	return 0;
}

void md_set_array_sectors(struct mddev *mddev, sector_t array_sectors)
{
	lockdep_assert_held(&mddev->reconfig_mutex);

	if (mddev->external_size)
		return;

	mddev->array_sectors = array_sectors;
}
EXPORT_SYMBOL(md_set_array_sectors);

static int update_size(struct mddev *mddev, sector_t num_sectors)
{
	struct md_rdev *rdev;
	int rv;
	int fit = (num_sectors == 0);
	sector_t old_dev_sectors = mddev->dev_sectors;

	if (mddev->pers->resize == NULL)
		return -EINVAL;
	/* The "num_sectors" is the number of sectors of each device that
	 * is used.  This can only make sense for arrays with redundancy.
	 * linear and raid0 always use whatever space is available. We can only
	 * consider changing this number if no resync or reconstruction is
	 * happening, and if the new size is acceptable. It must fit before the
	 * sb_start or, if that is <data_offset, it must fit before the size
	 * of each device.  If num_sectors is zero, we find the largest size
	 * that fits.
	 */
	if (test_bit(MD_RECOVERY_RUNNING, &mddev->recovery) ||
	    mddev->sync_thread)
		return -EBUSY;
	if (mddev->ro)
		return -EROFS;

	rdev_for_each(rdev, mddev) {
		sector_t avail = rdev->sectors;

		if (fit && (num_sectors == 0 || num_sectors > avail))
			num_sectors = avail;
		if (avail < num_sectors)
			return -ENOSPC;
	}
	rv = mddev->pers->resize(mddev, num_sectors);
	if (!rv) {
		if (mddev_is_clustered(mddev))
			md_cluster_ops->update_size(mddev, old_dev_sectors);
		else if (mddev->queue) {
			set_capacity_and_notify(mddev->gendisk,
						mddev->array_sectors);
		}
	}
	return rv;
}

static int update_raid_disks(struct mddev *mddev, int raid_disks)
{
	int rv;
	struct md_rdev *rdev;
	/* change the number of raid disks */
	if (mddev->pers->check_reshape == NULL)
		return -EINVAL;
	if (mddev->ro)
		return -EROFS;
	if (raid_disks <= 0 ||
	    (mddev->max_disks && raid_disks >= mddev->max_disks))
		return -EINVAL;
	if (mddev->sync_thread ||
	    test_bit(MD_RECOVERY_RUNNING, &mddev->recovery) ||
	    test_bit(MD_RESYNCING_REMOTE, &mddev->recovery) ||
	    mddev->reshape_position != MaxSector)
		return -EBUSY;

	rdev_for_each(rdev, mddev) {
		if (mddev->raid_disks < raid_disks &&
		    rdev->data_offset < rdev->new_data_offset)
			return -EINVAL;
		if (mddev->raid_disks > raid_disks &&
		    rdev->data_offset > rdev->new_data_offset)
			return -EINVAL;
	}

	mddev->delta_disks = raid_disks - mddev->raid_disks;
	if (mddev->delta_disks < 0)
		mddev->reshape_backwards = 1;
	else if (mddev->delta_disks > 0)
		mddev->reshape_backwards = 0;

	rv = mddev->pers->check_reshape(mddev);
	if (rv < 0) {
		mddev->delta_disks = 0;
		mddev->reshape_backwards = 0;
	}
	return rv;
}

/*
 * update_array_info is used to change the configuration of an
 * on-line array.
 * The version, ctime,level,size,raid_disks,not_persistent, layout,chunk_size
 * fields in the info are checked against the array.
 * Any differences that cannot be handled will cause an error.
 * Normally, only one change can be managed at a time.
 */
static int update_array_info(struct mddev *mddev, mdu_array_info_t *info)
{
	int rv = 0;
	int cnt = 0;
	int state = 0;

	/* calculate expected state,ignoring low bits */
	if (mddev->bitmap && mddev->bitmap_info.offset)
		state |= (1 << MD_SB_BITMAP_PRESENT);

	if (mddev->major_version != info->major_version ||
	    mddev->minor_version != info->minor_version ||
/*	    mddev->patch_version != info->patch_version || */
	    mddev->ctime         != info->ctime         ||
	    mddev->level         != info->level         ||
/*	    mddev->layout        != info->layout        || */
	    mddev->persistent	 != !info->not_persistent ||
	    mddev->chunk_sectors != info->chunk_size >> 9 ||
	    /* ignore bottom 8 bits of state, and allow SB_BITMAP_PRESENT to change */
	    ((state^info->state) & 0xfffffe00)
		)
		return -EINVAL;
	/* Check there is only one change */
	if (info->size >= 0 && mddev->dev_sectors / 2 != info->size)
		cnt++;
	if (mddev->raid_disks != info->raid_disks)
		cnt++;
	if (mddev->layout != info->layout)
		cnt++;
	if ((state ^ info->state) & (1<<MD_SB_BITMAP_PRESENT))
		cnt++;
	if (cnt == 0)
		return 0;
	if (cnt > 1)
		return -EINVAL;

	if (mddev->layout != info->layout) {
		/* Change layout
		 * we don't need to do anything at the md level, the
		 * personality will take care of it all.
		 */
		if (mddev->pers->check_reshape == NULL)
			return -EINVAL;
		else {
			mddev->new_layout = info->layout;
			rv = mddev->pers->check_reshape(mddev);
			if (rv)
				mddev->new_layout = mddev->layout;
			return rv;
		}
	}
	if (info->size >= 0 && mddev->dev_sectors / 2 != info->size)
		rv = update_size(mddev, (sector_t)info->size * 2);

	if (mddev->raid_disks    != info->raid_disks)
		rv = update_raid_disks(mddev, info->raid_disks);

	if ((state ^ info->state) & (1<<MD_SB_BITMAP_PRESENT)) {
		if (mddev->pers->quiesce == NULL || mddev->thread == NULL) {
			rv = -EINVAL;
			goto err;
		}
		if (mddev->recovery || mddev->sync_thread) {
			rv = -EBUSY;
			goto err;
		}
		if (info->state & (1<<MD_SB_BITMAP_PRESENT)) {
			struct bitmap *bitmap;
			/* add the bitmap */
			if (mddev->bitmap) {
				rv = -EEXIST;
				goto err;
			}
			if (mddev->bitmap_info.default_offset == 0) {
				rv = -EINVAL;
				goto err;
			}
			mddev->bitmap_info.offset =
				mddev->bitmap_info.default_offset;
			mddev->bitmap_info.space =
				mddev->bitmap_info.default_space;
			bitmap = md_bitmap_create(mddev, -1);
			mddev_suspend(mddev);
			if (!IS_ERR(bitmap)) {
				mddev->bitmap = bitmap;
				rv = md_bitmap_load(mddev);
			} else
				rv = PTR_ERR(bitmap);
			if (rv)
				md_bitmap_destroy(mddev);
			mddev_resume(mddev);
		} else {
			/* remove the bitmap */
			if (!mddev->bitmap) {
				rv = -ENOENT;
				goto err;
			}
			if (mddev->bitmap->storage.file) {
				rv = -EINVAL;
				goto err;
			}
			if (mddev->bitmap_info.nodes) {
				/* hold PW on all the bitmap lock */
				if (md_cluster_ops->lock_all_bitmaps(mddev) <= 0) {
					pr_warn("md: can't change bitmap to none since the array is in use by more than one node\n");
					rv = -EPERM;
					md_cluster_ops->unlock_all_bitmaps(mddev);
					goto err;
				}

				mddev->bitmap_info.nodes = 0;
				md_cluster_ops->leave(mddev);
				module_put(md_cluster_mod);
				mddev->safemode_delay = DEFAULT_SAFEMODE_DELAY;
			}
			mddev_suspend(mddev);
			md_bitmap_destroy(mddev);
			mddev_resume(mddev);
			mddev->bitmap_info.offset = 0;
		}
	}
	md_update_sb(mddev, 1);
	return rv;
err:
	return rv;
}

static int set_disk_faulty(struct mddev *mddev, dev_t dev)
{
	struct md_rdev *rdev;
	int err = 0;

	if (mddev->pers == NULL)
		return -ENODEV;

	rcu_read_lock();
	rdev = md_find_rdev_rcu(mddev, dev);
	if (!rdev)
		err =  -ENODEV;
	else {
		md_error(mddev, rdev);
		if (!test_bit(Faulty, &rdev->flags))
			err = -EBUSY;
	}
	rcu_read_unlock();
	return err;
}

/*
 * We have a problem here : there is no easy way to give a CHS
 * virtual geometry. We currently pretend that we have a 2 heads
 * 4 sectors (with a BIG number of cylinders...). This drives
 * dosfs just mad... ;-)
 */
static int md_getgeo(struct block_device *bdev, struct hd_geometry *geo)
{
	struct mddev *mddev = bdev->bd_disk->private_data;

	geo->heads = 2;
	geo->sectors = 4;
	geo->cylinders = mddev->array_sectors / 8;
	return 0;
}

static inline bool md_ioctl_valid(unsigned int cmd)
{
	switch (cmd) {
	case ADD_NEW_DISK:
	case GET_ARRAY_INFO:
	case GET_BITMAP_FILE:
	case GET_DISK_INFO:
	case HOT_ADD_DISK:
	case HOT_REMOVE_DISK:
	case RAID_VERSION:
	case RESTART_ARRAY_RW:
	case RUN_ARRAY:
	case SET_ARRAY_INFO:
	case SET_BITMAP_FILE:
	case SET_DISK_FAULTY:
	case STOP_ARRAY:
	case STOP_ARRAY_RO:
	case CLUSTERED_DISK_NACK:
		return true;
	default:
		return false;
	}
}

static int md_ioctl(struct block_device *bdev, fmode_t mode,
			unsigned int cmd, unsigned long arg)
{
	int err = 0;
	void __user *argp = (void __user *)arg;
	struct mddev *mddev = NULL;
	bool did_set_md_closing = false;

	if (!md_ioctl_valid(cmd))
		return -ENOTTY;

	switch (cmd) {
	case RAID_VERSION:
	case GET_ARRAY_INFO:
	case GET_DISK_INFO:
		break;
	default:
		if (!capable(CAP_SYS_ADMIN))
			return -EACCES;
	}

	/*
	 * Commands dealing with the RAID driver but not any
	 * particular array:
	 */
	switch (cmd) {
	case RAID_VERSION:
		err = get_version(argp);
		goto out;
	default:;
	}

	/*
	 * Commands creating/starting a new array:
	 */

	mddev = bdev->bd_disk->private_data;

	if (!mddev) {
		BUG();
		goto out;
	}

	/* Some actions do not requires the mutex */
	switch (cmd) {
	case GET_ARRAY_INFO:
		if (!mddev->raid_disks && !mddev->external)
			err = -ENODEV;
		else
			err = get_array_info(mddev, argp);
		goto out;

	case GET_DISK_INFO:
		if (!mddev->raid_disks && !mddev->external)
			err = -ENODEV;
		else
			err = get_disk_info(mddev, argp);
		goto out;

	case SET_DISK_FAULTY:
		err = set_disk_faulty(mddev, new_decode_dev(arg));
		goto out;

	case GET_BITMAP_FILE:
		err = get_bitmap_file(mddev, argp);
		goto out;

	}

	if (cmd == ADD_NEW_DISK || cmd == HOT_ADD_DISK)
		flush_rdev_wq(mddev);

	if (cmd == HOT_REMOVE_DISK)
		/* need to ensure recovery thread has run */
		wait_event_interruptible_timeout(mddev->sb_wait,
						 !test_bit(MD_RECOVERY_NEEDED,
							   &mddev->recovery),
						 msecs_to_jiffies(5000));
	if (cmd == STOP_ARRAY || cmd == STOP_ARRAY_RO) {
		/* Need to flush page cache, and ensure no-one else opens
		 * and writes
		 */
		mutex_lock(&mddev->open_mutex);
		if (mddev->pers && atomic_read(&mddev->openers) > 1) {
			mutex_unlock(&mddev->open_mutex);
			err = -EBUSY;
			goto out;
		}
		if (test_and_set_bit(MD_CLOSING, &mddev->flags)) {
			mutex_unlock(&mddev->open_mutex);
			err = -EBUSY;
			goto out;
		}
		did_set_md_closing = true;
		mutex_unlock(&mddev->open_mutex);
		sync_blockdev(bdev);
	}
	err = mddev_lock(mddev);
	if (err) {
		pr_debug("md: ioctl lock interrupted, reason %d, cmd %d\n",
			 err, cmd);
		goto out;
	}

	if (cmd == SET_ARRAY_INFO) {
		mdu_array_info_t info;
		if (!arg)
			memset(&info, 0, sizeof(info));
		else if (copy_from_user(&info, argp, sizeof(info))) {
			err = -EFAULT;
			goto unlock;
		}
		if (mddev->pers) {
			err = update_array_info(mddev, &info);
			if (err) {
				pr_warn("md: couldn't update array info. %d\n", err);
				goto unlock;
			}
			goto unlock;
		}
		if (!list_empty(&mddev->disks)) {
			pr_warn("md: array %s already has disks!\n", mdname(mddev));
			err = -EBUSY;
			goto unlock;
		}
		if (mddev->raid_disks) {
			pr_warn("md: array %s already initialised!\n", mdname(mddev));
			err = -EBUSY;
			goto unlock;
		}
		err = md_set_array_info(mddev, &info);
		if (err) {
			pr_warn("md: couldn't set array info. %d\n", err);
			goto unlock;
		}
		goto unlock;
	}

	/*
	 * Commands querying/configuring an existing array:
	 */
	/* if we are not initialised yet, only ADD_NEW_DISK, STOP_ARRAY,
	 * RUN_ARRAY, and GET_ and SET_BITMAP_FILE are allowed */
	if ((!mddev->raid_disks && !mddev->external)
	    && cmd != ADD_NEW_DISK && cmd != STOP_ARRAY
	    && cmd != RUN_ARRAY && cmd != SET_BITMAP_FILE
	    && cmd != GET_BITMAP_FILE) {
		err = -ENODEV;
		goto unlock;
	}

	/*
	 * Commands even a read-only array can execute:
	 */
	switch (cmd) {
	case RESTART_ARRAY_RW:
		err = restart_array(mddev);
		goto unlock;

	case STOP_ARRAY:
		err = do_md_stop(mddev, 0, bdev);
		goto unlock;

	case STOP_ARRAY_RO:
		err = md_set_readonly(mddev, bdev);
		goto unlock;

	case HOT_REMOVE_DISK:
		err = hot_remove_disk(mddev, new_decode_dev(arg));
		goto unlock;

	case ADD_NEW_DISK:
		/* We can support ADD_NEW_DISK on read-only arrays
		 * only if we are re-adding a preexisting device.
		 * So require mddev->pers and MD_DISK_SYNC.
		 */
		if (mddev->pers) {
			mdu_disk_info_t info;
			if (copy_from_user(&info, argp, sizeof(info)))
				err = -EFAULT;
			else if (!(info.state & (1<<MD_DISK_SYNC)))
				/* Need to clear read-only for this */
				break;
			else
				err = md_add_new_disk(mddev, &info);
			goto unlock;
		}
		break;
	}

	/*
	 * The remaining ioctls are changing the state of the
	 * superblock, so we do not allow them on read-only arrays.
	 */
	if (mddev->ro && mddev->pers) {
		if (mddev->ro == 2) {
			mddev->ro = 0;
			sysfs_notify_dirent_safe(mddev->sysfs_state);
			set_bit(MD_RECOVERY_NEEDED, &mddev->recovery);
			/* mddev_unlock will wake thread */
			/* If a device failed while we were read-only, we
			 * need to make sure the metadata is updated now.
			 */
			if (test_bit(MD_SB_CHANGE_DEVS, &mddev->sb_flags)) {
				mddev_unlock(mddev);
				wait_event(mddev->sb_wait,
					   !test_bit(MD_SB_CHANGE_DEVS, &mddev->sb_flags) &&
					   !test_bit(MD_SB_CHANGE_PENDING, &mddev->sb_flags));
				mddev_lock_nointr(mddev);
			}
		} else {
			err = -EROFS;
			goto unlock;
		}
	}

	switch (cmd) {
	case ADD_NEW_DISK:
	{
		mdu_disk_info_t info;
		if (copy_from_user(&info, argp, sizeof(info)))
			err = -EFAULT;
		else
			err = md_add_new_disk(mddev, &info);
		goto unlock;
	}

	case CLUSTERED_DISK_NACK:
		if (mddev_is_clustered(mddev))
			md_cluster_ops->new_disk_ack(mddev, false);
		else
			err = -EINVAL;
		goto unlock;

	case HOT_ADD_DISK:
		err = hot_add_disk(mddev, new_decode_dev(arg));
		goto unlock;

	case RUN_ARRAY:
		err = do_md_run(mddev);
		goto unlock;

	case SET_BITMAP_FILE:
		err = set_bitmap_file(mddev, (int)arg);
		goto unlock;

	default:
		err = -EINVAL;
		goto unlock;
	}

unlock:
	if (mddev->hold_active == UNTIL_IOCTL &&
	    err != -EINVAL)
		mddev->hold_active = 0;
	mddev_unlock(mddev);
out:
	if(did_set_md_closing)
		clear_bit(MD_CLOSING, &mddev->flags);
	return err;
}
#ifdef CONFIG_COMPAT
static int md_compat_ioctl(struct block_device *bdev, fmode_t mode,
		    unsigned int cmd, unsigned long arg)
{
	switch (cmd) {
	case HOT_REMOVE_DISK:
	case HOT_ADD_DISK:
	case SET_DISK_FAULTY:
	case SET_BITMAP_FILE:
		/* These take in integer arg, do not convert */
		break;
	default:
		arg = (unsigned long)compat_ptr(arg);
		break;
	}

	return md_ioctl(bdev, mode, cmd, arg);
}
#endif /* CONFIG_COMPAT */

static int md_set_read_only(struct block_device *bdev, bool ro)
{
	struct mddev *mddev = bdev->bd_disk->private_data;
	int err;

	err = mddev_lock(mddev);
	if (err)
		return err;

	if (!mddev->raid_disks && !mddev->external) {
		err = -ENODEV;
		goto out_unlock;
	}

	/*
	 * Transitioning to read-auto need only happen for arrays that call
	 * md_write_start and which are not ready for writes yet.
	 */
	if (!ro && mddev->ro == 1 && mddev->pers) {
		err = restart_array(mddev);
		if (err)
			goto out_unlock;
		mddev->ro = 2;
	}

out_unlock:
	mddev_unlock(mddev);
	return err;
}

static int md_open(struct block_device *bdev, fmode_t mode)
{
	/*
	 * Succeed if we can lock the mddev, which confirms that
	 * it isn't being stopped right now.
	 */
	struct mddev *mddev = mddev_find(bdev->bd_dev);
	int err;

	if (!mddev)
		return -ENODEV;

	if (mddev->gendisk != bdev->bd_disk) {
		/* we are racing with mddev_put which is discarding this
		 * bd_disk.
		 */
		mddev_put(mddev);
		/* Wait until bdev->bd_disk is definitely gone */
		if (work_pending(&mddev->del_work))
			flush_workqueue(md_misc_wq);
		/* Then retry the open from the top */
		return -ERESTARTSYS;
	}
	BUG_ON(mddev != bdev->bd_disk->private_data);

	if ((err = mutex_lock_interruptible(&mddev->open_mutex)))
		goto out;

	if (test_bit(MD_CLOSING, &mddev->flags)) {
		mutex_unlock(&mddev->open_mutex);
		err = -ENODEV;
		goto out;
	}

	err = 0;
	atomic_inc(&mddev->openers);
	mutex_unlock(&mddev->open_mutex);

	bdev_check_media_change(bdev);
 out:
	if (err)
		mddev_put(mddev);
	return err;
}

static void md_release(struct gendisk *disk, fmode_t mode)
{
	struct mddev *mddev = disk->private_data;

	BUG_ON(!mddev);
	atomic_dec(&mddev->openers);
	mddev_put(mddev);
}

static unsigned int md_check_events(struct gendisk *disk, unsigned int clearing)
{
	struct mddev *mddev = disk->private_data;
	unsigned int ret = 0;

	if (mddev->changed)
		ret = DISK_EVENT_MEDIA_CHANGE;
	mddev->changed = 0;
	return ret;
}

const struct block_device_operations md_fops =
{
	.owner		= THIS_MODULE,
	.submit_bio	= md_submit_bio,
	.open		= md_open,
	.release	= md_release,
	.ioctl		= md_ioctl,
#ifdef CONFIG_COMPAT
	.compat_ioctl	= md_compat_ioctl,
#endif
	.getgeo		= md_getgeo,
	.check_events	= md_check_events,
	.set_read_only	= md_set_read_only,
};

static int md_thread(void *arg)
{
	struct md_thread *thread = arg;

	/*
	 * md_thread is a 'system-thread', it's priority should be very
	 * high. We avoid resource deadlocks individually in each
	 * raid personality. (RAID5 does preallocation) We also use RR and
	 * the very same RT priority as kswapd, thus we will never get
	 * into a priority inversion deadlock.
	 *
	 * we definitely have to have equal or higher priority than
	 * bdflush, otherwise bdflush will deadlock if there are too
	 * many dirty RAID5 blocks.
	 */

	allow_signal(SIGKILL);
	while (!kthread_should_stop()) {

		/* We need to wait INTERRUPTIBLE so that
		 * we don't add to the load-average.
		 * That means we need to be sure no signals are
		 * pending
		 */
		if (signal_pending(current))
			flush_signals(current);

		wait_event_interruptible_timeout
			(thread->wqueue,
			 test_bit(THREAD_WAKEUP, &thread->flags)
			 || kthread_should_stop() || kthread_should_park(),
			 thread->timeout);

		clear_bit(THREAD_WAKEUP, &thread->flags);
		if (kthread_should_park())
			kthread_parkme();
		if (!kthread_should_stop())
			thread->run(thread);
	}

	return 0;
}

void md_wakeup_thread(struct md_thread *thread)
{
	if (thread) {
		pr_debug("md: waking up MD thread %s.\n", thread->tsk->comm);
		set_bit(THREAD_WAKEUP, &thread->flags);
		wake_up(&thread->wqueue);
	}
}
EXPORT_SYMBOL(md_wakeup_thread);

struct md_thread *md_register_thread(void (*run) (struct md_thread *),
		struct mddev *mddev, const char *name)
{
	struct md_thread *thread;

	thread = kzalloc(sizeof(struct md_thread), GFP_KERNEL);
	if (!thread)
		return NULL;

	init_waitqueue_head(&thread->wqueue);

	thread->run = run;
	thread->mddev = mddev;
	thread->timeout = MAX_SCHEDULE_TIMEOUT;
	thread->tsk = kthread_run(md_thread, thread,
				  "%s_%s",
				  mdname(thread->mddev),
				  name);
	if (IS_ERR(thread->tsk)) {
		kfree(thread);
		return NULL;
	}
	return thread;
}
EXPORT_SYMBOL(md_register_thread);

void md_unregister_thread(struct md_thread **threadp)
{
	struct md_thread *thread = *threadp;
	if (!thread)
		return;
	pr_debug("interrupting MD-thread pid %d\n", task_pid_nr(thread->tsk));
	/* Locking ensures that mddev_unlock does not wake_up a
	 * non-existent thread
	 */
	spin_lock(&pers_lock);
	*threadp = NULL;
	spin_unlock(&pers_lock);

	kthread_stop(thread->tsk);
	kfree(thread);
}
EXPORT_SYMBOL(md_unregister_thread);

void md_error(struct mddev *mddev, struct md_rdev *rdev)
{
	if (!rdev || test_bit(Faulty, &rdev->flags))
		return;

	if (!mddev->pers || !mddev->pers->error_handler)
		return;
	mddev->pers->error_handler(mddev,rdev);
	if (mddev->degraded)
		set_bit(MD_RECOVERY_RECOVER, &mddev->recovery);
	sysfs_notify_dirent_safe(rdev->sysfs_state);
	set_bit(MD_RECOVERY_INTR, &mddev->recovery);
	set_bit(MD_RECOVERY_NEEDED, &mddev->recovery);
	md_wakeup_thread(mddev->thread);
	if (mddev->event_work.func)
		queue_work(md_misc_wq, &mddev->event_work);
	md_new_event(mddev);
}
EXPORT_SYMBOL(md_error);

/* seq_file implementation /proc/mdstat */

static void status_unused(struct seq_file *seq)
{
	int i = 0;
	struct md_rdev *rdev;

	seq_printf(seq, "unused devices: ");

	list_for_each_entry(rdev, &pending_raid_disks, same_set) {
		char b[BDEVNAME_SIZE];
		i++;
		seq_printf(seq, "%s ",
			      bdevname(rdev->bdev,b));
	}
	if (!i)
		seq_printf(seq, "<none>");

	seq_printf(seq, "\n");
}

static int status_resync(struct seq_file *seq, struct mddev *mddev)
{
	sector_t max_sectors, resync, res;
	unsigned long dt, db = 0;
	sector_t rt, curr_mark_cnt, resync_mark_cnt;
	int scale, recovery_active;
	unsigned int per_milli;

	if (test_bit(MD_RECOVERY_SYNC, &mddev->recovery) ||
	    test_bit(MD_RECOVERY_RESHAPE, &mddev->recovery))
		max_sectors = mddev->resync_max_sectors;
	else
		max_sectors = mddev->dev_sectors;

	resync = mddev->curr_resync;
	if (resync <= 3) {
		if (test_bit(MD_RECOVERY_DONE, &mddev->recovery))
			/* Still cleaning up */
			resync = max_sectors;
	} else if (resync > max_sectors)
		resync = max_sectors;
	else
		resync -= atomic_read(&mddev->recovery_active);

	if (resync == 0) {
		if (test_bit(MD_RESYNCING_REMOTE, &mddev->recovery)) {
			struct md_rdev *rdev;

			rdev_for_each(rdev, mddev)
				if (rdev->raid_disk >= 0 &&
				    !test_bit(Faulty, &rdev->flags) &&
				    rdev->recovery_offset != MaxSector &&
				    rdev->recovery_offset) {
					seq_printf(seq, "\trecover=REMOTE");
					return 1;
				}
			if (mddev->reshape_position != MaxSector)
				seq_printf(seq, "\treshape=REMOTE");
			else
				seq_printf(seq, "\tresync=REMOTE");
			return 1;
		}
		if (mddev->recovery_cp < MaxSector) {
			seq_printf(seq, "\tresync=PENDING");
			return 1;
		}
		return 0;
	}
	if (resync < 3) {
		seq_printf(seq, "\tresync=DELAYED");
		return 1;
	}

	WARN_ON(max_sectors == 0);
	/* Pick 'scale' such that (resync>>scale)*1000 will fit
	 * in a sector_t, and (max_sectors>>scale) will fit in a
	 * u32, as those are the requirements for sector_div.
	 * Thus 'scale' must be at least 10
	 */
	scale = 10;
	if (sizeof(sector_t) > sizeof(unsigned long)) {
		while ( max_sectors/2 > (1ULL<<(scale+32)))
			scale++;
	}
	res = (resync>>scale)*1000;
	sector_div(res, (u32)((max_sectors>>scale)+1));

	per_milli = res;
	{
		int i, x = per_milli/50, y = 20-x;
		seq_printf(seq, "[");
		for (i = 0; i < x; i++)
			seq_printf(seq, "=");
		seq_printf(seq, ">");
		for (i = 0; i < y; i++)
			seq_printf(seq, ".");
		seq_printf(seq, "] ");
	}
	seq_printf(seq, " %s =%3u.%u%% (%llu/%llu)",
		   (test_bit(MD_RECOVERY_RESHAPE, &mddev->recovery)?
		    "reshape" :
		    (test_bit(MD_RECOVERY_CHECK, &mddev->recovery)?
		     "check" :
		     (test_bit(MD_RECOVERY_SYNC, &mddev->recovery) ?
		      "resync" : "recovery"))),
		   per_milli/10, per_milli % 10,
		   (unsigned long long) resync/2,
		   (unsigned long long) max_sectors/2);

	/*
	 * dt: time from mark until now
	 * db: blocks written from mark until now
	 * rt: remaining time
	 *
	 * rt is a sector_t, which is always 64bit now. We are keeping
	 * the original algorithm, but it is not really necessary.
	 *
	 * Original algorithm:
	 *   So we divide before multiply in case it is 32bit and close
	 *   to the limit.
	 *   We scale the divisor (db) by 32 to avoid losing precision
	 *   near the end of resync when the number of remaining sectors
	 *   is close to 'db'.
	 *   We then divide rt by 32 after multiplying by db to compensate.
	 *   The '+1' avoids division by zero if db is very small.
	 */
	dt = ((jiffies - mddev->resync_mark) / HZ);
	if (!dt) dt++;

	curr_mark_cnt = mddev->curr_mark_cnt;
	recovery_active = atomic_read(&mddev->recovery_active);
	resync_mark_cnt = mddev->resync_mark_cnt;

	if (curr_mark_cnt >= (recovery_active + resync_mark_cnt))
		db = curr_mark_cnt - (recovery_active + resync_mark_cnt);

	rt = max_sectors - resync;    /* number of remaining sectors */
	rt = div64_u64(rt, db/32+1);
	rt *= dt;
	rt >>= 5;

	seq_printf(seq, " finish=%lu.%lumin", (unsigned long)rt / 60,
		   ((unsigned long)rt % 60)/6);

	seq_printf(seq, " speed=%ldK/sec", db/2/dt);
	return 1;
}

static void *md_seq_start(struct seq_file *seq, loff_t *pos)
{
	struct list_head *tmp;
	loff_t l = *pos;
	struct mddev *mddev;

	if (l >= 0x10000)
		return NULL;
	if (!l--)
		/* header */
		return (void*)1;

	spin_lock(&all_mddevs_lock);
	list_for_each(tmp,&all_mddevs)
		if (!l--) {
			mddev = list_entry(tmp, struct mddev, all_mddevs);
			mddev_get(mddev);
			spin_unlock(&all_mddevs_lock);
			return mddev;
		}
	spin_unlock(&all_mddevs_lock);
	if (!l--)
		return (void*)2;/* tail */
	return NULL;
}

static void *md_seq_next(struct seq_file *seq, void *v, loff_t *pos)
{
	struct list_head *tmp;
	struct mddev *next_mddev, *mddev = v;

	++*pos;
	if (v == (void*)2)
		return NULL;

	spin_lock(&all_mddevs_lock);
	if (v == (void*)1)
		tmp = all_mddevs.next;
	else
		tmp = mddev->all_mddevs.next;
	if (tmp != &all_mddevs)
		next_mddev = mddev_get(list_entry(tmp,struct mddev,all_mddevs));
	else {
		next_mddev = (void*)2;
		*pos = 0x10000;
	}
	spin_unlock(&all_mddevs_lock);

	if (v != (void*)1)
		mddev_put(mddev);
	return next_mddev;

}

static void md_seq_stop(struct seq_file *seq, void *v)
{
	struct mddev *mddev = v;

	if (mddev && v != (void*)1 && v != (void*)2)
		mddev_put(mddev);
}

static int md_seq_show(struct seq_file *seq, void *v)
{
	struct mddev *mddev = v;
	sector_t sectors;
	struct md_rdev *rdev;

	if (v == (void*)1) {
		struct md_personality *pers;
		seq_printf(seq, "Personalities : ");
		spin_lock(&pers_lock);
		list_for_each_entry(pers, &pers_list, list)
			seq_printf(seq, "[%s] ", pers->name);

		spin_unlock(&pers_lock);
		seq_printf(seq, "\n");
		seq->poll_event = atomic_read(&md_event_count);
		return 0;
	}
	if (v == (void*)2) {
		status_unused(seq);
		return 0;
	}

	spin_lock(&mddev->lock);
	if (mddev->pers || mddev->raid_disks || !list_empty(&mddev->disks)) {
		seq_printf(seq, "%s : %sactive", mdname(mddev),
						mddev->pers ? "" : "in");
		if (mddev->pers) {
			if (mddev->ro==1)
				seq_printf(seq, " (read-only)");
			if (mddev->ro==2)
				seq_printf(seq, " (auto-read-only)");
			seq_printf(seq, " %s", mddev->pers->name);
		}

		sectors = 0;
		rcu_read_lock();
		rdev_for_each_rcu(rdev, mddev) {
			char b[BDEVNAME_SIZE];
			seq_printf(seq, " %s[%d]",
				bdevname(rdev->bdev,b), rdev->desc_nr);
			if (test_bit(WriteMostly, &rdev->flags))
				seq_printf(seq, "(W)");
			if (test_bit(Journal, &rdev->flags))
				seq_printf(seq, "(J)");
			if (test_bit(Faulty, &rdev->flags)) {
				seq_printf(seq, "(F)");
				continue;
			}
			if (rdev->raid_disk < 0)
				seq_printf(seq, "(S)"); /* spare */
			if (test_bit(Replacement, &rdev->flags))
				seq_printf(seq, "(R)");
			sectors += rdev->sectors;
		}
		rcu_read_unlock();

		if (!list_empty(&mddev->disks)) {
			if (mddev->pers)
				seq_printf(seq, "\n      %llu blocks",
					   (unsigned long long)
					   mddev->array_sectors / 2);
			else
				seq_printf(seq, "\n      %llu blocks",
					   (unsigned long long)sectors / 2);
		}
		if (mddev->persistent) {
			if (mddev->major_version != 0 ||
			    mddev->minor_version != 90) {
				seq_printf(seq," super %d.%d",
					   mddev->major_version,
					   mddev->minor_version);
			}
		} else if (mddev->external)
			seq_printf(seq, " super external:%s",
				   mddev->metadata_type);
		else
			seq_printf(seq, " super non-persistent");

		if (mddev->pers) {
			mddev->pers->status(seq, mddev);
			seq_printf(seq, "\n      ");
			if (mddev->pers->sync_request) {
				if (status_resync(seq, mddev))
					seq_printf(seq, "\n      ");
			}
		} else
			seq_printf(seq, "\n       ");

		md_bitmap_status(seq, mddev->bitmap);

		seq_printf(seq, "\n");
	}
	spin_unlock(&mddev->lock);

	return 0;
}

static const struct seq_operations md_seq_ops = {
	.start  = md_seq_start,
	.next   = md_seq_next,
	.stop   = md_seq_stop,
	.show   = md_seq_show,
};

static int md_seq_open(struct inode *inode, struct file *file)
{
	struct seq_file *seq;
	int error;

	error = seq_open(file, &md_seq_ops);
	if (error)
		return error;

	seq = file->private_data;
	seq->poll_event = atomic_read(&md_event_count);
	return error;
}

static int md_unloading;
static __poll_t mdstat_poll(struct file *filp, poll_table *wait)
{
	struct seq_file *seq = filp->private_data;
	__poll_t mask;

	if (md_unloading)
		return EPOLLIN|EPOLLRDNORM|EPOLLERR|EPOLLPRI;
	poll_wait(filp, &md_event_waiters, wait);

	/* always allow read */
	mask = EPOLLIN | EPOLLRDNORM;

	if (seq->poll_event != atomic_read(&md_event_count))
		mask |= EPOLLERR | EPOLLPRI;
	return mask;
}

static const struct proc_ops mdstat_proc_ops = {
	.proc_open	= md_seq_open,
	.proc_read	= seq_read,
	.proc_lseek	= seq_lseek,
	.proc_release	= seq_release,
	.proc_poll	= mdstat_poll,
};

int register_md_personality(struct md_personality *p)
{
	pr_debug("md: %s personality registered for level %d\n",
		 p->name, p->level);
	spin_lock(&pers_lock);
	list_add_tail(&p->list, &pers_list);
	spin_unlock(&pers_lock);
	return 0;
}
EXPORT_SYMBOL(register_md_personality);

int unregister_md_personality(struct md_personality *p)
{
	pr_debug("md: %s personality unregistered\n", p->name);
	spin_lock(&pers_lock);
	list_del_init(&p->list);
	spin_unlock(&pers_lock);
	return 0;
}
EXPORT_SYMBOL(unregister_md_personality);

int register_md_cluster_operations(struct md_cluster_operations *ops,
				   struct module *module)
{
	int ret = 0;
	spin_lock(&pers_lock);
	if (md_cluster_ops != NULL)
		ret = -EALREADY;
	else {
		md_cluster_ops = ops;
		md_cluster_mod = module;
	}
	spin_unlock(&pers_lock);
	return ret;
}
EXPORT_SYMBOL(register_md_cluster_operations);

int unregister_md_cluster_operations(void)
{
	spin_lock(&pers_lock);
	md_cluster_ops = NULL;
	spin_unlock(&pers_lock);
	return 0;
}
EXPORT_SYMBOL(unregister_md_cluster_operations);

int md_setup_cluster(struct mddev *mddev, int nodes)
{
	int ret;
	if (!md_cluster_ops)
		request_module("md-cluster");
	spin_lock(&pers_lock);
	/* ensure module won't be unloaded */
	if (!md_cluster_ops || !try_module_get(md_cluster_mod)) {
		pr_warn("can't find md-cluster module or get it's reference.\n");
		spin_unlock(&pers_lock);
		return -ENOENT;
	}
	spin_unlock(&pers_lock);

	ret = md_cluster_ops->join(mddev, nodes);
	if (!ret)
		mddev->safemode_delay = 0;
	return ret;
}

void md_cluster_stop(struct mddev *mddev)
{
	if (!md_cluster_ops)
		return;
	md_cluster_ops->leave(mddev);
	module_put(md_cluster_mod);
}

static int is_mddev_idle(struct mddev *mddev, int init)
{
	struct md_rdev *rdev;
	int idle;
	int curr_events;

	idle = 1;
	rcu_read_lock();
	rdev_for_each_rcu(rdev, mddev) {
		struct gendisk *disk = rdev->bdev->bd_disk;
		curr_events = (int)part_stat_read_accum(disk->part0, sectors) -
			      atomic_read(&disk->sync_io);
		/* sync IO will cause sync_io to increase before the disk_stats
		 * as sync_io is counted when a request starts, and
		 * disk_stats is counted when it completes.
		 * So resync activity will cause curr_events to be smaller than
		 * when there was no such activity.
		 * non-sync IO will cause disk_stat to increase without
		 * increasing sync_io so curr_events will (eventually)
		 * be larger than it was before.  Once it becomes
		 * substantially larger, the test below will cause
		 * the array to appear non-idle, and resync will slow
		 * down.
		 * If there is a lot of outstanding resync activity when
		 * we set last_event to curr_events, then all that activity
		 * completing might cause the array to appear non-idle
		 * and resync will be slowed down even though there might
		 * not have been non-resync activity.  This will only
		 * happen once though.  'last_events' will soon reflect
		 * the state where there is little or no outstanding
		 * resync requests, and further resync activity will
		 * always make curr_events less than last_events.
		 *
		 */
		if (init || curr_events - rdev->last_events > 64) {
			rdev->last_events = curr_events;
			idle = 0;
		}
	}
	rcu_read_unlock();
	return idle;
}

void md_done_sync(struct mddev *mddev, int blocks, int ok)
{
	/* another "blocks" (512byte) blocks have been synced */
	atomic_sub(blocks, &mddev->recovery_active);
	wake_up(&mddev->recovery_wait);
	if (!ok) {
		set_bit(MD_RECOVERY_INTR, &mddev->recovery);
		set_bit(MD_RECOVERY_ERROR, &mddev->recovery);
		md_wakeup_thread(mddev->thread);
		// stop recovery, signal do_sync ....
	}
}
EXPORT_SYMBOL(md_done_sync);

/* md_write_start(mddev, bi)
 * If we need to update some array metadata (e.g. 'active' flag
 * in superblock) before writing, schedule a superblock update
 * and wait for it to complete.
 * A return value of 'false' means that the write wasn't recorded
 * and cannot proceed as the array is being suspend.
 */
bool md_write_start(struct mddev *mddev, struct bio *bi)
{
	int did_change = 0;

	if (bio_data_dir(bi) != WRITE)
		return true;

	BUG_ON(mddev->ro == 1);
	if (mddev->ro == 2) {
		/* need to switch to read/write */
		mddev->ro = 0;
		set_bit(MD_RECOVERY_NEEDED, &mddev->recovery);
		md_wakeup_thread(mddev->thread);
		md_wakeup_thread(mddev->sync_thread);
		did_change = 1;
	}
	rcu_read_lock();
	percpu_ref_get(&mddev->writes_pending);
	smp_mb(); /* Match smp_mb in set_in_sync() */
	if (mddev->safemode == 1)
		mddev->safemode = 0;
	/* sync_checkers is always 0 when writes_pending is in per-cpu mode */
	if (mddev->in_sync || mddev->sync_checkers) {
		spin_lock(&mddev->lock);
		if (mddev->in_sync) {
			mddev->in_sync = 0;
			set_bit(MD_SB_CHANGE_CLEAN, &mddev->sb_flags);
			set_bit(MD_SB_CHANGE_PENDING, &mddev->sb_flags);
			md_wakeup_thread(mddev->thread);
			did_change = 1;
		}
		spin_unlock(&mddev->lock);
	}
	rcu_read_unlock();
	if (did_change)
		sysfs_notify_dirent_safe(mddev->sysfs_state);
	if (!mddev->has_superblocks)
		return true;
	wait_event(mddev->sb_wait,
		   !test_bit(MD_SB_CHANGE_PENDING, &mddev->sb_flags) ||
		   mddev->suspended);
	if (test_bit(MD_SB_CHANGE_PENDING, &mddev->sb_flags)) {
		percpu_ref_put(&mddev->writes_pending);
		return false;
	}
	return true;
}
EXPORT_SYMBOL(md_write_start);

/* md_write_inc can only be called when md_write_start() has
 * already been called at least once of the current request.
 * It increments the counter and is useful when a single request
 * is split into several parts.  Each part causes an increment and
 * so needs a matching md_write_end().
 * Unlike md_write_start(), it is safe to call md_write_inc() inside
 * a spinlocked region.
 */
void md_write_inc(struct mddev *mddev, struct bio *bi)
{
	if (bio_data_dir(bi) != WRITE)
		return;
	WARN_ON_ONCE(mddev->in_sync || mddev->ro);
	percpu_ref_get(&mddev->writes_pending);
}
EXPORT_SYMBOL(md_write_inc);

void md_write_end(struct mddev *mddev)
{
	percpu_ref_put(&mddev->writes_pending);

	if (mddev->safemode == 2)
		md_wakeup_thread(mddev->thread);
	else if (mddev->safemode_delay)
		/* The roundup() ensures this only performs locking once
		 * every ->safemode_delay jiffies
		 */
		mod_timer(&mddev->safemode_timer,
			  roundup(jiffies, mddev->safemode_delay) +
			  mddev->safemode_delay);
}

EXPORT_SYMBOL(md_write_end);

/* md_allow_write(mddev)
 * Calling this ensures that the array is marked 'active' so that writes
 * may proceed without blocking.  It is important to call this before
 * attempting a GFP_KERNEL allocation while holding the mddev lock.
 * Must be called with mddev_lock held.
 */
void md_allow_write(struct mddev *mddev)
{
	if (!mddev->pers)
		return;
	if (mddev->ro)
		return;
	if (!mddev->pers->sync_request)
		return;

	spin_lock(&mddev->lock);
	if (mddev->in_sync) {
		mddev->in_sync = 0;
		set_bit(MD_SB_CHANGE_CLEAN, &mddev->sb_flags);
		set_bit(MD_SB_CHANGE_PENDING, &mddev->sb_flags);
		if (mddev->safemode_delay &&
		    mddev->safemode == 0)
			mddev->safemode = 1;
		spin_unlock(&mddev->lock);
		md_update_sb(mddev, 0);
		sysfs_notify_dirent_safe(mddev->sysfs_state);
		/* wait for the dirty state to be recorded in the metadata */
		wait_event(mddev->sb_wait,
			   !test_bit(MD_SB_CHANGE_PENDING, &mddev->sb_flags));
	} else
		spin_unlock(&mddev->lock);
}
EXPORT_SYMBOL_GPL(md_allow_write);

#define SYNC_MARKS	10
#define	SYNC_MARK_STEP	(3*HZ)
#define UPDATE_FREQUENCY (5*60*HZ)
void md_do_sync(struct md_thread *thread)
{
	struct mddev *mddev = thread->mddev;
	struct mddev *mddev2;
	unsigned int currspeed = 0, window;
	sector_t max_sectors,j, io_sectors, recovery_done;
	unsigned long mark[SYNC_MARKS];
	unsigned long update_time;
	sector_t mark_cnt[SYNC_MARKS];
	int last_mark,m;
	struct list_head *tmp;
	sector_t last_check;
	int skipped = 0;
	struct md_rdev *rdev;
	char *desc, *action = NULL;
	struct blk_plug plug;
	int ret;

	/* just incase thread restarts... */
	if (test_bit(MD_RECOVERY_DONE, &mddev->recovery) ||
	    test_bit(MD_RECOVERY_WAIT, &mddev->recovery))
		return;
	if (mddev->ro) {/* never try to sync a read-only array */
		set_bit(MD_RECOVERY_INTR, &mddev->recovery);
		return;
	}

	if (mddev_is_clustered(mddev)) {
		ret = md_cluster_ops->resync_start(mddev);
		if (ret)
			goto skip;

		set_bit(MD_CLUSTER_RESYNC_LOCKED, &mddev->flags);
		if (!(test_bit(MD_RECOVERY_SYNC, &mddev->recovery) ||
			test_bit(MD_RECOVERY_RESHAPE, &mddev->recovery) ||
			test_bit(MD_RECOVERY_RECOVER, &mddev->recovery))
		     && ((unsigned long long)mddev->curr_resync_completed
			 < (unsigned long long)mddev->resync_max_sectors))
			goto skip;
	}

	if (test_bit(MD_RECOVERY_SYNC, &mddev->recovery)) {
		if (test_bit(MD_RECOVERY_CHECK, &mddev->recovery)) {
			desc = "data-check";
			action = "check";
		} else if (test_bit(MD_RECOVERY_REQUESTED, &mddev->recovery)) {
			desc = "requested-resync";
			action = "repair";
		} else
			desc = "resync";
	} else if (test_bit(MD_RECOVERY_RESHAPE, &mddev->recovery))
		desc = "reshape";
	else
		desc = "recovery";

	mddev->last_sync_action = action ?: desc;

	/* we overload curr_resync somewhat here.
	 * 0 == not engaged in resync at all
	 * 2 == checking that there is no conflict with another sync
	 * 1 == like 2, but have yielded to allow conflicting resync to
	 *		commence
	 * other == active in resync - this many blocks
	 *
	 * Before starting a resync we must have set curr_resync to
	 * 2, and then checked that every "conflicting" array has curr_resync
	 * less than ours.  When we find one that is the same or higher
	 * we wait on resync_wait.  To avoid deadlock, we reduce curr_resync
	 * to 1 if we choose to yield (based arbitrarily on address of mddev structure).
	 * This will mean we have to start checking from the beginning again.
	 *
	 */

	do {
		int mddev2_minor = -1;
		mddev->curr_resync = 2;

	try_again:
		if (test_bit(MD_RECOVERY_INTR, &mddev->recovery))
			goto skip;
		for_each_mddev(mddev2, tmp) {
			if (mddev2 == mddev)
				continue;
			if (!mddev->parallel_resync
			&&  mddev2->curr_resync
			&&  match_mddev_units(mddev, mddev2)) {
				DEFINE_WAIT(wq);
				if (mddev < mddev2 && mddev->curr_resync == 2) {
					/* arbitrarily yield */
					mddev->curr_resync = 1;
					wake_up(&resync_wait);
				}
				if (mddev > mddev2 && mddev->curr_resync == 1)
					/* no need to wait here, we can wait the next
					 * time 'round when curr_resync == 2
					 */
					continue;
				/* We need to wait 'interruptible' so as not to
				 * contribute to the load average, and not to
				 * be caught by 'softlockup'
				 */
				prepare_to_wait(&resync_wait, &wq, TASK_INTERRUPTIBLE);
				if (!test_bit(MD_RECOVERY_INTR, &mddev->recovery) &&
				    mddev2->curr_resync >= mddev->curr_resync) {
					if (mddev2_minor != mddev2->md_minor) {
						mddev2_minor = mddev2->md_minor;
						pr_info("md: delaying %s of %s until %s has finished (they share one or more physical units)\n",
							desc, mdname(mddev),
							mdname(mddev2));
					}
					mddev_put(mddev2);
					if (signal_pending(current))
						flush_signals(current);
					schedule();
					finish_wait(&resync_wait, &wq);
					goto try_again;
				}
				finish_wait(&resync_wait, &wq);
			}
		}
	} while (mddev->curr_resync < 2);

	j = 0;
	if (test_bit(MD_RECOVERY_SYNC, &mddev->recovery)) {
		/* resync follows the size requested by the personality,
		 * which defaults to physical size, but can be virtual size
		 */
		max_sectors = mddev->resync_max_sectors;
		atomic64_set(&mddev->resync_mismatches, 0);
		/* we don't use the checkpoint if there's a bitmap */
		if (test_bit(MD_RECOVERY_REQUESTED, &mddev->recovery))
			j = mddev->resync_min;
		else if (!mddev->bitmap)
			j = mddev->recovery_cp;

	} else if (test_bit(MD_RECOVERY_RESHAPE, &mddev->recovery)) {
		max_sectors = mddev->resync_max_sectors;
		/*
		 * If the original node aborts reshaping then we continue the
		 * reshaping, so set j again to avoid restart reshape from the
		 * first beginning
		 */
		if (mddev_is_clustered(mddev) &&
		    mddev->reshape_position != MaxSector)
			j = mddev->reshape_position;
	} else {
		/* recovery follows the physical size of devices */
		max_sectors = mddev->dev_sectors;
		j = MaxSector;
		rcu_read_lock();
		rdev_for_each_rcu(rdev, mddev)
			if (rdev->raid_disk >= 0 &&
			    !test_bit(Journal, &rdev->flags) &&
			    !test_bit(Faulty, &rdev->flags) &&
			    !test_bit(In_sync, &rdev->flags) &&
			    rdev->recovery_offset < j)
				j = rdev->recovery_offset;
		rcu_read_unlock();

		/* If there is a bitmap, we need to make sure all
		 * writes that started before we added a spare
		 * complete before we start doing a recovery.
		 * Otherwise the write might complete and (via
		 * bitmap_endwrite) set a bit in the bitmap after the
		 * recovery has checked that bit and skipped that
		 * region.
		 */
		if (mddev->bitmap) {
			mddev->pers->quiesce(mddev, 1);
			mddev->pers->quiesce(mddev, 0);
		}
	}

	pr_info("md: %s of RAID array %s\n", desc, mdname(mddev));
	pr_debug("md: minimum _guaranteed_  speed: %d KB/sec/disk.\n", speed_min(mddev));
	pr_debug("md: using maximum available idle IO bandwidth (but not more than %d KB/sec) for %s.\n",
		 speed_max(mddev), desc);

	is_mddev_idle(mddev, 1); /* this initializes IO event counters */

	io_sectors = 0;
	for (m = 0; m < SYNC_MARKS; m++) {
		mark[m] = jiffies;
		mark_cnt[m] = io_sectors;
	}
	last_mark = 0;
	mddev->resync_mark = mark[last_mark];
	mddev->resync_mark_cnt = mark_cnt[last_mark];

	/*
	 * Tune reconstruction:
	 */
	window = 32 * (PAGE_SIZE / 512);
	pr_debug("md: using %dk window, over a total of %lluk.\n",
		 window/2, (unsigned long long)max_sectors/2);

	atomic_set(&mddev->recovery_active, 0);
	last_check = 0;

	if (j>2) {
		pr_debug("md: resuming %s of %s from checkpoint.\n",
			 desc, mdname(mddev));
		mddev->curr_resync = j;
	} else
		mddev->curr_resync = 3; /* no longer delayed */
	mddev->curr_resync_completed = j;
	sysfs_notify_dirent_safe(mddev->sysfs_completed);
	md_new_event(mddev);
	update_time = jiffies;

	blk_start_plug(&plug);
	while (j < max_sectors) {
		sector_t sectors;

		skipped = 0;

		if (!test_bit(MD_RECOVERY_RESHAPE, &mddev->recovery) &&
		    ((mddev->curr_resync > mddev->curr_resync_completed &&
		      (mddev->curr_resync - mddev->curr_resync_completed)
		      > (max_sectors >> 4)) ||
		     time_after_eq(jiffies, update_time + UPDATE_FREQUENCY) ||
		     (j - mddev->curr_resync_completed)*2
		     >= mddev->resync_max - mddev->curr_resync_completed ||
		     mddev->curr_resync_completed > mddev->resync_max
			    )) {
			/* time to update curr_resync_completed */
			wait_event(mddev->recovery_wait,
				   atomic_read(&mddev->recovery_active) == 0);
			mddev->curr_resync_completed = j;
			if (test_bit(MD_RECOVERY_SYNC, &mddev->recovery) &&
			    j > mddev->recovery_cp)
				mddev->recovery_cp = j;
			update_time = jiffies;
			set_bit(MD_SB_CHANGE_CLEAN, &mddev->sb_flags);
			sysfs_notify_dirent_safe(mddev->sysfs_completed);
		}

		while (j >= mddev->resync_max &&
		       !test_bit(MD_RECOVERY_INTR, &mddev->recovery)) {
			/* As this condition is controlled by user-space,
			 * we can block indefinitely, so use '_interruptible'
			 * to avoid triggering warnings.
			 */
			flush_signals(current); /* just in case */
			wait_event_interruptible(mddev->recovery_wait,
						 mddev->resync_max > j
						 || test_bit(MD_RECOVERY_INTR,
							     &mddev->recovery));
		}

		if (test_bit(MD_RECOVERY_INTR, &mddev->recovery))
			break;

		sectors = mddev->pers->sync_request(mddev, j, &skipped);
		if (sectors == 0) {
			set_bit(MD_RECOVERY_INTR, &mddev->recovery);
			break;
		}

		if (!skipped) { /* actual IO requested */
			io_sectors += sectors;
			atomic_add(sectors, &mddev->recovery_active);
		}

		if (test_bit(MD_RECOVERY_INTR, &mddev->recovery))
			break;

		j += sectors;
		if (j > max_sectors)
			/* when skipping, extra large numbers can be returned. */
			j = max_sectors;
		if (j > 2)
			mddev->curr_resync = j;
		mddev->curr_mark_cnt = io_sectors;
		if (last_check == 0)
			/* this is the earliest that rebuild will be
			 * visible in /proc/mdstat
			 */
			md_new_event(mddev);

		if (last_check + window > io_sectors || j == max_sectors)
			continue;

		last_check = io_sectors;
	repeat:
		if (time_after_eq(jiffies, mark[last_mark] + SYNC_MARK_STEP )) {
			/* step marks */
			int next = (last_mark+1) % SYNC_MARKS;

			mddev->resync_mark = mark[next];
			mddev->resync_mark_cnt = mark_cnt[next];
			mark[next] = jiffies;
			mark_cnt[next] = io_sectors - atomic_read(&mddev->recovery_active);
			last_mark = next;
		}

		if (test_bit(MD_RECOVERY_INTR, &mddev->recovery))
			break;

		/*
		 * this loop exits only if either when we are slower than
		 * the 'hard' speed limit, or the system was IO-idle for
		 * a jiffy.
		 * the system might be non-idle CPU-wise, but we only care
		 * about not overloading the IO subsystem. (things like an
		 * e2fsck being done on the RAID array should execute fast)
		 */
		cond_resched();

		recovery_done = io_sectors - atomic_read(&mddev->recovery_active);
		currspeed = ((unsigned long)(recovery_done - mddev->resync_mark_cnt))/2
			/((jiffies-mddev->resync_mark)/HZ +1) +1;

		if (currspeed > speed_min(mddev)) {
			if (currspeed > speed_max(mddev)) {
				msleep(500);
				goto repeat;
			}
			if (!is_mddev_idle(mddev, 0)) {
				/*
				 * Give other IO more of a chance.
				 * The faster the devices, the less we wait.
				 */
				wait_event(mddev->recovery_wait,
					   !atomic_read(&mddev->recovery_active));
			}
		}
	}
	pr_info("md: %s: %s %s.\n",mdname(mddev), desc,
		test_bit(MD_RECOVERY_INTR, &mddev->recovery)
		? "interrupted" : "done");
	/*
	 * this also signals 'finished resyncing' to md_stop
	 */
	blk_finish_plug(&plug);
	wait_event(mddev->recovery_wait, !atomic_read(&mddev->recovery_active));

	if (!test_bit(MD_RECOVERY_RESHAPE, &mddev->recovery) &&
	    !test_bit(MD_RECOVERY_INTR, &mddev->recovery) &&
	    mddev->curr_resync > 3) {
		mddev->curr_resync_completed = mddev->curr_resync;
		sysfs_notify_dirent_safe(mddev->sysfs_completed);
	}
	mddev->pers->sync_request(mddev, max_sectors, &skipped);

	if (!test_bit(MD_RECOVERY_CHECK, &mddev->recovery) &&
	    mddev->curr_resync > 3) {
		if (test_bit(MD_RECOVERY_SYNC, &mddev->recovery)) {
			if (test_bit(MD_RECOVERY_INTR, &mddev->recovery)) {
				if (mddev->curr_resync >= mddev->recovery_cp) {
					pr_debug("md: checkpointing %s of %s.\n",
						 desc, mdname(mddev));
					if (test_bit(MD_RECOVERY_ERROR,
						&mddev->recovery))
						mddev->recovery_cp =
							mddev->curr_resync_completed;
					else
						mddev->recovery_cp =
							mddev->curr_resync;
				}
			} else
				mddev->recovery_cp = MaxSector;
		} else {
			if (!test_bit(MD_RECOVERY_INTR, &mddev->recovery))
				mddev->curr_resync = MaxSector;
			if (!test_bit(MD_RECOVERY_RESHAPE, &mddev->recovery) &&
			    test_bit(MD_RECOVERY_RECOVER, &mddev->recovery)) {
				rcu_read_lock();
				rdev_for_each_rcu(rdev, mddev)
					if (rdev->raid_disk >= 0 &&
					    mddev->delta_disks >= 0 &&
					    !test_bit(Journal, &rdev->flags) &&
					    !test_bit(Faulty, &rdev->flags) &&
					    !test_bit(In_sync, &rdev->flags) &&
					    rdev->recovery_offset < mddev->curr_resync)
						rdev->recovery_offset = mddev->curr_resync;
				rcu_read_unlock();
			}
		}
	}
 skip:
	/* set CHANGE_PENDING here since maybe another update is needed,
	 * so other nodes are informed. It should be harmless for normal
	 * raid */
	set_mask_bits(&mddev->sb_flags, 0,
		      BIT(MD_SB_CHANGE_PENDING) | BIT(MD_SB_CHANGE_DEVS));

	if (test_bit(MD_RECOVERY_RESHAPE, &mddev->recovery) &&
			!test_bit(MD_RECOVERY_INTR, &mddev->recovery) &&
			mddev->delta_disks > 0 &&
			mddev->pers->finish_reshape &&
			mddev->pers->size &&
			mddev->queue) {
		mddev_lock_nointr(mddev);
		md_set_array_sectors(mddev, mddev->pers->size(mddev, 0, 0));
		mddev_unlock(mddev);
		if (!mddev_is_clustered(mddev))
			set_capacity_and_notify(mddev->gendisk,
						mddev->array_sectors);
	}

	spin_lock(&mddev->lock);
	if (!test_bit(MD_RECOVERY_INTR, &mddev->recovery)) {
		/* We completed so min/max setting can be forgotten if used. */
		if (test_bit(MD_RECOVERY_REQUESTED, &mddev->recovery))
			mddev->resync_min = 0;
		mddev->resync_max = MaxSector;
	} else if (test_bit(MD_RECOVERY_REQUESTED, &mddev->recovery))
		mddev->resync_min = mddev->curr_resync_completed;
	set_bit(MD_RECOVERY_DONE, &mddev->recovery);
	mddev->curr_resync = 0;
	spin_unlock(&mddev->lock);

	wake_up(&resync_wait);
	md_wakeup_thread(mddev->thread);
	return;
}
EXPORT_SYMBOL_GPL(md_do_sync);

static int remove_and_add_spares(struct mddev *mddev,
				 struct md_rdev *this)
{
	struct md_rdev *rdev;
	int spares = 0;
	int removed = 0;
	bool remove_some = false;

	if (this && test_bit(MD_RECOVERY_RUNNING, &mddev->recovery))
		/* Mustn't remove devices when resync thread is running */
		return 0;

	rdev_for_each(rdev, mddev) {
		if ((this == NULL || rdev == this) &&
		    rdev->raid_disk >= 0 &&
		    !test_bit(Blocked, &rdev->flags) &&
		    test_bit(Faulty, &rdev->flags) &&
		    atomic_read(&rdev->nr_pending)==0) {
			/* Faulty non-Blocked devices with nr_pending == 0
			 * never get nr_pending incremented,
			 * never get Faulty cleared, and never get Blocked set.
			 * So we can synchronize_rcu now rather than once per device
			 */
			remove_some = true;
			set_bit(RemoveSynchronized, &rdev->flags);
		}
	}

	if (remove_some)
		synchronize_rcu();
	rdev_for_each(rdev, mddev) {
		if ((this == NULL || rdev == this) &&
		    rdev->raid_disk >= 0 &&
		    !test_bit(Blocked, &rdev->flags) &&
		    ((test_bit(RemoveSynchronized, &rdev->flags) ||
		     (!test_bit(In_sync, &rdev->flags) &&
		      !test_bit(Journal, &rdev->flags))) &&
		    atomic_read(&rdev->nr_pending)==0)) {
			if (mddev->pers->hot_remove_disk(
				    mddev, rdev) == 0) {
				sysfs_unlink_rdev(mddev, rdev);
				rdev->saved_raid_disk = rdev->raid_disk;
				rdev->raid_disk = -1;
				removed++;
			}
		}
		if (remove_some && test_bit(RemoveSynchronized, &rdev->flags))
			clear_bit(RemoveSynchronized, &rdev->flags);
	}

	if (removed && mddev->kobj.sd)
		sysfs_notify_dirent_safe(mddev->sysfs_degraded);

	if (this && removed)
		goto no_add;

	rdev_for_each(rdev, mddev) {
		if (this && this != rdev)
			continue;
		if (test_bit(Candidate, &rdev->flags))
			continue;
		if (rdev->raid_disk >= 0 &&
		    !test_bit(In_sync, &rdev->flags) &&
		    !test_bit(Journal, &rdev->flags) &&
		    !test_bit(Faulty, &rdev->flags))
			spares++;
		if (rdev->raid_disk >= 0)
			continue;
		if (test_bit(Faulty, &rdev->flags))
			continue;
		if (!test_bit(Journal, &rdev->flags)) {
			if (mddev->ro &&
			    ! (rdev->saved_raid_disk >= 0 &&
			       !test_bit(Bitmap_sync, &rdev->flags)))
				continue;

			rdev->recovery_offset = 0;
		}
		if (mddev->pers->hot_add_disk(mddev, rdev) == 0) {
			/* failure here is OK */
			sysfs_link_rdev(mddev, rdev);
			if (!test_bit(Journal, &rdev->flags))
				spares++;
			md_new_event(mddev);
			set_bit(MD_SB_CHANGE_DEVS, &mddev->sb_flags);
		}
	}
no_add:
	if (removed)
		set_bit(MD_SB_CHANGE_DEVS, &mddev->sb_flags);
	return spares;
}

static void md_start_sync(struct work_struct *ws)
{
	struct mddev *mddev = container_of(ws, struct mddev, del_work);

	mddev->sync_thread = md_register_thread(md_do_sync,
						mddev,
						"resync");
	if (!mddev->sync_thread) {
		pr_warn("%s: could not start resync thread...\n",
			mdname(mddev));
		/* leave the spares where they are, it shouldn't hurt */
		clear_bit(MD_RECOVERY_SYNC, &mddev->recovery);
		clear_bit(MD_RECOVERY_RESHAPE, &mddev->recovery);
		clear_bit(MD_RECOVERY_REQUESTED, &mddev->recovery);
		clear_bit(MD_RECOVERY_CHECK, &mddev->recovery);
		clear_bit(MD_RECOVERY_RUNNING, &mddev->recovery);
		wake_up(&resync_wait);
		if (test_and_clear_bit(MD_RECOVERY_RECOVER,
				       &mddev->recovery))
			if (mddev->sysfs_action)
				sysfs_notify_dirent_safe(mddev->sysfs_action);
	} else
		md_wakeup_thread(mddev->sync_thread);
	sysfs_notify_dirent_safe(mddev->sysfs_action);
	md_new_event(mddev);
}

/*
 * This routine is regularly called by all per-raid-array threads to
 * deal with generic issues like resync and super-block update.
 * Raid personalities that don't have a thread (linear/raid0) do not
 * need this as they never do any recovery or update the superblock.
 *
 * It does not do any resync itself, but rather "forks" off other threads
 * to do that as needed.
 * When it is determined that resync is needed, we set MD_RECOVERY_RUNNING in
 * "->recovery" and create a thread at ->sync_thread.
 * When the thread finishes it sets MD_RECOVERY_DONE
 * and wakeups up this thread which will reap the thread and finish up.
 * This thread also removes any faulty devices (with nr_pending == 0).
 *
 * The overall approach is:
 *  1/ if the superblock needs updating, update it.
 *  2/ If a recovery thread is running, don't do anything else.
 *  3/ If recovery has finished, clean up, possibly marking spares active.
 *  4/ If there are any faulty devices, remove them.
 *  5/ If array is degraded, try to add spares devices
 *  6/ If array has spares or is not in-sync, start a resync thread.
 */
void md_check_recovery(struct mddev *mddev)
{
	if (test_bit(MD_ALLOW_SB_UPDATE, &mddev->flags) && mddev->sb_flags) {
		/* Write superblock - thread that called mddev_suspend()
		 * holds reconfig_mutex for us.
		 */
		set_bit(MD_UPDATING_SB, &mddev->flags);
		smp_mb__after_atomic();
		if (test_bit(MD_ALLOW_SB_UPDATE, &mddev->flags))
			md_update_sb(mddev, 0);
		clear_bit_unlock(MD_UPDATING_SB, &mddev->flags);
		wake_up(&mddev->sb_wait);
	}

	if (mddev->suspended)
		return;

	if (mddev->bitmap)
		md_bitmap_daemon_work(mddev);

	if (signal_pending(current)) {
		if (mddev->pers->sync_request && !mddev->external) {
			pr_debug("md: %s in immediate safe mode\n",
				 mdname(mddev));
			mddev->safemode = 2;
		}
		flush_signals(current);
	}

	if (mddev->ro && !test_bit(MD_RECOVERY_NEEDED, &mddev->recovery))
		return;
	if ( ! (
		(mddev->sb_flags & ~ (1<<MD_SB_CHANGE_PENDING)) ||
		test_bit(MD_RECOVERY_NEEDED, &mddev->recovery) ||
		test_bit(MD_RECOVERY_DONE, &mddev->recovery) ||
		(mddev->external == 0 && mddev->safemode == 1) ||
		(mddev->safemode == 2
		 && !mddev->in_sync && mddev->recovery_cp == MaxSector)
		))
		return;

	if (mddev_trylock(mddev)) {
		int spares = 0;
		bool try_set_sync = mddev->safemode != 0;

		if (!mddev->external && mddev->safemode == 1)
			mddev->safemode = 0;

		if (mddev->ro) {
			struct md_rdev *rdev;
			if (!mddev->external && mddev->in_sync)
				/* 'Blocked' flag not needed as failed devices
				 * will be recorded if array switched to read/write.
				 * Leaving it set will prevent the device
				 * from being removed.
				 */
				rdev_for_each(rdev, mddev)
					clear_bit(Blocked, &rdev->flags);
			/* On a read-only array we can:
			 * - remove failed devices
			 * - add already-in_sync devices if the array itself
			 *   is in-sync.
			 * As we only add devices that are already in-sync,
			 * we can activate the spares immediately.
			 */
			remove_and_add_spares(mddev, NULL);
			/* There is no thread, but we need to call
			 * ->spare_active and clear saved_raid_disk
			 */
			set_bit(MD_RECOVERY_INTR, &mddev->recovery);
			md_reap_sync_thread(mddev);
			clear_bit(MD_RECOVERY_RECOVER, &mddev->recovery);
			clear_bit(MD_RECOVERY_NEEDED, &mddev->recovery);
			clear_bit(MD_SB_CHANGE_PENDING, &mddev->sb_flags);
			goto unlock;
		}

		if (mddev_is_clustered(mddev)) {
			struct md_rdev *rdev;
			/* kick the device if another node issued a
			 * remove disk.
			 */
			rdev_for_each(rdev, mddev) {
				if (test_and_clear_bit(ClusterRemove, &rdev->flags) &&
						rdev->raid_disk < 0)
					md_kick_rdev_from_array(rdev);
			}
		}

		if (try_set_sync && !mddev->external && !mddev->in_sync) {
			spin_lock(&mddev->lock);
			set_in_sync(mddev);
			spin_unlock(&mddev->lock);
		}

		if (mddev->sb_flags)
			md_update_sb(mddev, 0);

		if (test_bit(MD_RECOVERY_RUNNING, &mddev->recovery) &&
		    !test_bit(MD_RECOVERY_DONE, &mddev->recovery)) {
			/* resync/recovery still happening */
			clear_bit(MD_RECOVERY_NEEDED, &mddev->recovery);
			goto unlock;
		}
		if (mddev->sync_thread) {
			md_reap_sync_thread(mddev);
			goto unlock;
		}
		/* Set RUNNING before clearing NEEDED to avoid
		 * any transients in the value of "sync_action".
		 */
		mddev->curr_resync_completed = 0;
		spin_lock(&mddev->lock);
		set_bit(MD_RECOVERY_RUNNING, &mddev->recovery);
		spin_unlock(&mddev->lock);
		/* Clear some bits that don't mean anything, but
		 * might be left set
		 */
		clear_bit(MD_RECOVERY_INTR, &mddev->recovery);
		clear_bit(MD_RECOVERY_DONE, &mddev->recovery);

		if (!test_and_clear_bit(MD_RECOVERY_NEEDED, &mddev->recovery) ||
		    test_bit(MD_RECOVERY_FROZEN, &mddev->recovery))
			goto not_running;
		/* no recovery is running.
		 * remove any failed drives, then
		 * add spares if possible.
		 * Spares are also removed and re-added, to allow
		 * the personality to fail the re-add.
		 */

		if (mddev->reshape_position != MaxSector) {
			if (mddev->pers->check_reshape == NULL ||
			    mddev->pers->check_reshape(mddev) != 0)
				/* Cannot proceed */
				goto not_running;
			set_bit(MD_RECOVERY_RESHAPE, &mddev->recovery);
			clear_bit(MD_RECOVERY_RECOVER, &mddev->recovery);
		} else if ((spares = remove_and_add_spares(mddev, NULL))) {
			clear_bit(MD_RECOVERY_SYNC, &mddev->recovery);
			clear_bit(MD_RECOVERY_CHECK, &mddev->recovery);
			clear_bit(MD_RECOVERY_REQUESTED, &mddev->recovery);
			set_bit(MD_RECOVERY_RECOVER, &mddev->recovery);
		} else if (mddev->recovery_cp < MaxSector) {
			set_bit(MD_RECOVERY_SYNC, &mddev->recovery);
			clear_bit(MD_RECOVERY_RECOVER, &mddev->recovery);
		} else if (!test_bit(MD_RECOVERY_SYNC, &mddev->recovery))
			/* nothing to be done ... */
			goto not_running;

		if (mddev->pers->sync_request) {
			if (spares) {
				/* We are adding a device or devices to an array
				 * which has the bitmap stored on all devices.
				 * So make sure all bitmap pages get written
				 */
				md_bitmap_write_all(mddev->bitmap);
			}
			INIT_WORK(&mddev->del_work, md_start_sync);
			queue_work(md_misc_wq, &mddev->del_work);
			goto unlock;
		}
	not_running:
		if (!mddev->sync_thread) {
			clear_bit(MD_RECOVERY_RUNNING, &mddev->recovery);
			wake_up(&resync_wait);
			if (test_and_clear_bit(MD_RECOVERY_RECOVER,
					       &mddev->recovery))
				if (mddev->sysfs_action)
					sysfs_notify_dirent_safe(mddev->sysfs_action);
		}
	unlock:
		wake_up(&mddev->sb_wait);
		mddev_unlock(mddev);
	}
}
EXPORT_SYMBOL(md_check_recovery);

void md_reap_sync_thread(struct mddev *mddev)
{
	struct md_rdev *rdev;
	sector_t old_dev_sectors = mddev->dev_sectors;
	bool is_reshaped = false;

	/* resync has finished, collect result */
	md_unregister_thread(&mddev->sync_thread);
	if (!test_bit(MD_RECOVERY_INTR, &mddev->recovery) &&
	    !test_bit(MD_RECOVERY_REQUESTED, &mddev->recovery) &&
	    mddev->degraded != mddev->raid_disks) {
		/* success...*/
		/* activate any spares */
		if (mddev->pers->spare_active(mddev)) {
			sysfs_notify_dirent_safe(mddev->sysfs_degraded);
			set_bit(MD_SB_CHANGE_DEVS, &mddev->sb_flags);
		}
	}
	if (test_bit(MD_RECOVERY_RESHAPE, &mddev->recovery) &&
	    mddev->pers->finish_reshape) {
		mddev->pers->finish_reshape(mddev);
		if (mddev_is_clustered(mddev))
			is_reshaped = true;
	}

	/* If array is no-longer degraded, then any saved_raid_disk
	 * information must be scrapped.
	 */
	if (!mddev->degraded)
		rdev_for_each(rdev, mddev)
			rdev->saved_raid_disk = -1;

	md_update_sb(mddev, 1);
	/* MD_SB_CHANGE_PENDING should be cleared by md_update_sb, so we can
	 * call resync_finish here if MD_CLUSTER_RESYNC_LOCKED is set by
	 * clustered raid */
	if (test_and_clear_bit(MD_CLUSTER_RESYNC_LOCKED, &mddev->flags))
		md_cluster_ops->resync_finish(mddev);
	clear_bit(MD_RECOVERY_RUNNING, &mddev->recovery);
	clear_bit(MD_RECOVERY_DONE, &mddev->recovery);
	clear_bit(MD_RECOVERY_SYNC, &mddev->recovery);
	clear_bit(MD_RECOVERY_RESHAPE, &mddev->recovery);
	clear_bit(MD_RECOVERY_REQUESTED, &mddev->recovery);
	clear_bit(MD_RECOVERY_CHECK, &mddev->recovery);
	/*
	 * We call md_cluster_ops->update_size here because sync_size could
	 * be changed by md_update_sb, and MD_RECOVERY_RESHAPE is cleared,
	 * so it is time to update size across cluster.
	 */
	if (mddev_is_clustered(mddev) && is_reshaped
				      && !test_bit(MD_CLOSING, &mddev->flags))
		md_cluster_ops->update_size(mddev, old_dev_sectors);
	wake_up(&resync_wait);
	/* flag recovery needed just to double check */
	set_bit(MD_RECOVERY_NEEDED, &mddev->recovery);
	sysfs_notify_dirent_safe(mddev->sysfs_action);
	md_new_event(mddev);
	if (mddev->event_work.func)
		queue_work(md_misc_wq, &mddev->event_work);
}
EXPORT_SYMBOL(md_reap_sync_thread);

void md_wait_for_blocked_rdev(struct md_rdev *rdev, struct mddev *mddev)
{
	sysfs_notify_dirent_safe(rdev->sysfs_state);
	wait_event_timeout(rdev->blocked_wait,
			   !test_bit(Blocked, &rdev->flags) &&
			   !test_bit(BlockedBadBlocks, &rdev->flags),
			   msecs_to_jiffies(5000));
	rdev_dec_pending(rdev, mddev);
}
EXPORT_SYMBOL(md_wait_for_blocked_rdev);

void md_finish_reshape(struct mddev *mddev)
{
	/* called be personality module when reshape completes. */
	struct md_rdev *rdev;

	rdev_for_each(rdev, mddev) {
		if (rdev->data_offset > rdev->new_data_offset)
			rdev->sectors += rdev->data_offset - rdev->new_data_offset;
		else
			rdev->sectors -= rdev->new_data_offset - rdev->data_offset;
		rdev->data_offset = rdev->new_data_offset;
	}
}
EXPORT_SYMBOL(md_finish_reshape);

/* Bad block management */

/* Returns 1 on success, 0 on failure */
int rdev_set_badblocks(struct md_rdev *rdev, sector_t s, int sectors,
		       int is_new)
{
	struct mddev *mddev = rdev->mddev;
	int rv;
	if (is_new)
		s += rdev->new_data_offset;
	else
		s += rdev->data_offset;
	rv = badblocks_set(&rdev->badblocks, s, sectors, 0);
	if (rv == 0) {
		/* Make sure they get written out promptly */
		if (test_bit(ExternalBbl, &rdev->flags))
			sysfs_notify_dirent_safe(rdev->sysfs_unack_badblocks);
		sysfs_notify_dirent_safe(rdev->sysfs_state);
		set_mask_bits(&mddev->sb_flags, 0,
			      BIT(MD_SB_CHANGE_CLEAN) | BIT(MD_SB_CHANGE_PENDING));
		md_wakeup_thread(rdev->mddev->thread);
		return 1;
	} else
		return 0;
}
EXPORT_SYMBOL_GPL(rdev_set_badblocks);

int rdev_clear_badblocks(struct md_rdev *rdev, sector_t s, int sectors,
			 int is_new)
{
	int rv;
	if (is_new)
		s += rdev->new_data_offset;
	else
		s += rdev->data_offset;
	rv = badblocks_clear(&rdev->badblocks, s, sectors);
	if ((rv == 0) && test_bit(ExternalBbl, &rdev->flags))
		sysfs_notify_dirent_safe(rdev->sysfs_badblocks);
	return rv;
}
EXPORT_SYMBOL_GPL(rdev_clear_badblocks);

static int md_notify_reboot(struct notifier_block *this,
			    unsigned long code, void *x)
{
	struct list_head *tmp;
	struct mddev *mddev;
	int need_delay = 0;

	for_each_mddev(mddev, tmp) {
		if (mddev_trylock(mddev)) {
			if (mddev->pers)
				__md_stop_writes(mddev);
			if (mddev->persistent)
				mddev->safemode = 2;
			mddev_unlock(mddev);
		}
		need_delay = 1;
	}
	/*
	 * certain more exotic SCSI devices are known to be
	 * volatile wrt too early system reboots. While the
	 * right place to handle this issue is the given
	 * driver, we do want to have a safe RAID driver ...
	 */
	if (need_delay)
		mdelay(1000*1);

	return NOTIFY_DONE;
}

static struct notifier_block md_notifier = {
	.notifier_call	= md_notify_reboot,
	.next		= NULL,
	.priority	= INT_MAX, /* before any real devices */
};

static void md_geninit(void)
{
	pr_debug("md: sizeof(mdp_super_t) = %d\n", (int)sizeof(mdp_super_t));

	proc_create("mdstat", S_IRUGO, NULL, &mdstat_proc_ops);
}

static int __init md_init(void)
{
	int ret = -ENOMEM;

	md_wq = alloc_workqueue("md", WQ_MEM_RECLAIM, 0);
	if (!md_wq)
		goto err_wq;

	md_misc_wq = alloc_workqueue("md_misc", 0, 0);
	if (!md_misc_wq)
		goto err_misc_wq;

	md_rdev_misc_wq = alloc_workqueue("md_rdev_misc", 0, 0);
	if (!md_rdev_misc_wq)
		goto err_rdev_misc_wq;

	ret = __register_blkdev(MD_MAJOR, "md", md_probe);
	if (ret < 0)
		goto err_md;

	ret = __register_blkdev(0, "mdp", md_probe);
	if (ret < 0)
		goto err_mdp;
	mdp_major = ret;

	register_reboot_notifier(&md_notifier);
	raid_table_header = register_sysctl_table(raid_root_table);

	md_geninit();
	return 0;

err_mdp:
	unregister_blkdev(MD_MAJOR, "md");
err_md:
	destroy_workqueue(md_rdev_misc_wq);
err_rdev_misc_wq:
	destroy_workqueue(md_misc_wq);
err_misc_wq:
	destroy_workqueue(md_wq);
err_wq:
	return ret;
}

static void check_sb_changes(struct mddev *mddev, struct md_rdev *rdev)
{
	struct mdp_superblock_1 *sb = page_address(rdev->sb_page);
	struct md_rdev *rdev2;
	int role, ret;
	char b[BDEVNAME_SIZE];

	/*
	 * If size is changed in another node then we need to
	 * do resize as well.
	 */
	if (mddev->dev_sectors != le64_to_cpu(sb->size)) {
		ret = mddev->pers->resize(mddev, le64_to_cpu(sb->size));
		if (ret)
			pr_info("md-cluster: resize failed\n");
		else
			md_bitmap_update_sb(mddev->bitmap);
	}

	/* Check for change of roles in the active devices */
	rdev_for_each(rdev2, mddev) {
		if (test_bit(Faulty, &rdev2->flags))
			continue;

		/* Check if the roles changed */
		role = le16_to_cpu(sb->dev_roles[rdev2->desc_nr]);

		if (test_bit(Candidate, &rdev2->flags)) {
			if (role == 0xfffe) {
				pr_info("md: Removing Candidate device %s because add failed\n", bdevname(rdev2->bdev,b));
				md_kick_rdev_from_array(rdev2);
				continue;
			}
			else
				clear_bit(Candidate, &rdev2->flags);
		}

		if (role != rdev2->raid_disk) {
			/*
			 * got activated except reshape is happening.
			 */
			if (rdev2->raid_disk == -1 && role != 0xffff &&
			    !(le32_to_cpu(sb->feature_map) &
			      MD_FEATURE_RESHAPE_ACTIVE)) {
				rdev2->saved_raid_disk = role;
				ret = remove_and_add_spares(mddev, rdev2);
				pr_info("Activated spare: %s\n",
					bdevname(rdev2->bdev,b));
				/* wakeup mddev->thread here, so array could
				 * perform resync with the new activated disk */
				set_bit(MD_RECOVERY_NEEDED, &mddev->recovery);
				md_wakeup_thread(mddev->thread);
			}
			/* device faulty
			 * We just want to do the minimum to mark the disk
			 * as faulty. The recovery is performed by the
			 * one who initiated the error.
			 */
			if ((role == 0xfffe) || (role == 0xfffd)) {
				md_error(mddev, rdev2);
				clear_bit(Blocked, &rdev2->flags);
			}
		}
	}

	if (mddev->raid_disks != le32_to_cpu(sb->raid_disks)) {
		ret = update_raid_disks(mddev, le32_to_cpu(sb->raid_disks));
		if (ret)
			pr_warn("md: updating array disks failed. %d\n", ret);
	}

	/*
	 * Since mddev->delta_disks has already updated in update_raid_disks,
	 * so it is time to check reshape.
	 */
	if (test_bit(MD_RESYNCING_REMOTE, &mddev->recovery) &&
	    (le32_to_cpu(sb->feature_map) & MD_FEATURE_RESHAPE_ACTIVE)) {
		/*
		 * reshape is happening in the remote node, we need to
		 * update reshape_position and call start_reshape.
		 */
		mddev->reshape_position = le64_to_cpu(sb->reshape_position);
		if (mddev->pers->update_reshape_pos)
			mddev->pers->update_reshape_pos(mddev);
		if (mddev->pers->start_reshape)
			mddev->pers->start_reshape(mddev);
	} else if (test_bit(MD_RESYNCING_REMOTE, &mddev->recovery) &&
		   mddev->reshape_position != MaxSector &&
		   !(le32_to_cpu(sb->feature_map) & MD_FEATURE_RESHAPE_ACTIVE)) {
		/* reshape is just done in another node. */
		mddev->reshape_position = MaxSector;
		if (mddev->pers->update_reshape_pos)
			mddev->pers->update_reshape_pos(mddev);
	}

	/* Finally set the event to be up to date */
	mddev->events = le64_to_cpu(sb->events);
}

static int read_rdev(struct mddev *mddev, struct md_rdev *rdev)
{
	int err;
	struct page *swapout = rdev->sb_page;
	struct mdp_superblock_1 *sb;

	/* Store the sb page of the rdev in the swapout temporary
	 * variable in case we err in the future
	 */
	rdev->sb_page = NULL;
	err = alloc_disk_sb(rdev);
	if (err == 0) {
		ClearPageUptodate(rdev->sb_page);
		rdev->sb_loaded = 0;
		err = super_types[mddev->major_version].
			load_super(rdev, NULL, mddev->minor_version);
	}
	if (err < 0) {
		pr_warn("%s: %d Could not reload rdev(%d) err: %d. Restoring old values\n",
				__func__, __LINE__, rdev->desc_nr, err);
		if (rdev->sb_page)
			put_page(rdev->sb_page);
		rdev->sb_page = swapout;
		rdev->sb_loaded = 1;
		return err;
	}

	sb = page_address(rdev->sb_page);
	/* Read the offset unconditionally, even if MD_FEATURE_RECOVERY_OFFSET
	 * is not set
	 */

	if ((le32_to_cpu(sb->feature_map) & MD_FEATURE_RECOVERY_OFFSET))
		rdev->recovery_offset = le64_to_cpu(sb->recovery_offset);

	/* The other node finished recovery, call spare_active to set
	 * device In_sync and mddev->degraded
	 */
	if (rdev->recovery_offset == MaxSector &&
	    !test_bit(In_sync, &rdev->flags) &&
	    mddev->pers->spare_active(mddev))
		sysfs_notify_dirent_safe(mddev->sysfs_degraded);

	put_page(swapout);
	return 0;
}

void md_reload_sb(struct mddev *mddev, int nr)
{
	struct md_rdev *rdev;
	int err;

	/* Find the rdev */
	rdev_for_each_rcu(rdev, mddev) {
		if (rdev->desc_nr == nr)
			break;
	}

	if (!rdev || rdev->desc_nr != nr) {
		pr_warn("%s: %d Could not find rdev with nr %d\n", __func__, __LINE__, nr);
		return;
	}

	err = read_rdev(mddev, rdev);
	if (err < 0)
		return;

	check_sb_changes(mddev, rdev);

	/* Read all rdev's to update recovery_offset */
	rdev_for_each_rcu(rdev, mddev) {
		if (!test_bit(Faulty, &rdev->flags))
			read_rdev(mddev, rdev);
	}
}
EXPORT_SYMBOL(md_reload_sb);

#ifndef MODULE

/*
 * Searches all registered partitions for autorun RAID arrays
 * at boot time.
 */

static DEFINE_MUTEX(detected_devices_mutex);
static LIST_HEAD(all_detected_devices);
struct detected_devices_node {
	struct list_head list;
	dev_t dev;
};

void md_autodetect_dev(dev_t dev)
{
	struct detected_devices_node *node_detected_dev;

	node_detected_dev = kzalloc(sizeof(*node_detected_dev), GFP_KERNEL);
	if (node_detected_dev) {
		node_detected_dev->dev = dev;
		mutex_lock(&detected_devices_mutex);
		list_add_tail(&node_detected_dev->list, &all_detected_devices);
		mutex_unlock(&detected_devices_mutex);
	}
}

void md_autostart_arrays(int part)
{
	struct md_rdev *rdev;
	struct detected_devices_node *node_detected_dev;
	dev_t dev;
	int i_scanned, i_passed;

	i_scanned = 0;
	i_passed = 0;

	pr_info("md: Autodetecting RAID arrays.\n");

	mutex_lock(&detected_devices_mutex);
	while (!list_empty(&all_detected_devices) && i_scanned < INT_MAX) {
		i_scanned++;
		node_detected_dev = list_entry(all_detected_devices.next,
					struct detected_devices_node, list);
		list_del(&node_detected_dev->list);
		dev = node_detected_dev->dev;
		kfree(node_detected_dev);
		mutex_unlock(&detected_devices_mutex);
		rdev = md_import_device(dev,0, 90);
		mutex_lock(&detected_devices_mutex);
		if (IS_ERR(rdev))
			continue;

		if (test_bit(Faulty, &rdev->flags))
			continue;

		set_bit(AutoDetected, &rdev->flags);
		list_add(&rdev->same_set, &pending_raid_disks);
		i_passed++;
	}
	mutex_unlock(&detected_devices_mutex);

	pr_debug("md: Scanned %d and added %d devices.\n", i_scanned, i_passed);

	autorun_devices(part);
}

#endif /* !MODULE */

static __exit void md_exit(void)
{
	struct mddev *mddev;
	struct list_head *tmp;
	int delay = 1;

	unregister_blkdev(MD_MAJOR,"md");
	unregister_blkdev(mdp_major, "mdp");
	unregister_reboot_notifier(&md_notifier);
	unregister_sysctl_table(raid_table_header);

	/* We cannot unload the modules while some process is
	 * waiting for us in select() or poll() - wake them up
	 */
	md_unloading = 1;
	while (waitqueue_active(&md_event_waiters)) {
		/* not safe to leave yet */
		wake_up(&md_event_waiters);
		msleep(delay);
		delay += delay;
	}
	remove_proc_entry("mdstat", NULL);

	for_each_mddev(mddev, tmp) {
		export_array(mddev);
		mddev->ctime = 0;
		mddev->hold_active = 0;
		/*
		 * for_each_mddev() will call mddev_put() at the end of each
		 * iteration.  As the mddev is now fully clear, this will
		 * schedule the mddev for destruction by a workqueue, and the
		 * destroy_workqueue() below will wait for that to complete.
		 */
	}
	destroy_workqueue(md_rdev_misc_wq);
	destroy_workqueue(md_misc_wq);
	destroy_workqueue(md_wq);
}

subsys_initcall(md_init);
module_exit(md_exit)

static int get_ro(char *buffer, const struct kernel_param *kp)
{
	return sprintf(buffer, "%d\n", start_readonly);
}
static int set_ro(const char *val, const struct kernel_param *kp)
{
	return kstrtouint(val, 10, (unsigned int *)&start_readonly);
}

module_param_call(start_ro, set_ro, get_ro, NULL, S_IRUSR|S_IWUSR);
module_param(start_dirty_degraded, int, S_IRUGO|S_IWUSR);
module_param_call(new_array, add_named_array, NULL, NULL, S_IWUSR);
module_param(create_on_open, bool, S_IRUSR|S_IWUSR);

MODULE_LICENSE("GPL");
MODULE_DESCRIPTION("MD RAID framework");
MODULE_ALIAS("md");
MODULE_ALIAS_BLOCKDEV_MAJOR(MD_MAJOR);<|MERGE_RESOLUTION|>--- conflicted
+++ resolved
@@ -639,10 +639,7 @@
 	 * could wait for this and below md_handle_request could wait for those
 	 * bios because of suspend check
 	 */
-<<<<<<< HEAD
-=======
 	spin_lock_irq(&mddev->lock);
->>>>>>> 6ee1d745
 	mddev->prev_flush_start = mddev->start_flush;
 	mddev->flush_bio = NULL;
 	spin_unlock_irq(&mddev->lock);
