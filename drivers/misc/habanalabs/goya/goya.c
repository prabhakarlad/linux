// SPDX-License-Identifier: GPL-2.0

/*
 * Copyright 2016-2019 HabanaLabs, Ltd.
 * All Rights Reserved.
 */

#include "goyaP.h"
#include "../include/hw_ip/mmu/mmu_general.h"
#include "../include/hw_ip/mmu/mmu_v1_0.h"
#include "../include/goya/asic_reg/goya_masks.h"
#include "../include/goya/goya_reg_map.h"

#include <linux/pci.h>
#include <linux/hwmon.h>
#include <linux/iommu.h>
#include <linux/seq_file.h>

/*
 * GOYA security scheme:
 *
 * 1. Host is protected by:
 *        - Range registers (When MMU is enabled, DMA RR does NOT protect host)
 *        - MMU
 *
 * 2. DRAM is protected by:
 *        - Range registers (protect the first 512MB)
 *        - MMU (isolation between users)
 *
 * 3. Configuration is protected by:
 *        - Range registers
 *        - Protection bits
 *
 * When MMU is disabled:
 *
 * QMAN DMA: PQ, CQ, CP, DMA are secured.
 * PQ, CB and the data are on the host.
 *
 * QMAN TPC/MME:
 * PQ, CQ and CP are not secured.
 * PQ, CB and the data are on the SRAM/DRAM.
 *
 * Since QMAN DMA is secured, the driver is parsing the DMA CB:
 *     - checks DMA pointer
 *     - WREG, MSG_PROT are not allowed.
 *     - MSG_LONG/SHORT are allowed.
 *
 * A read/write transaction by the QMAN to a protected area will succeed if
 * and only if the QMAN's CP is secured and MSG_PROT is used
 *
 *
 * When MMU is enabled:
 *
 * QMAN DMA: PQ, CQ and CP are secured.
 * MMU is set to bypass on the Secure props register of the QMAN.
 * The reasons we don't enable MMU for PQ, CQ and CP are:
 *     - PQ entry is in kernel address space and the driver doesn't map it.
 *     - CP writes to MSIX register and to kernel address space (completion
 *       queue).
 *
 * DMA is not secured but because CP is secured, the driver still needs to parse
 * the CB, but doesn't need to check the DMA addresses.
 *
 * For QMAN DMA 0, DMA is also secured because only the driver uses this DMA and
 * the driver doesn't map memory in MMU.
 *
 * QMAN TPC/MME: PQ, CQ and CP aren't secured (no change from MMU disabled mode)
 *
 * DMA RR does NOT protect host because DMA is not secured
 *
 */

#define GOYA_BOOT_FIT_FILE	"habanalabs/goya/goya-boot-fit.itb"
#define GOYA_LINUX_FW_FILE	"habanalabs/goya/goya-fit.itb"

#define GOYA_MMU_REGS_NUM		63

#define GOYA_DMA_POOL_BLK_SIZE		0x100		/* 256 bytes */

#define GOYA_RESET_TIMEOUT_MSEC		500		/* 500ms */
#define GOYA_PLDM_RESET_TIMEOUT_MSEC	20000		/* 20s */
#define GOYA_RESET_WAIT_MSEC		1		/* 1ms */
#define GOYA_CPU_RESET_WAIT_MSEC	100		/* 100ms */
#define GOYA_PLDM_RESET_WAIT_MSEC	1000		/* 1s */
#define GOYA_TEST_QUEUE_WAIT_USEC	100000		/* 100ms */
#define GOYA_PLDM_MMU_TIMEOUT_USEC	(MMU_CONFIG_TIMEOUT_USEC * 100)
#define GOYA_PLDM_QMAN0_TIMEOUT_USEC	(HL_DEVICE_TIMEOUT_USEC * 30)
#define GOYA_BOOT_FIT_REQ_TIMEOUT_USEC	1000000		/* 1s */
#define GOYA_MSG_TO_CPU_TIMEOUT_USEC	4000000		/* 4s */
#define GOYA_WAIT_FOR_BL_TIMEOUT_USEC	15000000	/* 15s */

#define GOYA_QMAN0_FENCE_VAL		0xD169B243

#define GOYA_MAX_STRING_LEN		20

#define GOYA_CB_POOL_CB_CNT		512
#define GOYA_CB_POOL_CB_SIZE		0x20000		/* 128KB */

#define IS_QM_IDLE(engine, qm_glbl_sts0) \
	(((qm_glbl_sts0) & engine##_QM_IDLE_MASK) == engine##_QM_IDLE_MASK)
#define IS_DMA_QM_IDLE(qm_glbl_sts0)	IS_QM_IDLE(DMA, qm_glbl_sts0)
#define IS_TPC_QM_IDLE(qm_glbl_sts0)	IS_QM_IDLE(TPC, qm_glbl_sts0)
#define IS_MME_QM_IDLE(qm_glbl_sts0)	IS_QM_IDLE(MME, qm_glbl_sts0)

#define IS_CMDQ_IDLE(engine, cmdq_glbl_sts0) \
	(((cmdq_glbl_sts0) & engine##_CMDQ_IDLE_MASK) == \
			engine##_CMDQ_IDLE_MASK)
#define IS_TPC_CMDQ_IDLE(cmdq_glbl_sts0) \
	IS_CMDQ_IDLE(TPC, cmdq_glbl_sts0)
#define IS_MME_CMDQ_IDLE(cmdq_glbl_sts0) \
	IS_CMDQ_IDLE(MME, cmdq_glbl_sts0)

#define IS_DMA_IDLE(dma_core_sts0) \
	!((dma_core_sts0) & DMA_CH_0_STS0_DMA_BUSY_MASK)

#define IS_TPC_IDLE(tpc_cfg_sts) \
	(((tpc_cfg_sts) & TPC_CFG_IDLE_MASK) == TPC_CFG_IDLE_MASK)

#define IS_MME_IDLE(mme_arch_sts) \
	(((mme_arch_sts) & MME_ARCH_IDLE_MASK) == MME_ARCH_IDLE_MASK)

static const char goya_irq_name[GOYA_MSIX_ENTRIES][GOYA_MAX_STRING_LEN] = {
		"goya cq 0", "goya cq 1", "goya cq 2", "goya cq 3",
		"goya cq 4", "goya cpu eq"
};

static u16 goya_packet_sizes[MAX_PACKET_ID] = {
	[PACKET_WREG_32]	= sizeof(struct packet_wreg32),
	[PACKET_WREG_BULK]	= sizeof(struct packet_wreg_bulk),
	[PACKET_MSG_LONG]	= sizeof(struct packet_msg_long),
	[PACKET_MSG_SHORT]	= sizeof(struct packet_msg_short),
	[PACKET_CP_DMA]		= sizeof(struct packet_cp_dma),
	[PACKET_MSG_PROT]	= sizeof(struct packet_msg_prot),
	[PACKET_FENCE]		= sizeof(struct packet_fence),
	[PACKET_LIN_DMA]	= sizeof(struct packet_lin_dma),
	[PACKET_NOP]		= sizeof(struct packet_nop),
	[PACKET_STOP]		= sizeof(struct packet_stop)
};

static inline bool validate_packet_id(enum packet_id id)
{
	switch (id) {
	case PACKET_WREG_32:
	case PACKET_WREG_BULK:
	case PACKET_MSG_LONG:
	case PACKET_MSG_SHORT:
	case PACKET_CP_DMA:
	case PACKET_MSG_PROT:
	case PACKET_FENCE:
	case PACKET_LIN_DMA:
	case PACKET_NOP:
	case PACKET_STOP:
		return true;
	default:
		return false;
	}
}

static u64 goya_mmu_regs[GOYA_MMU_REGS_NUM] = {
	mmDMA_QM_0_GLBL_NON_SECURE_PROPS,
	mmDMA_QM_1_GLBL_NON_SECURE_PROPS,
	mmDMA_QM_2_GLBL_NON_SECURE_PROPS,
	mmDMA_QM_3_GLBL_NON_SECURE_PROPS,
	mmDMA_QM_4_GLBL_NON_SECURE_PROPS,
	mmTPC0_QM_GLBL_SECURE_PROPS,
	mmTPC0_QM_GLBL_NON_SECURE_PROPS,
	mmTPC0_CMDQ_GLBL_SECURE_PROPS,
	mmTPC0_CMDQ_GLBL_NON_SECURE_PROPS,
	mmTPC0_CFG_ARUSER,
	mmTPC0_CFG_AWUSER,
	mmTPC1_QM_GLBL_SECURE_PROPS,
	mmTPC1_QM_GLBL_NON_SECURE_PROPS,
	mmTPC1_CMDQ_GLBL_SECURE_PROPS,
	mmTPC1_CMDQ_GLBL_NON_SECURE_PROPS,
	mmTPC1_CFG_ARUSER,
	mmTPC1_CFG_AWUSER,
	mmTPC2_QM_GLBL_SECURE_PROPS,
	mmTPC2_QM_GLBL_NON_SECURE_PROPS,
	mmTPC2_CMDQ_GLBL_SECURE_PROPS,
	mmTPC2_CMDQ_GLBL_NON_SECURE_PROPS,
	mmTPC2_CFG_ARUSER,
	mmTPC2_CFG_AWUSER,
	mmTPC3_QM_GLBL_SECURE_PROPS,
	mmTPC3_QM_GLBL_NON_SECURE_PROPS,
	mmTPC3_CMDQ_GLBL_SECURE_PROPS,
	mmTPC3_CMDQ_GLBL_NON_SECURE_PROPS,
	mmTPC3_CFG_ARUSER,
	mmTPC3_CFG_AWUSER,
	mmTPC4_QM_GLBL_SECURE_PROPS,
	mmTPC4_QM_GLBL_NON_SECURE_PROPS,
	mmTPC4_CMDQ_GLBL_SECURE_PROPS,
	mmTPC4_CMDQ_GLBL_NON_SECURE_PROPS,
	mmTPC4_CFG_ARUSER,
	mmTPC4_CFG_AWUSER,
	mmTPC5_QM_GLBL_SECURE_PROPS,
	mmTPC5_QM_GLBL_NON_SECURE_PROPS,
	mmTPC5_CMDQ_GLBL_SECURE_PROPS,
	mmTPC5_CMDQ_GLBL_NON_SECURE_PROPS,
	mmTPC5_CFG_ARUSER,
	mmTPC5_CFG_AWUSER,
	mmTPC6_QM_GLBL_SECURE_PROPS,
	mmTPC6_QM_GLBL_NON_SECURE_PROPS,
	mmTPC6_CMDQ_GLBL_SECURE_PROPS,
	mmTPC6_CMDQ_GLBL_NON_SECURE_PROPS,
	mmTPC6_CFG_ARUSER,
	mmTPC6_CFG_AWUSER,
	mmTPC7_QM_GLBL_SECURE_PROPS,
	mmTPC7_QM_GLBL_NON_SECURE_PROPS,
	mmTPC7_CMDQ_GLBL_SECURE_PROPS,
	mmTPC7_CMDQ_GLBL_NON_SECURE_PROPS,
	mmTPC7_CFG_ARUSER,
	mmTPC7_CFG_AWUSER,
	mmMME_QM_GLBL_SECURE_PROPS,
	mmMME_QM_GLBL_NON_SECURE_PROPS,
	mmMME_CMDQ_GLBL_SECURE_PROPS,
	mmMME_CMDQ_GLBL_NON_SECURE_PROPS,
	mmMME_SBA_CONTROL_DATA,
	mmMME_SBB_CONTROL_DATA,
	mmMME_SBC_CONTROL_DATA,
	mmMME_WBC_CONTROL_DATA,
	mmPCIE_WRAP_PSOC_ARUSER,
	mmPCIE_WRAP_PSOC_AWUSER
};

static u32 goya_all_events[] = {
	GOYA_ASYNC_EVENT_ID_PCIE_IF,
	GOYA_ASYNC_EVENT_ID_TPC0_ECC,
	GOYA_ASYNC_EVENT_ID_TPC1_ECC,
	GOYA_ASYNC_EVENT_ID_TPC2_ECC,
	GOYA_ASYNC_EVENT_ID_TPC3_ECC,
	GOYA_ASYNC_EVENT_ID_TPC4_ECC,
	GOYA_ASYNC_EVENT_ID_TPC5_ECC,
	GOYA_ASYNC_EVENT_ID_TPC6_ECC,
	GOYA_ASYNC_EVENT_ID_TPC7_ECC,
	GOYA_ASYNC_EVENT_ID_MME_ECC,
	GOYA_ASYNC_EVENT_ID_MME_ECC_EXT,
	GOYA_ASYNC_EVENT_ID_MMU_ECC,
	GOYA_ASYNC_EVENT_ID_DMA_MACRO,
	GOYA_ASYNC_EVENT_ID_DMA_ECC,
	GOYA_ASYNC_EVENT_ID_CPU_IF_ECC,
	GOYA_ASYNC_EVENT_ID_PSOC_MEM,
	GOYA_ASYNC_EVENT_ID_PSOC_CORESIGHT,
	GOYA_ASYNC_EVENT_ID_SRAM0,
	GOYA_ASYNC_EVENT_ID_SRAM1,
	GOYA_ASYNC_EVENT_ID_SRAM2,
	GOYA_ASYNC_EVENT_ID_SRAM3,
	GOYA_ASYNC_EVENT_ID_SRAM4,
	GOYA_ASYNC_EVENT_ID_SRAM5,
	GOYA_ASYNC_EVENT_ID_SRAM6,
	GOYA_ASYNC_EVENT_ID_SRAM7,
	GOYA_ASYNC_EVENT_ID_SRAM8,
	GOYA_ASYNC_EVENT_ID_SRAM9,
	GOYA_ASYNC_EVENT_ID_SRAM10,
	GOYA_ASYNC_EVENT_ID_SRAM11,
	GOYA_ASYNC_EVENT_ID_SRAM12,
	GOYA_ASYNC_EVENT_ID_SRAM13,
	GOYA_ASYNC_EVENT_ID_SRAM14,
	GOYA_ASYNC_EVENT_ID_SRAM15,
	GOYA_ASYNC_EVENT_ID_SRAM16,
	GOYA_ASYNC_EVENT_ID_SRAM17,
	GOYA_ASYNC_EVENT_ID_SRAM18,
	GOYA_ASYNC_EVENT_ID_SRAM19,
	GOYA_ASYNC_EVENT_ID_SRAM20,
	GOYA_ASYNC_EVENT_ID_SRAM21,
	GOYA_ASYNC_EVENT_ID_SRAM22,
	GOYA_ASYNC_EVENT_ID_SRAM23,
	GOYA_ASYNC_EVENT_ID_SRAM24,
	GOYA_ASYNC_EVENT_ID_SRAM25,
	GOYA_ASYNC_EVENT_ID_SRAM26,
	GOYA_ASYNC_EVENT_ID_SRAM27,
	GOYA_ASYNC_EVENT_ID_SRAM28,
	GOYA_ASYNC_EVENT_ID_SRAM29,
	GOYA_ASYNC_EVENT_ID_GIC500,
	GOYA_ASYNC_EVENT_ID_PLL0,
	GOYA_ASYNC_EVENT_ID_PLL1,
	GOYA_ASYNC_EVENT_ID_PLL3,
	GOYA_ASYNC_EVENT_ID_PLL4,
	GOYA_ASYNC_EVENT_ID_PLL5,
	GOYA_ASYNC_EVENT_ID_PLL6,
	GOYA_ASYNC_EVENT_ID_AXI_ECC,
	GOYA_ASYNC_EVENT_ID_L2_RAM_ECC,
	GOYA_ASYNC_EVENT_ID_PSOC_GPIO_05_SW_RESET,
	GOYA_ASYNC_EVENT_ID_PSOC_GPIO_10_VRHOT_ICRIT,
	GOYA_ASYNC_EVENT_ID_PCIE_DEC,
	GOYA_ASYNC_EVENT_ID_TPC0_DEC,
	GOYA_ASYNC_EVENT_ID_TPC1_DEC,
	GOYA_ASYNC_EVENT_ID_TPC2_DEC,
	GOYA_ASYNC_EVENT_ID_TPC3_DEC,
	GOYA_ASYNC_EVENT_ID_TPC4_DEC,
	GOYA_ASYNC_EVENT_ID_TPC5_DEC,
	GOYA_ASYNC_EVENT_ID_TPC6_DEC,
	GOYA_ASYNC_EVENT_ID_TPC7_DEC,
	GOYA_ASYNC_EVENT_ID_MME_WACS,
	GOYA_ASYNC_EVENT_ID_MME_WACSD,
	GOYA_ASYNC_EVENT_ID_CPU_AXI_SPLITTER,
	GOYA_ASYNC_EVENT_ID_PSOC_AXI_DEC,
	GOYA_ASYNC_EVENT_ID_PSOC,
	GOYA_ASYNC_EVENT_ID_TPC0_KRN_ERR,
	GOYA_ASYNC_EVENT_ID_TPC1_KRN_ERR,
	GOYA_ASYNC_EVENT_ID_TPC2_KRN_ERR,
	GOYA_ASYNC_EVENT_ID_TPC3_KRN_ERR,
	GOYA_ASYNC_EVENT_ID_TPC4_KRN_ERR,
	GOYA_ASYNC_EVENT_ID_TPC5_KRN_ERR,
	GOYA_ASYNC_EVENT_ID_TPC6_KRN_ERR,
	GOYA_ASYNC_EVENT_ID_TPC7_KRN_ERR,
	GOYA_ASYNC_EVENT_ID_TPC0_CMDQ,
	GOYA_ASYNC_EVENT_ID_TPC1_CMDQ,
	GOYA_ASYNC_EVENT_ID_TPC2_CMDQ,
	GOYA_ASYNC_EVENT_ID_TPC3_CMDQ,
	GOYA_ASYNC_EVENT_ID_TPC4_CMDQ,
	GOYA_ASYNC_EVENT_ID_TPC5_CMDQ,
	GOYA_ASYNC_EVENT_ID_TPC6_CMDQ,
	GOYA_ASYNC_EVENT_ID_TPC7_CMDQ,
	GOYA_ASYNC_EVENT_ID_TPC0_QM,
	GOYA_ASYNC_EVENT_ID_TPC1_QM,
	GOYA_ASYNC_EVENT_ID_TPC2_QM,
	GOYA_ASYNC_EVENT_ID_TPC3_QM,
	GOYA_ASYNC_EVENT_ID_TPC4_QM,
	GOYA_ASYNC_EVENT_ID_TPC5_QM,
	GOYA_ASYNC_EVENT_ID_TPC6_QM,
	GOYA_ASYNC_EVENT_ID_TPC7_QM,
	GOYA_ASYNC_EVENT_ID_MME_QM,
	GOYA_ASYNC_EVENT_ID_MME_CMDQ,
	GOYA_ASYNC_EVENT_ID_DMA0_QM,
	GOYA_ASYNC_EVENT_ID_DMA1_QM,
	GOYA_ASYNC_EVENT_ID_DMA2_QM,
	GOYA_ASYNC_EVENT_ID_DMA3_QM,
	GOYA_ASYNC_EVENT_ID_DMA4_QM,
	GOYA_ASYNC_EVENT_ID_DMA0_CH,
	GOYA_ASYNC_EVENT_ID_DMA1_CH,
	GOYA_ASYNC_EVENT_ID_DMA2_CH,
	GOYA_ASYNC_EVENT_ID_DMA3_CH,
	GOYA_ASYNC_EVENT_ID_DMA4_CH,
	GOYA_ASYNC_EVENT_ID_TPC0_BMON_SPMU,
	GOYA_ASYNC_EVENT_ID_TPC1_BMON_SPMU,
	GOYA_ASYNC_EVENT_ID_TPC2_BMON_SPMU,
	GOYA_ASYNC_EVENT_ID_TPC3_BMON_SPMU,
	GOYA_ASYNC_EVENT_ID_TPC4_BMON_SPMU,
	GOYA_ASYNC_EVENT_ID_TPC5_BMON_SPMU,
	GOYA_ASYNC_EVENT_ID_TPC6_BMON_SPMU,
	GOYA_ASYNC_EVENT_ID_TPC7_BMON_SPMU,
	GOYA_ASYNC_EVENT_ID_DMA_BM_CH0,
	GOYA_ASYNC_EVENT_ID_DMA_BM_CH1,
	GOYA_ASYNC_EVENT_ID_DMA_BM_CH2,
	GOYA_ASYNC_EVENT_ID_DMA_BM_CH3,
	GOYA_ASYNC_EVENT_ID_DMA_BM_CH4,
	GOYA_ASYNC_EVENT_ID_FIX_POWER_ENV_S,
	GOYA_ASYNC_EVENT_ID_FIX_POWER_ENV_E,
	GOYA_ASYNC_EVENT_ID_FIX_THERMAL_ENV_S,
	GOYA_ASYNC_EVENT_ID_FIX_THERMAL_ENV_E
};

static s64 goya_state_dump_specs_props[SP_MAX] = {0};

static int goya_mmu_clear_pgt_range(struct hl_device *hdev);
static int goya_mmu_set_dram_default_page(struct hl_device *hdev);
static int goya_mmu_add_mappings_for_device_cpu(struct hl_device *hdev);
static void goya_mmu_prepare(struct hl_device *hdev, u32 asid);

int goya_set_fixed_properties(struct hl_device *hdev)
{
	struct asic_fixed_properties *prop = &hdev->asic_prop;
	int i;

	prop->max_queues = GOYA_QUEUE_ID_SIZE;
	prop->hw_queues_props = kcalloc(prop->max_queues,
			sizeof(struct hw_queue_properties),
			GFP_KERNEL);

	if (!prop->hw_queues_props)
		return -ENOMEM;

	for (i = 0 ; i < NUMBER_OF_EXT_HW_QUEUES ; i++) {
		prop->hw_queues_props[i].type = QUEUE_TYPE_EXT;
		prop->hw_queues_props[i].driver_only = 0;
		prop->hw_queues_props[i].cb_alloc_flags = CB_ALLOC_KERNEL;
	}

	for (; i < NUMBER_OF_EXT_HW_QUEUES + NUMBER_OF_CPU_HW_QUEUES ; i++) {
		prop->hw_queues_props[i].type = QUEUE_TYPE_CPU;
		prop->hw_queues_props[i].driver_only = 1;
		prop->hw_queues_props[i].cb_alloc_flags = CB_ALLOC_KERNEL;
	}

	for (; i < NUMBER_OF_EXT_HW_QUEUES + NUMBER_OF_CPU_HW_QUEUES +
			NUMBER_OF_INT_HW_QUEUES; i++) {
		prop->hw_queues_props[i].type = QUEUE_TYPE_INT;
		prop->hw_queues_props[i].driver_only = 0;
		prop->hw_queues_props[i].cb_alloc_flags = CB_ALLOC_USER;
	}

	prop->device_dma_offset_for_host_access = HOST_PHYS_BASE;
	prop->completion_queues_count = NUMBER_OF_CMPLT_QUEUES;

	prop->dram_base_address = DRAM_PHYS_BASE;
	prop->dram_size = DRAM_PHYS_DEFAULT_SIZE;
	prop->dram_end_address = prop->dram_base_address + prop->dram_size;
	prop->dram_user_base_address = DRAM_BASE_ADDR_USER;

	prop->sram_base_address = SRAM_BASE_ADDR;
	prop->sram_size = SRAM_SIZE;
	prop->sram_end_address = prop->sram_base_address + prop->sram_size;
	prop->sram_user_base_address = prop->sram_base_address +
						SRAM_USER_BASE_OFFSET;

	prop->mmu_pgt_addr = MMU_PAGE_TABLES_ADDR;
	prop->mmu_dram_default_page_addr = MMU_DRAM_DEFAULT_PAGE_ADDR;
	if (hdev->pldm)
		prop->mmu_pgt_size = 0x800000; /* 8MB */
	else
		prop->mmu_pgt_size = MMU_PAGE_TABLES_SIZE;
	prop->mmu_pte_size = HL_PTE_SIZE;
	prop->mmu_hop_table_size = HOP_TABLE_SIZE;
	prop->mmu_hop0_tables_total_size = HOP0_TABLES_TOTAL_SIZE;
	prop->dram_page_size = PAGE_SIZE_2MB;
	prop->dram_supports_virtual_memory = true;

	prop->dmmu.hop0_shift = HOP0_SHIFT;
	prop->dmmu.hop1_shift = HOP1_SHIFT;
	prop->dmmu.hop2_shift = HOP2_SHIFT;
	prop->dmmu.hop3_shift = HOP3_SHIFT;
	prop->dmmu.hop4_shift = HOP4_SHIFT;
	prop->dmmu.hop0_mask = HOP0_MASK;
	prop->dmmu.hop1_mask = HOP1_MASK;
	prop->dmmu.hop2_mask = HOP2_MASK;
	prop->dmmu.hop3_mask = HOP3_MASK;
	prop->dmmu.hop4_mask = HOP4_MASK;
	prop->dmmu.start_addr = VA_DDR_SPACE_START;
	prop->dmmu.end_addr = VA_DDR_SPACE_END;
	prop->dmmu.page_size = PAGE_SIZE_2MB;
	prop->dmmu.num_hops = MMU_ARCH_5_HOPS;

	/* shifts and masks are the same in PMMU and DMMU */
	memcpy(&prop->pmmu, &prop->dmmu, sizeof(prop->dmmu));
	prop->pmmu.start_addr = VA_HOST_SPACE_START;
	prop->pmmu.end_addr = VA_HOST_SPACE_END;
	prop->pmmu.page_size = PAGE_SIZE_4KB;
	prop->pmmu.num_hops = MMU_ARCH_5_HOPS;

	/* PMMU and HPMMU are the same except of page size */
	memcpy(&prop->pmmu_huge, &prop->pmmu, sizeof(prop->pmmu));
	prop->pmmu_huge.page_size = PAGE_SIZE_2MB;

	prop->dram_size_for_default_page_mapping = VA_DDR_SPACE_END;
	prop->cfg_size = CFG_SIZE;
	prop->max_asid = MAX_ASID;
	prop->num_of_events = GOYA_ASYNC_EVENT_ID_SIZE;
	prop->high_pll = PLL_HIGH_DEFAULT;
	prop->cb_pool_cb_cnt = GOYA_CB_POOL_CB_CNT;
	prop->cb_pool_cb_size = GOYA_CB_POOL_CB_SIZE;
	prop->max_power_default = MAX_POWER_DEFAULT;
	prop->dc_power_default = DC_POWER_DEFAULT;
	prop->tpc_enabled_mask = TPC_ENABLED_MASK;
	prop->pcie_dbi_base_address = mmPCIE_DBI_BASE;
	prop->pcie_aux_dbi_reg_addr = CFG_BASE + mmPCIE_AUX_DBI;

	strncpy(prop->cpucp_info.card_name, GOYA_DEFAULT_CARD_NAME,
		CARD_NAME_MAX_LEN);

	prop->max_pending_cs = GOYA_MAX_PENDING_CS;

	prop->first_available_user_msix_interrupt = USHRT_MAX;

	for (i = 0 ; i < HL_MAX_DCORES ; i++)
		prop->first_available_cq[i] = USHRT_MAX;

	prop->fw_cpu_boot_dev_sts0_valid = false;
	prop->fw_cpu_boot_dev_sts1_valid = false;
	prop->hard_reset_done_by_fw = false;
	prop->gic_interrupts_enable = true;

	prop->server_type = HL_SERVER_TYPE_UNKNOWN;
<<<<<<< HEAD
=======

	prop->clk_pll_index = HL_GOYA_MME_PLL;
>>>>>>> df0cc57e

	return 0;
}

/*
 * goya_pci_bars_map - Map PCI BARS of Goya device
 *
 * @hdev: pointer to hl_device structure
 *
 * Request PCI regions and map them to kernel virtual addresses.
 * Returns 0 on success
 *
 */
static int goya_pci_bars_map(struct hl_device *hdev)
{
	static const char * const name[] = {"SRAM_CFG", "MSIX", "DDR"};
	bool is_wc[3] = {false, false, true};
	int rc;

	rc = hl_pci_bars_map(hdev, name, is_wc);
	if (rc)
		return rc;

	hdev->rmmio = hdev->pcie_bar[SRAM_CFG_BAR_ID] +
			(CFG_BASE - SRAM_BASE_ADDR);

	return 0;
}

static u64 goya_set_ddr_bar_base(struct hl_device *hdev, u64 addr)
{
	struct goya_device *goya = hdev->asic_specific;
	struct hl_inbound_pci_region pci_region;
	u64 old_addr = addr;
	int rc;

	if ((goya) && (goya->ddr_bar_cur_addr == addr))
		return old_addr;

	/* Inbound Region 1 - Bar 4 - Point to DDR */
	pci_region.mode = PCI_BAR_MATCH_MODE;
	pci_region.bar = DDR_BAR_ID;
	pci_region.addr = addr;
	rc = hl_pci_set_inbound_region(hdev, 1, &pci_region);
	if (rc)
		return U64_MAX;

	if (goya) {
		old_addr = goya->ddr_bar_cur_addr;
		goya->ddr_bar_cur_addr = addr;
	}

	return old_addr;
}

/*
 * goya_init_iatu - Initialize the iATU unit inside the PCI controller
 *
 * @hdev: pointer to hl_device structure
 *
 * This is needed in case the firmware doesn't initialize the iATU
 *
 */
static int goya_init_iatu(struct hl_device *hdev)
{
	struct hl_inbound_pci_region inbound_region;
	struct hl_outbound_pci_region outbound_region;
	int rc;

	if (hdev->asic_prop.iatu_done_by_fw)
		return 0;

	/* Inbound Region 0 - Bar 0 - Point to SRAM and CFG */
	inbound_region.mode = PCI_BAR_MATCH_MODE;
	inbound_region.bar = SRAM_CFG_BAR_ID;
	inbound_region.addr = SRAM_BASE_ADDR;
	rc = hl_pci_set_inbound_region(hdev, 0, &inbound_region);
	if (rc)
		goto done;

	/* Inbound Region 1 - Bar 4 - Point to DDR */
	inbound_region.mode = PCI_BAR_MATCH_MODE;
	inbound_region.bar = DDR_BAR_ID;
	inbound_region.addr = DRAM_PHYS_BASE;
	rc = hl_pci_set_inbound_region(hdev, 1, &inbound_region);
	if (rc)
		goto done;

	hdev->asic_funcs->set_dma_mask_from_fw(hdev);

	/* Outbound Region 0 - Point to Host  */
	outbound_region.addr = HOST_PHYS_BASE;
	outbound_region.size = HOST_PHYS_SIZE;
	rc = hl_pci_set_outbound_region(hdev, &outbound_region);

done:
	return rc;
}

static enum hl_device_hw_state goya_get_hw_state(struct hl_device *hdev)
{
	return RREG32(mmHW_STATE);
}

/*
 * goya_early_init - GOYA early initialization code
 *
 * @hdev: pointer to hl_device structure
 *
 * Verify PCI bars
 * Set DMA masks
 * PCI controller initialization
 * Map PCI bars
 *
 */
static int goya_early_init(struct hl_device *hdev)
{
	struct asic_fixed_properties *prop = &hdev->asic_prop;
	struct pci_dev *pdev = hdev->pdev;
	u32 fw_boot_status, val;
	int rc;

	rc = goya_set_fixed_properties(hdev);
	if (rc) {
		dev_err(hdev->dev, "Failed to get fixed properties\n");
		return rc;
	}

	/* Check BAR sizes */
	if (pci_resource_len(pdev, SRAM_CFG_BAR_ID) != CFG_BAR_SIZE) {
		dev_err(hdev->dev,
			"Not " HL_NAME "? BAR %d size %llu, expecting %llu\n",
			SRAM_CFG_BAR_ID,
			(unsigned long long) pci_resource_len(pdev,
							SRAM_CFG_BAR_ID),
			CFG_BAR_SIZE);
		rc = -ENODEV;
		goto free_queue_props;
	}

	if (pci_resource_len(pdev, MSIX_BAR_ID) != MSIX_BAR_SIZE) {
		dev_err(hdev->dev,
			"Not " HL_NAME "? BAR %d size %llu, expecting %llu\n",
			MSIX_BAR_ID,
			(unsigned long long) pci_resource_len(pdev,
								MSIX_BAR_ID),
			MSIX_BAR_SIZE);
		rc = -ENODEV;
		goto free_queue_props;
	}

	prop->dram_pci_bar_size = pci_resource_len(pdev, DDR_BAR_ID);
	hdev->dram_pci_bar_start = pci_resource_start(pdev, DDR_BAR_ID);

	/* If FW security is enabled at this point it means no access to ELBI */
	if (hdev->asic_prop.fw_security_enabled) {
		hdev->asic_prop.iatu_done_by_fw = true;
		goto pci_init;
	}

	rc = hl_pci_elbi_read(hdev, CFG_BASE + mmCPU_BOOT_DEV_STS0,
				&fw_boot_status);
	if (rc)
		goto free_queue_props;

	/* Check whether FW is configuring iATU */
	if ((fw_boot_status & CPU_BOOT_DEV_STS0_ENABLED) &&
			(fw_boot_status & CPU_BOOT_DEV_STS0_FW_IATU_CONF_EN))
		hdev->asic_prop.iatu_done_by_fw = true;

pci_init:
	rc = hl_pci_init(hdev);
	if (rc)
		goto free_queue_props;

	/* Before continuing in the initialization, we need to read the preboot
	 * version to determine whether we run with a security-enabled firmware
	 */
	rc = hl_fw_read_preboot_status(hdev, mmPSOC_GLOBAL_CONF_CPU_BOOT_STATUS,
					mmCPU_BOOT_DEV_STS0,
					mmCPU_BOOT_DEV_STS1, mmCPU_BOOT_ERR0,
					mmCPU_BOOT_ERR1,
					GOYA_BOOT_FIT_REQ_TIMEOUT_USEC);
	if (rc) {
		if (hdev->reset_on_preboot_fail)
			hdev->asic_funcs->hw_fini(hdev, true, false);
		goto pci_fini;
	}

	if (goya_get_hw_state(hdev) == HL_DEVICE_HW_STATE_DIRTY) {
		dev_info(hdev->dev,
			"H/W state is dirty, must reset before initializing\n");
		hdev->asic_funcs->hw_fini(hdev, true, false);
	}

	if (!hdev->pldm) {
		val = RREG32(mmPSOC_GLOBAL_CONF_BOOT_STRAP_PINS);
		if (val & PSOC_GLOBAL_CONF_BOOT_STRAP_PINS_SRIOV_EN_MASK)
			dev_warn(hdev->dev,
				"PCI strap is not configured correctly, PCI bus errors may occur\n");
	}

	return 0;

pci_fini:
	hl_pci_fini(hdev);
free_queue_props:
	kfree(hdev->asic_prop.hw_queues_props);
	return rc;
}

/*
 * goya_early_fini - GOYA early finalization code
 *
 * @hdev: pointer to hl_device structure
 *
 * Unmap PCI bars
 *
 */
static int goya_early_fini(struct hl_device *hdev)
{
	kfree(hdev->asic_prop.hw_queues_props);
	hl_pci_fini(hdev);

	return 0;
}

static void goya_mmu_prepare_reg(struct hl_device *hdev, u64 reg, u32 asid)
{
	/* mask to zero the MMBP and ASID bits */
	WREG32_AND(reg, ~0x7FF);
	WREG32_OR(reg, asid);
}

static void goya_qman0_set_security(struct hl_device *hdev, bool secure)
{
	struct goya_device *goya = hdev->asic_specific;

	if (!(goya->hw_cap_initialized & HW_CAP_MMU))
		return;

	if (secure)
		WREG32(mmDMA_QM_0_GLBL_PROT, QMAN_DMA_FULLY_TRUSTED);
	else
		WREG32(mmDMA_QM_0_GLBL_PROT, QMAN_DMA_PARTLY_TRUSTED);

	RREG32(mmDMA_QM_0_GLBL_PROT);
}

/*
 * goya_fetch_psoc_frequency - Fetch PSOC frequency values
 *
 * @hdev: pointer to hl_device structure
 *
 */
static void goya_fetch_psoc_frequency(struct hl_device *hdev)
{
	struct asic_fixed_properties *prop = &hdev->asic_prop;
	u32 nr = 0, nf = 0, od = 0, div_fctr = 0, pll_clk, div_sel;
	u16 pll_freq_arr[HL_PLL_NUM_OUTPUTS], freq;
	int rc;

	if (hdev->asic_prop.fw_security_enabled) {
		rc = hl_fw_cpucp_pll_info_get(hdev, HL_GOYA_PCI_PLL,
				pll_freq_arr);

		if (rc)
			return;

		freq = pll_freq_arr[1];
	} else {
		div_fctr = RREG32(mmPSOC_PCI_PLL_DIV_FACTOR_1);
		div_sel = RREG32(mmPSOC_PCI_PLL_DIV_SEL_1);
		nr = RREG32(mmPSOC_PCI_PLL_NR);
		nf = RREG32(mmPSOC_PCI_PLL_NF);
		od = RREG32(mmPSOC_PCI_PLL_OD);

		if (div_sel == DIV_SEL_REF_CLK ||
				div_sel == DIV_SEL_DIVIDED_REF) {
			if (div_sel == DIV_SEL_REF_CLK)
				freq = PLL_REF_CLK;
			else
				freq = PLL_REF_CLK / (div_fctr + 1);
		} else if (div_sel == DIV_SEL_PLL_CLK ||
				div_sel == DIV_SEL_DIVIDED_PLL) {
			pll_clk = PLL_REF_CLK * (nf + 1) /
					((nr + 1) * (od + 1));
			if (div_sel == DIV_SEL_PLL_CLK)
				freq = pll_clk;
			else
				freq = pll_clk / (div_fctr + 1);
		} else {
			dev_warn(hdev->dev,
				"Received invalid div select value: %d",
				div_sel);
			freq = 0;
		}
	}

	prop->psoc_timestamp_frequency = freq;
	prop->psoc_pci_pll_nr = nr;
	prop->psoc_pci_pll_nf = nf;
	prop->psoc_pci_pll_od = od;
	prop->psoc_pci_pll_div_factor = div_fctr;
}

int goya_late_init(struct hl_device *hdev)
{
	struct asic_fixed_properties *prop = &hdev->asic_prop;
	int rc;

	goya_fetch_psoc_frequency(hdev);

	rc = goya_mmu_clear_pgt_range(hdev);
	if (rc) {
		dev_err(hdev->dev,
			"Failed to clear MMU page tables range %d\n", rc);
		return rc;
	}

	rc = goya_mmu_set_dram_default_page(hdev);
	if (rc) {
		dev_err(hdev->dev, "Failed to set DRAM default page %d\n", rc);
		return rc;
	}

	rc = goya_mmu_add_mappings_for_device_cpu(hdev);
	if (rc)
		return rc;

	rc = goya_init_cpu_queues(hdev);
	if (rc)
		return rc;

	rc = goya_test_cpu_queue(hdev);
	if (rc)
		return rc;

	rc = goya_cpucp_info_get(hdev);
	if (rc) {
		dev_err(hdev->dev, "Failed to get cpucp info %d\n", rc);
		return rc;
	}

	/* Now that we have the DRAM size in ASIC prop, we need to check
	 * its size and configure the DMA_IF DDR wrap protection (which is in
	 * the MMU block) accordingly. The value is the log2 of the DRAM size
	 */
	WREG32(mmMMU_LOG2_DDR_SIZE, ilog2(prop->dram_size));

	rc = hl_fw_send_pci_access_msg(hdev, CPUCP_PACKET_ENABLE_PCI_ACCESS);
	if (rc) {
		dev_err(hdev->dev,
			"Failed to enable PCI access from CPU %d\n", rc);
		return rc;
	}

	return 0;
}

/*
 * goya_late_fini - GOYA late tear-down code
 *
 * @hdev: pointer to hl_device structure
 *
 * Free sensors allocated structures
 */
void goya_late_fini(struct hl_device *hdev)
{
	const struct hwmon_channel_info **channel_info_arr;
	int i = 0;

	if (!hdev->hl_chip_info->info)
		return;

	channel_info_arr = hdev->hl_chip_info->info;

	while (channel_info_arr[i]) {
		kfree(channel_info_arr[i]->config);
		kfree(channel_info_arr[i]);
		i++;
	}

	kfree(channel_info_arr);

	hdev->hl_chip_info->info = NULL;
}

static void goya_set_pci_memory_regions(struct hl_device *hdev)
{
	struct asic_fixed_properties *prop = &hdev->asic_prop;
	struct pci_mem_region *region;

	/* CFG */
	region = &hdev->pci_mem_region[PCI_REGION_CFG];
	region->region_base = CFG_BASE;
	region->region_size = CFG_SIZE;
	region->offset_in_bar = CFG_BASE - SRAM_BASE_ADDR;
	region->bar_size = CFG_BAR_SIZE;
	region->bar_id = SRAM_CFG_BAR_ID;
	region->used = 1;

	/* SRAM */
	region = &hdev->pci_mem_region[PCI_REGION_SRAM];
	region->region_base = SRAM_BASE_ADDR;
	region->region_size = SRAM_SIZE;
	region->offset_in_bar = 0;
	region->bar_size = CFG_BAR_SIZE;
	region->bar_id = SRAM_CFG_BAR_ID;
	region->used = 1;

	/* DRAM */
	region = &hdev->pci_mem_region[PCI_REGION_DRAM];
	region->region_base = DRAM_PHYS_BASE;
	region->region_size = hdev->asic_prop.dram_size;
	region->offset_in_bar = 0;
	region->bar_size = prop->dram_pci_bar_size;
	region->bar_id = DDR_BAR_ID;
	region->used = 1;
}

/*
 * goya_sw_init - Goya software initialization code
 *
 * @hdev: pointer to hl_device structure
 *
 */
static int goya_sw_init(struct hl_device *hdev)
{
	struct goya_device *goya;
	int rc;

	/* Allocate device structure */
	goya = kzalloc(sizeof(*goya), GFP_KERNEL);
	if (!goya)
		return -ENOMEM;

	/* according to goya_init_iatu */
	goya->ddr_bar_cur_addr = DRAM_PHYS_BASE;

	goya->mme_clk = GOYA_PLL_FREQ_LOW;
	goya->tpc_clk = GOYA_PLL_FREQ_LOW;
	goya->ic_clk = GOYA_PLL_FREQ_LOW;

	hdev->asic_specific = goya;

	/* Create DMA pool for small allocations */
	hdev->dma_pool = dma_pool_create(dev_name(hdev->dev),
			&hdev->pdev->dev, GOYA_DMA_POOL_BLK_SIZE, 8, 0);
	if (!hdev->dma_pool) {
		dev_err(hdev->dev, "failed to create DMA pool\n");
		rc = -ENOMEM;
		goto free_goya_device;
	}

	hdev->cpu_accessible_dma_mem =
			hdev->asic_funcs->asic_dma_alloc_coherent(hdev,
					HL_CPU_ACCESSIBLE_MEM_SIZE,
					&hdev->cpu_accessible_dma_address,
					GFP_KERNEL | __GFP_ZERO);

	if (!hdev->cpu_accessible_dma_mem) {
		rc = -ENOMEM;
		goto free_dma_pool;
	}

	dev_dbg(hdev->dev, "cpu accessible memory at bus address %pad\n",
		&hdev->cpu_accessible_dma_address);

	hdev->cpu_accessible_dma_pool = gen_pool_create(ilog2(32), -1);
	if (!hdev->cpu_accessible_dma_pool) {
		dev_err(hdev->dev,
			"Failed to create CPU accessible DMA pool\n");
		rc = -ENOMEM;
		goto free_cpu_dma_mem;
	}

	rc = gen_pool_add(hdev->cpu_accessible_dma_pool,
				(uintptr_t) hdev->cpu_accessible_dma_mem,
				HL_CPU_ACCESSIBLE_MEM_SIZE, -1);
	if (rc) {
		dev_err(hdev->dev,
			"Failed to add memory to CPU accessible DMA pool\n");
		rc = -EFAULT;
		goto free_cpu_accessible_dma_pool;
	}

	spin_lock_init(&goya->hw_queues_lock);
	hdev->supports_coresight = true;
	hdev->supports_soft_reset = true;
<<<<<<< HEAD
	hdev->allow_external_soft_reset = true;
=======
	hdev->allow_inference_soft_reset = true;
>>>>>>> df0cc57e
	hdev->supports_wait_for_multi_cs = false;

	hdev->asic_funcs->set_pci_memory_regions(hdev);

	return 0;

free_cpu_accessible_dma_pool:
	gen_pool_destroy(hdev->cpu_accessible_dma_pool);
free_cpu_dma_mem:
	hdev->asic_funcs->asic_dma_free_coherent(hdev,
			HL_CPU_ACCESSIBLE_MEM_SIZE,
			hdev->cpu_accessible_dma_mem,
			hdev->cpu_accessible_dma_address);
free_dma_pool:
	dma_pool_destroy(hdev->dma_pool);
free_goya_device:
	kfree(goya);

	return rc;
}

/*
 * goya_sw_fini - Goya software tear-down code
 *
 * @hdev: pointer to hl_device structure
 *
 */
static int goya_sw_fini(struct hl_device *hdev)
{
	struct goya_device *goya = hdev->asic_specific;

	gen_pool_destroy(hdev->cpu_accessible_dma_pool);

	hdev->asic_funcs->asic_dma_free_coherent(hdev,
			HL_CPU_ACCESSIBLE_MEM_SIZE,
			hdev->cpu_accessible_dma_mem,
			hdev->cpu_accessible_dma_address);

	dma_pool_destroy(hdev->dma_pool);

	kfree(goya);

	return 0;
}

static void goya_init_dma_qman(struct hl_device *hdev, int dma_id,
		dma_addr_t bus_address)
{
	struct goya_device *goya = hdev->asic_specific;
	u32 mtr_base_lo, mtr_base_hi;
	u32 so_base_lo, so_base_hi;
	u32 gic_base_lo, gic_base_hi;
	u32 reg_off = dma_id * (mmDMA_QM_1_PQ_PI - mmDMA_QM_0_PQ_PI);
	u32 dma_err_cfg = QMAN_DMA_ERR_MSG_EN;

	mtr_base_lo = lower_32_bits(CFG_BASE + mmSYNC_MNGR_MON_PAY_ADDRL_0);
	mtr_base_hi = upper_32_bits(CFG_BASE + mmSYNC_MNGR_MON_PAY_ADDRL_0);
	so_base_lo = lower_32_bits(CFG_BASE + mmSYNC_MNGR_SOB_OBJ_0);
	so_base_hi = upper_32_bits(CFG_BASE + mmSYNC_MNGR_SOB_OBJ_0);

	gic_base_lo =
		lower_32_bits(CFG_BASE + mmGIC_DISTRIBUTOR__5_GICD_SETSPI_NSR);
	gic_base_hi =
		upper_32_bits(CFG_BASE + mmGIC_DISTRIBUTOR__5_GICD_SETSPI_NSR);

	WREG32(mmDMA_QM_0_PQ_BASE_LO + reg_off, lower_32_bits(bus_address));
	WREG32(mmDMA_QM_0_PQ_BASE_HI + reg_off, upper_32_bits(bus_address));

	WREG32(mmDMA_QM_0_PQ_SIZE + reg_off, ilog2(HL_QUEUE_LENGTH));
	WREG32(mmDMA_QM_0_PQ_PI + reg_off, 0);
	WREG32(mmDMA_QM_0_PQ_CI + reg_off, 0);

	WREG32(mmDMA_QM_0_CP_MSG_BASE0_ADDR_LO + reg_off, mtr_base_lo);
	WREG32(mmDMA_QM_0_CP_MSG_BASE0_ADDR_HI + reg_off, mtr_base_hi);
	WREG32(mmDMA_QM_0_CP_MSG_BASE1_ADDR_LO + reg_off, so_base_lo);
	WREG32(mmDMA_QM_0_CP_MSG_BASE1_ADDR_HI + reg_off, so_base_hi);
	WREG32(mmDMA_QM_0_GLBL_ERR_ADDR_LO + reg_off, gic_base_lo);
	WREG32(mmDMA_QM_0_GLBL_ERR_ADDR_HI + reg_off, gic_base_hi);
	WREG32(mmDMA_QM_0_GLBL_ERR_WDATA + reg_off,
			GOYA_ASYNC_EVENT_ID_DMA0_QM + dma_id);

	/* PQ has buffer of 2 cache lines, while CQ has 8 lines */
	WREG32(mmDMA_QM_0_PQ_CFG1 + reg_off, 0x00020002);
	WREG32(mmDMA_QM_0_CQ_CFG1 + reg_off, 0x00080008);

	if (goya->hw_cap_initialized & HW_CAP_MMU)
		WREG32(mmDMA_QM_0_GLBL_PROT + reg_off, QMAN_DMA_PARTLY_TRUSTED);
	else
		WREG32(mmDMA_QM_0_GLBL_PROT + reg_off, QMAN_DMA_FULLY_TRUSTED);

	if (hdev->stop_on_err)
		dma_err_cfg |= 1 << DMA_QM_0_GLBL_ERR_CFG_DMA_STOP_ON_ERR_SHIFT;

	WREG32(mmDMA_QM_0_GLBL_ERR_CFG + reg_off, dma_err_cfg);
	WREG32(mmDMA_QM_0_GLBL_CFG0 + reg_off, QMAN_DMA_ENABLE);
}

static void goya_init_dma_ch(struct hl_device *hdev, int dma_id)
{
	u32 gic_base_lo, gic_base_hi;
	u64 sob_addr;
	u32 reg_off = dma_id * (mmDMA_CH_1_CFG1 - mmDMA_CH_0_CFG1);

	gic_base_lo =
		lower_32_bits(CFG_BASE + mmGIC_DISTRIBUTOR__5_GICD_SETSPI_NSR);
	gic_base_hi =
		upper_32_bits(CFG_BASE + mmGIC_DISTRIBUTOR__5_GICD_SETSPI_NSR);

	WREG32(mmDMA_CH_0_ERRMSG_ADDR_LO + reg_off, gic_base_lo);
	WREG32(mmDMA_CH_0_ERRMSG_ADDR_HI + reg_off, gic_base_hi);
	WREG32(mmDMA_CH_0_ERRMSG_WDATA + reg_off,
			GOYA_ASYNC_EVENT_ID_DMA0_CH + dma_id);

	if (dma_id)
		sob_addr = CFG_BASE + mmSYNC_MNGR_SOB_OBJ_1000 +
				(dma_id - 1) * 4;
	else
		sob_addr = CFG_BASE + mmSYNC_MNGR_SOB_OBJ_1007;

	WREG32(mmDMA_CH_0_WR_COMP_ADDR_HI + reg_off, upper_32_bits(sob_addr));
	WREG32(mmDMA_CH_0_WR_COMP_WDATA + reg_off, 0x80000001);
}

/*
 * goya_init_dma_qmans - Initialize QMAN DMA registers
 *
 * @hdev: pointer to hl_device structure
 *
 * Initialize the H/W registers of the QMAN DMA channels
 *
 */
void goya_init_dma_qmans(struct hl_device *hdev)
{
	struct goya_device *goya = hdev->asic_specific;
	struct hl_hw_queue *q;
	int i;

	if (goya->hw_cap_initialized & HW_CAP_DMA)
		return;

	q = &hdev->kernel_queues[0];

	for (i = 0 ; i < NUMBER_OF_EXT_HW_QUEUES ; i++, q++) {
		q->cq_id = q->msi_vec = i;
		goya_init_dma_qman(hdev, i, q->bus_address);
		goya_init_dma_ch(hdev, i);
	}

	goya->hw_cap_initialized |= HW_CAP_DMA;
}

/*
 * goya_disable_external_queues - Disable external queues
 *
 * @hdev: pointer to hl_device structure
 *
 */
static void goya_disable_external_queues(struct hl_device *hdev)
{
	struct goya_device *goya = hdev->asic_specific;

	if (!(goya->hw_cap_initialized & HW_CAP_DMA))
		return;

	WREG32(mmDMA_QM_0_GLBL_CFG0, 0);
	WREG32(mmDMA_QM_1_GLBL_CFG0, 0);
	WREG32(mmDMA_QM_2_GLBL_CFG0, 0);
	WREG32(mmDMA_QM_3_GLBL_CFG0, 0);
	WREG32(mmDMA_QM_4_GLBL_CFG0, 0);
}

static int goya_stop_queue(struct hl_device *hdev, u32 cfg_reg,
				u32 cp_sts_reg, u32 glbl_sts0_reg)
{
	int rc;
	u32 status;

	/* use the values of TPC0 as they are all the same*/

	WREG32(cfg_reg, 1 << TPC0_QM_GLBL_CFG1_CP_STOP_SHIFT);

	status = RREG32(cp_sts_reg);
	if (status & TPC0_QM_CP_STS_FENCE_IN_PROGRESS_MASK) {
		rc = hl_poll_timeout(
			hdev,
			cp_sts_reg,
			status,
			!(status & TPC0_QM_CP_STS_FENCE_IN_PROGRESS_MASK),
			1000,
			QMAN_FENCE_TIMEOUT_USEC);

		/* if QMAN is stuck in fence no need to check for stop */
		if (rc)
			return 0;
	}

	rc = hl_poll_timeout(
		hdev,
		glbl_sts0_reg,
		status,
		(status & TPC0_QM_GLBL_STS0_CP_IS_STOP_MASK),
		1000,
		QMAN_STOP_TIMEOUT_USEC);

	if (rc) {
		dev_err(hdev->dev,
			"Timeout while waiting for QMAN to stop\n");
		return -EINVAL;
	}

	return 0;
}

/*
 * goya_stop_external_queues - Stop external queues
 *
 * @hdev: pointer to hl_device structure
 *
 * Returns 0 on success
 *
 */
static int goya_stop_external_queues(struct hl_device *hdev)
{
	int rc, retval = 0;

	struct goya_device *goya = hdev->asic_specific;

	if (!(goya->hw_cap_initialized & HW_CAP_DMA))
		return retval;

	rc = goya_stop_queue(hdev,
			mmDMA_QM_0_GLBL_CFG1,
			mmDMA_QM_0_CP_STS,
			mmDMA_QM_0_GLBL_STS0);

	if (rc) {
		dev_err(hdev->dev, "failed to stop DMA QMAN 0\n");
		retval = -EIO;
	}

	rc = goya_stop_queue(hdev,
			mmDMA_QM_1_GLBL_CFG1,
			mmDMA_QM_1_CP_STS,
			mmDMA_QM_1_GLBL_STS0);

	if (rc) {
		dev_err(hdev->dev, "failed to stop DMA QMAN 1\n");
		retval = -EIO;
	}

	rc = goya_stop_queue(hdev,
			mmDMA_QM_2_GLBL_CFG1,
			mmDMA_QM_2_CP_STS,
			mmDMA_QM_2_GLBL_STS0);

	if (rc) {
		dev_err(hdev->dev, "failed to stop DMA QMAN 2\n");
		retval = -EIO;
	}

	rc = goya_stop_queue(hdev,
			mmDMA_QM_3_GLBL_CFG1,
			mmDMA_QM_3_CP_STS,
			mmDMA_QM_3_GLBL_STS0);

	if (rc) {
		dev_err(hdev->dev, "failed to stop DMA QMAN 3\n");
		retval = -EIO;
	}

	rc = goya_stop_queue(hdev,
			mmDMA_QM_4_GLBL_CFG1,
			mmDMA_QM_4_CP_STS,
			mmDMA_QM_4_GLBL_STS0);

	if (rc) {
		dev_err(hdev->dev, "failed to stop DMA QMAN 4\n");
		retval = -EIO;
	}

	return retval;
}

/*
 * goya_init_cpu_queues - Initialize PQ/CQ/EQ of CPU
 *
 * @hdev: pointer to hl_device structure
 *
 * Returns 0 on success
 *
 */
int goya_init_cpu_queues(struct hl_device *hdev)
{
	struct goya_device *goya = hdev->asic_specific;
	struct asic_fixed_properties *prop = &hdev->asic_prop;
	struct hl_eq *eq;
	u32 status;
	struct hl_hw_queue *cpu_pq = &hdev->kernel_queues[GOYA_QUEUE_ID_CPU_PQ];
	int err;

	if (!hdev->cpu_queues_enable)
		return 0;

	if (goya->hw_cap_initialized & HW_CAP_CPU_Q)
		return 0;

	eq = &hdev->event_queue;

	WREG32(mmCPU_PQ_BASE_ADDR_LOW, lower_32_bits(cpu_pq->bus_address));
	WREG32(mmCPU_PQ_BASE_ADDR_HIGH, upper_32_bits(cpu_pq->bus_address));

	WREG32(mmCPU_EQ_BASE_ADDR_LOW, lower_32_bits(eq->bus_address));
	WREG32(mmCPU_EQ_BASE_ADDR_HIGH, upper_32_bits(eq->bus_address));

	WREG32(mmCPU_CQ_BASE_ADDR_LOW,
			lower_32_bits(VA_CPU_ACCESSIBLE_MEM_ADDR));
	WREG32(mmCPU_CQ_BASE_ADDR_HIGH,
			upper_32_bits(VA_CPU_ACCESSIBLE_MEM_ADDR));

	WREG32(mmCPU_PQ_LENGTH, HL_QUEUE_SIZE_IN_BYTES);
	WREG32(mmCPU_EQ_LENGTH, HL_EQ_SIZE_IN_BYTES);
	WREG32(mmCPU_CQ_LENGTH, HL_CPU_ACCESSIBLE_MEM_SIZE);

	/* Used for EQ CI */
	WREG32(mmCPU_EQ_CI, 0);

	WREG32(mmCPU_IF_PF_PQ_PI, 0);

	WREG32(mmCPU_PQ_INIT_STATUS, PQ_INIT_STATUS_READY_FOR_CP);

	WREG32(mmGIC_DISTRIBUTOR__5_GICD_SETSPI_NSR,
			GOYA_ASYNC_EVENT_ID_PI_UPDATE);

	err = hl_poll_timeout(
		hdev,
		mmCPU_PQ_INIT_STATUS,
		status,
		(status == PQ_INIT_STATUS_READY_FOR_HOST),
		1000,
		GOYA_CPU_TIMEOUT_USEC);

	if (err) {
		dev_err(hdev->dev,
			"Failed to setup communication with device CPU\n");
		return -EIO;
	}

	/* update FW application security bits */
	if (prop->fw_cpu_boot_dev_sts0_valid)
		prop->fw_app_cpu_boot_dev_sts0 = RREG32(mmCPU_BOOT_DEV_STS0);

	if (prop->fw_cpu_boot_dev_sts1_valid)
		prop->fw_app_cpu_boot_dev_sts1 = RREG32(mmCPU_BOOT_DEV_STS1);

	goya->hw_cap_initialized |= HW_CAP_CPU_Q;
	return 0;
}

static void goya_set_pll_refclk(struct hl_device *hdev)
{
	WREG32(mmCPU_PLL_DIV_SEL_0, 0x0);
	WREG32(mmCPU_PLL_DIV_SEL_1, 0x0);
	WREG32(mmCPU_PLL_DIV_SEL_2, 0x0);
	WREG32(mmCPU_PLL_DIV_SEL_3, 0x0);

	WREG32(mmIC_PLL_DIV_SEL_0, 0x0);
	WREG32(mmIC_PLL_DIV_SEL_1, 0x0);
	WREG32(mmIC_PLL_DIV_SEL_2, 0x0);
	WREG32(mmIC_PLL_DIV_SEL_3, 0x0);

	WREG32(mmMC_PLL_DIV_SEL_0, 0x0);
	WREG32(mmMC_PLL_DIV_SEL_1, 0x0);
	WREG32(mmMC_PLL_DIV_SEL_2, 0x0);
	WREG32(mmMC_PLL_DIV_SEL_3, 0x0);

	WREG32(mmPSOC_MME_PLL_DIV_SEL_0, 0x0);
	WREG32(mmPSOC_MME_PLL_DIV_SEL_1, 0x0);
	WREG32(mmPSOC_MME_PLL_DIV_SEL_2, 0x0);
	WREG32(mmPSOC_MME_PLL_DIV_SEL_3, 0x0);

	WREG32(mmPSOC_PCI_PLL_DIV_SEL_0, 0x0);
	WREG32(mmPSOC_PCI_PLL_DIV_SEL_1, 0x0);
	WREG32(mmPSOC_PCI_PLL_DIV_SEL_2, 0x0);
	WREG32(mmPSOC_PCI_PLL_DIV_SEL_3, 0x0);

	WREG32(mmPSOC_EMMC_PLL_DIV_SEL_0, 0x0);
	WREG32(mmPSOC_EMMC_PLL_DIV_SEL_1, 0x0);
	WREG32(mmPSOC_EMMC_PLL_DIV_SEL_2, 0x0);
	WREG32(mmPSOC_EMMC_PLL_DIV_SEL_3, 0x0);

	WREG32(mmTPC_PLL_DIV_SEL_0, 0x0);
	WREG32(mmTPC_PLL_DIV_SEL_1, 0x0);
	WREG32(mmTPC_PLL_DIV_SEL_2, 0x0);
	WREG32(mmTPC_PLL_DIV_SEL_3, 0x0);
}

static void goya_disable_clk_rlx(struct hl_device *hdev)
{
	WREG32(mmPSOC_MME_PLL_CLK_RLX_0, 0x100010);
	WREG32(mmIC_PLL_CLK_RLX_0, 0x100010);
}

static void _goya_tpc_mbist_workaround(struct hl_device *hdev, u8 tpc_id)
{
	u64 tpc_eml_address;
	u32 val, tpc_offset, tpc_eml_offset, tpc_slm_offset;
	int err, slm_index;

	tpc_offset = tpc_id * 0x40000;
	tpc_eml_offset = tpc_id * 0x200000;
	tpc_eml_address = (mmTPC0_EML_CFG_BASE + tpc_eml_offset - CFG_BASE);
	tpc_slm_offset = tpc_eml_address + 0x100000;

	/*
	 * Workaround for Bug H2 #2443 :
	 * "TPC SB is not initialized on chip reset"
	 */

	val = RREG32(mmTPC0_CFG_FUNC_MBIST_CNTRL + tpc_offset);
	if (val & TPC0_CFG_FUNC_MBIST_CNTRL_MBIST_ACTIVE_MASK)
		dev_warn(hdev->dev, "TPC%d MBIST ACTIVE is not cleared\n",
			tpc_id);

	WREG32(mmTPC0_CFG_FUNC_MBIST_PAT + tpc_offset, val & 0xFFFFF000);

	WREG32(mmTPC0_CFG_FUNC_MBIST_MEM_0 + tpc_offset, 0x37FF);
	WREG32(mmTPC0_CFG_FUNC_MBIST_MEM_1 + tpc_offset, 0x303F);
	WREG32(mmTPC0_CFG_FUNC_MBIST_MEM_2 + tpc_offset, 0x71FF);
	WREG32(mmTPC0_CFG_FUNC_MBIST_MEM_3 + tpc_offset, 0x71FF);
	WREG32(mmTPC0_CFG_FUNC_MBIST_MEM_4 + tpc_offset, 0x70FF);
	WREG32(mmTPC0_CFG_FUNC_MBIST_MEM_5 + tpc_offset, 0x70FF);
	WREG32(mmTPC0_CFG_FUNC_MBIST_MEM_6 + tpc_offset, 0x70FF);
	WREG32(mmTPC0_CFG_FUNC_MBIST_MEM_7 + tpc_offset, 0x70FF);
	WREG32(mmTPC0_CFG_FUNC_MBIST_MEM_8 + tpc_offset, 0x70FF);
	WREG32(mmTPC0_CFG_FUNC_MBIST_MEM_9 + tpc_offset, 0x70FF);

	WREG32_OR(mmTPC0_CFG_FUNC_MBIST_CNTRL + tpc_offset,
		1 << TPC0_CFG_FUNC_MBIST_CNTRL_MBIST_START_SHIFT);

	err = hl_poll_timeout(
		hdev,
		mmTPC0_CFG_FUNC_MBIST_CNTRL + tpc_offset,
		val,
		(val & TPC0_CFG_FUNC_MBIST_CNTRL_MBIST_DONE_MASK),
		1000,
		HL_DEVICE_TIMEOUT_USEC);

	if (err)
		dev_err(hdev->dev,
			"Timeout while waiting for TPC%d MBIST DONE\n", tpc_id);

	WREG32_OR(mmTPC0_EML_CFG_DBG_CNT + tpc_eml_offset,
		1 << TPC0_EML_CFG_DBG_CNT_CORE_RST_SHIFT);

	msleep(GOYA_RESET_WAIT_MSEC);

	WREG32_AND(mmTPC0_EML_CFG_DBG_CNT + tpc_eml_offset,
		~(1 << TPC0_EML_CFG_DBG_CNT_CORE_RST_SHIFT));

	msleep(GOYA_RESET_WAIT_MSEC);

	for (slm_index = 0 ; slm_index < 256 ; slm_index++)
		WREG32(tpc_slm_offset + (slm_index << 2), 0);

	val = RREG32(tpc_slm_offset);
}

static void goya_tpc_mbist_workaround(struct hl_device *hdev)
{
	struct goya_device *goya = hdev->asic_specific;
	int i;

	if (hdev->pldm)
		return;

	if (goya->hw_cap_initialized & HW_CAP_TPC_MBIST)
		return;

	/* Workaround for H2 #2443 */

	for (i = 0 ; i < TPC_MAX_NUM ; i++)
		_goya_tpc_mbist_workaround(hdev, i);

	goya->hw_cap_initialized |= HW_CAP_TPC_MBIST;
}

/*
 * goya_init_golden_registers - Initialize golden registers
 *
 * @hdev: pointer to hl_device structure
 *
 * Initialize the H/W registers of the device
 *
 */
static void goya_init_golden_registers(struct hl_device *hdev)
{
	struct goya_device *goya = hdev->asic_specific;
	u32 polynom[10], tpc_intr_mask, offset;
	int i;

	if (goya->hw_cap_initialized & HW_CAP_GOLDEN)
		return;

	polynom[0] = 0x00020080;
	polynom[1] = 0x00401000;
	polynom[2] = 0x00200800;
	polynom[3] = 0x00002000;
	polynom[4] = 0x00080200;
	polynom[5] = 0x00040100;
	polynom[6] = 0x00100400;
	polynom[7] = 0x00004000;
	polynom[8] = 0x00010000;
	polynom[9] = 0x00008000;

	/* Mask all arithmetic interrupts from TPC */
	tpc_intr_mask = 0x7FFF;

	for (i = 0, offset = 0 ; i < 6 ; i++, offset += 0x20000) {
		WREG32(mmSRAM_Y0_X0_RTR_HBW_RD_RQ_L_ARB + offset, 0x302);
		WREG32(mmSRAM_Y0_X1_RTR_HBW_RD_RQ_L_ARB + offset, 0x302);
		WREG32(mmSRAM_Y0_X2_RTR_HBW_RD_RQ_L_ARB + offset, 0x302);
		WREG32(mmSRAM_Y0_X3_RTR_HBW_RD_RQ_L_ARB + offset, 0x302);
		WREG32(mmSRAM_Y0_X4_RTR_HBW_RD_RQ_L_ARB + offset, 0x302);

		WREG32(mmSRAM_Y0_X0_RTR_HBW_DATA_L_ARB + offset, 0x204);
		WREG32(mmSRAM_Y0_X1_RTR_HBW_DATA_L_ARB + offset, 0x204);
		WREG32(mmSRAM_Y0_X2_RTR_HBW_DATA_L_ARB + offset, 0x204);
		WREG32(mmSRAM_Y0_X3_RTR_HBW_DATA_L_ARB + offset, 0x204);
		WREG32(mmSRAM_Y0_X4_RTR_HBW_DATA_L_ARB + offset, 0x204);


		WREG32(mmSRAM_Y0_X0_RTR_HBW_DATA_E_ARB + offset, 0x206);
		WREG32(mmSRAM_Y0_X1_RTR_HBW_DATA_E_ARB + offset, 0x206);
		WREG32(mmSRAM_Y0_X2_RTR_HBW_DATA_E_ARB + offset, 0x206);
		WREG32(mmSRAM_Y0_X3_RTR_HBW_DATA_E_ARB + offset, 0x207);
		WREG32(mmSRAM_Y0_X4_RTR_HBW_DATA_E_ARB + offset, 0x207);

		WREG32(mmSRAM_Y0_X0_RTR_HBW_DATA_W_ARB + offset, 0x207);
		WREG32(mmSRAM_Y0_X1_RTR_HBW_DATA_W_ARB + offset, 0x207);
		WREG32(mmSRAM_Y0_X2_RTR_HBW_DATA_W_ARB + offset, 0x206);
		WREG32(mmSRAM_Y0_X3_RTR_HBW_DATA_W_ARB + offset, 0x206);
		WREG32(mmSRAM_Y0_X4_RTR_HBW_DATA_W_ARB + offset, 0x206);

		WREG32(mmSRAM_Y0_X0_RTR_HBW_WR_RS_E_ARB + offset, 0x101);
		WREG32(mmSRAM_Y0_X1_RTR_HBW_WR_RS_E_ARB + offset, 0x102);
		WREG32(mmSRAM_Y0_X2_RTR_HBW_WR_RS_E_ARB + offset, 0x103);
		WREG32(mmSRAM_Y0_X3_RTR_HBW_WR_RS_E_ARB + offset, 0x104);
		WREG32(mmSRAM_Y0_X4_RTR_HBW_WR_RS_E_ARB + offset, 0x105);

		WREG32(mmSRAM_Y0_X0_RTR_HBW_WR_RS_W_ARB + offset, 0x105);
		WREG32(mmSRAM_Y0_X1_RTR_HBW_WR_RS_W_ARB + offset, 0x104);
		WREG32(mmSRAM_Y0_X2_RTR_HBW_WR_RS_W_ARB + offset, 0x103);
		WREG32(mmSRAM_Y0_X3_RTR_HBW_WR_RS_W_ARB + offset, 0x102);
		WREG32(mmSRAM_Y0_X4_RTR_HBW_WR_RS_W_ARB + offset, 0x101);
	}

	WREG32(mmMME_STORE_MAX_CREDIT, 0x21);
	WREG32(mmMME_AGU, 0x0f0f0f10);
	WREG32(mmMME_SEI_MASK, ~0x0);

	WREG32(mmMME6_RTR_HBW_RD_RQ_N_ARB, 0x01010101);
	WREG32(mmMME5_RTR_HBW_RD_RQ_N_ARB, 0x01040101);
	WREG32(mmMME4_RTR_HBW_RD_RQ_N_ARB, 0x01030101);
	WREG32(mmMME3_RTR_HBW_RD_RQ_N_ARB, 0x01020101);
	WREG32(mmMME2_RTR_HBW_RD_RQ_N_ARB, 0x01010101);
	WREG32(mmMME1_RTR_HBW_RD_RQ_N_ARB, 0x07010701);
	WREG32(mmMME6_RTR_HBW_RD_RQ_S_ARB, 0x04010401);
	WREG32(mmMME5_RTR_HBW_RD_RQ_S_ARB, 0x04050401);
	WREG32(mmMME4_RTR_HBW_RD_RQ_S_ARB, 0x03070301);
	WREG32(mmMME3_RTR_HBW_RD_RQ_S_ARB, 0x01030101);
	WREG32(mmMME2_RTR_HBW_RD_RQ_S_ARB, 0x01040101);
	WREG32(mmMME1_RTR_HBW_RD_RQ_S_ARB, 0x01050105);
	WREG32(mmMME6_RTR_HBW_RD_RQ_W_ARB, 0x01010501);
	WREG32(mmMME5_RTR_HBW_RD_RQ_W_ARB, 0x01010501);
	WREG32(mmMME4_RTR_HBW_RD_RQ_W_ARB, 0x01040301);
	WREG32(mmMME3_RTR_HBW_RD_RQ_W_ARB, 0x01030401);
	WREG32(mmMME2_RTR_HBW_RD_RQ_W_ARB, 0x01040101);
	WREG32(mmMME1_RTR_HBW_RD_RQ_W_ARB, 0x01050101);
	WREG32(mmMME6_RTR_HBW_WR_RQ_N_ARB, 0x02020202);
	WREG32(mmMME5_RTR_HBW_WR_RQ_N_ARB, 0x01070101);
	WREG32(mmMME4_RTR_HBW_WR_RQ_N_ARB, 0x02020201);
	WREG32(mmMME3_RTR_HBW_WR_RQ_N_ARB, 0x07020701);
	WREG32(mmMME2_RTR_HBW_WR_RQ_N_ARB, 0x01020101);
	WREG32(mmMME1_RTR_HBW_WR_RQ_S_ARB, 0x01010101);
	WREG32(mmMME6_RTR_HBW_WR_RQ_S_ARB, 0x01070101);
	WREG32(mmMME5_RTR_HBW_WR_RQ_S_ARB, 0x01070101);
	WREG32(mmMME4_RTR_HBW_WR_RQ_S_ARB, 0x07020701);
	WREG32(mmMME3_RTR_HBW_WR_RQ_S_ARB, 0x02020201);
	WREG32(mmMME2_RTR_HBW_WR_RQ_S_ARB, 0x01070101);
	WREG32(mmMME1_RTR_HBW_WR_RQ_S_ARB, 0x01020102);
	WREG32(mmMME6_RTR_HBW_WR_RQ_W_ARB, 0x01020701);
	WREG32(mmMME5_RTR_HBW_WR_RQ_W_ARB, 0x01020701);
	WREG32(mmMME4_RTR_HBW_WR_RQ_W_ARB, 0x07020707);
	WREG32(mmMME3_RTR_HBW_WR_RQ_W_ARB, 0x01020201);
	WREG32(mmMME2_RTR_HBW_WR_RQ_W_ARB, 0x01070201);
	WREG32(mmMME1_RTR_HBW_WR_RQ_W_ARB, 0x01070201);
	WREG32(mmMME6_RTR_HBW_RD_RS_N_ARB, 0x01070102);
	WREG32(mmMME5_RTR_HBW_RD_RS_N_ARB, 0x01070102);
	WREG32(mmMME4_RTR_HBW_RD_RS_N_ARB, 0x01060102);
	WREG32(mmMME3_RTR_HBW_RD_RS_N_ARB, 0x01040102);
	WREG32(mmMME2_RTR_HBW_RD_RS_N_ARB, 0x01020102);
	WREG32(mmMME1_RTR_HBW_RD_RS_N_ARB, 0x01020107);
	WREG32(mmMME6_RTR_HBW_RD_RS_S_ARB, 0x01020106);
	WREG32(mmMME5_RTR_HBW_RD_RS_S_ARB, 0x01020102);
	WREG32(mmMME4_RTR_HBW_RD_RS_S_ARB, 0x01040102);
	WREG32(mmMME3_RTR_HBW_RD_RS_S_ARB, 0x01060102);
	WREG32(mmMME2_RTR_HBW_RD_RS_S_ARB, 0x01070102);
	WREG32(mmMME1_RTR_HBW_RD_RS_S_ARB, 0x01070102);
	WREG32(mmMME6_RTR_HBW_RD_RS_E_ARB, 0x01020702);
	WREG32(mmMME5_RTR_HBW_RD_RS_E_ARB, 0x01020702);
	WREG32(mmMME4_RTR_HBW_RD_RS_E_ARB, 0x01040602);
	WREG32(mmMME3_RTR_HBW_RD_RS_E_ARB, 0x01060402);
	WREG32(mmMME2_RTR_HBW_RD_RS_E_ARB, 0x01070202);
	WREG32(mmMME1_RTR_HBW_RD_RS_E_ARB, 0x01070102);
	WREG32(mmMME6_RTR_HBW_RD_RS_W_ARB, 0x01060401);
	WREG32(mmMME5_RTR_HBW_RD_RS_W_ARB, 0x01060401);
	WREG32(mmMME4_RTR_HBW_RD_RS_W_ARB, 0x01060401);
	WREG32(mmMME3_RTR_HBW_RD_RS_W_ARB, 0x01060401);
	WREG32(mmMME2_RTR_HBW_RD_RS_W_ARB, 0x01060401);
	WREG32(mmMME1_RTR_HBW_RD_RS_W_ARB, 0x01060401);
	WREG32(mmMME6_RTR_HBW_WR_RS_N_ARB, 0x01050101);
	WREG32(mmMME5_RTR_HBW_WR_RS_N_ARB, 0x01040101);
	WREG32(mmMME4_RTR_HBW_WR_RS_N_ARB, 0x01030101);
	WREG32(mmMME3_RTR_HBW_WR_RS_N_ARB, 0x01020101);
	WREG32(mmMME2_RTR_HBW_WR_RS_N_ARB, 0x01010101);
	WREG32(mmMME1_RTR_HBW_WR_RS_N_ARB, 0x01010107);
	WREG32(mmMME6_RTR_HBW_WR_RS_S_ARB, 0x01010107);
	WREG32(mmMME5_RTR_HBW_WR_RS_S_ARB, 0x01010101);
	WREG32(mmMME4_RTR_HBW_WR_RS_S_ARB, 0x01020101);
	WREG32(mmMME3_RTR_HBW_WR_RS_S_ARB, 0x01030101);
	WREG32(mmMME2_RTR_HBW_WR_RS_S_ARB, 0x01040101);
	WREG32(mmMME1_RTR_HBW_WR_RS_S_ARB, 0x01050101);
	WREG32(mmMME6_RTR_HBW_WR_RS_E_ARB, 0x01010501);
	WREG32(mmMME5_RTR_HBW_WR_RS_E_ARB, 0x01010501);
	WREG32(mmMME4_RTR_HBW_WR_RS_E_ARB, 0x01040301);
	WREG32(mmMME3_RTR_HBW_WR_RS_E_ARB, 0x01030401);
	WREG32(mmMME2_RTR_HBW_WR_RS_E_ARB, 0x01040101);
	WREG32(mmMME1_RTR_HBW_WR_RS_E_ARB, 0x01050101);
	WREG32(mmMME6_RTR_HBW_WR_RS_W_ARB, 0x01010101);
	WREG32(mmMME5_RTR_HBW_WR_RS_W_ARB, 0x01010101);
	WREG32(mmMME4_RTR_HBW_WR_RS_W_ARB, 0x01010101);
	WREG32(mmMME3_RTR_HBW_WR_RS_W_ARB, 0x01010101);
	WREG32(mmMME2_RTR_HBW_WR_RS_W_ARB, 0x01010101);
	WREG32(mmMME1_RTR_HBW_WR_RS_W_ARB, 0x01010101);

	WREG32(mmTPC1_RTR_HBW_RD_RQ_N_ARB, 0x01010101);
	WREG32(mmTPC1_RTR_HBW_RD_RQ_S_ARB, 0x01010101);
	WREG32(mmTPC1_RTR_HBW_RD_RQ_E_ARB, 0x01060101);
	WREG32(mmTPC1_RTR_HBW_WR_RQ_N_ARB, 0x02020102);
	WREG32(mmTPC1_RTR_HBW_WR_RQ_S_ARB, 0x01010101);
	WREG32(mmTPC1_RTR_HBW_WR_RQ_E_ARB, 0x02070202);
	WREG32(mmTPC1_RTR_HBW_RD_RS_N_ARB, 0x01020201);
	WREG32(mmTPC1_RTR_HBW_RD_RS_S_ARB, 0x01070201);
	WREG32(mmTPC1_RTR_HBW_RD_RS_W_ARB, 0x01070202);
	WREG32(mmTPC1_RTR_HBW_WR_RS_N_ARB, 0x01010101);
	WREG32(mmTPC1_RTR_HBW_WR_RS_S_ARB, 0x01050101);
	WREG32(mmTPC1_RTR_HBW_WR_RS_W_ARB, 0x01050101);

	WREG32(mmTPC2_RTR_HBW_RD_RQ_N_ARB, 0x01020101);
	WREG32(mmTPC2_RTR_HBW_RD_RQ_S_ARB, 0x01050101);
	WREG32(mmTPC2_RTR_HBW_RD_RQ_E_ARB, 0x01010201);
	WREG32(mmTPC2_RTR_HBW_WR_RQ_N_ARB, 0x02040102);
	WREG32(mmTPC2_RTR_HBW_WR_RQ_S_ARB, 0x01050101);
	WREG32(mmTPC2_RTR_HBW_WR_RQ_E_ARB, 0x02060202);
	WREG32(mmTPC2_RTR_HBW_RD_RS_N_ARB, 0x01020201);
	WREG32(mmTPC2_RTR_HBW_RD_RS_S_ARB, 0x01070201);
	WREG32(mmTPC2_RTR_HBW_RD_RS_W_ARB, 0x01070202);
	WREG32(mmTPC2_RTR_HBW_WR_RS_N_ARB, 0x01010101);
	WREG32(mmTPC2_RTR_HBW_WR_RS_S_ARB, 0x01040101);
	WREG32(mmTPC2_RTR_HBW_WR_RS_W_ARB, 0x01040101);

	WREG32(mmTPC3_RTR_HBW_RD_RQ_N_ARB, 0x01030101);
	WREG32(mmTPC3_RTR_HBW_RD_RQ_S_ARB, 0x01040101);
	WREG32(mmTPC3_RTR_HBW_RD_RQ_E_ARB, 0x01040301);
	WREG32(mmTPC3_RTR_HBW_WR_RQ_N_ARB, 0x02060102);
	WREG32(mmTPC3_RTR_HBW_WR_RQ_S_ARB, 0x01040101);
	WREG32(mmTPC3_RTR_HBW_WR_RQ_E_ARB, 0x01040301);
	WREG32(mmTPC3_RTR_HBW_RD_RS_N_ARB, 0x01040201);
	WREG32(mmTPC3_RTR_HBW_RD_RS_S_ARB, 0x01060201);
	WREG32(mmTPC3_RTR_HBW_RD_RS_W_ARB, 0x01060402);
	WREG32(mmTPC3_RTR_HBW_WR_RS_N_ARB, 0x01020101);
	WREG32(mmTPC3_RTR_HBW_WR_RS_S_ARB, 0x01030101);
	WREG32(mmTPC3_RTR_HBW_WR_RS_W_ARB, 0x01030401);

	WREG32(mmTPC4_RTR_HBW_RD_RQ_N_ARB, 0x01040101);
	WREG32(mmTPC4_RTR_HBW_RD_RQ_S_ARB, 0x01030101);
	WREG32(mmTPC4_RTR_HBW_RD_RQ_E_ARB, 0x01030401);
	WREG32(mmTPC4_RTR_HBW_WR_RQ_N_ARB, 0x02070102);
	WREG32(mmTPC4_RTR_HBW_WR_RQ_S_ARB, 0x01030101);
	WREG32(mmTPC4_RTR_HBW_WR_RQ_E_ARB, 0x02060702);
	WREG32(mmTPC4_RTR_HBW_RD_RS_N_ARB, 0x01060201);
	WREG32(mmTPC4_RTR_HBW_RD_RS_S_ARB, 0x01040201);
	WREG32(mmTPC4_RTR_HBW_RD_RS_W_ARB, 0x01040602);
	WREG32(mmTPC4_RTR_HBW_WR_RS_N_ARB, 0x01030101);
	WREG32(mmTPC4_RTR_HBW_WR_RS_S_ARB, 0x01020101);
	WREG32(mmTPC4_RTR_HBW_WR_RS_W_ARB, 0x01040301);

	WREG32(mmTPC5_RTR_HBW_RD_RQ_N_ARB, 0x01050101);
	WREG32(mmTPC5_RTR_HBW_RD_RQ_S_ARB, 0x01020101);
	WREG32(mmTPC5_RTR_HBW_RD_RQ_E_ARB, 0x01200501);
	WREG32(mmTPC5_RTR_HBW_WR_RQ_N_ARB, 0x02070102);
	WREG32(mmTPC5_RTR_HBW_WR_RQ_S_ARB, 0x01020101);
	WREG32(mmTPC5_RTR_HBW_WR_RQ_E_ARB, 0x02020602);
	WREG32(mmTPC5_RTR_HBW_RD_RS_N_ARB, 0x01070201);
	WREG32(mmTPC5_RTR_HBW_RD_RS_S_ARB, 0x01020201);
	WREG32(mmTPC5_RTR_HBW_RD_RS_W_ARB, 0x01020702);
	WREG32(mmTPC5_RTR_HBW_WR_RS_N_ARB, 0x01040101);
	WREG32(mmTPC5_RTR_HBW_WR_RS_S_ARB, 0x01010101);
	WREG32(mmTPC5_RTR_HBW_WR_RS_W_ARB, 0x01010501);

	WREG32(mmTPC6_RTR_HBW_RD_RQ_N_ARB, 0x01010101);
	WREG32(mmTPC6_RTR_HBW_RD_RQ_S_ARB, 0x01010101);
	WREG32(mmTPC6_RTR_HBW_RD_RQ_E_ARB, 0x01010601);
	WREG32(mmTPC6_RTR_HBW_WR_RQ_N_ARB, 0x01010101);
	WREG32(mmTPC6_RTR_HBW_WR_RQ_S_ARB, 0x01010101);
	WREG32(mmTPC6_RTR_HBW_WR_RQ_E_ARB, 0x02020702);
	WREG32(mmTPC6_RTR_HBW_RD_RS_N_ARB, 0x01010101);
	WREG32(mmTPC6_RTR_HBW_RD_RS_S_ARB, 0x01010101);
	WREG32(mmTPC6_RTR_HBW_RD_RS_W_ARB, 0x01020702);
	WREG32(mmTPC6_RTR_HBW_WR_RS_N_ARB, 0x01050101);
	WREG32(mmTPC6_RTR_HBW_WR_RS_S_ARB, 0x01010101);
	WREG32(mmTPC6_RTR_HBW_WR_RS_W_ARB, 0x01010501);

	for (i = 0, offset = 0 ; i < 10 ; i++, offset += 4) {
		WREG32(mmMME1_RTR_SPLIT_COEF_0 + offset, polynom[i] >> 7);
		WREG32(mmMME2_RTR_SPLIT_COEF_0 + offset, polynom[i] >> 7);
		WREG32(mmMME3_RTR_SPLIT_COEF_0 + offset, polynom[i] >> 7);
		WREG32(mmMME4_RTR_SPLIT_COEF_0 + offset, polynom[i] >> 7);
		WREG32(mmMME5_RTR_SPLIT_COEF_0 + offset, polynom[i] >> 7);
		WREG32(mmMME6_RTR_SPLIT_COEF_0 + offset, polynom[i] >> 7);

		WREG32(mmTPC0_NRTR_SPLIT_COEF_0 + offset, polynom[i] >> 7);
		WREG32(mmTPC1_RTR_SPLIT_COEF_0 + offset, polynom[i] >> 7);
		WREG32(mmTPC2_RTR_SPLIT_COEF_0 + offset, polynom[i] >> 7);
		WREG32(mmTPC3_RTR_SPLIT_COEF_0 + offset, polynom[i] >> 7);
		WREG32(mmTPC4_RTR_SPLIT_COEF_0 + offset, polynom[i] >> 7);
		WREG32(mmTPC5_RTR_SPLIT_COEF_0 + offset, polynom[i] >> 7);
		WREG32(mmTPC6_RTR_SPLIT_COEF_0 + offset, polynom[i] >> 7);
		WREG32(mmTPC7_NRTR_SPLIT_COEF_0 + offset, polynom[i] >> 7);

		WREG32(mmPCI_NRTR_SPLIT_COEF_0 + offset, polynom[i] >> 7);
		WREG32(mmDMA_NRTR_SPLIT_COEF_0 + offset, polynom[i] >> 7);
	}

	for (i = 0, offset = 0 ; i < 6 ; i++, offset += 0x40000) {
		WREG32(mmMME1_RTR_SCRAMB_EN + offset,
				1 << MME1_RTR_SCRAMB_EN_VAL_SHIFT);
		WREG32(mmMME1_RTR_NON_LIN_SCRAMB + offset,
				1 << MME1_RTR_NON_LIN_SCRAMB_EN_SHIFT);
	}

	for (i = 0, offset = 0 ; i < 8 ; i++, offset += 0x40000) {
		/*
		 * Workaround for Bug H2 #2441 :
		 * "ST.NOP set trace event illegal opcode"
		 */
		WREG32(mmTPC0_CFG_TPC_INTR_MASK + offset, tpc_intr_mask);

		WREG32(mmTPC0_NRTR_SCRAMB_EN + offset,
				1 << TPC0_NRTR_SCRAMB_EN_VAL_SHIFT);
		WREG32(mmTPC0_NRTR_NON_LIN_SCRAMB + offset,
				1 << TPC0_NRTR_NON_LIN_SCRAMB_EN_SHIFT);

		WREG32_FIELD(TPC0_CFG_MSS_CONFIG, offset,
				ICACHE_FETCH_LINE_NUM, 2);
	}

	WREG32(mmDMA_NRTR_SCRAMB_EN, 1 << DMA_NRTR_SCRAMB_EN_VAL_SHIFT);
	WREG32(mmDMA_NRTR_NON_LIN_SCRAMB,
			1 << DMA_NRTR_NON_LIN_SCRAMB_EN_SHIFT);

	WREG32(mmPCI_NRTR_SCRAMB_EN, 1 << PCI_NRTR_SCRAMB_EN_VAL_SHIFT);
	WREG32(mmPCI_NRTR_NON_LIN_SCRAMB,
			1 << PCI_NRTR_NON_LIN_SCRAMB_EN_SHIFT);

	/*
	 * Workaround for H2 #HW-23 bug
	 * Set DMA max outstanding read requests to 240 on DMA CH 1.
	 * This limitation is still large enough to not affect Gen4 bandwidth.
	 * We need to only limit that DMA channel because the user can only read
	 * from Host using DMA CH 1
	 */
	WREG32(mmDMA_CH_1_CFG0, 0x0fff00F0);

	WREG32(mmTPC_PLL_CLK_RLX_0, 0x200020);

	goya->hw_cap_initialized |= HW_CAP_GOLDEN;
}

static void goya_init_mme_qman(struct hl_device *hdev)
{
	u32 mtr_base_lo, mtr_base_hi;
	u32 so_base_lo, so_base_hi;
	u32 gic_base_lo, gic_base_hi;
	u64 qman_base_addr;

	mtr_base_lo = lower_32_bits(CFG_BASE + mmSYNC_MNGR_MON_PAY_ADDRL_0);
	mtr_base_hi = upper_32_bits(CFG_BASE + mmSYNC_MNGR_MON_PAY_ADDRL_0);
	so_base_lo = lower_32_bits(CFG_BASE + mmSYNC_MNGR_SOB_OBJ_0);
	so_base_hi = upper_32_bits(CFG_BASE + mmSYNC_MNGR_SOB_OBJ_0);

	gic_base_lo =
		lower_32_bits(CFG_BASE + mmGIC_DISTRIBUTOR__5_GICD_SETSPI_NSR);
	gic_base_hi =
		upper_32_bits(CFG_BASE + mmGIC_DISTRIBUTOR__5_GICD_SETSPI_NSR);

	qman_base_addr = hdev->asic_prop.sram_base_address +
				MME_QMAN_BASE_OFFSET;

	WREG32(mmMME_QM_PQ_BASE_LO, lower_32_bits(qman_base_addr));
	WREG32(mmMME_QM_PQ_BASE_HI, upper_32_bits(qman_base_addr));
	WREG32(mmMME_QM_PQ_SIZE, ilog2(MME_QMAN_LENGTH));
	WREG32(mmMME_QM_PQ_PI, 0);
	WREG32(mmMME_QM_PQ_CI, 0);
	WREG32(mmMME_QM_CP_LDMA_SRC_BASE_LO_OFFSET, 0x10C0);
	WREG32(mmMME_QM_CP_LDMA_SRC_BASE_HI_OFFSET, 0x10C4);
	WREG32(mmMME_QM_CP_LDMA_TSIZE_OFFSET, 0x10C8);
	WREG32(mmMME_QM_CP_LDMA_COMMIT_OFFSET, 0x10CC);

	WREG32(mmMME_QM_CP_MSG_BASE0_ADDR_LO, mtr_base_lo);
	WREG32(mmMME_QM_CP_MSG_BASE0_ADDR_HI, mtr_base_hi);
	WREG32(mmMME_QM_CP_MSG_BASE1_ADDR_LO, so_base_lo);
	WREG32(mmMME_QM_CP_MSG_BASE1_ADDR_HI, so_base_hi);

	/* QMAN CQ has 8 cache lines */
	WREG32(mmMME_QM_CQ_CFG1, 0x00080008);

	WREG32(mmMME_QM_GLBL_ERR_ADDR_LO, gic_base_lo);
	WREG32(mmMME_QM_GLBL_ERR_ADDR_HI, gic_base_hi);

	WREG32(mmMME_QM_GLBL_ERR_WDATA, GOYA_ASYNC_EVENT_ID_MME_QM);

	WREG32(mmMME_QM_GLBL_ERR_CFG, QMAN_MME_ERR_MSG_EN);

	WREG32(mmMME_QM_GLBL_PROT, QMAN_MME_ERR_PROT);

	WREG32(mmMME_QM_GLBL_CFG0, QMAN_MME_ENABLE);
}

static void goya_init_mme_cmdq(struct hl_device *hdev)
{
	u32 mtr_base_lo, mtr_base_hi;
	u32 so_base_lo, so_base_hi;
	u32 gic_base_lo, gic_base_hi;

	mtr_base_lo = lower_32_bits(CFG_BASE + mmSYNC_MNGR_MON_PAY_ADDRL_0);
	mtr_base_hi = upper_32_bits(CFG_BASE + mmSYNC_MNGR_MON_PAY_ADDRL_0);
	so_base_lo = lower_32_bits(CFG_BASE + mmSYNC_MNGR_SOB_OBJ_0);
	so_base_hi = upper_32_bits(CFG_BASE + mmSYNC_MNGR_SOB_OBJ_0);

	gic_base_lo =
		lower_32_bits(CFG_BASE + mmGIC_DISTRIBUTOR__5_GICD_SETSPI_NSR);
	gic_base_hi =
		upper_32_bits(CFG_BASE + mmGIC_DISTRIBUTOR__5_GICD_SETSPI_NSR);

	WREG32(mmMME_CMDQ_CP_MSG_BASE0_ADDR_LO, mtr_base_lo);
	WREG32(mmMME_CMDQ_CP_MSG_BASE0_ADDR_HI, mtr_base_hi);
	WREG32(mmMME_CMDQ_CP_MSG_BASE1_ADDR_LO,	so_base_lo);
	WREG32(mmMME_CMDQ_CP_MSG_BASE1_ADDR_HI, so_base_hi);

	/* CMDQ CQ has 20 cache lines */
	WREG32(mmMME_CMDQ_CQ_CFG1, 0x00140014);

	WREG32(mmMME_CMDQ_GLBL_ERR_ADDR_LO, gic_base_lo);
	WREG32(mmMME_CMDQ_GLBL_ERR_ADDR_HI, gic_base_hi);

	WREG32(mmMME_CMDQ_GLBL_ERR_WDATA, GOYA_ASYNC_EVENT_ID_MME_CMDQ);

	WREG32(mmMME_CMDQ_GLBL_ERR_CFG, CMDQ_MME_ERR_MSG_EN);

	WREG32(mmMME_CMDQ_GLBL_PROT, CMDQ_MME_ERR_PROT);

	WREG32(mmMME_CMDQ_GLBL_CFG0, CMDQ_MME_ENABLE);
}

void goya_init_mme_qmans(struct hl_device *hdev)
{
	struct goya_device *goya = hdev->asic_specific;
	u32 so_base_lo, so_base_hi;

	if (goya->hw_cap_initialized & HW_CAP_MME)
		return;

	so_base_lo = lower_32_bits(CFG_BASE + mmSYNC_MNGR_SOB_OBJ_0);
	so_base_hi = upper_32_bits(CFG_BASE + mmSYNC_MNGR_SOB_OBJ_0);

	WREG32(mmMME_SM_BASE_ADDRESS_LOW, so_base_lo);
	WREG32(mmMME_SM_BASE_ADDRESS_HIGH, so_base_hi);

	goya_init_mme_qman(hdev);
	goya_init_mme_cmdq(hdev);

	goya->hw_cap_initialized |= HW_CAP_MME;
}

static void goya_init_tpc_qman(struct hl_device *hdev, u32 base_off, int tpc_id)
{
	u32 mtr_base_lo, mtr_base_hi;
	u32 so_base_lo, so_base_hi;
	u32 gic_base_lo, gic_base_hi;
	u64 qman_base_addr;
	u32 reg_off = tpc_id * (mmTPC1_QM_PQ_PI - mmTPC0_QM_PQ_PI);

	mtr_base_lo = lower_32_bits(CFG_BASE + mmSYNC_MNGR_MON_PAY_ADDRL_0);
	mtr_base_hi = upper_32_bits(CFG_BASE + mmSYNC_MNGR_MON_PAY_ADDRL_0);
	so_base_lo = lower_32_bits(CFG_BASE + mmSYNC_MNGR_SOB_OBJ_0);
	so_base_hi = upper_32_bits(CFG_BASE + mmSYNC_MNGR_SOB_OBJ_0);

	gic_base_lo =
		lower_32_bits(CFG_BASE + mmGIC_DISTRIBUTOR__5_GICD_SETSPI_NSR);
	gic_base_hi =
		upper_32_bits(CFG_BASE + mmGIC_DISTRIBUTOR__5_GICD_SETSPI_NSR);

	qman_base_addr = hdev->asic_prop.sram_base_address + base_off;

	WREG32(mmTPC0_QM_PQ_BASE_LO + reg_off, lower_32_bits(qman_base_addr));
	WREG32(mmTPC0_QM_PQ_BASE_HI + reg_off, upper_32_bits(qman_base_addr));
	WREG32(mmTPC0_QM_PQ_SIZE + reg_off, ilog2(TPC_QMAN_LENGTH));
	WREG32(mmTPC0_QM_PQ_PI + reg_off, 0);
	WREG32(mmTPC0_QM_PQ_CI + reg_off, 0);
	WREG32(mmTPC0_QM_CP_LDMA_SRC_BASE_LO_OFFSET + reg_off, 0x10C0);
	WREG32(mmTPC0_QM_CP_LDMA_SRC_BASE_HI_OFFSET + reg_off, 0x10C4);
	WREG32(mmTPC0_QM_CP_LDMA_TSIZE_OFFSET + reg_off, 0x10C8);
	WREG32(mmTPC0_QM_CP_LDMA_COMMIT_OFFSET + reg_off, 0x10CC);

	WREG32(mmTPC0_QM_CP_MSG_BASE0_ADDR_LO + reg_off, mtr_base_lo);
	WREG32(mmTPC0_QM_CP_MSG_BASE0_ADDR_HI + reg_off, mtr_base_hi);
	WREG32(mmTPC0_QM_CP_MSG_BASE1_ADDR_LO + reg_off, so_base_lo);
	WREG32(mmTPC0_QM_CP_MSG_BASE1_ADDR_HI + reg_off, so_base_hi);

	WREG32(mmTPC0_QM_CQ_CFG1 + reg_off, 0x00080008);

	WREG32(mmTPC0_QM_GLBL_ERR_ADDR_LO + reg_off, gic_base_lo);
	WREG32(mmTPC0_QM_GLBL_ERR_ADDR_HI + reg_off, gic_base_hi);

	WREG32(mmTPC0_QM_GLBL_ERR_WDATA + reg_off,
			GOYA_ASYNC_EVENT_ID_TPC0_QM + tpc_id);

	WREG32(mmTPC0_QM_GLBL_ERR_CFG + reg_off, QMAN_TPC_ERR_MSG_EN);

	WREG32(mmTPC0_QM_GLBL_PROT + reg_off, QMAN_TPC_ERR_PROT);

	WREG32(mmTPC0_QM_GLBL_CFG0 + reg_off, QMAN_TPC_ENABLE);
}

static void goya_init_tpc_cmdq(struct hl_device *hdev, int tpc_id)
{
	u32 mtr_base_lo, mtr_base_hi;
	u32 so_base_lo, so_base_hi;
	u32 gic_base_lo, gic_base_hi;
	u32 reg_off = tpc_id * (mmTPC1_CMDQ_CQ_CFG1 - mmTPC0_CMDQ_CQ_CFG1);

	mtr_base_lo = lower_32_bits(CFG_BASE + mmSYNC_MNGR_MON_PAY_ADDRL_0);
	mtr_base_hi = upper_32_bits(CFG_BASE + mmSYNC_MNGR_MON_PAY_ADDRL_0);
	so_base_lo = lower_32_bits(CFG_BASE + mmSYNC_MNGR_SOB_OBJ_0);
	so_base_hi = upper_32_bits(CFG_BASE + mmSYNC_MNGR_SOB_OBJ_0);

	gic_base_lo =
		lower_32_bits(CFG_BASE + mmGIC_DISTRIBUTOR__5_GICD_SETSPI_NSR);
	gic_base_hi =
		upper_32_bits(CFG_BASE + mmGIC_DISTRIBUTOR__5_GICD_SETSPI_NSR);

	WREG32(mmTPC0_CMDQ_CP_MSG_BASE0_ADDR_LO + reg_off, mtr_base_lo);
	WREG32(mmTPC0_CMDQ_CP_MSG_BASE0_ADDR_HI + reg_off, mtr_base_hi);
	WREG32(mmTPC0_CMDQ_CP_MSG_BASE1_ADDR_LO + reg_off, so_base_lo);
	WREG32(mmTPC0_CMDQ_CP_MSG_BASE1_ADDR_HI + reg_off, so_base_hi);

	WREG32(mmTPC0_CMDQ_CQ_CFG1 + reg_off, 0x00140014);

	WREG32(mmTPC0_CMDQ_GLBL_ERR_ADDR_LO + reg_off, gic_base_lo);
	WREG32(mmTPC0_CMDQ_GLBL_ERR_ADDR_HI + reg_off, gic_base_hi);

	WREG32(mmTPC0_CMDQ_GLBL_ERR_WDATA + reg_off,
			GOYA_ASYNC_EVENT_ID_TPC0_CMDQ + tpc_id);

	WREG32(mmTPC0_CMDQ_GLBL_ERR_CFG + reg_off, CMDQ_TPC_ERR_MSG_EN);

	WREG32(mmTPC0_CMDQ_GLBL_PROT + reg_off, CMDQ_TPC_ERR_PROT);

	WREG32(mmTPC0_CMDQ_GLBL_CFG0 + reg_off, CMDQ_TPC_ENABLE);
}

void goya_init_tpc_qmans(struct hl_device *hdev)
{
	struct goya_device *goya = hdev->asic_specific;
	u32 so_base_lo, so_base_hi;
	u32 cfg_off = mmTPC1_CFG_SM_BASE_ADDRESS_LOW -
			mmTPC0_CFG_SM_BASE_ADDRESS_LOW;
	int i;

	if (goya->hw_cap_initialized & HW_CAP_TPC)
		return;

	so_base_lo = lower_32_bits(CFG_BASE + mmSYNC_MNGR_SOB_OBJ_0);
	so_base_hi = upper_32_bits(CFG_BASE + mmSYNC_MNGR_SOB_OBJ_0);

	for (i = 0 ; i < TPC_MAX_NUM ; i++) {
		WREG32(mmTPC0_CFG_SM_BASE_ADDRESS_LOW + i * cfg_off,
				so_base_lo);
		WREG32(mmTPC0_CFG_SM_BASE_ADDRESS_HIGH + i * cfg_off,
				so_base_hi);
	}

	goya_init_tpc_qman(hdev, TPC0_QMAN_BASE_OFFSET, 0);
	goya_init_tpc_qman(hdev, TPC1_QMAN_BASE_OFFSET, 1);
	goya_init_tpc_qman(hdev, TPC2_QMAN_BASE_OFFSET, 2);
	goya_init_tpc_qman(hdev, TPC3_QMAN_BASE_OFFSET, 3);
	goya_init_tpc_qman(hdev, TPC4_QMAN_BASE_OFFSET, 4);
	goya_init_tpc_qman(hdev, TPC5_QMAN_BASE_OFFSET, 5);
	goya_init_tpc_qman(hdev, TPC6_QMAN_BASE_OFFSET, 6);
	goya_init_tpc_qman(hdev, TPC7_QMAN_BASE_OFFSET, 7);

	for (i = 0 ; i < TPC_MAX_NUM ; i++)
		goya_init_tpc_cmdq(hdev, i);

	goya->hw_cap_initialized |= HW_CAP_TPC;
}

/*
 * goya_disable_internal_queues - Disable internal queues
 *
 * @hdev: pointer to hl_device structure
 *
 */
static void goya_disable_internal_queues(struct hl_device *hdev)
{
	struct goya_device *goya = hdev->asic_specific;

	if (!(goya->hw_cap_initialized & HW_CAP_MME))
		goto disable_tpc;

	WREG32(mmMME_QM_GLBL_CFG0, 0);
	WREG32(mmMME_CMDQ_GLBL_CFG0, 0);

disable_tpc:
	if (!(goya->hw_cap_initialized & HW_CAP_TPC))
		return;

	WREG32(mmTPC0_QM_GLBL_CFG0, 0);
	WREG32(mmTPC0_CMDQ_GLBL_CFG0, 0);

	WREG32(mmTPC1_QM_GLBL_CFG0, 0);
	WREG32(mmTPC1_CMDQ_GLBL_CFG0, 0);

	WREG32(mmTPC2_QM_GLBL_CFG0, 0);
	WREG32(mmTPC2_CMDQ_GLBL_CFG0, 0);

	WREG32(mmTPC3_QM_GLBL_CFG0, 0);
	WREG32(mmTPC3_CMDQ_GLBL_CFG0, 0);

	WREG32(mmTPC4_QM_GLBL_CFG0, 0);
	WREG32(mmTPC4_CMDQ_GLBL_CFG0, 0);

	WREG32(mmTPC5_QM_GLBL_CFG0, 0);
	WREG32(mmTPC5_CMDQ_GLBL_CFG0, 0);

	WREG32(mmTPC6_QM_GLBL_CFG0, 0);
	WREG32(mmTPC6_CMDQ_GLBL_CFG0, 0);

	WREG32(mmTPC7_QM_GLBL_CFG0, 0);
	WREG32(mmTPC7_CMDQ_GLBL_CFG0, 0);
}

/*
 * goya_stop_internal_queues - Stop internal queues
 *
 * @hdev: pointer to hl_device structure
 *
 * Returns 0 on success
 *
 */
static int goya_stop_internal_queues(struct hl_device *hdev)
{
	struct goya_device *goya = hdev->asic_specific;
	int rc, retval = 0;

	if (!(goya->hw_cap_initialized & HW_CAP_MME))
		goto stop_tpc;

	/*
	 * Each queue (QMAN) is a separate H/W logic. That means that each
	 * QMAN can be stopped independently and failure to stop one does NOT
	 * mandate we should not try to stop other QMANs
	 */

	rc = goya_stop_queue(hdev,
			mmMME_QM_GLBL_CFG1,
			mmMME_QM_CP_STS,
			mmMME_QM_GLBL_STS0);

	if (rc) {
		dev_err(hdev->dev, "failed to stop MME QMAN\n");
		retval = -EIO;
	}

	rc = goya_stop_queue(hdev,
			mmMME_CMDQ_GLBL_CFG1,
			mmMME_CMDQ_CP_STS,
			mmMME_CMDQ_GLBL_STS0);

	if (rc) {
		dev_err(hdev->dev, "failed to stop MME CMDQ\n");
		retval = -EIO;
	}

stop_tpc:
	if (!(goya->hw_cap_initialized & HW_CAP_TPC))
		return retval;

	rc = goya_stop_queue(hdev,
			mmTPC0_QM_GLBL_CFG1,
			mmTPC0_QM_CP_STS,
			mmTPC0_QM_GLBL_STS0);

	if (rc) {
		dev_err(hdev->dev, "failed to stop TPC 0 QMAN\n");
		retval = -EIO;
	}

	rc = goya_stop_queue(hdev,
			mmTPC0_CMDQ_GLBL_CFG1,
			mmTPC0_CMDQ_CP_STS,
			mmTPC0_CMDQ_GLBL_STS0);

	if (rc) {
		dev_err(hdev->dev, "failed to stop TPC 0 CMDQ\n");
		retval = -EIO;
	}

	rc = goya_stop_queue(hdev,
			mmTPC1_QM_GLBL_CFG1,
			mmTPC1_QM_CP_STS,
			mmTPC1_QM_GLBL_STS0);

	if (rc) {
		dev_err(hdev->dev, "failed to stop TPC 1 QMAN\n");
		retval = -EIO;
	}

	rc = goya_stop_queue(hdev,
			mmTPC1_CMDQ_GLBL_CFG1,
			mmTPC1_CMDQ_CP_STS,
			mmTPC1_CMDQ_GLBL_STS0);

	if (rc) {
		dev_err(hdev->dev, "failed to stop TPC 1 CMDQ\n");
		retval = -EIO;
	}

	rc = goya_stop_queue(hdev,
			mmTPC2_QM_GLBL_CFG1,
			mmTPC2_QM_CP_STS,
			mmTPC2_QM_GLBL_STS0);

	if (rc) {
		dev_err(hdev->dev, "failed to stop TPC 2 QMAN\n");
		retval = -EIO;
	}

	rc = goya_stop_queue(hdev,
			mmTPC2_CMDQ_GLBL_CFG1,
			mmTPC2_CMDQ_CP_STS,
			mmTPC2_CMDQ_GLBL_STS0);

	if (rc) {
		dev_err(hdev->dev, "failed to stop TPC 2 CMDQ\n");
		retval = -EIO;
	}

	rc = goya_stop_queue(hdev,
			mmTPC3_QM_GLBL_CFG1,
			mmTPC3_QM_CP_STS,
			mmTPC3_QM_GLBL_STS0);

	if (rc) {
		dev_err(hdev->dev, "failed to stop TPC 3 QMAN\n");
		retval = -EIO;
	}

	rc = goya_stop_queue(hdev,
			mmTPC3_CMDQ_GLBL_CFG1,
			mmTPC3_CMDQ_CP_STS,
			mmTPC3_CMDQ_GLBL_STS0);

	if (rc) {
		dev_err(hdev->dev, "failed to stop TPC 3 CMDQ\n");
		retval = -EIO;
	}

	rc = goya_stop_queue(hdev,
			mmTPC4_QM_GLBL_CFG1,
			mmTPC4_QM_CP_STS,
			mmTPC4_QM_GLBL_STS0);

	if (rc) {
		dev_err(hdev->dev, "failed to stop TPC 4 QMAN\n");
		retval = -EIO;
	}

	rc = goya_stop_queue(hdev,
			mmTPC4_CMDQ_GLBL_CFG1,
			mmTPC4_CMDQ_CP_STS,
			mmTPC4_CMDQ_GLBL_STS0);

	if (rc) {
		dev_err(hdev->dev, "failed to stop TPC 4 CMDQ\n");
		retval = -EIO;
	}

	rc = goya_stop_queue(hdev,
			mmTPC5_QM_GLBL_CFG1,
			mmTPC5_QM_CP_STS,
			mmTPC5_QM_GLBL_STS0);

	if (rc) {
		dev_err(hdev->dev, "failed to stop TPC 5 QMAN\n");
		retval = -EIO;
	}

	rc = goya_stop_queue(hdev,
			mmTPC5_CMDQ_GLBL_CFG1,
			mmTPC5_CMDQ_CP_STS,
			mmTPC5_CMDQ_GLBL_STS0);

	if (rc) {
		dev_err(hdev->dev, "failed to stop TPC 5 CMDQ\n");
		retval = -EIO;
	}

	rc = goya_stop_queue(hdev,
			mmTPC6_QM_GLBL_CFG1,
			mmTPC6_QM_CP_STS,
			mmTPC6_QM_GLBL_STS0);

	if (rc) {
		dev_err(hdev->dev, "failed to stop TPC 6 QMAN\n");
		retval = -EIO;
	}

	rc = goya_stop_queue(hdev,
			mmTPC6_CMDQ_GLBL_CFG1,
			mmTPC6_CMDQ_CP_STS,
			mmTPC6_CMDQ_GLBL_STS0);

	if (rc) {
		dev_err(hdev->dev, "failed to stop TPC 6 CMDQ\n");
		retval = -EIO;
	}

	rc = goya_stop_queue(hdev,
			mmTPC7_QM_GLBL_CFG1,
			mmTPC7_QM_CP_STS,
			mmTPC7_QM_GLBL_STS0);

	if (rc) {
		dev_err(hdev->dev, "failed to stop TPC 7 QMAN\n");
		retval = -EIO;
	}

	rc = goya_stop_queue(hdev,
			mmTPC7_CMDQ_GLBL_CFG1,
			mmTPC7_CMDQ_CP_STS,
			mmTPC7_CMDQ_GLBL_STS0);

	if (rc) {
		dev_err(hdev->dev, "failed to stop TPC 7 CMDQ\n");
		retval = -EIO;
	}

	return retval;
}

static void goya_dma_stall(struct hl_device *hdev)
{
	struct goya_device *goya = hdev->asic_specific;

	if (!(goya->hw_cap_initialized & HW_CAP_DMA))
		return;

	WREG32(mmDMA_QM_0_GLBL_CFG1, 1 << DMA_QM_0_GLBL_CFG1_DMA_STOP_SHIFT);
	WREG32(mmDMA_QM_1_GLBL_CFG1, 1 << DMA_QM_1_GLBL_CFG1_DMA_STOP_SHIFT);
	WREG32(mmDMA_QM_2_GLBL_CFG1, 1 << DMA_QM_2_GLBL_CFG1_DMA_STOP_SHIFT);
	WREG32(mmDMA_QM_3_GLBL_CFG1, 1 << DMA_QM_3_GLBL_CFG1_DMA_STOP_SHIFT);
	WREG32(mmDMA_QM_4_GLBL_CFG1, 1 << DMA_QM_4_GLBL_CFG1_DMA_STOP_SHIFT);
}

static void goya_tpc_stall(struct hl_device *hdev)
{
	struct goya_device *goya = hdev->asic_specific;

	if (!(goya->hw_cap_initialized & HW_CAP_TPC))
		return;

	WREG32(mmTPC0_CFG_TPC_STALL, 1 << TPC0_CFG_TPC_STALL_V_SHIFT);
	WREG32(mmTPC1_CFG_TPC_STALL, 1 << TPC1_CFG_TPC_STALL_V_SHIFT);
	WREG32(mmTPC2_CFG_TPC_STALL, 1 << TPC2_CFG_TPC_STALL_V_SHIFT);
	WREG32(mmTPC3_CFG_TPC_STALL, 1 << TPC3_CFG_TPC_STALL_V_SHIFT);
	WREG32(mmTPC4_CFG_TPC_STALL, 1 << TPC4_CFG_TPC_STALL_V_SHIFT);
	WREG32(mmTPC5_CFG_TPC_STALL, 1 << TPC5_CFG_TPC_STALL_V_SHIFT);
	WREG32(mmTPC6_CFG_TPC_STALL, 1 << TPC6_CFG_TPC_STALL_V_SHIFT);
	WREG32(mmTPC7_CFG_TPC_STALL, 1 << TPC7_CFG_TPC_STALL_V_SHIFT);
}

static void goya_mme_stall(struct hl_device *hdev)
{
	struct goya_device *goya = hdev->asic_specific;

	if (!(goya->hw_cap_initialized & HW_CAP_MME))
		return;

	WREG32(mmMME_STALL, 0xFFFFFFFF);
}

static int goya_enable_msix(struct hl_device *hdev)
{
	struct goya_device *goya = hdev->asic_specific;
	int cq_cnt = hdev->asic_prop.completion_queues_count;
	int rc, i, irq_cnt_init, irq;

	if (goya->hw_cap_initialized & HW_CAP_MSIX)
		return 0;

	rc = pci_alloc_irq_vectors(hdev->pdev, GOYA_MSIX_ENTRIES,
				GOYA_MSIX_ENTRIES, PCI_IRQ_MSIX);
	if (rc < 0) {
		dev_err(hdev->dev,
			"MSI-X: Failed to enable support -- %d/%d\n",
			GOYA_MSIX_ENTRIES, rc);
		return rc;
	}

	for (i = 0, irq_cnt_init = 0 ; i < cq_cnt ; i++, irq_cnt_init++) {
		irq = pci_irq_vector(hdev->pdev, i);
		rc = request_irq(irq, hl_irq_handler_cq, 0, goya_irq_name[i],
				&hdev->completion_queue[i]);
		if (rc) {
			dev_err(hdev->dev, "Failed to request IRQ %d", irq);
			goto free_irqs;
		}
	}

	irq = pci_irq_vector(hdev->pdev, GOYA_EVENT_QUEUE_MSIX_IDX);

	rc = request_irq(irq, hl_irq_handler_eq, 0,
			goya_irq_name[GOYA_EVENT_QUEUE_MSIX_IDX],
			&hdev->event_queue);
	if (rc) {
		dev_err(hdev->dev, "Failed to request IRQ %d", irq);
		goto free_irqs;
	}

	goya->hw_cap_initialized |= HW_CAP_MSIX;
	return 0;

free_irqs:
	for (i = 0 ; i < irq_cnt_init ; i++)
		free_irq(pci_irq_vector(hdev->pdev, i),
			&hdev->completion_queue[i]);

	pci_free_irq_vectors(hdev->pdev);
	return rc;
}

static void goya_sync_irqs(struct hl_device *hdev)
{
	struct goya_device *goya = hdev->asic_specific;
	int i;

	if (!(goya->hw_cap_initialized & HW_CAP_MSIX))
		return;

	/* Wait for all pending IRQs to be finished */
	for (i = 0 ; i < hdev->asic_prop.completion_queues_count ; i++)
		synchronize_irq(pci_irq_vector(hdev->pdev, i));

	synchronize_irq(pci_irq_vector(hdev->pdev, GOYA_EVENT_QUEUE_MSIX_IDX));
}

static void goya_disable_msix(struct hl_device *hdev)
{
	struct goya_device *goya = hdev->asic_specific;
	int i, irq;

	if (!(goya->hw_cap_initialized & HW_CAP_MSIX))
		return;

	goya_sync_irqs(hdev);

	irq = pci_irq_vector(hdev->pdev, GOYA_EVENT_QUEUE_MSIX_IDX);
	free_irq(irq, &hdev->event_queue);

	for (i = 0 ; i < hdev->asic_prop.completion_queues_count ; i++) {
		irq = pci_irq_vector(hdev->pdev, i);
		free_irq(irq, &hdev->completion_queue[i]);
	}

	pci_free_irq_vectors(hdev->pdev);

	goya->hw_cap_initialized &= ~HW_CAP_MSIX;
}

static void goya_enable_timestamp(struct hl_device *hdev)
{
	/* Disable the timestamp counter */
	WREG32(mmPSOC_TIMESTAMP_BASE - CFG_BASE, 0);

	/* Zero the lower/upper parts of the 64-bit counter */
	WREG32(mmPSOC_TIMESTAMP_BASE - CFG_BASE + 0xC, 0);
	WREG32(mmPSOC_TIMESTAMP_BASE - CFG_BASE + 0x8, 0);

	/* Enable the counter */
	WREG32(mmPSOC_TIMESTAMP_BASE - CFG_BASE, 1);
}

static void goya_disable_timestamp(struct hl_device *hdev)
{
	/* Disable the timestamp counter */
	WREG32(mmPSOC_TIMESTAMP_BASE - CFG_BASE, 0);
}

static void goya_halt_engines(struct hl_device *hdev, bool hard_reset, bool fw_reset)
{
	u32 wait_timeout_ms;

	dev_info(hdev->dev,
		"Halting compute engines and disabling interrupts\n");

	if (hdev->pldm)
		wait_timeout_ms = GOYA_PLDM_RESET_WAIT_MSEC;
	else
		wait_timeout_ms = GOYA_RESET_WAIT_MSEC;

	goya_stop_external_queues(hdev);
	goya_stop_internal_queues(hdev);

	msleep(wait_timeout_ms);

	goya_dma_stall(hdev);
	goya_tpc_stall(hdev);
	goya_mme_stall(hdev);

	msleep(wait_timeout_ms);

	goya_disable_external_queues(hdev);
	goya_disable_internal_queues(hdev);

	goya_disable_timestamp(hdev);

	if (hard_reset) {
		goya_disable_msix(hdev);
		goya_mmu_remove_device_cpu_mappings(hdev);
	} else {
		goya_sync_irqs(hdev);
	}
}

/*
 * goya_load_firmware_to_device() - Load LINUX FW code to device.
 * @hdev: Pointer to hl_device structure.
 *
 * Copy LINUX fw code from firmware file to HBM BAR.
 *
 * Return: 0 on success, non-zero for failure.
 */
static int goya_load_firmware_to_device(struct hl_device *hdev)
{
	void __iomem *dst;

	dst = hdev->pcie_bar[DDR_BAR_ID] + LINUX_FW_OFFSET;

	return hl_fw_load_fw_to_device(hdev, GOYA_LINUX_FW_FILE, dst, 0, 0);
}

/*
 * goya_load_boot_fit_to_device() - Load boot fit to device.
 * @hdev: Pointer to hl_device structure.
 *
 * Copy boot fit file to SRAM BAR.
 *
 * Return: 0 on success, non-zero for failure.
 */
static int goya_load_boot_fit_to_device(struct hl_device *hdev)
{
	void __iomem *dst;

	dst = hdev->pcie_bar[SRAM_CFG_BAR_ID] + BOOT_FIT_SRAM_OFFSET;

	return hl_fw_load_fw_to_device(hdev, GOYA_BOOT_FIT_FILE, dst, 0, 0);
}

static void goya_init_dynamic_firmware_loader(struct hl_device *hdev)
{
	struct dynamic_fw_load_mgr *dynamic_loader;
	struct cpu_dyn_regs *dyn_regs;

	dynamic_loader = &hdev->fw_loader.dynamic_loader;

	/*
	 * here we update initial values for few specific dynamic regs (as
	 * before reading the first descriptor from FW those value has to be
	 * hard-coded) in later stages of the protocol those values will be
	 * updated automatically by reading the FW descriptor so data there
	 * will always be up-to-date
	 */
	dyn_regs = &dynamic_loader->comm_desc.cpu_dyn_regs;
	dyn_regs->kmd_msg_to_cpu =
				cpu_to_le32(mmPSOC_GLOBAL_CONF_KMD_MSG_TO_CPU);
	dyn_regs->cpu_cmd_status_to_host =
				cpu_to_le32(mmCPU_CMD_STATUS_TO_HOST);

	dynamic_loader->wait_for_bl_timeout = GOYA_WAIT_FOR_BL_TIMEOUT_USEC;
}

static void goya_init_static_firmware_loader(struct hl_device *hdev)
{
	struct static_fw_load_mgr *static_loader;

	static_loader = &hdev->fw_loader.static_loader;

	static_loader->preboot_version_max_off = SRAM_SIZE - VERSION_MAX_LEN;
	static_loader->boot_fit_version_max_off = SRAM_SIZE - VERSION_MAX_LEN;
	static_loader->kmd_msg_to_cpu_reg = mmPSOC_GLOBAL_CONF_KMD_MSG_TO_CPU;
	static_loader->cpu_cmd_status_to_host_reg = mmCPU_CMD_STATUS_TO_HOST;
	static_loader->cpu_boot_status_reg = mmPSOC_GLOBAL_CONF_CPU_BOOT_STATUS;
	static_loader->cpu_boot_dev_status0_reg = mmCPU_BOOT_DEV_STS0;
	static_loader->cpu_boot_dev_status1_reg = mmCPU_BOOT_DEV_STS1;
	static_loader->boot_err0_reg = mmCPU_BOOT_ERR0;
	static_loader->boot_err1_reg = mmCPU_BOOT_ERR1;
	static_loader->preboot_version_offset_reg = mmPREBOOT_VER_OFFSET;
	static_loader->boot_fit_version_offset_reg = mmUBOOT_VER_OFFSET;
	static_loader->sram_offset_mask = ~(lower_32_bits(SRAM_BASE_ADDR));
}

static void goya_init_firmware_loader(struct hl_device *hdev)
{
	struct asic_fixed_properties *prop = &hdev->asic_prop;
	struct fw_load_mgr *fw_loader = &hdev->fw_loader;

	/* fill common fields */
	fw_loader->linux_loaded = false;
	fw_loader->boot_fit_img.image_name = GOYA_BOOT_FIT_FILE;
	fw_loader->linux_img.image_name = GOYA_LINUX_FW_FILE;
	fw_loader->cpu_timeout = GOYA_CPU_TIMEOUT_USEC;
	fw_loader->boot_fit_timeout = GOYA_BOOT_FIT_REQ_TIMEOUT_USEC;
	fw_loader->skip_bmc = false;
	fw_loader->sram_bar_id = SRAM_CFG_BAR_ID;
	fw_loader->dram_bar_id = DDR_BAR_ID;

	if (prop->dynamic_fw_load)
		goya_init_dynamic_firmware_loader(hdev);
	else
		goya_init_static_firmware_loader(hdev);
}

static int goya_init_cpu(struct hl_device *hdev)
{
	struct goya_device *goya = hdev->asic_specific;
	int rc;

	if (!(hdev->fw_components & FW_TYPE_PREBOOT_CPU))
		return 0;

	if (goya->hw_cap_initialized & HW_CAP_CPU)
		return 0;

	/*
	 * Before pushing u-boot/linux to device, need to set the ddr bar to
	 * base address of dram
	 */
	if (goya_set_ddr_bar_base(hdev, DRAM_PHYS_BASE) == U64_MAX) {
		dev_err(hdev->dev,
			"failed to map DDR bar to DRAM base address\n");
		return -EIO;
	}

	rc = hl_fw_init_cpu(hdev);

	if (rc)
		return rc;

	goya->hw_cap_initialized |= HW_CAP_CPU;

	return 0;
}

static int goya_mmu_update_asid_hop0_addr(struct hl_device *hdev, u32 asid,
						u64 phys_addr)
{
	u32 status, timeout_usec;
	int rc;

	if (hdev->pldm)
		timeout_usec = GOYA_PLDM_MMU_TIMEOUT_USEC;
	else
		timeout_usec = MMU_CONFIG_TIMEOUT_USEC;

	WREG32(MMU_HOP0_PA43_12, phys_addr >> MMU_HOP0_PA43_12_SHIFT);
	WREG32(MMU_HOP0_PA49_44, phys_addr >> MMU_HOP0_PA49_44_SHIFT);
	WREG32(MMU_ASID_BUSY, 0x80000000 | asid);

	rc = hl_poll_timeout(
		hdev,
		MMU_ASID_BUSY,
		status,
		!(status & 0x80000000),
		1000,
		timeout_usec);

	if (rc) {
		dev_err(hdev->dev,
			"Timeout during MMU hop0 config of asid %d\n", asid);
		return rc;
	}

	return 0;
}

int goya_mmu_init(struct hl_device *hdev)
{
	struct asic_fixed_properties *prop = &hdev->asic_prop;
	struct goya_device *goya = hdev->asic_specific;
	u64 hop0_addr;
	int rc, i;

	if (!hdev->mmu_enable)
		return 0;

	if (goya->hw_cap_initialized & HW_CAP_MMU)
		return 0;

	hdev->dram_default_page_mapping = true;

	for (i = 0 ; i < prop->max_asid ; i++) {
		hop0_addr = prop->mmu_pgt_addr +
				(i * prop->mmu_hop_table_size);

		rc = goya_mmu_update_asid_hop0_addr(hdev, i, hop0_addr);
		if (rc) {
			dev_err(hdev->dev,
				"failed to set hop0 addr for asid %d\n", i);
			goto err;
		}
	}

	goya->hw_cap_initialized |= HW_CAP_MMU;

	/* init MMU cache manage page */
	WREG32(mmSTLB_CACHE_INV_BASE_39_8,
				lower_32_bits(MMU_CACHE_MNG_ADDR >> 8));
	WREG32(mmSTLB_CACHE_INV_BASE_49_40, MMU_CACHE_MNG_ADDR >> 40);

	/* Remove follower feature due to performance bug */
	WREG32_AND(mmSTLB_STLB_FEATURE_EN,
			(~STLB_STLB_FEATURE_EN_FOLLOWER_EN_MASK));

	hdev->asic_funcs->mmu_invalidate_cache(hdev, true,
					VM_TYPE_USERPTR | VM_TYPE_PHYS_PACK);

	WREG32(mmMMU_MMU_ENABLE, 1);
	WREG32(mmMMU_SPI_MASK, 0xF);

	return 0;

err:
	return rc;
}

/*
 * goya_hw_init - Goya hardware initialization code
 *
 * @hdev: pointer to hl_device structure
 *
 * Returns 0 on success
 *
 */
static int goya_hw_init(struct hl_device *hdev)
{
	struct asic_fixed_properties *prop = &hdev->asic_prop;
	int rc;

	/* Perform read from the device to make sure device is up */
	RREG32(mmPCIE_DBI_DEVICE_ID_VENDOR_ID_REG);

	/*
	 * Let's mark in the H/W that we have reached this point. We check
	 * this value in the reset_before_init function to understand whether
	 * we need to reset the chip before doing H/W init. This register is
	 * cleared by the H/W upon H/W reset
	 */
	WREG32(mmHW_STATE, HL_DEVICE_HW_STATE_DIRTY);

	rc = goya_init_cpu(hdev);
	if (rc) {
		dev_err(hdev->dev, "failed to initialize CPU\n");
		return rc;
	}

	goya_tpc_mbist_workaround(hdev);

	goya_init_golden_registers(hdev);

	/*
	 * After CPU initialization is finished, change DDR bar mapping inside
	 * iATU to point to the start address of the MMU page tables
	 */
	if (goya_set_ddr_bar_base(hdev, (MMU_PAGE_TABLES_ADDR &
			~(prop->dram_pci_bar_size - 0x1ull))) == U64_MAX) {
		dev_err(hdev->dev,
			"failed to map DDR bar to MMU page tables\n");
		return -EIO;
	}

	rc = goya_mmu_init(hdev);
	if (rc)
		return rc;

	goya_init_security(hdev);

	goya_init_dma_qmans(hdev);

	goya_init_mme_qmans(hdev);

	goya_init_tpc_qmans(hdev);

	goya_enable_timestamp(hdev);

	/* MSI-X must be enabled before CPU queues are initialized */
	rc = goya_enable_msix(hdev);
	if (rc)
		goto disable_queues;

	/* Perform read from the device to flush all MSI-X configuration */
	RREG32(mmPCIE_DBI_DEVICE_ID_VENDOR_ID_REG);

	return 0;

disable_queues:
	goya_disable_internal_queues(hdev);
	goya_disable_external_queues(hdev);

	return rc;
}

static void goya_hw_fini(struct hl_device *hdev, bool hard_reset, bool fw_reset)
{
	struct goya_device *goya = hdev->asic_specific;
	u32 reset_timeout_ms, cpu_timeout_ms, status;

	if (hdev->pldm) {
		reset_timeout_ms = GOYA_PLDM_RESET_TIMEOUT_MSEC;
		cpu_timeout_ms = GOYA_PLDM_RESET_WAIT_MSEC;
	} else {
		reset_timeout_ms = GOYA_RESET_TIMEOUT_MSEC;
		cpu_timeout_ms = GOYA_CPU_RESET_WAIT_MSEC;
	}

	if (hard_reset) {
		/* I don't know what is the state of the CPU so make sure it is
		 * stopped in any means necessary
		 */
		WREG32(mmPSOC_GLOBAL_CONF_UBOOT_MAGIC, KMD_MSG_GOTO_WFE);
		WREG32(mmGIC_DISTRIBUTOR__5_GICD_SETSPI_NSR,
			GOYA_ASYNC_EVENT_ID_HALT_MACHINE);

		msleep(cpu_timeout_ms);

		goya_set_ddr_bar_base(hdev, DRAM_PHYS_BASE);
		goya_disable_clk_rlx(hdev);
		goya_set_pll_refclk(hdev);

		WREG32(mmPSOC_GLOBAL_CONF_SW_ALL_RST_CFG, RESET_ALL);
		dev_info(hdev->dev,
			"Issued HARD reset command, going to wait %dms\n",
			reset_timeout_ms);
	} else {
		WREG32(mmPSOC_GLOBAL_CONF_SW_ALL_RST_CFG, DMA_MME_TPC_RESET);
		dev_info(hdev->dev,
			"Issued SOFT reset command, going to wait %dms\n",
			reset_timeout_ms);
	}

	/*
	 * After hard reset, we can't poll the BTM_FSM register because the PSOC
	 * itself is in reset. In either reset we need to wait until the reset
	 * is deasserted
	 */
	msleep(reset_timeout_ms);

	status = RREG32(mmPSOC_GLOBAL_CONF_BTM_FSM);
	if (status & PSOC_GLOBAL_CONF_BTM_FSM_STATE_MASK)
		dev_err(hdev->dev,
			"Timeout while waiting for device to reset 0x%x\n",
			status);

	if (!hard_reset && goya) {
		goya->hw_cap_initialized &= ~(HW_CAP_DMA | HW_CAP_MME |
						HW_CAP_GOLDEN | HW_CAP_TPC);
		WREG32(mmGIC_DISTRIBUTOR__5_GICD_SETSPI_NSR,
				GOYA_ASYNC_EVENT_ID_SOFT_RESET);
		return;
	}

	/* Chicken bit to re-initiate boot sequencer flow */
	WREG32(mmPSOC_GLOBAL_CONF_BOOT_SEQ_RE_START,
		1 << PSOC_GLOBAL_CONF_BOOT_SEQ_RE_START_IND_SHIFT);
	/* Move boot manager FSM to pre boot sequencer init state */
	WREG32(mmPSOC_GLOBAL_CONF_SW_BTM_FSM,
			0xA << PSOC_GLOBAL_CONF_SW_BTM_FSM_CTRL_SHIFT);

	if (goya) {
		goya->hw_cap_initialized &= ~(HW_CAP_CPU | HW_CAP_CPU_Q |
				HW_CAP_DDR_0 | HW_CAP_DDR_1 |
				HW_CAP_DMA | HW_CAP_MME |
				HW_CAP_MMU | HW_CAP_TPC_MBIST |
				HW_CAP_GOLDEN | HW_CAP_TPC);

		memset(goya->events_stat, 0, sizeof(goya->events_stat));
	}
}

int goya_suspend(struct hl_device *hdev)
{
	int rc;

	rc = hl_fw_send_pci_access_msg(hdev, CPUCP_PACKET_DISABLE_PCI_ACCESS);
	if (rc)
		dev_err(hdev->dev, "Failed to disable PCI access from CPU\n");

	return rc;
}

int goya_resume(struct hl_device *hdev)
{
	return goya_init_iatu(hdev);
}

static int goya_mmap(struct hl_device *hdev, struct vm_area_struct *vma,
			void *cpu_addr, dma_addr_t dma_addr, size_t size)
{
	int rc;

	vma->vm_flags |= VM_IO | VM_PFNMAP | VM_DONTEXPAND | VM_DONTDUMP |
			VM_DONTCOPY | VM_NORESERVE;

	rc = dma_mmap_coherent(hdev->dev, vma, cpu_addr,
				(dma_addr - HOST_PHYS_BASE), size);
	if (rc)
		dev_err(hdev->dev, "dma_mmap_coherent error %d", rc);

	return rc;
}

void goya_ring_doorbell(struct hl_device *hdev, u32 hw_queue_id, u32 pi)
{
	u32 db_reg_offset, db_value;

	switch (hw_queue_id) {
	case GOYA_QUEUE_ID_DMA_0:
		db_reg_offset = mmDMA_QM_0_PQ_PI;
		break;

	case GOYA_QUEUE_ID_DMA_1:
		db_reg_offset = mmDMA_QM_1_PQ_PI;
		break;

	case GOYA_QUEUE_ID_DMA_2:
		db_reg_offset = mmDMA_QM_2_PQ_PI;
		break;

	case GOYA_QUEUE_ID_DMA_3:
		db_reg_offset = mmDMA_QM_3_PQ_PI;
		break;

	case GOYA_QUEUE_ID_DMA_4:
		db_reg_offset = mmDMA_QM_4_PQ_PI;
		break;

	case GOYA_QUEUE_ID_CPU_PQ:
		db_reg_offset = mmCPU_IF_PF_PQ_PI;
		break;

	case GOYA_QUEUE_ID_MME:
		db_reg_offset = mmMME_QM_PQ_PI;
		break;

	case GOYA_QUEUE_ID_TPC0:
		db_reg_offset = mmTPC0_QM_PQ_PI;
		break;

	case GOYA_QUEUE_ID_TPC1:
		db_reg_offset = mmTPC1_QM_PQ_PI;
		break;

	case GOYA_QUEUE_ID_TPC2:
		db_reg_offset = mmTPC2_QM_PQ_PI;
		break;

	case GOYA_QUEUE_ID_TPC3:
		db_reg_offset = mmTPC3_QM_PQ_PI;
		break;

	case GOYA_QUEUE_ID_TPC4:
		db_reg_offset = mmTPC4_QM_PQ_PI;
		break;

	case GOYA_QUEUE_ID_TPC5:
		db_reg_offset = mmTPC5_QM_PQ_PI;
		break;

	case GOYA_QUEUE_ID_TPC6:
		db_reg_offset = mmTPC6_QM_PQ_PI;
		break;

	case GOYA_QUEUE_ID_TPC7:
		db_reg_offset = mmTPC7_QM_PQ_PI;
		break;

	default:
		/* Should never get here */
		dev_err(hdev->dev, "H/W queue %d is invalid. Can't set pi\n",
			hw_queue_id);
		return;
	}

	db_value = pi;

	/* ring the doorbell */
	WREG32(db_reg_offset, db_value);

	if (hw_queue_id == GOYA_QUEUE_ID_CPU_PQ) {
		/* make sure device CPU will read latest data from host */
		mb();
		WREG32(mmGIC_DISTRIBUTOR__5_GICD_SETSPI_NSR,
				GOYA_ASYNC_EVENT_ID_PI_UPDATE);
	}
}

void goya_pqe_write(struct hl_device *hdev, __le64 *pqe, struct hl_bd *bd)
{
	/* The QMANs are on the SRAM so need to copy to IO space */
	memcpy_toio((void __iomem *) pqe, bd, sizeof(struct hl_bd));
}

static void *goya_dma_alloc_coherent(struct hl_device *hdev, size_t size,
					dma_addr_t *dma_handle, gfp_t flags)
{
	void *kernel_addr = dma_alloc_coherent(&hdev->pdev->dev, size,
						dma_handle, flags);

	/* Shift to the device's base physical address of host memory */
	if (kernel_addr)
		*dma_handle += HOST_PHYS_BASE;

	return kernel_addr;
}

static void goya_dma_free_coherent(struct hl_device *hdev, size_t size,
					void *cpu_addr, dma_addr_t dma_handle)
{
	/* Cancel the device's base physical address of host memory */
	dma_addr_t fixed_dma_handle = dma_handle - HOST_PHYS_BASE;

	dma_free_coherent(&hdev->pdev->dev, size, cpu_addr, fixed_dma_handle);
}

int goya_scrub_device_mem(struct hl_device *hdev, u64 addr, u64 size)
{
	return 0;
}

void *goya_get_int_queue_base(struct hl_device *hdev, u32 queue_id,
				dma_addr_t *dma_handle,	u16 *queue_len)
{
	void *base;
	u32 offset;

	*dma_handle = hdev->asic_prop.sram_base_address;

	base = (__force void *) hdev->pcie_bar[SRAM_CFG_BAR_ID];

	switch (queue_id) {
	case GOYA_QUEUE_ID_MME:
		offset = MME_QMAN_BASE_OFFSET;
		*queue_len = MME_QMAN_LENGTH;
		break;
	case GOYA_QUEUE_ID_TPC0:
		offset = TPC0_QMAN_BASE_OFFSET;
		*queue_len = TPC_QMAN_LENGTH;
		break;
	case GOYA_QUEUE_ID_TPC1:
		offset = TPC1_QMAN_BASE_OFFSET;
		*queue_len = TPC_QMAN_LENGTH;
		break;
	case GOYA_QUEUE_ID_TPC2:
		offset = TPC2_QMAN_BASE_OFFSET;
		*queue_len = TPC_QMAN_LENGTH;
		break;
	case GOYA_QUEUE_ID_TPC3:
		offset = TPC3_QMAN_BASE_OFFSET;
		*queue_len = TPC_QMAN_LENGTH;
		break;
	case GOYA_QUEUE_ID_TPC4:
		offset = TPC4_QMAN_BASE_OFFSET;
		*queue_len = TPC_QMAN_LENGTH;
		break;
	case GOYA_QUEUE_ID_TPC5:
		offset = TPC5_QMAN_BASE_OFFSET;
		*queue_len = TPC_QMAN_LENGTH;
		break;
	case GOYA_QUEUE_ID_TPC6:
		offset = TPC6_QMAN_BASE_OFFSET;
		*queue_len = TPC_QMAN_LENGTH;
		break;
	case GOYA_QUEUE_ID_TPC7:
		offset = TPC7_QMAN_BASE_OFFSET;
		*queue_len = TPC_QMAN_LENGTH;
		break;
	default:
		dev_err(hdev->dev, "Got invalid queue id %d\n", queue_id);
		return NULL;
	}

	base += offset;
	*dma_handle += offset;

	return base;
}

static int goya_send_job_on_qman0(struct hl_device *hdev, struct hl_cs_job *job)
{
	struct packet_msg_prot *fence_pkt;
	u32 *fence_ptr;
	dma_addr_t fence_dma_addr;
	struct hl_cb *cb;
	u32 tmp, timeout;
	int rc;

	if (hdev->pldm)
		timeout = GOYA_PLDM_QMAN0_TIMEOUT_USEC;
	else
		timeout = HL_DEVICE_TIMEOUT_USEC;

	if (!hdev->asic_funcs->is_device_idle(hdev, NULL, 0, NULL)) {
		dev_err_ratelimited(hdev->dev,
			"Can't send driver job on QMAN0 because the device is not idle\n");
		return -EBUSY;
	}

	fence_ptr = hdev->asic_funcs->asic_dma_pool_zalloc(hdev, 4, GFP_KERNEL,
							&fence_dma_addr);
	if (!fence_ptr) {
		dev_err(hdev->dev,
			"Failed to allocate fence memory for QMAN0\n");
		return -ENOMEM;
	}

	goya_qman0_set_security(hdev, true);

	cb = job->patched_cb;

	fence_pkt = cb->kernel_address +
			job->job_cb_size - sizeof(struct packet_msg_prot);

	tmp = (PACKET_MSG_PROT << GOYA_PKT_CTL_OPCODE_SHIFT) |
			(1 << GOYA_PKT_CTL_EB_SHIFT) |
			(1 << GOYA_PKT_CTL_MB_SHIFT);
	fence_pkt->ctl = cpu_to_le32(tmp);
	fence_pkt->value = cpu_to_le32(GOYA_QMAN0_FENCE_VAL);
	fence_pkt->addr = cpu_to_le64(fence_dma_addr);

	rc = hl_hw_queue_send_cb_no_cmpl(hdev, GOYA_QUEUE_ID_DMA_0,
					job->job_cb_size, cb->bus_address);
	if (rc) {
		dev_err(hdev->dev, "Failed to send CB on QMAN0, %d\n", rc);
		goto free_fence_ptr;
	}

	rc = hl_poll_timeout_memory(hdev, fence_ptr, tmp,
				(tmp == GOYA_QMAN0_FENCE_VAL), 1000,
				timeout, true);

	hl_hw_queue_inc_ci_kernel(hdev, GOYA_QUEUE_ID_DMA_0);

	if (rc == -ETIMEDOUT) {
		dev_err(hdev->dev, "QMAN0 Job timeout (0x%x)\n", tmp);
		goto free_fence_ptr;
	}

free_fence_ptr:
	hdev->asic_funcs->asic_dma_pool_free(hdev, (void *) fence_ptr,
					fence_dma_addr);

	goya_qman0_set_security(hdev, false);

	return rc;
}

int goya_send_cpu_message(struct hl_device *hdev, u32 *msg, u16 len,
				u32 timeout, u64 *result)
{
	struct goya_device *goya = hdev->asic_specific;

	if (!(goya->hw_cap_initialized & HW_CAP_CPU_Q)) {
		if (result)
			*result = 0;
		return 0;
	}

	if (!timeout)
		timeout = GOYA_MSG_TO_CPU_TIMEOUT_USEC;

	return hl_fw_send_cpu_message(hdev, GOYA_QUEUE_ID_CPU_PQ, msg, len,
					timeout, result);
}

int goya_test_queue(struct hl_device *hdev, u32 hw_queue_id)
{
	struct packet_msg_prot *fence_pkt;
	dma_addr_t pkt_dma_addr;
	u32 fence_val, tmp;
	dma_addr_t fence_dma_addr;
	u32 *fence_ptr;
	int rc;

	fence_val = GOYA_QMAN0_FENCE_VAL;

	fence_ptr = hdev->asic_funcs->asic_dma_pool_zalloc(hdev, 4, GFP_KERNEL,
							&fence_dma_addr);
	if (!fence_ptr) {
		dev_err(hdev->dev,
			"Failed to allocate memory for H/W queue %d testing\n",
			hw_queue_id);
		return -ENOMEM;
	}

	*fence_ptr = 0;

	fence_pkt = hdev->asic_funcs->asic_dma_pool_zalloc(hdev,
					sizeof(struct packet_msg_prot),
					GFP_KERNEL, &pkt_dma_addr);
	if (!fence_pkt) {
		dev_err(hdev->dev,
			"Failed to allocate packet for H/W queue %d testing\n",
			hw_queue_id);
		rc = -ENOMEM;
		goto free_fence_ptr;
	}

	tmp = (PACKET_MSG_PROT << GOYA_PKT_CTL_OPCODE_SHIFT) |
			(1 << GOYA_PKT_CTL_EB_SHIFT) |
			(1 << GOYA_PKT_CTL_MB_SHIFT);
	fence_pkt->ctl = cpu_to_le32(tmp);
	fence_pkt->value = cpu_to_le32(fence_val);
	fence_pkt->addr = cpu_to_le64(fence_dma_addr);

	rc = hl_hw_queue_send_cb_no_cmpl(hdev, hw_queue_id,
					sizeof(struct packet_msg_prot),
					pkt_dma_addr);
	if (rc) {
		dev_err(hdev->dev,
			"Failed to send fence packet to H/W queue %d\n",
			hw_queue_id);
		goto free_pkt;
	}

	rc = hl_poll_timeout_memory(hdev, fence_ptr, tmp, (tmp == fence_val),
					1000, GOYA_TEST_QUEUE_WAIT_USEC, true);

	hl_hw_queue_inc_ci_kernel(hdev, hw_queue_id);

	if (rc == -ETIMEDOUT) {
		dev_err(hdev->dev,
			"H/W queue %d test failed (scratch(0x%08llX) == 0x%08X)\n",
			hw_queue_id, (unsigned long long) fence_dma_addr, tmp);
		rc = -EIO;
	}

free_pkt:
	hdev->asic_funcs->asic_dma_pool_free(hdev, (void *) fence_pkt,
					pkt_dma_addr);
free_fence_ptr:
	hdev->asic_funcs->asic_dma_pool_free(hdev, (void *) fence_ptr,
					fence_dma_addr);
	return rc;
}

int goya_test_cpu_queue(struct hl_device *hdev)
{
	struct goya_device *goya = hdev->asic_specific;

	/*
	 * check capability here as send_cpu_message() won't update the result
	 * value if no capability
	 */
	if (!(goya->hw_cap_initialized & HW_CAP_CPU_Q))
		return 0;

	return hl_fw_test_cpu_queue(hdev);
}

int goya_test_queues(struct hl_device *hdev)
{
	int i, rc, ret_val = 0;

	for (i = 0 ; i < NUMBER_OF_EXT_HW_QUEUES ; i++) {
		rc = goya_test_queue(hdev, i);
		if (rc)
			ret_val = -EINVAL;
	}

	return ret_val;
}

static void *goya_dma_pool_zalloc(struct hl_device *hdev, size_t size,
					gfp_t mem_flags, dma_addr_t *dma_handle)
{
	void *kernel_addr;

	if (size > GOYA_DMA_POOL_BLK_SIZE)
		return NULL;

	kernel_addr =  dma_pool_zalloc(hdev->dma_pool, mem_flags, dma_handle);

	/* Shift to the device's base physical address of host memory */
	if (kernel_addr)
		*dma_handle += HOST_PHYS_BASE;

	return kernel_addr;
}

static void goya_dma_pool_free(struct hl_device *hdev, void *vaddr,
				dma_addr_t dma_addr)
{
	/* Cancel the device's base physical address of host memory */
	dma_addr_t fixed_dma_addr = dma_addr - HOST_PHYS_BASE;

	dma_pool_free(hdev->dma_pool, vaddr, fixed_dma_addr);
}

void *goya_cpu_accessible_dma_pool_alloc(struct hl_device *hdev, size_t size,
					dma_addr_t *dma_handle)
{
	void *vaddr;

	vaddr = hl_fw_cpu_accessible_dma_pool_alloc(hdev, size, dma_handle);
	*dma_handle = (*dma_handle) - hdev->cpu_accessible_dma_address +
			VA_CPU_ACCESSIBLE_MEM_ADDR;

	return vaddr;
}

void goya_cpu_accessible_dma_pool_free(struct hl_device *hdev, size_t size,
					void *vaddr)
{
	hl_fw_cpu_accessible_dma_pool_free(hdev, size, vaddr);
}

static int goya_dma_map_sg(struct hl_device *hdev, struct scatterlist *sgl,
				int nents, enum dma_data_direction dir)
{
	struct scatterlist *sg;
	int i;

	if (!dma_map_sg(&hdev->pdev->dev, sgl, nents, dir))
		return -ENOMEM;

	/* Shift to the device's base physical address of host memory */
	for_each_sg(sgl, sg, nents, i)
		sg->dma_address += HOST_PHYS_BASE;

	return 0;
}

static void goya_dma_unmap_sg(struct hl_device *hdev, struct scatterlist *sgl,
				int nents, enum dma_data_direction dir)
{
	struct scatterlist *sg;
	int i;

	/* Cancel the device's base physical address of host memory */
	for_each_sg(sgl, sg, nents, i)
		sg->dma_address -= HOST_PHYS_BASE;

	dma_unmap_sg(&hdev->pdev->dev, sgl, nents, dir);
}

u32 goya_get_dma_desc_list_size(struct hl_device *hdev, struct sg_table *sgt)
{
	struct scatterlist *sg, *sg_next_iter;
	u32 count, dma_desc_cnt;
	u64 len, len_next;
	dma_addr_t addr, addr_next;

	dma_desc_cnt = 0;

	for_each_sg(sgt->sgl, sg, sgt->nents, count) {

		len = sg_dma_len(sg);
		addr = sg_dma_address(sg);

		if (len == 0)
			break;

		while ((count + 1) < sgt->nents) {
			sg_next_iter = sg_next(sg);
			len_next = sg_dma_len(sg_next_iter);
			addr_next = sg_dma_address(sg_next_iter);

			if (len_next == 0)
				break;

			if ((addr + len == addr_next) &&
				(len + len_next <= DMA_MAX_TRANSFER_SIZE)) {
				len += len_next;
				count++;
				sg = sg_next_iter;
			} else {
				break;
			}
		}

		dma_desc_cnt++;
	}

	return dma_desc_cnt * sizeof(struct packet_lin_dma);
}

static int goya_pin_memory_before_cs(struct hl_device *hdev,
				struct hl_cs_parser *parser,
				struct packet_lin_dma *user_dma_pkt,
				u64 addr, enum dma_data_direction dir)
{
	struct hl_userptr *userptr;
	int rc;

	if (hl_userptr_is_pinned(hdev, addr, le32_to_cpu(user_dma_pkt->tsize),
			parser->job_userptr_list, &userptr))
		goto already_pinned;

	userptr = kzalloc(sizeof(*userptr), GFP_KERNEL);
	if (!userptr)
		return -ENOMEM;

	rc = hl_pin_host_memory(hdev, addr, le32_to_cpu(user_dma_pkt->tsize),
				userptr);
	if (rc)
		goto free_userptr;

	list_add_tail(&userptr->job_node, parser->job_userptr_list);

	rc = hdev->asic_funcs->asic_dma_map_sg(hdev, userptr->sgt->sgl,
					userptr->sgt->nents, dir);
	if (rc) {
		dev_err(hdev->dev, "failed to map sgt with DMA region\n");
		goto unpin_memory;
	}

	userptr->dma_mapped = true;
	userptr->dir = dir;

already_pinned:
	parser->patched_cb_size +=
			goya_get_dma_desc_list_size(hdev, userptr->sgt);

	return 0;

unpin_memory:
	list_del(&userptr->job_node);
	hl_unpin_host_memory(hdev, userptr);
free_userptr:
	kfree(userptr);
	return rc;
}

static int goya_validate_dma_pkt_host(struct hl_device *hdev,
				struct hl_cs_parser *parser,
				struct packet_lin_dma *user_dma_pkt)
{
	u64 device_memory_addr, addr;
	enum dma_data_direction dir;
	enum goya_dma_direction user_dir;
	bool sram_addr = true;
	bool skip_host_mem_pin = false;
	bool user_memset;
	u32 ctl;
	int rc = 0;

	ctl = le32_to_cpu(user_dma_pkt->ctl);

	user_dir = (ctl & GOYA_PKT_LIN_DMA_CTL_DMA_DIR_MASK) >>
			GOYA_PKT_LIN_DMA_CTL_DMA_DIR_SHIFT;

	user_memset = (ctl & GOYA_PKT_LIN_DMA_CTL_MEMSET_MASK) >>
			GOYA_PKT_LIN_DMA_CTL_MEMSET_SHIFT;

	switch (user_dir) {
	case DMA_HOST_TO_DRAM:
		dev_dbg(hdev->dev, "DMA direction is HOST --> DRAM\n");
		dir = DMA_TO_DEVICE;
		sram_addr = false;
		addr = le64_to_cpu(user_dma_pkt->src_addr);
		device_memory_addr = le64_to_cpu(user_dma_pkt->dst_addr);
		if (user_memset)
			skip_host_mem_pin = true;
		break;

	case DMA_DRAM_TO_HOST:
		dev_dbg(hdev->dev, "DMA direction is DRAM --> HOST\n");
		dir = DMA_FROM_DEVICE;
		sram_addr = false;
		addr = le64_to_cpu(user_dma_pkt->dst_addr);
		device_memory_addr = le64_to_cpu(user_dma_pkt->src_addr);
		break;

	case DMA_HOST_TO_SRAM:
		dev_dbg(hdev->dev, "DMA direction is HOST --> SRAM\n");
		dir = DMA_TO_DEVICE;
		addr = le64_to_cpu(user_dma_pkt->src_addr);
		device_memory_addr = le64_to_cpu(user_dma_pkt->dst_addr);
		if (user_memset)
			skip_host_mem_pin = true;
		break;

	case DMA_SRAM_TO_HOST:
		dev_dbg(hdev->dev, "DMA direction is SRAM --> HOST\n");
		dir = DMA_FROM_DEVICE;
		addr = le64_to_cpu(user_dma_pkt->dst_addr);
		device_memory_addr = le64_to_cpu(user_dma_pkt->src_addr);
		break;
	default:
		dev_err(hdev->dev, "DMA direction is undefined\n");
		return -EFAULT;
	}

	if (sram_addr) {
		if (!hl_mem_area_inside_range(device_memory_addr,
				le32_to_cpu(user_dma_pkt->tsize),
				hdev->asic_prop.sram_user_base_address,
				hdev->asic_prop.sram_end_address)) {

			dev_err(hdev->dev,
				"SRAM address 0x%llx + 0x%x is invalid\n",
				device_memory_addr,
				user_dma_pkt->tsize);
			return -EFAULT;
		}
	} else {
		if (!hl_mem_area_inside_range(device_memory_addr,
				le32_to_cpu(user_dma_pkt->tsize),
				hdev->asic_prop.dram_user_base_address,
				hdev->asic_prop.dram_end_address)) {

			dev_err(hdev->dev,
				"DRAM address 0x%llx + 0x%x is invalid\n",
				device_memory_addr,
				user_dma_pkt->tsize);
			return -EFAULT;
		}
	}

	if (skip_host_mem_pin)
		parser->patched_cb_size += sizeof(*user_dma_pkt);
	else {
		if ((dir == DMA_TO_DEVICE) &&
				(parser->hw_queue_id > GOYA_QUEUE_ID_DMA_1)) {
			dev_err(hdev->dev,
				"Can't DMA from host on queue other then 1\n");
			return -EFAULT;
		}

		rc = goya_pin_memory_before_cs(hdev, parser, user_dma_pkt,
						addr, dir);
	}

	return rc;
}

static int goya_validate_dma_pkt_no_host(struct hl_device *hdev,
				struct hl_cs_parser *parser,
				struct packet_lin_dma *user_dma_pkt)
{
	u64 sram_memory_addr, dram_memory_addr;
	enum goya_dma_direction user_dir;
	u32 ctl;

	ctl = le32_to_cpu(user_dma_pkt->ctl);
	user_dir = (ctl & GOYA_PKT_LIN_DMA_CTL_DMA_DIR_MASK) >>
			GOYA_PKT_LIN_DMA_CTL_DMA_DIR_SHIFT;

	if (user_dir == DMA_DRAM_TO_SRAM) {
		dev_dbg(hdev->dev, "DMA direction is DRAM --> SRAM\n");
		dram_memory_addr = le64_to_cpu(user_dma_pkt->src_addr);
		sram_memory_addr = le64_to_cpu(user_dma_pkt->dst_addr);
	} else {
		dev_dbg(hdev->dev, "DMA direction is SRAM --> DRAM\n");
		sram_memory_addr = le64_to_cpu(user_dma_pkt->src_addr);
		dram_memory_addr = le64_to_cpu(user_dma_pkt->dst_addr);
	}

	if (!hl_mem_area_inside_range(sram_memory_addr,
				le32_to_cpu(user_dma_pkt->tsize),
				hdev->asic_prop.sram_user_base_address,
				hdev->asic_prop.sram_end_address)) {
		dev_err(hdev->dev, "SRAM address 0x%llx + 0x%x is invalid\n",
			sram_memory_addr, user_dma_pkt->tsize);
		return -EFAULT;
	}

	if (!hl_mem_area_inside_range(dram_memory_addr,
				le32_to_cpu(user_dma_pkt->tsize),
				hdev->asic_prop.dram_user_base_address,
				hdev->asic_prop.dram_end_address)) {
		dev_err(hdev->dev, "DRAM address 0x%llx + 0x%x is invalid\n",
			dram_memory_addr, user_dma_pkt->tsize);
		return -EFAULT;
	}

	parser->patched_cb_size += sizeof(*user_dma_pkt);

	return 0;
}

static int goya_validate_dma_pkt_no_mmu(struct hl_device *hdev,
				struct hl_cs_parser *parser,
				struct packet_lin_dma *user_dma_pkt)
{
	enum goya_dma_direction user_dir;
	u32 ctl;
	int rc;

	dev_dbg(hdev->dev, "DMA packet details:\n");
	dev_dbg(hdev->dev, "source == 0x%llx\n",
		le64_to_cpu(user_dma_pkt->src_addr));
	dev_dbg(hdev->dev, "destination == 0x%llx\n",
		le64_to_cpu(user_dma_pkt->dst_addr));
	dev_dbg(hdev->dev, "size == %u\n", le32_to_cpu(user_dma_pkt->tsize));

	ctl = le32_to_cpu(user_dma_pkt->ctl);
	user_dir = (ctl & GOYA_PKT_LIN_DMA_CTL_DMA_DIR_MASK) >>
			GOYA_PKT_LIN_DMA_CTL_DMA_DIR_SHIFT;

	/*
	 * Special handling for DMA with size 0. The H/W has a bug where
	 * this can cause the QMAN DMA to get stuck, so block it here.
	 */
	if (user_dma_pkt->tsize == 0) {
		dev_err(hdev->dev,
			"Got DMA with size 0, might reset the device\n");
		return -EINVAL;
	}

	if ((user_dir == DMA_DRAM_TO_SRAM) || (user_dir == DMA_SRAM_TO_DRAM))
		rc = goya_validate_dma_pkt_no_host(hdev, parser, user_dma_pkt);
	else
		rc = goya_validate_dma_pkt_host(hdev, parser, user_dma_pkt);

	return rc;
}

static int goya_validate_dma_pkt_mmu(struct hl_device *hdev,
				struct hl_cs_parser *parser,
				struct packet_lin_dma *user_dma_pkt)
{
	dev_dbg(hdev->dev, "DMA packet details:\n");
	dev_dbg(hdev->dev, "source == 0x%llx\n",
		le64_to_cpu(user_dma_pkt->src_addr));
	dev_dbg(hdev->dev, "destination == 0x%llx\n",
		le64_to_cpu(user_dma_pkt->dst_addr));
	dev_dbg(hdev->dev, "size == %u\n", le32_to_cpu(user_dma_pkt->tsize));

	/*
	 * WA for HW-23.
	 * We can't allow user to read from Host using QMANs other than 1.
	 * PMMU and HPMMU addresses are equal, check only one of them.
	 */
	if (parser->hw_queue_id != GOYA_QUEUE_ID_DMA_1 &&
		hl_mem_area_inside_range(le64_to_cpu(user_dma_pkt->src_addr),
				le32_to_cpu(user_dma_pkt->tsize),
				hdev->asic_prop.pmmu.start_addr,
				hdev->asic_prop.pmmu.end_addr)) {
		dev_err(hdev->dev,
			"Can't DMA from host on queue other then 1\n");
		return -EFAULT;
	}

	if (user_dma_pkt->tsize == 0) {
		dev_err(hdev->dev,
			"Got DMA with size 0, might reset the device\n");
		return -EINVAL;
	}

	parser->patched_cb_size += sizeof(*user_dma_pkt);

	return 0;
}

static int goya_validate_wreg32(struct hl_device *hdev,
				struct hl_cs_parser *parser,
				struct packet_wreg32 *wreg_pkt)
{
	struct goya_device *goya = hdev->asic_specific;
	u32 sob_start_addr, sob_end_addr;
	u16 reg_offset;

	reg_offset = le32_to_cpu(wreg_pkt->ctl) &
			GOYA_PKT_WREG32_CTL_REG_OFFSET_MASK;

	dev_dbg(hdev->dev, "WREG32 packet details:\n");
	dev_dbg(hdev->dev, "reg_offset == 0x%x\n", reg_offset);
	dev_dbg(hdev->dev, "value      == 0x%x\n",
		le32_to_cpu(wreg_pkt->value));

	if (reg_offset != (mmDMA_CH_0_WR_COMP_ADDR_LO & 0x1FFF)) {
		dev_err(hdev->dev, "WREG32 packet with illegal address 0x%x\n",
			reg_offset);
		return -EPERM;
	}

	/*
	 * With MMU, DMA channels are not secured, so it doesn't matter where
	 * the WR COMP will be written to because it will go out with
	 * non-secured property
	 */
	if (goya->hw_cap_initialized & HW_CAP_MMU)
		return 0;

	sob_start_addr = lower_32_bits(CFG_BASE + mmSYNC_MNGR_SOB_OBJ_0);
	sob_end_addr = lower_32_bits(CFG_BASE + mmSYNC_MNGR_SOB_OBJ_1023);

	if ((le32_to_cpu(wreg_pkt->value) < sob_start_addr) ||
			(le32_to_cpu(wreg_pkt->value) > sob_end_addr)) {

		dev_err(hdev->dev, "WREG32 packet with illegal value 0x%x\n",
			wreg_pkt->value);
		return -EPERM;
	}

	return 0;
}

static int goya_validate_cb(struct hl_device *hdev,
			struct hl_cs_parser *parser, bool is_mmu)
{
	u32 cb_parsed_length = 0;
	int rc = 0;

	parser->patched_cb_size = 0;

	/* cb_user_size is more than 0 so loop will always be executed */
	while (cb_parsed_length < parser->user_cb_size) {
		enum packet_id pkt_id;
		u16 pkt_size;
		struct goya_packet *user_pkt;

		user_pkt = parser->user_cb->kernel_address + cb_parsed_length;

		pkt_id = (enum packet_id) (
				(le64_to_cpu(user_pkt->header) &
				PACKET_HEADER_PACKET_ID_MASK) >>
					PACKET_HEADER_PACKET_ID_SHIFT);

		if (!validate_packet_id(pkt_id)) {
			dev_err(hdev->dev, "Invalid packet id %u\n", pkt_id);
			rc = -EINVAL;
			break;
		}

		pkt_size = goya_packet_sizes[pkt_id];
		cb_parsed_length += pkt_size;
		if (cb_parsed_length > parser->user_cb_size) {
			dev_err(hdev->dev,
				"packet 0x%x is out of CB boundary\n", pkt_id);
			rc = -EINVAL;
			break;
		}

		switch (pkt_id) {
		case PACKET_WREG_32:
			/*
			 * Although it is validated after copy in patch_cb(),
			 * need to validate here as well because patch_cb() is
			 * not called in MMU path while this function is called
			 */
			rc = goya_validate_wreg32(hdev,
				parser, (struct packet_wreg32 *) user_pkt);
			parser->patched_cb_size += pkt_size;
			break;

		case PACKET_WREG_BULK:
			dev_err(hdev->dev,
				"User not allowed to use WREG_BULK\n");
			rc = -EPERM;
			break;

		case PACKET_MSG_PROT:
			dev_err(hdev->dev,
				"User not allowed to use MSG_PROT\n");
			rc = -EPERM;
			break;

		case PACKET_CP_DMA:
			dev_err(hdev->dev, "User not allowed to use CP_DMA\n");
			rc = -EPERM;
			break;

		case PACKET_STOP:
			dev_err(hdev->dev, "User not allowed to use STOP\n");
			rc = -EPERM;
			break;

		case PACKET_LIN_DMA:
			if (is_mmu)
				rc = goya_validate_dma_pkt_mmu(hdev, parser,
					(struct packet_lin_dma *) user_pkt);
			else
				rc = goya_validate_dma_pkt_no_mmu(hdev, parser,
					(struct packet_lin_dma *) user_pkt);
			break;

		case PACKET_MSG_LONG:
		case PACKET_MSG_SHORT:
		case PACKET_FENCE:
		case PACKET_NOP:
			parser->patched_cb_size += pkt_size;
			break;

		default:
			dev_err(hdev->dev, "Invalid packet header 0x%x\n",
				pkt_id);
			rc = -EINVAL;
			break;
		}

		if (rc)
			break;
	}

	/*
	 * The new CB should have space at the end for two MSG_PROT packets:
	 * 1. A packet that will act as a completion packet
	 * 2. A packet that will generate MSI-X interrupt
	 */
	parser->patched_cb_size += sizeof(struct packet_msg_prot) * 2;

	return rc;
}

static int goya_patch_dma_packet(struct hl_device *hdev,
				struct hl_cs_parser *parser,
				struct packet_lin_dma *user_dma_pkt,
				struct packet_lin_dma *new_dma_pkt,
				u32 *new_dma_pkt_size)
{
	struct hl_userptr *userptr;
	struct scatterlist *sg, *sg_next_iter;
	u32 count, dma_desc_cnt;
	u64 len, len_next;
	dma_addr_t dma_addr, dma_addr_next;
	enum goya_dma_direction user_dir;
	u64 device_memory_addr, addr;
	enum dma_data_direction dir;
	struct sg_table *sgt;
	bool skip_host_mem_pin = false;
	bool user_memset;
	u32 user_rdcomp_mask, user_wrcomp_mask, ctl;

	ctl = le32_to_cpu(user_dma_pkt->ctl);

	user_dir = (ctl & GOYA_PKT_LIN_DMA_CTL_DMA_DIR_MASK) >>
			GOYA_PKT_LIN_DMA_CTL_DMA_DIR_SHIFT;

	user_memset = (ctl & GOYA_PKT_LIN_DMA_CTL_MEMSET_MASK) >>
			GOYA_PKT_LIN_DMA_CTL_MEMSET_SHIFT;

	if ((user_dir == DMA_DRAM_TO_SRAM) || (user_dir == DMA_SRAM_TO_DRAM) ||
			(user_dma_pkt->tsize == 0)) {
		memcpy(new_dma_pkt, user_dma_pkt, sizeof(*new_dma_pkt));
		*new_dma_pkt_size = sizeof(*new_dma_pkt);
		return 0;
	}

	if ((user_dir == DMA_HOST_TO_DRAM) || (user_dir == DMA_HOST_TO_SRAM)) {
		addr = le64_to_cpu(user_dma_pkt->src_addr);
		device_memory_addr = le64_to_cpu(user_dma_pkt->dst_addr);
		dir = DMA_TO_DEVICE;
		if (user_memset)
			skip_host_mem_pin = true;
	} else {
		addr = le64_to_cpu(user_dma_pkt->dst_addr);
		device_memory_addr = le64_to_cpu(user_dma_pkt->src_addr);
		dir = DMA_FROM_DEVICE;
	}

	if ((!skip_host_mem_pin) &&
		(hl_userptr_is_pinned(hdev, addr,
			le32_to_cpu(user_dma_pkt->tsize),
			parser->job_userptr_list, &userptr) == false)) {
		dev_err(hdev->dev, "Userptr 0x%llx + 0x%x NOT mapped\n",
				addr, user_dma_pkt->tsize);
		return -EFAULT;
	}

	if ((user_memset) && (dir == DMA_TO_DEVICE)) {
		memcpy(new_dma_pkt, user_dma_pkt, sizeof(*user_dma_pkt));
		*new_dma_pkt_size = sizeof(*user_dma_pkt);
		return 0;
	}

	user_rdcomp_mask = ctl & GOYA_PKT_LIN_DMA_CTL_RDCOMP_MASK;

	user_wrcomp_mask = ctl & GOYA_PKT_LIN_DMA_CTL_WRCOMP_MASK;

	sgt = userptr->sgt;
	dma_desc_cnt = 0;

	for_each_sg(sgt->sgl, sg, sgt->nents, count) {
		len = sg_dma_len(sg);
		dma_addr = sg_dma_address(sg);

		if (len == 0)
			break;

		while ((count + 1) < sgt->nents) {
			sg_next_iter = sg_next(sg);
			len_next = sg_dma_len(sg_next_iter);
			dma_addr_next = sg_dma_address(sg_next_iter);

			if (len_next == 0)
				break;

			if ((dma_addr + len == dma_addr_next) &&
				(len + len_next <= DMA_MAX_TRANSFER_SIZE)) {
				len += len_next;
				count++;
				sg = sg_next_iter;
			} else {
				break;
			}
		}

		ctl = le32_to_cpu(user_dma_pkt->ctl);
		if (likely(dma_desc_cnt))
			ctl &= ~GOYA_PKT_CTL_EB_MASK;
		ctl &= ~(GOYA_PKT_LIN_DMA_CTL_RDCOMP_MASK |
				GOYA_PKT_LIN_DMA_CTL_WRCOMP_MASK);
		new_dma_pkt->ctl = cpu_to_le32(ctl);
		new_dma_pkt->tsize = cpu_to_le32((u32) len);

		if (dir == DMA_TO_DEVICE) {
			new_dma_pkt->src_addr = cpu_to_le64(dma_addr);
			new_dma_pkt->dst_addr = cpu_to_le64(device_memory_addr);
		} else {
			new_dma_pkt->src_addr = cpu_to_le64(device_memory_addr);
			new_dma_pkt->dst_addr = cpu_to_le64(dma_addr);
		}

		if (!user_memset)
			device_memory_addr += len;
		dma_desc_cnt++;
		new_dma_pkt++;
	}

	if (!dma_desc_cnt) {
		dev_err(hdev->dev,
			"Error of 0 SG entries when patching DMA packet\n");
		return -EFAULT;
	}

	/* Fix the last dma packet - rdcomp/wrcomp must be as user set them */
	new_dma_pkt--;
	new_dma_pkt->ctl |= cpu_to_le32(user_rdcomp_mask | user_wrcomp_mask);

	*new_dma_pkt_size = dma_desc_cnt * sizeof(struct packet_lin_dma);

	return 0;
}

static int goya_patch_cb(struct hl_device *hdev,
				struct hl_cs_parser *parser)
{
	u32 cb_parsed_length = 0;
	u32 cb_patched_cur_length = 0;
	int rc = 0;

	/* cb_user_size is more than 0 so loop will always be executed */
	while (cb_parsed_length < parser->user_cb_size) {
		enum packet_id pkt_id;
		u16 pkt_size;
		u32 new_pkt_size = 0;
		struct goya_packet *user_pkt, *kernel_pkt;

		user_pkt = parser->user_cb->kernel_address + cb_parsed_length;
		kernel_pkt = parser->patched_cb->kernel_address +
					cb_patched_cur_length;

		pkt_id = (enum packet_id) (
				(le64_to_cpu(user_pkt->header) &
				PACKET_HEADER_PACKET_ID_MASK) >>
					PACKET_HEADER_PACKET_ID_SHIFT);

		if (!validate_packet_id(pkt_id)) {
			dev_err(hdev->dev, "Invalid packet id %u\n", pkt_id);
			rc = -EINVAL;
			break;
		}

		pkt_size = goya_packet_sizes[pkt_id];
		cb_parsed_length += pkt_size;
		if (cb_parsed_length > parser->user_cb_size) {
			dev_err(hdev->dev,
				"packet 0x%x is out of CB boundary\n", pkt_id);
			rc = -EINVAL;
			break;
		}

		switch (pkt_id) {
		case PACKET_LIN_DMA:
			rc = goya_patch_dma_packet(hdev, parser,
					(struct packet_lin_dma *) user_pkt,
					(struct packet_lin_dma *) kernel_pkt,
					&new_pkt_size);
			cb_patched_cur_length += new_pkt_size;
			break;

		case PACKET_WREG_32:
			memcpy(kernel_pkt, user_pkt, pkt_size);
			cb_patched_cur_length += pkt_size;
			rc = goya_validate_wreg32(hdev, parser,
					(struct packet_wreg32 *) kernel_pkt);
			break;

		case PACKET_WREG_BULK:
			dev_err(hdev->dev,
				"User not allowed to use WREG_BULK\n");
			rc = -EPERM;
			break;

		case PACKET_MSG_PROT:
			dev_err(hdev->dev,
				"User not allowed to use MSG_PROT\n");
			rc = -EPERM;
			break;

		case PACKET_CP_DMA:
			dev_err(hdev->dev, "User not allowed to use CP_DMA\n");
			rc = -EPERM;
			break;

		case PACKET_STOP:
			dev_err(hdev->dev, "User not allowed to use STOP\n");
			rc = -EPERM;
			break;

		case PACKET_MSG_LONG:
		case PACKET_MSG_SHORT:
		case PACKET_FENCE:
		case PACKET_NOP:
			memcpy(kernel_pkt, user_pkt, pkt_size);
			cb_patched_cur_length += pkt_size;
			break;

		default:
			dev_err(hdev->dev, "Invalid packet header 0x%x\n",
				pkt_id);
			rc = -EINVAL;
			break;
		}

		if (rc)
			break;
	}

	return rc;
}

static int goya_parse_cb_mmu(struct hl_device *hdev,
		struct hl_cs_parser *parser)
{
	u64 patched_cb_handle;
	u32 patched_cb_size;
	struct hl_cb *user_cb;
	int rc;

	/*
	 * The new CB should have space at the end for two MSG_PROT pkt:
	 * 1. A packet that will act as a completion packet
	 * 2. A packet that will generate MSI-X interrupt
	 */
	parser->patched_cb_size = parser->user_cb_size +
			sizeof(struct packet_msg_prot) * 2;

	rc = hl_cb_create(hdev, &hdev->kernel_cb_mgr, hdev->kernel_ctx,
				parser->patched_cb_size, false, false,
				&patched_cb_handle);

	if (rc) {
		dev_err(hdev->dev,
			"Failed to allocate patched CB for DMA CS %d\n",
			rc);
		return rc;
	}

	patched_cb_handle >>= PAGE_SHIFT;
	parser->patched_cb = hl_cb_get(hdev, &hdev->kernel_cb_mgr,
				(u32) patched_cb_handle);
	/* hl_cb_get should never fail here */
	if (!parser->patched_cb) {
		dev_crit(hdev->dev, "DMA CB handle invalid 0x%x\n",
			(u32) patched_cb_handle);
		rc = -EFAULT;
		goto out;
	}

	/*
	 * The check that parser->user_cb_size <= parser->user_cb->size was done
	 * in validate_queue_index().
	 */
	memcpy(parser->patched_cb->kernel_address,
		parser->user_cb->kernel_address,
		parser->user_cb_size);

	patched_cb_size = parser->patched_cb_size;

	/* validate patched CB instead of user CB */
	user_cb = parser->user_cb;
	parser->user_cb = parser->patched_cb;
	rc = goya_validate_cb(hdev, parser, true);
	parser->user_cb = user_cb;

	if (rc) {
		hl_cb_put(parser->patched_cb);
		goto out;
	}

	if (patched_cb_size != parser->patched_cb_size) {
		dev_err(hdev->dev, "user CB size mismatch\n");
		hl_cb_put(parser->patched_cb);
		rc = -EINVAL;
		goto out;
	}

out:
	/*
	 * Always call cb destroy here because we still have 1 reference
	 * to it by calling cb_get earlier. After the job will be completed,
	 * cb_put will release it, but here we want to remove it from the
	 * idr
	 */
	hl_cb_destroy(hdev, &hdev->kernel_cb_mgr,
					patched_cb_handle << PAGE_SHIFT);

	return rc;
}

static int goya_parse_cb_no_mmu(struct hl_device *hdev,
				struct hl_cs_parser *parser)
{
	u64 patched_cb_handle;
	int rc;

	rc = goya_validate_cb(hdev, parser, false);

	if (rc)
		goto free_userptr;

	rc = hl_cb_create(hdev, &hdev->kernel_cb_mgr, hdev->kernel_ctx,
				parser->patched_cb_size, false, false,
				&patched_cb_handle);
	if (rc) {
		dev_err(hdev->dev,
			"Failed to allocate patched CB for DMA CS %d\n", rc);
		goto free_userptr;
	}

	patched_cb_handle >>= PAGE_SHIFT;
	parser->patched_cb = hl_cb_get(hdev, &hdev->kernel_cb_mgr,
				(u32) patched_cb_handle);
	/* hl_cb_get should never fail here */
	if (!parser->patched_cb) {
		dev_crit(hdev->dev, "DMA CB handle invalid 0x%x\n",
			(u32) patched_cb_handle);
		rc = -EFAULT;
		goto out;
	}

	rc = goya_patch_cb(hdev, parser);

	if (rc)
		hl_cb_put(parser->patched_cb);

out:
	/*
	 * Always call cb destroy here because we still have 1 reference
	 * to it by calling cb_get earlier. After the job will be completed,
	 * cb_put will release it, but here we want to remove it from the
	 * idr
	 */
	hl_cb_destroy(hdev, &hdev->kernel_cb_mgr,
				patched_cb_handle << PAGE_SHIFT);

free_userptr:
	if (rc)
		hl_userptr_delete_list(hdev, parser->job_userptr_list);
	return rc;
}

static int goya_parse_cb_no_ext_queue(struct hl_device *hdev,
					struct hl_cs_parser *parser)
{
	struct asic_fixed_properties *asic_prop = &hdev->asic_prop;
	struct goya_device *goya = hdev->asic_specific;

	if (goya->hw_cap_initialized & HW_CAP_MMU)
		return 0;

	/* For internal queue jobs, just check if CB address is valid */
	if (hl_mem_area_inside_range(
			(u64) (uintptr_t) parser->user_cb,
			parser->user_cb_size,
			asic_prop->sram_user_base_address,
			asic_prop->sram_end_address))
		return 0;

	if (hl_mem_area_inside_range(
			(u64) (uintptr_t) parser->user_cb,
			parser->user_cb_size,
			asic_prop->dram_user_base_address,
			asic_prop->dram_end_address))
		return 0;

	dev_err(hdev->dev,
		"Internal CB address 0x%px + 0x%x is not in SRAM nor in DRAM\n",
		parser->user_cb, parser->user_cb_size);

	return -EFAULT;
}

int goya_cs_parser(struct hl_device *hdev, struct hl_cs_parser *parser)
{
	struct goya_device *goya = hdev->asic_specific;

	if (parser->queue_type == QUEUE_TYPE_INT)
		return goya_parse_cb_no_ext_queue(hdev, parser);

	if (goya->hw_cap_initialized & HW_CAP_MMU)
		return goya_parse_cb_mmu(hdev, parser);
	else
		return goya_parse_cb_no_mmu(hdev, parser);
}

void goya_add_end_of_cb_packets(struct hl_device *hdev, void *kernel_address,
				u32 len, u64 cq_addr, u32 cq_val, u32 msix_vec,
				bool eb)
{
	struct packet_msg_prot *cq_pkt;
	u32 tmp;

	cq_pkt = kernel_address + len - (sizeof(struct packet_msg_prot) * 2);

	tmp = (PACKET_MSG_PROT << GOYA_PKT_CTL_OPCODE_SHIFT) |
			(1 << GOYA_PKT_CTL_EB_SHIFT) |
			(1 << GOYA_PKT_CTL_MB_SHIFT);
	cq_pkt->ctl = cpu_to_le32(tmp);
	cq_pkt->value = cpu_to_le32(cq_val);
	cq_pkt->addr = cpu_to_le64(cq_addr);

	cq_pkt++;

	tmp = (PACKET_MSG_PROT << GOYA_PKT_CTL_OPCODE_SHIFT) |
			(1 << GOYA_PKT_CTL_MB_SHIFT);
	cq_pkt->ctl = cpu_to_le32(tmp);
	cq_pkt->value = cpu_to_le32(msix_vec & 0x7FF);
	cq_pkt->addr = cpu_to_le64(CFG_BASE + mmPCIE_DBI_MSIX_DOORBELL_OFF);
}

void goya_update_eq_ci(struct hl_device *hdev, u32 val)
{
	WREG32(mmCPU_EQ_CI, val);
}

void goya_restore_phase_topology(struct hl_device *hdev)
{

}

static void goya_clear_sm_regs(struct hl_device *hdev)
{
	int i, num_of_sob_in_longs, num_of_mon_in_longs;

	num_of_sob_in_longs =
		((mmSYNC_MNGR_SOB_OBJ_1023 - mmSYNC_MNGR_SOB_OBJ_0) + 4);

	num_of_mon_in_longs =
		((mmSYNC_MNGR_MON_STATUS_255 - mmSYNC_MNGR_MON_STATUS_0) + 4);

	for (i = 0 ; i < num_of_sob_in_longs ; i += 4)
		WREG32(mmSYNC_MNGR_SOB_OBJ_0 + i, 0);

	for (i = 0 ; i < num_of_mon_in_longs ; i += 4)
		WREG32(mmSYNC_MNGR_MON_STATUS_0 + i, 0);

	/* Flush all WREG to prevent race */
	i = RREG32(mmSYNC_MNGR_SOB_OBJ_0);
}

/*
 * goya_debugfs_read32 - read a 32bit value from a given device or a host mapped
 *                       address.
 *
 * @hdev:	pointer to hl_device structure
 * @addr:	device or host mapped address
 * @val:	returned value
 *
 * In case of DDR address that is not mapped into the default aperture that
 * the DDR bar exposes, the function will configure the iATU so that the DDR
 * bar will be positioned at a base address that allows reading from the
 * required address. Configuring the iATU during normal operation can
 * lead to undefined behavior and therefore, should be done with extreme care
 *
 */
static int goya_debugfs_read32(struct hl_device *hdev, u64 addr,
			bool user_address, u32 *val)
{
	struct asic_fixed_properties *prop = &hdev->asic_prop;
	u64 ddr_bar_addr, host_phys_end;
	int rc = 0;

	host_phys_end = HOST_PHYS_BASE + HOST_PHYS_SIZE;

	if ((addr >= CFG_BASE) && (addr < CFG_BASE + CFG_SIZE)) {
		*val = RREG32(addr - CFG_BASE);

	} else if ((addr >= SRAM_BASE_ADDR) &&
			(addr < SRAM_BASE_ADDR + SRAM_SIZE)) {

		*val = readl(hdev->pcie_bar[SRAM_CFG_BAR_ID] +
				(addr - SRAM_BASE_ADDR));

	} else if (addr < DRAM_PHYS_BASE + hdev->asic_prop.dram_size) {

		u64 bar_base_addr = DRAM_PHYS_BASE +
				(addr & ~(prop->dram_pci_bar_size - 0x1ull));

		ddr_bar_addr = goya_set_ddr_bar_base(hdev, bar_base_addr);
		if (ddr_bar_addr != U64_MAX) {
			*val = readl(hdev->pcie_bar[DDR_BAR_ID] +
						(addr - bar_base_addr));

			ddr_bar_addr = goya_set_ddr_bar_base(hdev,
							ddr_bar_addr);
		}
		if (ddr_bar_addr == U64_MAX)
			rc = -EIO;

	} else if (addr >= HOST_PHYS_BASE && addr < host_phys_end &&
			user_address && !iommu_present(&pci_bus_type)) {
		*val = *(u32 *) phys_to_virt(addr - HOST_PHYS_BASE);

	} else {
		rc = -EFAULT;
	}

	return rc;
}

/*
 * goya_debugfs_write32 - write a 32bit value to a given device or a host mapped
 *                        address.
 *
 * @hdev:	pointer to hl_device structure
 * @addr:	device or host mapped address
 * @val:	returned value
 *
 * In case of DDR address that is not mapped into the default aperture that
 * the DDR bar exposes, the function will configure the iATU so that the DDR
 * bar will be positioned at a base address that allows writing to the
 * required address. Configuring the iATU during normal operation can
 * lead to undefined behavior and therefore, should be done with extreme care
 *
 */
static int goya_debugfs_write32(struct hl_device *hdev, u64 addr,
			bool user_address, u32 val)
{
	struct asic_fixed_properties *prop = &hdev->asic_prop;
	u64 ddr_bar_addr, host_phys_end;
	int rc = 0;

	host_phys_end = HOST_PHYS_BASE + HOST_PHYS_SIZE;

	if ((addr >= CFG_BASE) && (addr < CFG_BASE + CFG_SIZE)) {
		WREG32(addr - CFG_BASE, val);

	} else if ((addr >= SRAM_BASE_ADDR) &&
			(addr < SRAM_BASE_ADDR + SRAM_SIZE)) {

		writel(val, hdev->pcie_bar[SRAM_CFG_BAR_ID] +
					(addr - SRAM_BASE_ADDR));

	} else if (addr < DRAM_PHYS_BASE + hdev->asic_prop.dram_size) {

		u64 bar_base_addr = DRAM_PHYS_BASE +
				(addr & ~(prop->dram_pci_bar_size - 0x1ull));

		ddr_bar_addr = goya_set_ddr_bar_base(hdev, bar_base_addr);
		if (ddr_bar_addr != U64_MAX) {
			writel(val, hdev->pcie_bar[DDR_BAR_ID] +
						(addr - bar_base_addr));

			ddr_bar_addr = goya_set_ddr_bar_base(hdev,
							ddr_bar_addr);
		}
		if (ddr_bar_addr == U64_MAX)
			rc = -EIO;

	} else if (addr >= HOST_PHYS_BASE && addr < host_phys_end &&
			user_address && !iommu_present(&pci_bus_type)) {
		*(u32 *) phys_to_virt(addr - HOST_PHYS_BASE) = val;

	} else {
		rc = -EFAULT;
	}

	return rc;
}

static int goya_debugfs_read64(struct hl_device *hdev, u64 addr,
			bool user_address, u64 *val)
{
	struct asic_fixed_properties *prop = &hdev->asic_prop;
	u64 ddr_bar_addr, host_phys_end;
	int rc = 0;

	host_phys_end = HOST_PHYS_BASE + HOST_PHYS_SIZE;

	if ((addr >= CFG_BASE) && (addr <= CFG_BASE + CFG_SIZE - sizeof(u64))) {
		u32 val_l = RREG32(addr - CFG_BASE);
		u32 val_h = RREG32(addr + sizeof(u32) - CFG_BASE);

		*val = (((u64) val_h) << 32) | val_l;

	} else if ((addr >= SRAM_BASE_ADDR) &&
			(addr <= SRAM_BASE_ADDR + SRAM_SIZE - sizeof(u64))) {

		*val = readq(hdev->pcie_bar[SRAM_CFG_BAR_ID] +
				(addr - SRAM_BASE_ADDR));

	} else if (addr <=
		   DRAM_PHYS_BASE + hdev->asic_prop.dram_size - sizeof(u64)) {

		u64 bar_base_addr = DRAM_PHYS_BASE +
				(addr & ~(prop->dram_pci_bar_size - 0x1ull));

		ddr_bar_addr = goya_set_ddr_bar_base(hdev, bar_base_addr);
		if (ddr_bar_addr != U64_MAX) {
			*val = readq(hdev->pcie_bar[DDR_BAR_ID] +
						(addr - bar_base_addr));

			ddr_bar_addr = goya_set_ddr_bar_base(hdev,
							ddr_bar_addr);
		}
		if (ddr_bar_addr == U64_MAX)
			rc = -EIO;

	} else if (addr >= HOST_PHYS_BASE && addr < host_phys_end &&
			user_address && !iommu_present(&pci_bus_type)) {
		*val = *(u64 *) phys_to_virt(addr - HOST_PHYS_BASE);

	} else {
		rc = -EFAULT;
	}

	return rc;
}

static int goya_debugfs_write64(struct hl_device *hdev, u64 addr,
				bool user_address, u64 val)
{
	struct asic_fixed_properties *prop = &hdev->asic_prop;
	u64 ddr_bar_addr, host_phys_end;
	int rc = 0;

	host_phys_end = HOST_PHYS_BASE + HOST_PHYS_SIZE;

	if ((addr >= CFG_BASE) && (addr <= CFG_BASE + CFG_SIZE - sizeof(u64))) {
		WREG32(addr - CFG_BASE, lower_32_bits(val));
		WREG32(addr + sizeof(u32) - CFG_BASE, upper_32_bits(val));

	} else if ((addr >= SRAM_BASE_ADDR) &&
			(addr <= SRAM_BASE_ADDR + SRAM_SIZE - sizeof(u64))) {

		writeq(val, hdev->pcie_bar[SRAM_CFG_BAR_ID] +
					(addr - SRAM_BASE_ADDR));

	} else if (addr <=
		   DRAM_PHYS_BASE + hdev->asic_prop.dram_size - sizeof(u64)) {

		u64 bar_base_addr = DRAM_PHYS_BASE +
				(addr & ~(prop->dram_pci_bar_size - 0x1ull));

		ddr_bar_addr = goya_set_ddr_bar_base(hdev, bar_base_addr);
		if (ddr_bar_addr != U64_MAX) {
			writeq(val, hdev->pcie_bar[DDR_BAR_ID] +
						(addr - bar_base_addr));

			ddr_bar_addr = goya_set_ddr_bar_base(hdev,
							ddr_bar_addr);
		}
		if (ddr_bar_addr == U64_MAX)
			rc = -EIO;

	} else if (addr >= HOST_PHYS_BASE && addr < host_phys_end &&
			user_address && !iommu_present(&pci_bus_type)) {
		*(u64 *) phys_to_virt(addr - HOST_PHYS_BASE) = val;

	} else {
		rc = -EFAULT;
	}

	return rc;
}

static int goya_debugfs_read_dma(struct hl_device *hdev, u64 addr, u32 size,
				void *blob_addr)
{
	dev_err(hdev->dev, "Reading via DMA is unimplemented yet\n");
	return -EPERM;
}

static u64 goya_read_pte(struct hl_device *hdev, u64 addr)
{
	struct goya_device *goya = hdev->asic_specific;

	if (hdev->hard_reset_pending)
		return U64_MAX;

	return readq(hdev->pcie_bar[DDR_BAR_ID] +
			(addr - goya->ddr_bar_cur_addr));
}

static void goya_write_pte(struct hl_device *hdev, u64 addr, u64 val)
{
	struct goya_device *goya = hdev->asic_specific;

	if (hdev->hard_reset_pending)
		return;

	writeq(val, hdev->pcie_bar[DDR_BAR_ID] +
			(addr - goya->ddr_bar_cur_addr));
}

static const char *_goya_get_event_desc(u16 event_type)
{
	switch (event_type) {
	case GOYA_ASYNC_EVENT_ID_PCIE_IF:
		return "PCIe_if";
	case GOYA_ASYNC_EVENT_ID_TPC0_ECC:
	case GOYA_ASYNC_EVENT_ID_TPC1_ECC:
	case GOYA_ASYNC_EVENT_ID_TPC2_ECC:
	case GOYA_ASYNC_EVENT_ID_TPC3_ECC:
	case GOYA_ASYNC_EVENT_ID_TPC4_ECC:
	case GOYA_ASYNC_EVENT_ID_TPC5_ECC:
	case GOYA_ASYNC_EVENT_ID_TPC6_ECC:
	case GOYA_ASYNC_EVENT_ID_TPC7_ECC:
		return "TPC%d_ecc";
	case GOYA_ASYNC_EVENT_ID_MME_ECC:
		return "MME_ecc";
	case GOYA_ASYNC_EVENT_ID_MME_ECC_EXT:
		return "MME_ecc_ext";
	case GOYA_ASYNC_EVENT_ID_MMU_ECC:
		return "MMU_ecc";
	case GOYA_ASYNC_EVENT_ID_DMA_MACRO:
		return "DMA_macro";
	case GOYA_ASYNC_EVENT_ID_DMA_ECC:
		return "DMA_ecc";
	case GOYA_ASYNC_EVENT_ID_CPU_IF_ECC:
		return "CPU_if_ecc";
	case GOYA_ASYNC_EVENT_ID_PSOC_MEM:
		return "PSOC_mem";
	case GOYA_ASYNC_EVENT_ID_PSOC_CORESIGHT:
		return "PSOC_coresight";
	case GOYA_ASYNC_EVENT_ID_SRAM0 ... GOYA_ASYNC_EVENT_ID_SRAM29:
		return "SRAM%d";
	case GOYA_ASYNC_EVENT_ID_GIC500:
		return "GIC500";
	case GOYA_ASYNC_EVENT_ID_PLL0 ... GOYA_ASYNC_EVENT_ID_PLL6:
		return "PLL%d";
	case GOYA_ASYNC_EVENT_ID_AXI_ECC:
		return "AXI_ecc";
	case GOYA_ASYNC_EVENT_ID_L2_RAM_ECC:
		return "L2_ram_ecc";
	case GOYA_ASYNC_EVENT_ID_PSOC_GPIO_05_SW_RESET:
		return "PSOC_gpio_05_sw_reset";
	case GOYA_ASYNC_EVENT_ID_PSOC_GPIO_10_VRHOT_ICRIT:
		return "PSOC_gpio_10_vrhot_icrit";
	case GOYA_ASYNC_EVENT_ID_PCIE_DEC:
		return "PCIe_dec";
	case GOYA_ASYNC_EVENT_ID_TPC0_DEC:
	case GOYA_ASYNC_EVENT_ID_TPC1_DEC:
	case GOYA_ASYNC_EVENT_ID_TPC2_DEC:
	case GOYA_ASYNC_EVENT_ID_TPC3_DEC:
	case GOYA_ASYNC_EVENT_ID_TPC4_DEC:
	case GOYA_ASYNC_EVENT_ID_TPC5_DEC:
	case GOYA_ASYNC_EVENT_ID_TPC6_DEC:
	case GOYA_ASYNC_EVENT_ID_TPC7_DEC:
		return "TPC%d_dec";
	case GOYA_ASYNC_EVENT_ID_MME_WACS:
		return "MME_wacs";
	case GOYA_ASYNC_EVENT_ID_MME_WACSD:
		return "MME_wacsd";
	case GOYA_ASYNC_EVENT_ID_CPU_AXI_SPLITTER:
		return "CPU_axi_splitter";
	case GOYA_ASYNC_EVENT_ID_PSOC_AXI_DEC:
		return "PSOC_axi_dec";
	case GOYA_ASYNC_EVENT_ID_PSOC:
		return "PSOC";
	case GOYA_ASYNC_EVENT_ID_TPC0_KRN_ERR:
	case GOYA_ASYNC_EVENT_ID_TPC1_KRN_ERR:
	case GOYA_ASYNC_EVENT_ID_TPC2_KRN_ERR:
	case GOYA_ASYNC_EVENT_ID_TPC3_KRN_ERR:
	case GOYA_ASYNC_EVENT_ID_TPC4_KRN_ERR:
	case GOYA_ASYNC_EVENT_ID_TPC5_KRN_ERR:
	case GOYA_ASYNC_EVENT_ID_TPC6_KRN_ERR:
	case GOYA_ASYNC_EVENT_ID_TPC7_KRN_ERR:
		return "TPC%d_krn_err";
	case GOYA_ASYNC_EVENT_ID_TPC0_CMDQ ... GOYA_ASYNC_EVENT_ID_TPC7_CMDQ:
		return "TPC%d_cq";
	case GOYA_ASYNC_EVENT_ID_TPC0_QM ... GOYA_ASYNC_EVENT_ID_TPC7_QM:
		return "TPC%d_qm";
	case GOYA_ASYNC_EVENT_ID_MME_QM:
		return "MME_qm";
	case GOYA_ASYNC_EVENT_ID_MME_CMDQ:
		return "MME_cq";
	case GOYA_ASYNC_EVENT_ID_DMA0_QM ... GOYA_ASYNC_EVENT_ID_DMA4_QM:
		return "DMA%d_qm";
	case GOYA_ASYNC_EVENT_ID_DMA0_CH ... GOYA_ASYNC_EVENT_ID_DMA4_CH:
		return "DMA%d_ch";
	case GOYA_ASYNC_EVENT_ID_TPC0_BMON_SPMU:
	case GOYA_ASYNC_EVENT_ID_TPC1_BMON_SPMU:
	case GOYA_ASYNC_EVENT_ID_TPC2_BMON_SPMU:
	case GOYA_ASYNC_EVENT_ID_TPC3_BMON_SPMU:
	case GOYA_ASYNC_EVENT_ID_TPC4_BMON_SPMU:
	case GOYA_ASYNC_EVENT_ID_TPC5_BMON_SPMU:
	case GOYA_ASYNC_EVENT_ID_TPC6_BMON_SPMU:
	case GOYA_ASYNC_EVENT_ID_TPC7_BMON_SPMU:
		return "TPC%d_bmon_spmu";
	case GOYA_ASYNC_EVENT_ID_DMA_BM_CH0 ... GOYA_ASYNC_EVENT_ID_DMA_BM_CH4:
		return "DMA_bm_ch%d";
	case GOYA_ASYNC_EVENT_ID_FIX_POWER_ENV_S:
		return "POWER_ENV_S";
	case GOYA_ASYNC_EVENT_ID_FIX_POWER_ENV_E:
		return "POWER_ENV_E";
	case GOYA_ASYNC_EVENT_ID_FIX_THERMAL_ENV_S:
		return "THERMAL_ENV_S";
	case GOYA_ASYNC_EVENT_ID_FIX_THERMAL_ENV_E:
		return "THERMAL_ENV_E";
	case GOYA_ASYNC_EVENT_PKT_QUEUE_OUT_SYNC:
		return "QUEUE_OUT_OF_SYNC";
	default:
		return "N/A";
	}
}

static void goya_get_event_desc(u16 event_type, char *desc, size_t size)
{
	u8 index;

	switch (event_type) {
	case GOYA_ASYNC_EVENT_ID_TPC0_ECC:
	case GOYA_ASYNC_EVENT_ID_TPC1_ECC:
	case GOYA_ASYNC_EVENT_ID_TPC2_ECC:
	case GOYA_ASYNC_EVENT_ID_TPC3_ECC:
	case GOYA_ASYNC_EVENT_ID_TPC4_ECC:
	case GOYA_ASYNC_EVENT_ID_TPC5_ECC:
	case GOYA_ASYNC_EVENT_ID_TPC6_ECC:
	case GOYA_ASYNC_EVENT_ID_TPC7_ECC:
		index = (event_type - GOYA_ASYNC_EVENT_ID_TPC0_ECC) / 3;
		snprintf(desc, size, _goya_get_event_desc(event_type), index);
		break;
	case GOYA_ASYNC_EVENT_ID_SRAM0 ... GOYA_ASYNC_EVENT_ID_SRAM29:
		index = event_type - GOYA_ASYNC_EVENT_ID_SRAM0;
		snprintf(desc, size, _goya_get_event_desc(event_type), index);
		break;
	case GOYA_ASYNC_EVENT_ID_PLL0 ... GOYA_ASYNC_EVENT_ID_PLL6:
		index = event_type - GOYA_ASYNC_EVENT_ID_PLL0;
		snprintf(desc, size, _goya_get_event_desc(event_type), index);
		break;
	case GOYA_ASYNC_EVENT_ID_TPC0_DEC:
	case GOYA_ASYNC_EVENT_ID_TPC1_DEC:
	case GOYA_ASYNC_EVENT_ID_TPC2_DEC:
	case GOYA_ASYNC_EVENT_ID_TPC3_DEC:
	case GOYA_ASYNC_EVENT_ID_TPC4_DEC:
	case GOYA_ASYNC_EVENT_ID_TPC5_DEC:
	case GOYA_ASYNC_EVENT_ID_TPC6_DEC:
	case GOYA_ASYNC_EVENT_ID_TPC7_DEC:
		index = (event_type - GOYA_ASYNC_EVENT_ID_TPC0_DEC) / 3;
		snprintf(desc, size, _goya_get_event_desc(event_type), index);
		break;
	case GOYA_ASYNC_EVENT_ID_TPC0_KRN_ERR:
	case GOYA_ASYNC_EVENT_ID_TPC1_KRN_ERR:
	case GOYA_ASYNC_EVENT_ID_TPC2_KRN_ERR:
	case GOYA_ASYNC_EVENT_ID_TPC3_KRN_ERR:
	case GOYA_ASYNC_EVENT_ID_TPC4_KRN_ERR:
	case GOYA_ASYNC_EVENT_ID_TPC5_KRN_ERR:
	case GOYA_ASYNC_EVENT_ID_TPC6_KRN_ERR:
	case GOYA_ASYNC_EVENT_ID_TPC7_KRN_ERR:
		index = (event_type - GOYA_ASYNC_EVENT_ID_TPC0_KRN_ERR) / 10;
		snprintf(desc, size, _goya_get_event_desc(event_type), index);
		break;
	case GOYA_ASYNC_EVENT_ID_TPC0_CMDQ ... GOYA_ASYNC_EVENT_ID_TPC7_CMDQ:
		index = event_type - GOYA_ASYNC_EVENT_ID_TPC0_CMDQ;
		snprintf(desc, size, _goya_get_event_desc(event_type), index);
		break;
	case GOYA_ASYNC_EVENT_ID_TPC0_QM ... GOYA_ASYNC_EVENT_ID_TPC7_QM:
		index = event_type - GOYA_ASYNC_EVENT_ID_TPC0_QM;
		snprintf(desc, size, _goya_get_event_desc(event_type), index);
		break;
	case GOYA_ASYNC_EVENT_ID_DMA0_QM ... GOYA_ASYNC_EVENT_ID_DMA4_QM:
		index = event_type - GOYA_ASYNC_EVENT_ID_DMA0_QM;
		snprintf(desc, size, _goya_get_event_desc(event_type), index);
		break;
	case GOYA_ASYNC_EVENT_ID_DMA0_CH ... GOYA_ASYNC_EVENT_ID_DMA4_CH:
		index = event_type - GOYA_ASYNC_EVENT_ID_DMA0_CH;
		snprintf(desc, size, _goya_get_event_desc(event_type), index);
		break;
	case GOYA_ASYNC_EVENT_ID_TPC0_BMON_SPMU:
	case GOYA_ASYNC_EVENT_ID_TPC1_BMON_SPMU:
	case GOYA_ASYNC_EVENT_ID_TPC2_BMON_SPMU:
	case GOYA_ASYNC_EVENT_ID_TPC3_BMON_SPMU:
	case GOYA_ASYNC_EVENT_ID_TPC4_BMON_SPMU:
	case GOYA_ASYNC_EVENT_ID_TPC5_BMON_SPMU:
	case GOYA_ASYNC_EVENT_ID_TPC6_BMON_SPMU:
	case GOYA_ASYNC_EVENT_ID_TPC7_BMON_SPMU:
		index = (event_type - GOYA_ASYNC_EVENT_ID_TPC0_BMON_SPMU) / 10;
		snprintf(desc, size, _goya_get_event_desc(event_type), index);
		break;
	case GOYA_ASYNC_EVENT_ID_DMA_BM_CH0 ... GOYA_ASYNC_EVENT_ID_DMA_BM_CH4:
		index = event_type - GOYA_ASYNC_EVENT_ID_DMA_BM_CH0;
		snprintf(desc, size, _goya_get_event_desc(event_type), index);
		break;
	case GOYA_ASYNC_EVENT_PKT_QUEUE_OUT_SYNC:
		snprintf(desc, size, _goya_get_event_desc(event_type));
		break;
	default:
		snprintf(desc, size, _goya_get_event_desc(event_type));
		break;
	}
}

static void goya_print_razwi_info(struct hl_device *hdev)
{
	if (RREG32(mmDMA_MACRO_RAZWI_LBW_WT_VLD)) {
		dev_err_ratelimited(hdev->dev, "Illegal write to LBW\n");
		WREG32(mmDMA_MACRO_RAZWI_LBW_WT_VLD, 0);
	}

	if (RREG32(mmDMA_MACRO_RAZWI_LBW_RD_VLD)) {
		dev_err_ratelimited(hdev->dev, "Illegal read from LBW\n");
		WREG32(mmDMA_MACRO_RAZWI_LBW_RD_VLD, 0);
	}

	if (RREG32(mmDMA_MACRO_RAZWI_HBW_WT_VLD)) {
		dev_err_ratelimited(hdev->dev, "Illegal write to HBW\n");
		WREG32(mmDMA_MACRO_RAZWI_HBW_WT_VLD, 0);
	}

	if (RREG32(mmDMA_MACRO_RAZWI_HBW_RD_VLD)) {
		dev_err_ratelimited(hdev->dev, "Illegal read from HBW\n");
		WREG32(mmDMA_MACRO_RAZWI_HBW_RD_VLD, 0);
	}
}

static void goya_print_mmu_error_info(struct hl_device *hdev)
{
	struct goya_device *goya = hdev->asic_specific;
	u64 addr;
	u32 val;

	if (!(goya->hw_cap_initialized & HW_CAP_MMU))
		return;

	val = RREG32(mmMMU_PAGE_ERROR_CAPTURE);
	if (val & MMU_PAGE_ERROR_CAPTURE_ENTRY_VALID_MASK) {
		addr = val & MMU_PAGE_ERROR_CAPTURE_VA_49_32_MASK;
		addr <<= 32;
		addr |= RREG32(mmMMU_PAGE_ERROR_CAPTURE_VA);

		dev_err_ratelimited(hdev->dev, "MMU page fault on va 0x%llx\n",
					addr);

		WREG32(mmMMU_PAGE_ERROR_CAPTURE, 0);
	}
}

static void goya_print_out_of_sync_info(struct hl_device *hdev,
					struct cpucp_pkt_sync_err *sync_err)
{
	struct hl_hw_queue *q = &hdev->kernel_queues[GOYA_QUEUE_ID_CPU_PQ];

	dev_err(hdev->dev, "Out of sync with FW, FW: pi=%u, ci=%u, LKD: pi=%u, ci=%u\n",
			sync_err->pi, sync_err->ci, q->pi, atomic_read(&q->ci));
}

static void goya_print_irq_info(struct hl_device *hdev, u16 event_type,
				bool razwi)
{
	char desc[20] = "";

	goya_get_event_desc(event_type, desc, sizeof(desc));
	dev_err_ratelimited(hdev->dev, "Received H/W interrupt %d [\"%s\"]\n",
		event_type, desc);

	if (razwi) {
		goya_print_razwi_info(hdev);
		goya_print_mmu_error_info(hdev);
	}
}

static int goya_unmask_irq_arr(struct hl_device *hdev, u32 *irq_arr,
		size_t irq_arr_size)
{
	struct cpucp_unmask_irq_arr_packet *pkt;
	size_t total_pkt_size;
	u64 result;
	int rc;
	int irq_num_entries, irq_arr_index;
	__le32 *goya_irq_arr;

	total_pkt_size = sizeof(struct cpucp_unmask_irq_arr_packet) +
			irq_arr_size;

	/* data should be aligned to 8 bytes in order to CPU-CP to copy it */
	total_pkt_size = (total_pkt_size + 0x7) & ~0x7;

	/* total_pkt_size is casted to u16 later on */
	if (total_pkt_size > USHRT_MAX) {
		dev_err(hdev->dev, "too many elements in IRQ array\n");
		return -EINVAL;
	}

	pkt = kzalloc(total_pkt_size, GFP_KERNEL);
	if (!pkt)
		return -ENOMEM;

	irq_num_entries = irq_arr_size / sizeof(irq_arr[0]);
	pkt->length = cpu_to_le32(irq_num_entries);

	/* We must perform any necessary endianness conversation on the irq
	 * array being passed to the goya hardware
	 */
	for (irq_arr_index = 0, goya_irq_arr = (__le32 *) &pkt->irqs;
			irq_arr_index < irq_num_entries ; irq_arr_index++)
		goya_irq_arr[irq_arr_index] =
				cpu_to_le32(irq_arr[irq_arr_index]);

	pkt->cpucp_pkt.ctl = cpu_to_le32(CPUCP_PACKET_UNMASK_RAZWI_IRQ_ARRAY <<
						CPUCP_PKT_CTL_OPCODE_SHIFT);

	rc = hdev->asic_funcs->send_cpu_message(hdev, (u32 *) pkt,
						total_pkt_size,	0, &result);

	if (rc)
		dev_err(hdev->dev, "failed to unmask IRQ array\n");

	kfree(pkt);

	return rc;
}

static int goya_soft_reset_late_init(struct hl_device *hdev)
{
	/*
	 * Unmask all IRQs since some could have been received
	 * during the soft reset
	 */
	return goya_unmask_irq_arr(hdev, goya_all_events,
					sizeof(goya_all_events));
}

static int goya_unmask_irq(struct hl_device *hdev, u16 event_type)
{
	struct cpucp_packet pkt;
	u64 result;
	int rc;

	memset(&pkt, 0, sizeof(pkt));

	pkt.ctl = cpu_to_le32(CPUCP_PACKET_UNMASK_RAZWI_IRQ <<
				CPUCP_PKT_CTL_OPCODE_SHIFT);
	pkt.value = cpu_to_le64(event_type);

	rc = hdev->asic_funcs->send_cpu_message(hdev, (u32 *) &pkt, sizeof(pkt),
						0, &result);

	if (rc)
		dev_err(hdev->dev, "failed to unmask RAZWI IRQ %d", event_type);

	return rc;
}

static void goya_print_clk_change_info(struct hl_device *hdev, u16 event_type)
{
	switch (event_type) {
	case GOYA_ASYNC_EVENT_ID_FIX_POWER_ENV_S:
		hdev->clk_throttling_reason |= HL_CLK_THROTTLE_POWER;
		dev_info_ratelimited(hdev->dev,
			"Clock throttling due to power consumption\n");
		break;
	case GOYA_ASYNC_EVENT_ID_FIX_POWER_ENV_E:
		hdev->clk_throttling_reason &= ~HL_CLK_THROTTLE_POWER;
		dev_info_ratelimited(hdev->dev,
			"Power envelop is safe, back to optimal clock\n");
		break;
	case GOYA_ASYNC_EVENT_ID_FIX_THERMAL_ENV_S:
		hdev->clk_throttling_reason |= HL_CLK_THROTTLE_THERMAL;
		dev_info_ratelimited(hdev->dev,
			"Clock throttling due to overheating\n");
		break;
	case GOYA_ASYNC_EVENT_ID_FIX_THERMAL_ENV_E:
		hdev->clk_throttling_reason &= ~HL_CLK_THROTTLE_THERMAL;
		dev_info_ratelimited(hdev->dev,
			"Thermal envelop is safe, back to optimal clock\n");
		break;

	default:
		dev_err(hdev->dev, "Received invalid clock change event %d\n",
			event_type);
		break;
	}
}

void goya_handle_eqe(struct hl_device *hdev, struct hl_eq_entry *eq_entry)
{
	u32 ctl = le32_to_cpu(eq_entry->hdr.ctl);
	u16 event_type = ((ctl & EQ_CTL_EVENT_TYPE_MASK)
				>> EQ_CTL_EVENT_TYPE_SHIFT);
	struct goya_device *goya = hdev->asic_specific;

	if (event_type >= GOYA_ASYNC_EVENT_ID_SIZE) {
		dev_err(hdev->dev, "Event type %u exceeds maximum of %u",
				event_type, GOYA_ASYNC_EVENT_ID_SIZE - 1);
		return;
	}

	goya->events_stat[event_type]++;
	goya->events_stat_aggregate[event_type]++;

	switch (event_type) {
	case GOYA_ASYNC_EVENT_ID_PCIE_IF:
	case GOYA_ASYNC_EVENT_ID_TPC0_ECC:
	case GOYA_ASYNC_EVENT_ID_TPC1_ECC:
	case GOYA_ASYNC_EVENT_ID_TPC2_ECC:
	case GOYA_ASYNC_EVENT_ID_TPC3_ECC:
	case GOYA_ASYNC_EVENT_ID_TPC4_ECC:
	case GOYA_ASYNC_EVENT_ID_TPC5_ECC:
	case GOYA_ASYNC_EVENT_ID_TPC6_ECC:
	case GOYA_ASYNC_EVENT_ID_TPC7_ECC:
	case GOYA_ASYNC_EVENT_ID_MME_ECC:
	case GOYA_ASYNC_EVENT_ID_MME_ECC_EXT:
	case GOYA_ASYNC_EVENT_ID_MMU_ECC:
	case GOYA_ASYNC_EVENT_ID_DMA_MACRO:
	case GOYA_ASYNC_EVENT_ID_DMA_ECC:
	case GOYA_ASYNC_EVENT_ID_CPU_IF_ECC:
	case GOYA_ASYNC_EVENT_ID_PSOC_MEM:
	case GOYA_ASYNC_EVENT_ID_PSOC_CORESIGHT:
	case GOYA_ASYNC_EVENT_ID_SRAM0 ... GOYA_ASYNC_EVENT_ID_SRAM29:
	case GOYA_ASYNC_EVENT_ID_GIC500:
	case GOYA_ASYNC_EVENT_ID_PLL0 ... GOYA_ASYNC_EVENT_ID_PLL6:
	case GOYA_ASYNC_EVENT_ID_AXI_ECC:
	case GOYA_ASYNC_EVENT_ID_L2_RAM_ECC:
		goya_print_irq_info(hdev, event_type, false);
		if (hdev->hard_reset_on_fw_events)
			hl_device_reset(hdev, (HL_RESET_HARD |
						HL_RESET_FW_FATAL_ERR));
		break;

	case GOYA_ASYNC_EVENT_ID_PSOC_GPIO_05_SW_RESET:
		goya_print_irq_info(hdev, event_type, false);
		if (hdev->hard_reset_on_fw_events)
			hl_device_reset(hdev, HL_RESET_HARD);
		break;

	case GOYA_ASYNC_EVENT_ID_PCIE_DEC:
	case GOYA_ASYNC_EVENT_ID_TPC0_DEC:
	case GOYA_ASYNC_EVENT_ID_TPC1_DEC:
	case GOYA_ASYNC_EVENT_ID_TPC2_DEC:
	case GOYA_ASYNC_EVENT_ID_TPC3_DEC:
	case GOYA_ASYNC_EVENT_ID_TPC4_DEC:
	case GOYA_ASYNC_EVENT_ID_TPC5_DEC:
	case GOYA_ASYNC_EVENT_ID_TPC6_DEC:
	case GOYA_ASYNC_EVENT_ID_TPC7_DEC:
	case GOYA_ASYNC_EVENT_ID_MME_WACS:
	case GOYA_ASYNC_EVENT_ID_MME_WACSD:
	case GOYA_ASYNC_EVENT_ID_CPU_AXI_SPLITTER:
	case GOYA_ASYNC_EVENT_ID_PSOC_AXI_DEC:
	case GOYA_ASYNC_EVENT_ID_PSOC:
	case GOYA_ASYNC_EVENT_ID_TPC0_KRN_ERR:
	case GOYA_ASYNC_EVENT_ID_TPC1_KRN_ERR:
	case GOYA_ASYNC_EVENT_ID_TPC2_KRN_ERR:
	case GOYA_ASYNC_EVENT_ID_TPC3_KRN_ERR:
	case GOYA_ASYNC_EVENT_ID_TPC4_KRN_ERR:
	case GOYA_ASYNC_EVENT_ID_TPC5_KRN_ERR:
	case GOYA_ASYNC_EVENT_ID_TPC6_KRN_ERR:
	case GOYA_ASYNC_EVENT_ID_TPC7_KRN_ERR:
	case GOYA_ASYNC_EVENT_ID_TPC0_CMDQ ... GOYA_ASYNC_EVENT_ID_TPC7_QM:
	case GOYA_ASYNC_EVENT_ID_MME_QM:
	case GOYA_ASYNC_EVENT_ID_MME_CMDQ:
	case GOYA_ASYNC_EVENT_ID_DMA0_QM ... GOYA_ASYNC_EVENT_ID_DMA4_QM:
	case GOYA_ASYNC_EVENT_ID_DMA0_CH ... GOYA_ASYNC_EVENT_ID_DMA4_CH:
		goya_print_irq_info(hdev, event_type, true);
		goya_unmask_irq(hdev, event_type);
		break;

	case GOYA_ASYNC_EVENT_ID_PSOC_GPIO_10_VRHOT_ICRIT:
	case GOYA_ASYNC_EVENT_ID_TPC0_BMON_SPMU:
	case GOYA_ASYNC_EVENT_ID_TPC1_BMON_SPMU:
	case GOYA_ASYNC_EVENT_ID_TPC2_BMON_SPMU:
	case GOYA_ASYNC_EVENT_ID_TPC3_BMON_SPMU:
	case GOYA_ASYNC_EVENT_ID_TPC4_BMON_SPMU:
	case GOYA_ASYNC_EVENT_ID_TPC5_BMON_SPMU:
	case GOYA_ASYNC_EVENT_ID_TPC6_BMON_SPMU:
	case GOYA_ASYNC_EVENT_ID_TPC7_BMON_SPMU:
	case GOYA_ASYNC_EVENT_ID_DMA_BM_CH0 ... GOYA_ASYNC_EVENT_ID_DMA_BM_CH4:
		goya_print_irq_info(hdev, event_type, false);
		goya_unmask_irq(hdev, event_type);
		break;

	case GOYA_ASYNC_EVENT_ID_FIX_POWER_ENV_S:
	case GOYA_ASYNC_EVENT_ID_FIX_POWER_ENV_E:
	case GOYA_ASYNC_EVENT_ID_FIX_THERMAL_ENV_S:
	case GOYA_ASYNC_EVENT_ID_FIX_THERMAL_ENV_E:
		goya_print_clk_change_info(hdev, event_type);
		goya_unmask_irq(hdev, event_type);
		break;

	case GOYA_ASYNC_EVENT_PKT_QUEUE_OUT_SYNC:
		goya_print_irq_info(hdev, event_type, false);
		goya_print_out_of_sync_info(hdev, &eq_entry->pkt_sync_err);
		if (hdev->hard_reset_on_fw_events)
			hl_device_reset(hdev, HL_RESET_HARD);
		else
			hl_fw_unmask_irq(hdev, event_type);
		break;

	default:
		dev_err(hdev->dev, "Received invalid H/W interrupt %d\n",
				event_type);
		break;
	}
}

void *goya_get_events_stat(struct hl_device *hdev, bool aggregate, u32 *size)
{
	struct goya_device *goya = hdev->asic_specific;

	if (aggregate) {
		*size = (u32) sizeof(goya->events_stat_aggregate);
		return goya->events_stat_aggregate;
	}

	*size = (u32) sizeof(goya->events_stat);
	return goya->events_stat;
}

static int goya_memset_device_memory(struct hl_device *hdev, u64 addr, u64 size,
				u64 val, bool is_dram)
{
	struct packet_lin_dma *lin_dma_pkt;
	struct hl_cs_job *job;
	u32 cb_size, ctl;
	struct hl_cb *cb;
	int rc, lin_dma_pkts_cnt;

	lin_dma_pkts_cnt = DIV_ROUND_UP_ULL(size, SZ_2G);
	cb_size = lin_dma_pkts_cnt * sizeof(struct packet_lin_dma) +
						sizeof(struct packet_msg_prot);
	cb = hl_cb_kernel_create(hdev, cb_size, false);
	if (!cb)
		return -ENOMEM;

	lin_dma_pkt = cb->kernel_address;

	do {
		memset(lin_dma_pkt, 0, sizeof(*lin_dma_pkt));

		ctl = ((PACKET_LIN_DMA << GOYA_PKT_CTL_OPCODE_SHIFT) |
				(1 << GOYA_PKT_LIN_DMA_CTL_MEMSET_SHIFT) |
				(1 << GOYA_PKT_LIN_DMA_CTL_WO_SHIFT) |
				(1 << GOYA_PKT_CTL_RB_SHIFT) |
				(1 << GOYA_PKT_CTL_MB_SHIFT));
		ctl |= (is_dram ? DMA_HOST_TO_DRAM : DMA_HOST_TO_SRAM) <<
				GOYA_PKT_LIN_DMA_CTL_DMA_DIR_SHIFT;
		lin_dma_pkt->ctl = cpu_to_le32(ctl);

		lin_dma_pkt->src_addr = cpu_to_le64(val);
		lin_dma_pkt->dst_addr = cpu_to_le64(addr);
		if (lin_dma_pkts_cnt > 1)
			lin_dma_pkt->tsize = cpu_to_le32(SZ_2G);
		else
			lin_dma_pkt->tsize = cpu_to_le32(size);

		size -= SZ_2G;
		addr += SZ_2G;
		lin_dma_pkt++;
	} while (--lin_dma_pkts_cnt);

	job = hl_cs_allocate_job(hdev, QUEUE_TYPE_EXT, true);
	if (!job) {
		dev_err(hdev->dev, "Failed to allocate a new job\n");
		rc = -ENOMEM;
		goto release_cb;
	}

	job->id = 0;
	job->user_cb = cb;
	atomic_inc(&job->user_cb->cs_cnt);
	job->user_cb_size = cb_size;
	job->hw_queue_id = GOYA_QUEUE_ID_DMA_0;
	job->patched_cb = job->user_cb;
	job->job_cb_size = job->user_cb_size;

	hl_debugfs_add_job(hdev, job);

	rc = goya_send_job_on_qman0(hdev, job);

	hl_debugfs_remove_job(hdev, job);
	kfree(job);
	atomic_dec(&cb->cs_cnt);

release_cb:
	hl_cb_put(cb);
	hl_cb_destroy(hdev, &hdev->kernel_cb_mgr, cb->id << PAGE_SHIFT);

	return rc;
}

int goya_context_switch(struct hl_device *hdev, u32 asid)
{
	struct asic_fixed_properties *prop = &hdev->asic_prop;
	u64 addr = prop->sram_base_address, sob_addr;
	u32 size = hdev->pldm ? 0x10000 : prop->sram_size;
	u64 val = 0x7777777777777777ull;
	int rc, dma_id;
	u32 channel_off = mmDMA_CH_1_WR_COMP_ADDR_LO -
					mmDMA_CH_0_WR_COMP_ADDR_LO;

	rc = goya_memset_device_memory(hdev, addr, size, val, false);
	if (rc) {
		dev_err(hdev->dev, "Failed to clear SRAM in context switch\n");
		return rc;
	}

	/* we need to reset registers that the user is allowed to change */
	sob_addr = CFG_BASE + mmSYNC_MNGR_SOB_OBJ_1007;
	WREG32(mmDMA_CH_0_WR_COMP_ADDR_LO, lower_32_bits(sob_addr));

	for (dma_id = 1 ; dma_id < NUMBER_OF_EXT_HW_QUEUES ; dma_id++) {
		sob_addr = CFG_BASE + mmSYNC_MNGR_SOB_OBJ_1000 +
							(dma_id - 1) * 4;
		WREG32(mmDMA_CH_0_WR_COMP_ADDR_LO + channel_off * dma_id,
						lower_32_bits(sob_addr));
	}

	WREG32(mmTPC_PLL_CLK_RLX_0, 0x200020);

	goya_clear_sm_regs(hdev);

	return 0;
}

static int goya_mmu_clear_pgt_range(struct hl_device *hdev)
{
	struct asic_fixed_properties *prop = &hdev->asic_prop;
	struct goya_device *goya = hdev->asic_specific;
	u64 addr = prop->mmu_pgt_addr;
	u32 size = prop->mmu_pgt_size + MMU_DRAM_DEFAULT_PAGE_SIZE +
			MMU_CACHE_MNG_SIZE;

	if (!(goya->hw_cap_initialized & HW_CAP_MMU))
		return 0;

	return goya_memset_device_memory(hdev, addr, size, 0, true);
}

static int goya_mmu_set_dram_default_page(struct hl_device *hdev)
{
	struct goya_device *goya = hdev->asic_specific;
	u64 addr = hdev->asic_prop.mmu_dram_default_page_addr;
	u32 size = MMU_DRAM_DEFAULT_PAGE_SIZE;
	u64 val = 0x9999999999999999ull;

	if (!(goya->hw_cap_initialized & HW_CAP_MMU))
		return 0;

	return goya_memset_device_memory(hdev, addr, size, val, true);
}

static int goya_mmu_add_mappings_for_device_cpu(struct hl_device *hdev)
{
	struct asic_fixed_properties *prop = &hdev->asic_prop;
	struct goya_device *goya = hdev->asic_specific;
	s64 off, cpu_off;
	int rc;

	if (!(goya->hw_cap_initialized & HW_CAP_MMU))
		return 0;

	for (off = 0 ; off < CPU_FW_IMAGE_SIZE ; off += PAGE_SIZE_2MB) {
		rc = hl_mmu_map_page(hdev->kernel_ctx,
			prop->dram_base_address + off,
			prop->dram_base_address + off, PAGE_SIZE_2MB,
			(off + PAGE_SIZE_2MB) == CPU_FW_IMAGE_SIZE);
		if (rc) {
			dev_err(hdev->dev, "Map failed for address 0x%llx\n",
				prop->dram_base_address + off);
			goto unmap;
		}
	}

	if (!(hdev->cpu_accessible_dma_address & (PAGE_SIZE_2MB - 1))) {
		rc = hl_mmu_map_page(hdev->kernel_ctx,
			VA_CPU_ACCESSIBLE_MEM_ADDR,
			hdev->cpu_accessible_dma_address,
			PAGE_SIZE_2MB, true);

		if (rc) {
			dev_err(hdev->dev,
				"Map failed for CPU accessible memory\n");
			off -= PAGE_SIZE_2MB;
			goto unmap;
		}
	} else {
		for (cpu_off = 0 ; cpu_off < SZ_2M ; cpu_off += PAGE_SIZE_4KB) {
			rc = hl_mmu_map_page(hdev->kernel_ctx,
				VA_CPU_ACCESSIBLE_MEM_ADDR + cpu_off,
				hdev->cpu_accessible_dma_address + cpu_off,
				PAGE_SIZE_4KB, true);
			if (rc) {
				dev_err(hdev->dev,
					"Map failed for CPU accessible memory\n");
				cpu_off -= PAGE_SIZE_4KB;
				goto unmap_cpu;
			}
		}
	}

	goya_mmu_prepare_reg(hdev, mmCPU_IF_ARUSER_OVR, HL_KERNEL_ASID_ID);
	goya_mmu_prepare_reg(hdev, mmCPU_IF_AWUSER_OVR, HL_KERNEL_ASID_ID);
	WREG32(mmCPU_IF_ARUSER_OVR_EN, 0x7FF);
	WREG32(mmCPU_IF_AWUSER_OVR_EN, 0x7FF);

	/* Make sure configuration is flushed to device */
	RREG32(mmCPU_IF_AWUSER_OVR_EN);

	goya->device_cpu_mmu_mappings_done = true;

	return 0;

unmap_cpu:
	for (; cpu_off >= 0 ; cpu_off -= PAGE_SIZE_4KB)
		if (hl_mmu_unmap_page(hdev->kernel_ctx,
				VA_CPU_ACCESSIBLE_MEM_ADDR + cpu_off,
				PAGE_SIZE_4KB, true))
			dev_warn_ratelimited(hdev->dev,
				"failed to unmap address 0x%llx\n",
				VA_CPU_ACCESSIBLE_MEM_ADDR + cpu_off);
unmap:
	for (; off >= 0 ; off -= PAGE_SIZE_2MB)
		if (hl_mmu_unmap_page(hdev->kernel_ctx,
				prop->dram_base_address + off, PAGE_SIZE_2MB,
				true))
			dev_warn_ratelimited(hdev->dev,
				"failed to unmap address 0x%llx\n",
				prop->dram_base_address + off);

	return rc;
}

void goya_mmu_remove_device_cpu_mappings(struct hl_device *hdev)
{
	struct asic_fixed_properties *prop = &hdev->asic_prop;
	struct goya_device *goya = hdev->asic_specific;
	u32 off, cpu_off;

	if (!(goya->hw_cap_initialized & HW_CAP_MMU))
		return;

	if (!goya->device_cpu_mmu_mappings_done)
		return;

	WREG32(mmCPU_IF_ARUSER_OVR_EN, 0);
	WREG32(mmCPU_IF_AWUSER_OVR_EN, 0);

	if (!(hdev->cpu_accessible_dma_address & (PAGE_SIZE_2MB - 1))) {
		if (hl_mmu_unmap_page(hdev->kernel_ctx,
				VA_CPU_ACCESSIBLE_MEM_ADDR,
				PAGE_SIZE_2MB, true))
			dev_warn(hdev->dev,
				"Failed to unmap CPU accessible memory\n");
	} else {
		for (cpu_off = 0 ; cpu_off < SZ_2M ; cpu_off += PAGE_SIZE_4KB)
			if (hl_mmu_unmap_page(hdev->kernel_ctx,
					VA_CPU_ACCESSIBLE_MEM_ADDR + cpu_off,
					PAGE_SIZE_4KB,
					(cpu_off + PAGE_SIZE_4KB) >= SZ_2M))
				dev_warn_ratelimited(hdev->dev,
					"failed to unmap address 0x%llx\n",
					VA_CPU_ACCESSIBLE_MEM_ADDR + cpu_off);
	}

	for (off = 0 ; off < CPU_FW_IMAGE_SIZE ; off += PAGE_SIZE_2MB)
		if (hl_mmu_unmap_page(hdev->kernel_ctx,
				prop->dram_base_address + off, PAGE_SIZE_2MB,
				(off + PAGE_SIZE_2MB) >= CPU_FW_IMAGE_SIZE))
			dev_warn_ratelimited(hdev->dev,
					"Failed to unmap address 0x%llx\n",
					prop->dram_base_address + off);

	goya->device_cpu_mmu_mappings_done = false;
}

static void goya_mmu_prepare(struct hl_device *hdev, u32 asid)
{
	struct goya_device *goya = hdev->asic_specific;
	int i;

	if (!(goya->hw_cap_initialized & HW_CAP_MMU))
		return;

	if (asid & ~MME_QM_GLBL_SECURE_PROPS_ASID_MASK) {
		dev_crit(hdev->dev, "asid %u is too big\n", asid);
		return;
	}

	/* zero the MMBP and ASID bits and then set the ASID */
	for (i = 0 ; i < GOYA_MMU_REGS_NUM ; i++)
		goya_mmu_prepare_reg(hdev, goya_mmu_regs[i], asid);
}

static int goya_mmu_invalidate_cache(struct hl_device *hdev, bool is_hard,
					u32 flags)
{
	struct goya_device *goya = hdev->asic_specific;
	u32 status, timeout_usec;
	int rc;

	if (!(goya->hw_cap_initialized & HW_CAP_MMU) ||
		hdev->hard_reset_pending)
		return 0;

	/* no need in L1 only invalidation in Goya */
	if (!is_hard)
		return 0;

	if (hdev->pldm)
		timeout_usec = GOYA_PLDM_MMU_TIMEOUT_USEC;
	else
		timeout_usec = MMU_CONFIG_TIMEOUT_USEC;

	/* L0 & L1 invalidation */
	WREG32(mmSTLB_INV_ALL_START, 1);

	rc = hl_poll_timeout(
		hdev,
		mmSTLB_INV_ALL_START,
		status,
		!status,
		1000,
		timeout_usec);

	if (rc) {
		dev_err_ratelimited(hdev->dev,
					"MMU cache invalidation timeout\n");
		hl_device_reset(hdev, HL_RESET_HARD);
	}

	return rc;
}

static int goya_mmu_invalidate_cache_range(struct hl_device *hdev,
						bool is_hard, u32 flags,
						u32 asid, u64 va, u64 size)
{
	/* Treat as invalidate all because there is no range invalidation
	 * in Goya
	 */
	return hdev->asic_funcs->mmu_invalidate_cache(hdev, is_hard, flags);
}

int goya_send_heartbeat(struct hl_device *hdev)
{
	struct goya_device *goya = hdev->asic_specific;

	if (!(goya->hw_cap_initialized & HW_CAP_CPU_Q))
		return 0;

	return hl_fw_send_heartbeat(hdev);
}

int goya_cpucp_info_get(struct hl_device *hdev)
{
	struct goya_device *goya = hdev->asic_specific;
	struct asic_fixed_properties *prop = &hdev->asic_prop;
	u64 dram_size;
	int rc;

	if (!(goya->hw_cap_initialized & HW_CAP_CPU_Q))
		return 0;

	rc = hl_fw_cpucp_handshake(hdev, mmCPU_BOOT_DEV_STS0,
					mmCPU_BOOT_DEV_STS1, mmCPU_BOOT_ERR0,
					mmCPU_BOOT_ERR1);
	if (rc)
		return rc;

	dram_size = le64_to_cpu(prop->cpucp_info.dram_size);
	if (dram_size) {
		if ((!is_power_of_2(dram_size)) ||
				(dram_size < DRAM_PHYS_DEFAULT_SIZE)) {
			dev_err(hdev->dev,
				"F/W reported invalid DRAM size %llu. Trying to use default size\n",
				dram_size);
			dram_size = DRAM_PHYS_DEFAULT_SIZE;
		}

		prop->dram_size = dram_size;
		prop->dram_end_address = prop->dram_base_address + dram_size;
	}

	if (!strlen(prop->cpucp_info.card_name))
		strncpy(prop->cpucp_info.card_name, GOYA_DEFAULT_CARD_NAME,
				CARD_NAME_MAX_LEN);

	return 0;
}

static void goya_set_clock_gating(struct hl_device *hdev)
{
	/* clock gating not supported in Goya */
}

static void goya_disable_clock_gating(struct hl_device *hdev)
{
	/* clock gating not supported in Goya */
}

static bool goya_is_device_idle(struct hl_device *hdev, u64 *mask_arr,
					u8 mask_len, struct seq_file *s)
{
	const char *fmt = "%-5d%-9s%#-14x%#-16x%#x\n";
	const char *dma_fmt = "%-5d%-9s%#-14x%#x\n";
	unsigned long *mask = (unsigned long *)mask_arr;
	u32 qm_glbl_sts0, cmdq_glbl_sts0, dma_core_sts0, tpc_cfg_sts,
		mme_arch_sts;
	bool is_idle = true, is_eng_idle;
	u64 offset;
	int i;

	if (s)
		seq_puts(s, "\nDMA  is_idle  QM_GLBL_STS0  DMA_CORE_STS0\n"
				"---  -------  ------------  -------------\n");

	offset = mmDMA_QM_1_GLBL_STS0 - mmDMA_QM_0_GLBL_STS0;

	for (i = 0 ; i < DMA_MAX_NUM ; i++) {
		qm_glbl_sts0 = RREG32(mmDMA_QM_0_GLBL_STS0 + i * offset);
		dma_core_sts0 = RREG32(mmDMA_CH_0_STS0 + i * offset);
		is_eng_idle = IS_DMA_QM_IDLE(qm_glbl_sts0) &&
				IS_DMA_IDLE(dma_core_sts0);
		is_idle &= is_eng_idle;

		if (mask && !is_eng_idle)
			set_bit(GOYA_ENGINE_ID_DMA_0 + i, mask);
		if (s)
			seq_printf(s, dma_fmt, i, is_eng_idle ? "Y" : "N",
					qm_glbl_sts0, dma_core_sts0);
	}

	if (s)
		seq_puts(s,
			"\nTPC  is_idle  QM_GLBL_STS0  CMDQ_GLBL_STS0  CFG_STATUS\n"
			"---  -------  ------------  --------------  ----------\n");

	offset = mmTPC1_QM_GLBL_STS0 - mmTPC0_QM_GLBL_STS0;

	for (i = 0 ; i < TPC_MAX_NUM ; i++) {
		qm_glbl_sts0 = RREG32(mmTPC0_QM_GLBL_STS0 + i * offset);
		cmdq_glbl_sts0 = RREG32(mmTPC0_CMDQ_GLBL_STS0 + i * offset);
		tpc_cfg_sts = RREG32(mmTPC0_CFG_STATUS + i * offset);
		is_eng_idle = IS_TPC_QM_IDLE(qm_glbl_sts0) &&
				IS_TPC_CMDQ_IDLE(cmdq_glbl_sts0) &&
				IS_TPC_IDLE(tpc_cfg_sts);
		is_idle &= is_eng_idle;

		if (mask && !is_eng_idle)
			set_bit(GOYA_ENGINE_ID_TPC_0 + i, mask);
		if (s)
			seq_printf(s, fmt, i, is_eng_idle ? "Y" : "N",
				qm_glbl_sts0, cmdq_glbl_sts0, tpc_cfg_sts);
	}

	if (s)
		seq_puts(s,
			"\nMME  is_idle  QM_GLBL_STS0  CMDQ_GLBL_STS0  ARCH_STATUS\n"
			"---  -------  ------------  --------------  -----------\n");

	qm_glbl_sts0 = RREG32(mmMME_QM_GLBL_STS0);
	cmdq_glbl_sts0 = RREG32(mmMME_CMDQ_GLBL_STS0);
	mme_arch_sts = RREG32(mmMME_ARCH_STATUS);
	is_eng_idle = IS_MME_QM_IDLE(qm_glbl_sts0) &&
			IS_MME_CMDQ_IDLE(cmdq_glbl_sts0) &&
			IS_MME_IDLE(mme_arch_sts);
	is_idle &= is_eng_idle;

	if (mask && !is_eng_idle)
		set_bit(GOYA_ENGINE_ID_MME_0, mask);
	if (s) {
		seq_printf(s, fmt, 0, is_eng_idle ? "Y" : "N", qm_glbl_sts0,
				cmdq_glbl_sts0, mme_arch_sts);
		seq_puts(s, "\n");
	}

	return is_idle;
}

static void goya_hw_queues_lock(struct hl_device *hdev)
	__acquires(&goya->hw_queues_lock)
{
	struct goya_device *goya = hdev->asic_specific;

	spin_lock(&goya->hw_queues_lock);
}

static void goya_hw_queues_unlock(struct hl_device *hdev)
	__releases(&goya->hw_queues_lock)
{
	struct goya_device *goya = hdev->asic_specific;

	spin_unlock(&goya->hw_queues_lock);
}

static u32 goya_get_pci_id(struct hl_device *hdev)
{
	return hdev->pdev->device;
}

static int goya_get_eeprom_data(struct hl_device *hdev, void *data,
				size_t max_size)
{
	struct goya_device *goya = hdev->asic_specific;

	if (!(goya->hw_cap_initialized & HW_CAP_CPU_Q))
		return 0;

	return hl_fw_get_eeprom_data(hdev, data, max_size);
}

static void goya_cpu_init_scrambler_dram(struct hl_device *hdev)
{

}

static int goya_ctx_init(struct hl_ctx *ctx)
{
	if (ctx->asid != HL_KERNEL_ASID_ID)
		goya_mmu_prepare(ctx->hdev, ctx->asid);

	return 0;
}

u32 goya_get_queue_id_for_cq(struct hl_device *hdev, u32 cq_idx)
{
	return cq_idx;
}

static u32 goya_get_signal_cb_size(struct hl_device *hdev)
{
	return 0;
}

static u32 goya_get_wait_cb_size(struct hl_device *hdev)
{
	return 0;
}

static u32 goya_gen_signal_cb(struct hl_device *hdev, void *data, u16 sob_id,
				u32 size, bool eb)
{
	return 0;
}

static u32 goya_gen_wait_cb(struct hl_device *hdev,
		struct hl_gen_wait_properties *prop)
{
	return 0;
}

static void goya_reset_sob(struct hl_device *hdev, void *data)
{

}

static void goya_reset_sob_group(struct hl_device *hdev, u16 sob_group)
{

}

static void goya_set_dma_mask_from_fw(struct hl_device *hdev)
{
	if (RREG32(mmPSOC_GLOBAL_CONF_NON_RST_FLOPS_0) ==
							HL_POWER9_HOST_MAGIC) {
		dev_dbg(hdev->dev, "Working in 64-bit DMA mode\n");
		hdev->power9_64bit_dma_enable = 1;
		hdev->dma_mask = 64;
	} else {
		dev_dbg(hdev->dev, "Working in 48-bit DMA mode\n");
		hdev->power9_64bit_dma_enable = 0;
		hdev->dma_mask = 48;
	}
}

u64 goya_get_device_time(struct hl_device *hdev)
{
	u64 device_time = ((u64) RREG32(mmPSOC_TIMESTAMP_CNTCVU)) << 32;

	return device_time | RREG32(mmPSOC_TIMESTAMP_CNTCVL);
}

static int goya_collective_wait_init_cs(struct hl_cs *cs)
{
	return 0;
}

static int goya_collective_wait_create_jobs(struct hl_device *hdev,
		struct hl_ctx *ctx, struct hl_cs *cs, u32 wait_queue_id,
		u32 collective_engine_id, u32 encaps_signal_offset)
{
	return -EINVAL;
}

static void goya_ctx_fini(struct hl_ctx *ctx)
{

}

static int goya_get_hw_block_id(struct hl_device *hdev, u64 block_addr,
			u32 *block_size, u32 *block_id)
{
	return -EPERM;
}

static int goya_block_mmap(struct hl_device *hdev, struct vm_area_struct *vma,
				u32 block_id, u32 block_size)
{
	return -EPERM;
}

static void goya_enable_events_from_fw(struct hl_device *hdev)
{
	WREG32(mmGIC_DISTRIBUTOR__5_GICD_SETSPI_NSR,
			GOYA_ASYNC_EVENT_ID_INTS_REGISTER);
}

static int goya_map_pll_idx_to_fw_idx(u32 pll_idx)
{
	switch (pll_idx) {
	case HL_GOYA_CPU_PLL: return CPU_PLL;
	case HL_GOYA_PCI_PLL: return PCI_PLL;
	case HL_GOYA_MME_PLL: return MME_PLL;
	case HL_GOYA_TPC_PLL: return TPC_PLL;
	case HL_GOYA_IC_PLL: return IC_PLL;
	case HL_GOYA_MC_PLL: return MC_PLL;
	case HL_GOYA_EMMC_PLL: return EMMC_PLL;
	default: return -EINVAL;
	}
}

static int goya_gen_sync_to_engine_map(struct hl_device *hdev,
				struct hl_sync_to_engine_map *map)
{
	/* Not implemented */
	return 0;
}

static int goya_monitor_valid(struct hl_mon_state_dump *mon)
{
	/* Not implemented */
	return 0;
}

static int goya_print_single_monitor(char **buf, size_t *size, size_t *offset,
				struct hl_device *hdev,
				struct hl_mon_state_dump *mon)
{
	/* Not implemented */
	return 0;
}


static int goya_print_fences_single_engine(
	struct hl_device *hdev, u64 base_offset, u64 status_base_offset,
	enum hl_sync_engine_type engine_type, u32 engine_id, char **buf,
	size_t *size, size_t *offset)
{
	/* Not implemented */
	return 0;
}


static struct hl_state_dump_specs_funcs goya_state_dump_funcs = {
	.monitor_valid = goya_monitor_valid,
	.print_single_monitor = goya_print_single_monitor,
	.gen_sync_to_engine_map = goya_gen_sync_to_engine_map,
	.print_fences_single_engine = goya_print_fences_single_engine,
};

static void goya_state_dump_init(struct hl_device *hdev)
{
	/* Not implemented */
	hdev->state_dump_specs.props = goya_state_dump_specs_props;
	hdev->state_dump_specs.funcs = goya_state_dump_funcs;
}

static u32 goya_get_sob_addr(struct hl_device *hdev, u32 sob_id)
{
	return 0;
}

static u32 *goya_get_stream_master_qid_arr(void)
{
	return NULL;
}

static const struct hl_asic_funcs goya_funcs = {
	.early_init = goya_early_init,
	.early_fini = goya_early_fini,
	.late_init = goya_late_init,
	.late_fini = goya_late_fini,
	.sw_init = goya_sw_init,
	.sw_fini = goya_sw_fini,
	.hw_init = goya_hw_init,
	.hw_fini = goya_hw_fini,
	.halt_engines = goya_halt_engines,
	.suspend = goya_suspend,
	.resume = goya_resume,
	.mmap = goya_mmap,
	.ring_doorbell = goya_ring_doorbell,
	.pqe_write = goya_pqe_write,
	.asic_dma_alloc_coherent = goya_dma_alloc_coherent,
	.asic_dma_free_coherent = goya_dma_free_coherent,
	.scrub_device_mem = goya_scrub_device_mem,
	.get_int_queue_base = goya_get_int_queue_base,
	.test_queues = goya_test_queues,
	.asic_dma_pool_zalloc = goya_dma_pool_zalloc,
	.asic_dma_pool_free = goya_dma_pool_free,
	.cpu_accessible_dma_pool_alloc = goya_cpu_accessible_dma_pool_alloc,
	.cpu_accessible_dma_pool_free = goya_cpu_accessible_dma_pool_free,
	.hl_dma_unmap_sg = goya_dma_unmap_sg,
	.cs_parser = goya_cs_parser,
	.asic_dma_map_sg = goya_dma_map_sg,
	.get_dma_desc_list_size = goya_get_dma_desc_list_size,
	.add_end_of_cb_packets = goya_add_end_of_cb_packets,
	.update_eq_ci = goya_update_eq_ci,
	.context_switch = goya_context_switch,
	.restore_phase_topology = goya_restore_phase_topology,
	.debugfs_read32 = goya_debugfs_read32,
	.debugfs_write32 = goya_debugfs_write32,
	.debugfs_read64 = goya_debugfs_read64,
	.debugfs_write64 = goya_debugfs_write64,
	.debugfs_read_dma = goya_debugfs_read_dma,
	.add_device_attr = goya_add_device_attr,
	.handle_eqe = goya_handle_eqe,
	.set_pll_profile = goya_set_pll_profile,
	.get_events_stat = goya_get_events_stat,
	.read_pte = goya_read_pte,
	.write_pte = goya_write_pte,
	.mmu_invalidate_cache = goya_mmu_invalidate_cache,
	.mmu_invalidate_cache_range = goya_mmu_invalidate_cache_range,
	.send_heartbeat = goya_send_heartbeat,
	.set_clock_gating = goya_set_clock_gating,
	.disable_clock_gating = goya_disable_clock_gating,
	.debug_coresight = goya_debug_coresight,
	.is_device_idle = goya_is_device_idle,
	.soft_reset_late_init = goya_soft_reset_late_init,
	.hw_queues_lock = goya_hw_queues_lock,
	.hw_queues_unlock = goya_hw_queues_unlock,
	.get_pci_id = goya_get_pci_id,
	.get_eeprom_data = goya_get_eeprom_data,
	.send_cpu_message = goya_send_cpu_message,
	.pci_bars_map = goya_pci_bars_map,
	.init_iatu = goya_init_iatu,
	.rreg = hl_rreg,
	.wreg = hl_wreg,
	.halt_coresight = goya_halt_coresight,
	.ctx_init = goya_ctx_init,
	.ctx_fini = goya_ctx_fini,
	.get_clk_rate = hl_get_clk_rate,
	.get_queue_id_for_cq = goya_get_queue_id_for_cq,
	.load_firmware_to_device = goya_load_firmware_to_device,
	.load_boot_fit_to_device = goya_load_boot_fit_to_device,
	.get_signal_cb_size = goya_get_signal_cb_size,
	.get_wait_cb_size = goya_get_wait_cb_size,
	.gen_signal_cb = goya_gen_signal_cb,
	.gen_wait_cb = goya_gen_wait_cb,
	.reset_sob = goya_reset_sob,
	.reset_sob_group = goya_reset_sob_group,
	.set_dma_mask_from_fw = goya_set_dma_mask_from_fw,
	.get_device_time = goya_get_device_time,
	.collective_wait_init_cs = goya_collective_wait_init_cs,
	.collective_wait_create_jobs = goya_collective_wait_create_jobs,
	.scramble_addr = hl_mmu_scramble_addr,
	.descramble_addr = hl_mmu_descramble_addr,
	.ack_protection_bits_errors = goya_ack_protection_bits_errors,
	.get_hw_block_id = goya_get_hw_block_id,
	.hw_block_mmap = goya_block_mmap,
	.enable_events_from_fw = goya_enable_events_from_fw,
	.map_pll_idx_to_fw_idx = goya_map_pll_idx_to_fw_idx,
	.init_firmware_loader = goya_init_firmware_loader,
	.init_cpu_scrambler_dram = goya_cpu_init_scrambler_dram,
	.state_dump_init = goya_state_dump_init,
	.get_sob_addr = &goya_get_sob_addr,
	.set_pci_memory_regions = goya_set_pci_memory_regions,
	.get_stream_master_qid_arr = goya_get_stream_master_qid_arr,
};

/*
 * goya_set_asic_funcs - set Goya function pointers
 *
 * @*hdev: pointer to hl_device structure
 *
 */
void goya_set_asic_funcs(struct hl_device *hdev)
{
	hdev->asic_funcs = &goya_funcs;
}<|MERGE_RESOLUTION|>--- conflicted
+++ resolved
@@ -470,11 +470,8 @@
 	prop->gic_interrupts_enable = true;
 
 	prop->server_type = HL_SERVER_TYPE_UNKNOWN;
-<<<<<<< HEAD
-=======
 
 	prop->clk_pll_index = HL_GOYA_MME_PLL;
->>>>>>> df0cc57e
 
 	return 0;
 }
@@ -965,11 +962,7 @@
 	spin_lock_init(&goya->hw_queues_lock);
 	hdev->supports_coresight = true;
 	hdev->supports_soft_reset = true;
-<<<<<<< HEAD
-	hdev->allow_external_soft_reset = true;
-=======
 	hdev->allow_inference_soft_reset = true;
->>>>>>> df0cc57e
 	hdev->supports_wait_for_multi_cs = false;
 
 	hdev->asic_funcs->set_pci_memory_regions(hdev);
