/*
 * B53 switch driver main logic
 *
 * Copyright (C) 2011-2013 Jonas Gorski <jogo@openwrt.org>
 * Copyright (C) 2016 Florian Fainelli <f.fainelli@gmail.com>
 *
 * Permission to use, copy, modify, and/or distribute this software for any
 * purpose with or without fee is hereby granted, provided that the above
 * copyright notice and this permission notice appear in all copies.
 *
 * THE SOFTWARE IS PROVIDED "AS IS" AND THE AUTHOR DISCLAIMS ALL WARRANTIES
 * WITH REGARD TO THIS SOFTWARE INCLUDING ALL IMPLIED WARRANTIES OF
 * MERCHANTABILITY AND FITNESS. IN NO EVENT SHALL THE AUTHOR BE LIABLE FOR
 * ANY SPECIAL, DIRECT, INDIRECT, OR CONSEQUENTIAL DAMAGES OR ANY DAMAGES
 * WHATSOEVER RESULTING FROM LOSS OF USE, DATA OR PROFITS, WHETHER IN AN
 * ACTION OF CONTRACT, NEGLIGENCE OR OTHER TORTIOUS ACTION, ARISING OUT OF
 * OR IN CONNECTION WITH THE USE OR PERFORMANCE OF THIS SOFTWARE.
 */

#include <linux/delay.h>
#include <linux/export.h>
#include <linux/gpio.h>
#include <linux/kernel.h>
#include <linux/math.h>
#include <linux/minmax.h>
#include <linux/module.h>
#include <linux/platform_data/b53.h>
#include <linux/phy.h>
#include <linux/phylink.h>
#include <linux/etherdevice.h>
#include <linux/if_bridge.h>
#include <linux/if_vlan.h>
#include <net/dsa.h>

#include "b53_regs.h"
#include "b53_priv.h"

struct b53_mib_desc {
	u8 size;
	u8 offset;
	const char *name;
};

/* BCM5365 MIB counters */
static const struct b53_mib_desc b53_mibs_65[] = {
	{ 8, 0x00, "TxOctets" },
	{ 4, 0x08, "TxDropPkts" },
	{ 4, 0x10, "TxBroadcastPkts" },
	{ 4, 0x14, "TxMulticastPkts" },
	{ 4, 0x18, "TxUnicastPkts" },
	{ 4, 0x1c, "TxCollisions" },
	{ 4, 0x20, "TxSingleCollision" },
	{ 4, 0x24, "TxMultipleCollision" },
	{ 4, 0x28, "TxDeferredTransmit" },
	{ 4, 0x2c, "TxLateCollision" },
	{ 4, 0x30, "TxExcessiveCollision" },
	{ 4, 0x38, "TxPausePkts" },
	{ 8, 0x44, "RxOctets" },
	{ 4, 0x4c, "RxUndersizePkts" },
	{ 4, 0x50, "RxPausePkts" },
	{ 4, 0x54, "Pkts64Octets" },
	{ 4, 0x58, "Pkts65to127Octets" },
	{ 4, 0x5c, "Pkts128to255Octets" },
	{ 4, 0x60, "Pkts256to511Octets" },
	{ 4, 0x64, "Pkts512to1023Octets" },
	{ 4, 0x68, "Pkts1024to1522Octets" },
	{ 4, 0x6c, "RxOversizePkts" },
	{ 4, 0x70, "RxJabbers" },
	{ 4, 0x74, "RxAlignmentErrors" },
	{ 4, 0x78, "RxFCSErrors" },
	{ 8, 0x7c, "RxGoodOctets" },
	{ 4, 0x84, "RxDropPkts" },
	{ 4, 0x88, "RxUnicastPkts" },
	{ 4, 0x8c, "RxMulticastPkts" },
	{ 4, 0x90, "RxBroadcastPkts" },
	{ 4, 0x94, "RxSAChanges" },
	{ 4, 0x98, "RxFragments" },
};

#define B53_MIBS_65_SIZE	ARRAY_SIZE(b53_mibs_65)

/* BCM63xx MIB counters */
static const struct b53_mib_desc b53_mibs_63xx[] = {
	{ 8, 0x00, "TxOctets" },
	{ 4, 0x08, "TxDropPkts" },
	{ 4, 0x0c, "TxQoSPkts" },
	{ 4, 0x10, "TxBroadcastPkts" },
	{ 4, 0x14, "TxMulticastPkts" },
	{ 4, 0x18, "TxUnicastPkts" },
	{ 4, 0x1c, "TxCollisions" },
	{ 4, 0x20, "TxSingleCollision" },
	{ 4, 0x24, "TxMultipleCollision" },
	{ 4, 0x28, "TxDeferredTransmit" },
	{ 4, 0x2c, "TxLateCollision" },
	{ 4, 0x30, "TxExcessiveCollision" },
	{ 4, 0x38, "TxPausePkts" },
	{ 8, 0x3c, "TxQoSOctets" },
	{ 8, 0x44, "RxOctets" },
	{ 4, 0x4c, "RxUndersizePkts" },
	{ 4, 0x50, "RxPausePkts" },
	{ 4, 0x54, "Pkts64Octets" },
	{ 4, 0x58, "Pkts65to127Octets" },
	{ 4, 0x5c, "Pkts128to255Octets" },
	{ 4, 0x60, "Pkts256to511Octets" },
	{ 4, 0x64, "Pkts512to1023Octets" },
	{ 4, 0x68, "Pkts1024to1522Octets" },
	{ 4, 0x6c, "RxOversizePkts" },
	{ 4, 0x70, "RxJabbers" },
	{ 4, 0x74, "RxAlignmentErrors" },
	{ 4, 0x78, "RxFCSErrors" },
	{ 8, 0x7c, "RxGoodOctets" },
	{ 4, 0x84, "RxDropPkts" },
	{ 4, 0x88, "RxUnicastPkts" },
	{ 4, 0x8c, "RxMulticastPkts" },
	{ 4, 0x90, "RxBroadcastPkts" },
	{ 4, 0x94, "RxSAChanges" },
	{ 4, 0x98, "RxFragments" },
	{ 4, 0xa0, "RxSymbolErrors" },
	{ 4, 0xa4, "RxQoSPkts" },
	{ 8, 0xa8, "RxQoSOctets" },
	{ 4, 0xb0, "Pkts1523to2047Octets" },
	{ 4, 0xb4, "Pkts2048to4095Octets" },
	{ 4, 0xb8, "Pkts4096to8191Octets" },
	{ 4, 0xbc, "Pkts8192to9728Octets" },
	{ 4, 0xc0, "RxDiscarded" },
};

#define B53_MIBS_63XX_SIZE	ARRAY_SIZE(b53_mibs_63xx)

/* MIB counters */
static const struct b53_mib_desc b53_mibs[] = {
	{ 8, 0x00, "TxOctets" },
	{ 4, 0x08, "TxDropPkts" },
	{ 4, 0x10, "TxBroadcastPkts" },
	{ 4, 0x14, "TxMulticastPkts" },
	{ 4, 0x18, "TxUnicastPkts" },
	{ 4, 0x1c, "TxCollisions" },
	{ 4, 0x20, "TxSingleCollision" },
	{ 4, 0x24, "TxMultipleCollision" },
	{ 4, 0x28, "TxDeferredTransmit" },
	{ 4, 0x2c, "TxLateCollision" },
	{ 4, 0x30, "TxExcessiveCollision" },
	{ 4, 0x38, "TxPausePkts" },
	{ 8, 0x50, "RxOctets" },
	{ 4, 0x58, "RxUndersizePkts" },
	{ 4, 0x5c, "RxPausePkts" },
	{ 4, 0x60, "Pkts64Octets" },
	{ 4, 0x64, "Pkts65to127Octets" },
	{ 4, 0x68, "Pkts128to255Octets" },
	{ 4, 0x6c, "Pkts256to511Octets" },
	{ 4, 0x70, "Pkts512to1023Octets" },
	{ 4, 0x74, "Pkts1024to1522Octets" },
	{ 4, 0x78, "RxOversizePkts" },
	{ 4, 0x7c, "RxJabbers" },
	{ 4, 0x80, "RxAlignmentErrors" },
	{ 4, 0x84, "RxFCSErrors" },
	{ 8, 0x88, "RxGoodOctets" },
	{ 4, 0x90, "RxDropPkts" },
	{ 4, 0x94, "RxUnicastPkts" },
	{ 4, 0x98, "RxMulticastPkts" },
	{ 4, 0x9c, "RxBroadcastPkts" },
	{ 4, 0xa0, "RxSAChanges" },
	{ 4, 0xa4, "RxFragments" },
	{ 4, 0xa8, "RxJumboPkts" },
	{ 4, 0xac, "RxSymbolErrors" },
	{ 4, 0xc0, "RxDiscarded" },
};

#define B53_MIBS_SIZE	ARRAY_SIZE(b53_mibs)

static const struct b53_mib_desc b53_mibs_58xx[] = {
	{ 8, 0x00, "TxOctets" },
	{ 4, 0x08, "TxDropPkts" },
	{ 4, 0x0c, "TxQPKTQ0" },
	{ 4, 0x10, "TxBroadcastPkts" },
	{ 4, 0x14, "TxMulticastPkts" },
	{ 4, 0x18, "TxUnicastPKts" },
	{ 4, 0x1c, "TxCollisions" },
	{ 4, 0x20, "TxSingleCollision" },
	{ 4, 0x24, "TxMultipleCollision" },
	{ 4, 0x28, "TxDeferredCollision" },
	{ 4, 0x2c, "TxLateCollision" },
	{ 4, 0x30, "TxExcessiveCollision" },
	{ 4, 0x34, "TxFrameInDisc" },
	{ 4, 0x38, "TxPausePkts" },
	{ 4, 0x3c, "TxQPKTQ1" },
	{ 4, 0x40, "TxQPKTQ2" },
	{ 4, 0x44, "TxQPKTQ3" },
	{ 4, 0x48, "TxQPKTQ4" },
	{ 4, 0x4c, "TxQPKTQ5" },
	{ 8, 0x50, "RxOctets" },
	{ 4, 0x58, "RxUndersizePkts" },
	{ 4, 0x5c, "RxPausePkts" },
	{ 4, 0x60, "RxPkts64Octets" },
	{ 4, 0x64, "RxPkts65to127Octets" },
	{ 4, 0x68, "RxPkts128to255Octets" },
	{ 4, 0x6c, "RxPkts256to511Octets" },
	{ 4, 0x70, "RxPkts512to1023Octets" },
	{ 4, 0x74, "RxPkts1024toMaxPktsOctets" },
	{ 4, 0x78, "RxOversizePkts" },
	{ 4, 0x7c, "RxJabbers" },
	{ 4, 0x80, "RxAlignmentErrors" },
	{ 4, 0x84, "RxFCSErrors" },
	{ 8, 0x88, "RxGoodOctets" },
	{ 4, 0x90, "RxDropPkts" },
	{ 4, 0x94, "RxUnicastPkts" },
	{ 4, 0x98, "RxMulticastPkts" },
	{ 4, 0x9c, "RxBroadcastPkts" },
	{ 4, 0xa0, "RxSAChanges" },
	{ 4, 0xa4, "RxFragments" },
	{ 4, 0xa8, "RxJumboPkt" },
	{ 4, 0xac, "RxSymblErr" },
	{ 4, 0xb0, "InRangeErrCount" },
	{ 4, 0xb4, "OutRangeErrCount" },
	{ 4, 0xb8, "EEELpiEvent" },
	{ 4, 0xbc, "EEELpiDuration" },
	{ 4, 0xc0, "RxDiscard" },
	{ 4, 0xc8, "TxQPKTQ6" },
	{ 4, 0xcc, "TxQPKTQ7" },
	{ 4, 0xd0, "TxPkts64Octets" },
	{ 4, 0xd4, "TxPkts65to127Octets" },
	{ 4, 0xd8, "TxPkts128to255Octets" },
	{ 4, 0xdc, "TxPkts256to511Ocets" },
	{ 4, 0xe0, "TxPkts512to1023Ocets" },
	{ 4, 0xe4, "TxPkts1024toMaxPktOcets" },
};

#define B53_MIBS_58XX_SIZE	ARRAY_SIZE(b53_mibs_58xx)

#define B53_MAX_MTU_25		(1536 - ETH_HLEN - VLAN_HLEN - ETH_FCS_LEN)
#define B53_MAX_MTU		(9720 - ETH_HLEN - VLAN_HLEN - ETH_FCS_LEN)

static int b53_do_vlan_op(struct b53_device *dev, u8 op)
{
	unsigned int i;

	b53_write8(dev, B53_ARLIO_PAGE, dev->vta_regs[0], VTA_START_CMD | op);

	for (i = 0; i < 10; i++) {
		u8 vta;

		b53_read8(dev, B53_ARLIO_PAGE, dev->vta_regs[0], &vta);
		if (!(vta & VTA_START_CMD))
			return 0;

		usleep_range(100, 200);
	}

	return -EIO;
}

static void b53_set_vlan_entry(struct b53_device *dev, u16 vid,
			       struct b53_vlan *vlan)
{
	if (is5325(dev)) {
		u32 entry = 0;

		if (vlan->members) {
			entry = ((vlan->untag & VA_UNTAG_MASK_25) <<
				 VA_UNTAG_S_25) | vlan->members;
			if (dev->core_rev >= 3)
				entry |= VA_VALID_25_R4 | vid << VA_VID_HIGH_S;
			else
				entry |= VA_VALID_25;
		}

		b53_write32(dev, B53_VLAN_PAGE, B53_VLAN_WRITE_25, entry);
		b53_write16(dev, B53_VLAN_PAGE, B53_VLAN_TABLE_ACCESS_25, vid |
			    VTA_RW_STATE_WR | VTA_RW_OP_EN);
	} else if (is5365(dev)) {
		u16 entry = 0;

		if (vlan->members)
			entry = ((vlan->untag & VA_UNTAG_MASK_65) <<
				 VA_UNTAG_S_65) | vlan->members | VA_VALID_65;

		b53_write16(dev, B53_VLAN_PAGE, B53_VLAN_WRITE_65, entry);
		b53_write16(dev, B53_VLAN_PAGE, B53_VLAN_TABLE_ACCESS_65, vid |
			    VTA_RW_STATE_WR | VTA_RW_OP_EN);
	} else {
		b53_write16(dev, B53_ARLIO_PAGE, dev->vta_regs[1], vid);
		b53_write32(dev, B53_ARLIO_PAGE, dev->vta_regs[2],
			    (vlan->untag << VTE_UNTAG_S) | vlan->members);

		b53_do_vlan_op(dev, VTA_CMD_WRITE);
	}

	dev_dbg(dev->ds->dev, "VID: %d, members: 0x%04x, untag: 0x%04x\n",
		vid, vlan->members, vlan->untag);
}

static void b53_get_vlan_entry(struct b53_device *dev, u16 vid,
			       struct b53_vlan *vlan)
{
	if (is5325(dev)) {
		u32 entry = 0;

		b53_write16(dev, B53_VLAN_PAGE, B53_VLAN_TABLE_ACCESS_25, vid |
			    VTA_RW_STATE_RD | VTA_RW_OP_EN);
		b53_read32(dev, B53_VLAN_PAGE, B53_VLAN_WRITE_25, &entry);

		if (dev->core_rev >= 3)
			vlan->valid = !!(entry & VA_VALID_25_R4);
		else
			vlan->valid = !!(entry & VA_VALID_25);
		vlan->members = entry & VA_MEMBER_MASK;
		vlan->untag = (entry >> VA_UNTAG_S_25) & VA_UNTAG_MASK_25;

	} else if (is5365(dev)) {
		u16 entry = 0;

		b53_write16(dev, B53_VLAN_PAGE, B53_VLAN_TABLE_ACCESS_65, vid |
			    VTA_RW_STATE_WR | VTA_RW_OP_EN);
		b53_read16(dev, B53_VLAN_PAGE, B53_VLAN_WRITE_65, &entry);

		vlan->valid = !!(entry & VA_VALID_65);
		vlan->members = entry & VA_MEMBER_MASK;
		vlan->untag = (entry >> VA_UNTAG_S_65) & VA_UNTAG_MASK_65;
	} else {
		u32 entry = 0;

		b53_write16(dev, B53_ARLIO_PAGE, dev->vta_regs[1], vid);
		b53_do_vlan_op(dev, VTA_CMD_READ);
		b53_read32(dev, B53_ARLIO_PAGE, dev->vta_regs[2], &entry);
		vlan->members = entry & VTE_MEMBERS;
		vlan->untag = (entry >> VTE_UNTAG_S) & VTE_MEMBERS;
		vlan->valid = true;
	}
}

static void b53_set_eap_mode(struct b53_device *dev, int port, int mode)
{
	u64 eap_conf;

	if (is5325(dev) || is5365(dev) || dev->chip_id == BCM5389_DEVICE_ID)
		return;

	b53_read64(dev, B53_EAP_PAGE, B53_PORT_EAP_CONF(port), &eap_conf);

	if (is63xx(dev)) {
		eap_conf &= ~EAP_MODE_MASK_63XX;
		eap_conf |= (u64)mode << EAP_MODE_SHIFT_63XX;
	} else {
		eap_conf &= ~EAP_MODE_MASK;
		eap_conf |= (u64)mode << EAP_MODE_SHIFT;
	}

	b53_write64(dev, B53_EAP_PAGE, B53_PORT_EAP_CONF(port), eap_conf);
}

static void b53_set_forwarding(struct b53_device *dev, int enable)
{
	u8 mgmt;

	b53_read8(dev, B53_CTRL_PAGE, B53_SWITCH_MODE, &mgmt);

	if (enable)
		mgmt |= SM_SW_FWD_EN;
	else
		mgmt &= ~SM_SW_FWD_EN;

	b53_write8(dev, B53_CTRL_PAGE, B53_SWITCH_MODE, mgmt);

	if (!is5325(dev)) {
		/* Include IMP port in dumb forwarding mode */
		b53_read8(dev, B53_CTRL_PAGE, B53_SWITCH_CTRL, &mgmt);
		mgmt |= B53_MII_DUMB_FWDG_EN;
		b53_write8(dev, B53_CTRL_PAGE, B53_SWITCH_CTRL, mgmt);

		/* Look at B53_UC_FWD_EN and B53_MC_FWD_EN to decide whether
		 * frames should be flooded or not.
		 */
		b53_read8(dev, B53_CTRL_PAGE, B53_IP_MULTICAST_CTRL, &mgmt);
		mgmt |= B53_UC_FWD_EN | B53_MC_FWD_EN | B53_IPMC_FWD_EN;
		b53_write8(dev, B53_CTRL_PAGE, B53_IP_MULTICAST_CTRL, mgmt);
	} else {
		b53_read8(dev, B53_CTRL_PAGE, B53_IP_MULTICAST_CTRL, &mgmt);
		mgmt |= B53_IP_MCAST_25;
		b53_write8(dev, B53_CTRL_PAGE, B53_IP_MULTICAST_CTRL, mgmt);
	}
}

static void b53_enable_vlan(struct b53_device *dev, int port, bool enable,
			    bool enable_filtering)
{
	u8 mgmt, vc0, vc1, vc4 = 0, vc5;

	b53_read8(dev, B53_CTRL_PAGE, B53_SWITCH_MODE, &mgmt);
	b53_read8(dev, B53_VLAN_PAGE, B53_VLAN_CTRL0, &vc0);
	b53_read8(dev, B53_VLAN_PAGE, B53_VLAN_CTRL1, &vc1);

	if (is5325(dev) || is5365(dev)) {
		b53_read8(dev, B53_VLAN_PAGE, B53_VLAN_CTRL4_25, &vc4);
		b53_read8(dev, B53_VLAN_PAGE, B53_VLAN_CTRL5_25, &vc5);
	} else if (is63xx(dev)) {
		b53_read8(dev, B53_VLAN_PAGE, B53_VLAN_CTRL4_63XX, &vc4);
		b53_read8(dev, B53_VLAN_PAGE, B53_VLAN_CTRL5_63XX, &vc5);
	} else {
		b53_read8(dev, B53_VLAN_PAGE, B53_VLAN_CTRL4, &vc4);
		b53_read8(dev, B53_VLAN_PAGE, B53_VLAN_CTRL5, &vc5);
	}

	vc1 &= ~VC1_RX_MCST_FWD_EN;

	if (enable) {
		vc0 |= VC0_VLAN_EN | VC0_VID_CHK_EN | VC0_VID_HASH_VID;
		vc1 |= VC1_RX_MCST_UNTAG_EN;
		vc4 &= ~VC4_ING_VID_CHECK_MASK;
		if (enable_filtering) {
			vc4 |= VC4_ING_VID_VIO_DROP << VC4_ING_VID_CHECK_S;
			vc5 |= VC5_DROP_VTABLE_MISS;
		} else {
			vc4 |= VC4_NO_ING_VID_CHK << VC4_ING_VID_CHECK_S;
			vc5 &= ~VC5_DROP_VTABLE_MISS;
		}

		if (is5325(dev))
			vc0 &= ~VC0_RESERVED_1;

		if (is5325(dev) || is5365(dev))
			vc1 |= VC1_RX_MCST_TAG_EN;

	} else {
		vc0 &= ~(VC0_VLAN_EN | VC0_VID_CHK_EN | VC0_VID_HASH_VID);
		vc1 &= ~VC1_RX_MCST_UNTAG_EN;
		vc4 &= ~VC4_ING_VID_CHECK_MASK;
		vc5 &= ~VC5_DROP_VTABLE_MISS;

		if (is5325(dev) || is5365(dev))
			vc4 |= VC4_ING_VID_VIO_FWD << VC4_ING_VID_CHECK_S;
		else
			vc4 |= VC4_ING_VID_VIO_TO_IMP << VC4_ING_VID_CHECK_S;

		if (is5325(dev) || is5365(dev))
			vc1 &= ~VC1_RX_MCST_TAG_EN;
	}

	if (!is5325(dev) && !is5365(dev))
		vc5 &= ~VC5_VID_FFF_EN;

	b53_write8(dev, B53_VLAN_PAGE, B53_VLAN_CTRL0, vc0);
	b53_write8(dev, B53_VLAN_PAGE, B53_VLAN_CTRL1, vc1);

	if (is5325(dev) || is5365(dev)) {
		/* enable the high 8 bit vid check on 5325 */
		if (is5325(dev) && enable)
			b53_write8(dev, B53_VLAN_PAGE, B53_VLAN_CTRL3,
				   VC3_HIGH_8BIT_EN);
		else
			b53_write8(dev, B53_VLAN_PAGE, B53_VLAN_CTRL3, 0);

		b53_write8(dev, B53_VLAN_PAGE, B53_VLAN_CTRL4_25, vc4);
		b53_write8(dev, B53_VLAN_PAGE, B53_VLAN_CTRL5_25, vc5);
	} else if (is63xx(dev)) {
		b53_write16(dev, B53_VLAN_PAGE, B53_VLAN_CTRL3_63XX, 0);
		b53_write8(dev, B53_VLAN_PAGE, B53_VLAN_CTRL4_63XX, vc4);
		b53_write8(dev, B53_VLAN_PAGE, B53_VLAN_CTRL5_63XX, vc5);
	} else {
		b53_write16(dev, B53_VLAN_PAGE, B53_VLAN_CTRL3, 0);
		b53_write8(dev, B53_VLAN_PAGE, B53_VLAN_CTRL4, vc4);
		b53_write8(dev, B53_VLAN_PAGE, B53_VLAN_CTRL5, vc5);
	}

	b53_write8(dev, B53_CTRL_PAGE, B53_SWITCH_MODE, mgmt);

	dev->vlan_enabled = enable;

	dev_dbg(dev->dev, "Port %d VLAN enabled: %d, filtering: %d\n",
		port, enable, enable_filtering);
}

static int b53_set_jumbo(struct b53_device *dev, bool enable, bool allow_10_100)
{
	u32 port_mask = 0;
	u16 max_size = JMS_MIN_SIZE;

	if (is5325(dev) || is5365(dev))
		return -EINVAL;

	if (enable) {
		port_mask = dev->enabled_ports;
		max_size = JMS_MAX_SIZE;
		if (allow_10_100)
			port_mask |= JPM_10_100_JUMBO_EN;
	}

	b53_write32(dev, B53_JUMBO_PAGE, dev->jumbo_pm_reg, port_mask);
	return b53_write16(dev, B53_JUMBO_PAGE, dev->jumbo_size_reg, max_size);
}

static int b53_flush_arl(struct b53_device *dev, u8 mask)
{
	unsigned int i;

	if (is5325(dev))
		return 0;

	b53_write8(dev, B53_CTRL_PAGE, B53_FAST_AGE_CTRL,
		   FAST_AGE_DONE | FAST_AGE_DYNAMIC | mask);

	for (i = 0; i < 10; i++) {
		u8 fast_age_ctrl;

		b53_read8(dev, B53_CTRL_PAGE, B53_FAST_AGE_CTRL,
			  &fast_age_ctrl);

		if (!(fast_age_ctrl & FAST_AGE_DONE))
			goto out;

		msleep(1);
	}

	return -ETIMEDOUT;
out:
	/* Only age dynamic entries (default behavior) */
	b53_write8(dev, B53_CTRL_PAGE, B53_FAST_AGE_CTRL, FAST_AGE_DYNAMIC);
	return 0;
}

static int b53_fast_age_port(struct b53_device *dev, int port)
{
	if (is5325(dev))
		return 0;

	b53_write8(dev, B53_CTRL_PAGE, B53_FAST_AGE_PORT_CTRL, port);

	return b53_flush_arl(dev, FAST_AGE_PORT);
}

static int b53_fast_age_vlan(struct b53_device *dev, u16 vid)
{
	if (is5325(dev))
		return 0;

	b53_write16(dev, B53_CTRL_PAGE, B53_FAST_AGE_VID_CTRL, vid);

	return b53_flush_arl(dev, FAST_AGE_VLAN);
}

void b53_imp_vlan_setup(struct dsa_switch *ds, int cpu_port)
{
	struct b53_device *dev = ds->priv;
	unsigned int i;
	u16 pvlan;

	/* BCM5325 CPU port is at 8 */
	if ((is5325(dev) || is5365(dev)) && cpu_port == B53_CPU_PORT_25)
		cpu_port = B53_CPU_PORT;

	/* Enable the IMP port to be in the same VLAN as the other ports
	 * on a per-port basis such that we only have Port i and IMP in
	 * the same VLAN.
	 */
	b53_for_each_port(dev, i) {
		b53_read16(dev, B53_PVLAN_PAGE, B53_PVLAN_PORT_MASK(i), &pvlan);
		pvlan |= BIT(cpu_port);
		b53_write16(dev, B53_PVLAN_PAGE, B53_PVLAN_PORT_MASK(i), pvlan);
	}
}
EXPORT_SYMBOL(b53_imp_vlan_setup);

static void b53_port_set_ucast_flood(struct b53_device *dev, int port,
				     bool unicast)
{
	u16 uc;

	if (is5325(dev)) {
		if (port == B53_CPU_PORT_25)
			port = B53_CPU_PORT;

		b53_read16(dev, B53_IEEE_PAGE, B53_IEEE_UCAST_DLF, &uc);
		if (unicast)
			uc |= BIT(port) | B53_IEEE_UCAST_DROP_EN;
		else
			uc &= ~BIT(port);
		b53_write16(dev, B53_IEEE_PAGE, B53_IEEE_UCAST_DLF, uc);
	} else {
		b53_read16(dev, B53_CTRL_PAGE, B53_UC_FLOOD_MASK, &uc);
		if (unicast)
			uc |= BIT(port);
		else
			uc &= ~BIT(port);
		b53_write16(dev, B53_CTRL_PAGE, B53_UC_FLOOD_MASK, uc);
	}
}

static void b53_port_set_mcast_flood(struct b53_device *dev, int port,
				     bool multicast)
{
	u16 mc;

	if (is5325(dev)) {
		if (port == B53_CPU_PORT_25)
			port = B53_CPU_PORT;

		b53_read16(dev, B53_IEEE_PAGE, B53_IEEE_MCAST_DLF, &mc);
		if (multicast)
			mc |= BIT(port) | B53_IEEE_MCAST_DROP_EN;
		else
			mc &= ~BIT(port);
		b53_write16(dev, B53_IEEE_PAGE, B53_IEEE_MCAST_DLF, mc);
	} else {
		b53_read16(dev, B53_CTRL_PAGE, B53_MC_FLOOD_MASK, &mc);
		if (multicast)
			mc |= BIT(port);
		else
			mc &= ~BIT(port);
		b53_write16(dev, B53_CTRL_PAGE, B53_MC_FLOOD_MASK, mc);

		b53_read16(dev, B53_CTRL_PAGE, B53_IPMC_FLOOD_MASK, &mc);
		if (multicast)
			mc |= BIT(port);
		else
			mc &= ~BIT(port);
		b53_write16(dev, B53_CTRL_PAGE, B53_IPMC_FLOOD_MASK, mc);
	}
}

static void b53_port_set_learning(struct b53_device *dev, int port,
				  bool learning)
{
	u16 reg;

	if (is5325(dev))
		return;

	b53_read16(dev, B53_CTRL_PAGE, B53_DIS_LEARNING, &reg);
	if (learning)
		reg &= ~BIT(port);
	else
		reg |= BIT(port);
	b53_write16(dev, B53_CTRL_PAGE, B53_DIS_LEARNING, reg);
}

static void b53_eee_enable_set(struct dsa_switch *ds, int port, bool enable)
{
	struct b53_device *dev = ds->priv;
	u16 reg;

	b53_read16(dev, B53_EEE_PAGE, B53_EEE_EN_CTRL, &reg);
	if (enable)
		reg |= BIT(port);
	else
		reg &= ~BIT(port);
	b53_write16(dev, B53_EEE_PAGE, B53_EEE_EN_CTRL, reg);
}

int b53_setup_port(struct dsa_switch *ds, int port)
{
	struct b53_device *dev = ds->priv;

	b53_port_set_ucast_flood(dev, port, true);
	b53_port_set_mcast_flood(dev, port, true);
	b53_port_set_learning(dev, port, false);

	/* Force all traffic to go to the CPU port to prevent the ASIC from
	 * trying to forward to bridged ports on matching FDB entries, then
	 * dropping frames because it isn't allowed to forward there.
	 */
	if (dsa_is_user_port(ds, port))
		b53_set_eap_mode(dev, port, EAP_MODE_SIMPLIFIED);

	if (is5325(dev) &&
	    in_range(port, 1, 4)) {
		u8 reg;

		b53_read8(dev, B53_CTRL_PAGE, B53_PD_MODE_CTRL_25, &reg);
		reg &= ~PD_MODE_POWER_DOWN_PORT(0);
		if (dsa_is_unused_port(ds, port))
			reg |= PD_MODE_POWER_DOWN_PORT(port);
		else
			reg &= ~PD_MODE_POWER_DOWN_PORT(port);
		b53_write8(dev, B53_CTRL_PAGE, B53_PD_MODE_CTRL_25, reg);
	}

	return 0;
}
EXPORT_SYMBOL(b53_setup_port);

int b53_enable_port(struct dsa_switch *ds, int port, struct phy_device *phy)
{
	struct b53_device *dev = ds->priv;
	unsigned int cpu_port;
	int ret = 0;
	u16 pvlan;

	if (!dsa_is_user_port(ds, port))
		return 0;

	cpu_port = dsa_to_port(ds, port)->cpu_dp->index;

	if (dev->ops->phy_enable)
		dev->ops->phy_enable(dev, port);

	if (dev->ops->irq_enable)
		ret = dev->ops->irq_enable(dev, port);
	if (ret)
		return ret;

	/* Clear the Rx and Tx disable bits and set to no spanning tree */
	b53_write8(dev, B53_CTRL_PAGE, B53_PORT_CTRL(port), 0);

	/* Set this port, and only this one to be in the default VLAN,
	 * if member of a bridge, restore its membership prior to
	 * bringing down this port.
	 */
	b53_read16(dev, B53_PVLAN_PAGE, B53_PVLAN_PORT_MASK(port), &pvlan);
	pvlan &= ~0x1ff;
	pvlan |= BIT(port);
	pvlan |= dev->ports[port].vlan_ctl_mask;
	b53_write16(dev, B53_PVLAN_PAGE, B53_PVLAN_PORT_MASK(port), pvlan);

	b53_imp_vlan_setup(ds, cpu_port);

	/* If EEE was enabled, restore it */
	if (dev->ports[port].eee.eee_enabled)
		b53_eee_enable_set(ds, port, true);

	return 0;
}
EXPORT_SYMBOL(b53_enable_port);

void b53_disable_port(struct dsa_switch *ds, int port)
{
	struct b53_device *dev = ds->priv;
	u8 reg;

	/* Disable Tx/Rx for the port */
	b53_read8(dev, B53_CTRL_PAGE, B53_PORT_CTRL(port), &reg);
	reg |= PORT_CTRL_RX_DISABLE | PORT_CTRL_TX_DISABLE;
	b53_write8(dev, B53_CTRL_PAGE, B53_PORT_CTRL(port), reg);

	if (dev->ops->phy_disable)
		dev->ops->phy_disable(dev, port);

	if (dev->ops->irq_disable)
		dev->ops->irq_disable(dev, port);
}
EXPORT_SYMBOL(b53_disable_port);

void b53_brcm_hdr_setup(struct dsa_switch *ds, int port)
{
	struct b53_device *dev = ds->priv;
	bool tag_en = !(dev->tag_protocol == DSA_TAG_PROTO_NONE);
	u8 hdr_ctl, val;
	u16 reg;

	/* Resolve which bit controls the Broadcom tag */
	switch (port) {
	case 8:
		val = BRCM_HDR_P8_EN;
		break;
	case 7:
		val = BRCM_HDR_P7_EN;
		break;
	case 5:
		val = BRCM_HDR_P5_EN;
		break;
	default:
		val = 0;
		break;
	}

	/* Enable management mode if tagging is requested */
	b53_read8(dev, B53_CTRL_PAGE, B53_SWITCH_MODE, &hdr_ctl);
	if (tag_en)
		hdr_ctl |= SM_SW_FWD_MODE;
	else
		hdr_ctl &= ~SM_SW_FWD_MODE;
	b53_write8(dev, B53_CTRL_PAGE, B53_SWITCH_MODE, hdr_ctl);

	/* Configure the appropriate IMP port */
	b53_read8(dev, B53_MGMT_PAGE, B53_GLOBAL_CONFIG, &hdr_ctl);
	if (port == 8)
		hdr_ctl |= GC_FRM_MGMT_PORT_MII;
	else if (port == 5)
		hdr_ctl |= GC_FRM_MGMT_PORT_M;
	b53_write8(dev, B53_MGMT_PAGE, B53_GLOBAL_CONFIG, hdr_ctl);

	/* B53_BRCM_HDR not present on devices with legacy tags */
	if (dev->tag_protocol == DSA_TAG_PROTO_BRCM_LEGACY ||
	    dev->tag_protocol == DSA_TAG_PROTO_BRCM_LEGACY_FCS)
		return;

	/* Enable Broadcom tags for IMP port */
	b53_read8(dev, B53_MGMT_PAGE, B53_BRCM_HDR, &hdr_ctl);
	if (tag_en)
		hdr_ctl |= val;
	else
		hdr_ctl &= ~val;
	b53_write8(dev, B53_MGMT_PAGE, B53_BRCM_HDR, hdr_ctl);

	/* Registers below are only accessible on newer devices */
	if (!is58xx(dev))
		return;

	/* Enable reception Broadcom tag for CPU TX (switch RX) to
	 * allow us to tag outgoing frames
	 */
	b53_read16(dev, B53_MGMT_PAGE, B53_BRCM_HDR_RX_DIS, &reg);
	if (tag_en)
		reg &= ~BIT(port);
	else
		reg |= BIT(port);
	b53_write16(dev, B53_MGMT_PAGE, B53_BRCM_HDR_RX_DIS, reg);

	/* Enable transmission of Broadcom tags from the switch (CPU RX) to
	 * allow delivering frames to the per-port net_devices
	 */
	b53_read16(dev, B53_MGMT_PAGE, B53_BRCM_HDR_TX_DIS, &reg);
	if (tag_en)
		reg &= ~BIT(port);
	else
		reg |= BIT(port);
	b53_write16(dev, B53_MGMT_PAGE, B53_BRCM_HDR_TX_DIS, reg);
}
EXPORT_SYMBOL(b53_brcm_hdr_setup);

static void b53_enable_cpu_port(struct b53_device *dev, int port)
{
	u8 port_ctrl;

	/* BCM5325 CPU port is at 8 */
	if ((is5325(dev) || is5365(dev)) && port == B53_CPU_PORT_25)
		port = B53_CPU_PORT;

	port_ctrl = PORT_CTRL_RX_BCST_EN |
		    PORT_CTRL_RX_MCST_EN |
		    PORT_CTRL_RX_UCST_EN;
	b53_write8(dev, B53_CTRL_PAGE, B53_PORT_CTRL(port), port_ctrl);

	b53_brcm_hdr_setup(dev->ds, port);
}

static void b53_enable_mib(struct b53_device *dev)
{
	u8 gc;

	b53_read8(dev, B53_MGMT_PAGE, B53_GLOBAL_CONFIG, &gc);
	gc &= ~(GC_RESET_MIB | GC_MIB_AC_EN);
	b53_write8(dev, B53_MGMT_PAGE, B53_GLOBAL_CONFIG, gc);
}

static void b53_enable_stp(struct b53_device *dev)
{
	u8 gc;

	b53_read8(dev, B53_MGMT_PAGE, B53_GLOBAL_CONFIG, &gc);
	gc |= GC_RX_BPDU_EN;
	b53_write8(dev, B53_MGMT_PAGE, B53_GLOBAL_CONFIG, gc);
}

static u16 b53_default_pvid(struct b53_device *dev)
{
	if (is5325(dev) || is5365(dev))
		return 1;
	else
		return 0;
}

static bool b53_vlan_port_needs_forced_tagged(struct dsa_switch *ds, int port)
{
	struct b53_device *dev = ds->priv;

	return dev->tag_protocol == DSA_TAG_PROTO_NONE && dsa_is_cpu_port(ds, port);
}

static bool b53_vlan_port_may_join_untagged(struct dsa_switch *ds, int port)
{
	struct b53_device *dev = ds->priv;
	struct dsa_port *dp;

	if (!dev->vlan_filtering)
		return true;

	dp = dsa_to_port(ds, port);

	if (dsa_port_is_cpu(dp))
		return true;

	return dp->bridge == NULL;
}

int b53_configure_vlan(struct dsa_switch *ds)
{
	struct b53_device *dev = ds->priv;
	struct b53_vlan vl = { 0 };
	struct b53_vlan *v;
	int i, def_vid;
	u16 vid;

	def_vid = b53_default_pvid(dev);

	/* clear all vlan entries */
	if (is5325(dev) || is5365(dev)) {
		for (i = def_vid; i < dev->num_vlans; i++)
			b53_set_vlan_entry(dev, i, &vl);
	} else {
		b53_do_vlan_op(dev, VTA_CMD_CLEAR);
	}

	b53_enable_vlan(dev, -1, dev->vlan_enabled, dev->vlan_filtering);

	/* Create an untagged VLAN entry for the default PVID in case
	 * CONFIG_VLAN_8021Q is disabled and there are no calls to
	 * dsa_user_vlan_rx_add_vid() to create the default VLAN
	 * entry. Do this only when the tagging protocol is not
	 * DSA_TAG_PROTO_NONE
	 */
	v = &dev->vlans[def_vid];
	b53_for_each_port(dev, i) {
		if (!b53_vlan_port_may_join_untagged(ds, i))
			continue;

		vl.members |= BIT(i);
		if (!b53_vlan_port_needs_forced_tagged(ds, i))
			vl.untag = vl.members;
		b53_write16(dev, B53_VLAN_PAGE, B53_VLAN_PORT_DEF_TAG(i),
			    def_vid);
	}
	b53_set_vlan_entry(dev, def_vid, &vl);

	if (dev->vlan_filtering) {
		/* Upon initial call we have not set-up any VLANs, but upon
		 * system resume, we need to restore all VLAN entries.
		 */
		for (vid = def_vid + 1; vid < dev->num_vlans; vid++) {
			v = &dev->vlans[vid];

			if (!v->members)
				continue;

			b53_set_vlan_entry(dev, vid, v);
			b53_fast_age_vlan(dev, vid);
		}

		b53_for_each_port(dev, i) {
			if (!dsa_is_cpu_port(ds, i))
				b53_write16(dev, B53_VLAN_PAGE,
					    B53_VLAN_PORT_DEF_TAG(i),
					    dev->ports[i].pvid);
		}
	}

	return 0;
}
EXPORT_SYMBOL(b53_configure_vlan);

static void b53_switch_reset_gpio(struct b53_device *dev)
{
	int gpio = dev->reset_gpio;

	if (gpio < 0)
		return;

	/* Reset sequence: RESET low(50ms)->high(20ms)
	 */
	gpio_set_value(gpio, 0);
	mdelay(50);

	gpio_set_value(gpio, 1);
	mdelay(20);

	dev->current_page = 0xff;
}

static int b53_switch_reset(struct b53_device *dev)
{
	unsigned int timeout = 1000;
	u8 mgmt, reg;

	b53_switch_reset_gpio(dev);

	if (is539x(dev)) {
		b53_write8(dev, B53_CTRL_PAGE, B53_SOFTRESET, 0x83);
		b53_write8(dev, B53_CTRL_PAGE, B53_SOFTRESET, 0x00);
	}

	/* This is specific to 58xx devices here, do not use is58xx() which
	 * covers the larger Starfigther 2 family, including 7445/7278 which
	 * still use this driver as a library and need to perform the reset
	 * earlier.
	 */
	if (dev->chip_id == BCM58XX_DEVICE_ID ||
	    dev->chip_id == BCM583XX_DEVICE_ID) {
		b53_read8(dev, B53_CTRL_PAGE, B53_SOFTRESET, &reg);
		reg |= SW_RST | EN_SW_RST | EN_CH_RST;
		b53_write8(dev, B53_CTRL_PAGE, B53_SOFTRESET, reg);

		do {
			b53_read8(dev, B53_CTRL_PAGE, B53_SOFTRESET, &reg);
			if (!(reg & SW_RST))
				break;

			usleep_range(1000, 2000);
		} while (timeout-- > 0);

		if (timeout == 0) {
			dev_err(dev->dev,
				"Timeout waiting for SW_RST to clear!\n");
			return -ETIMEDOUT;
		}
	}

	b53_read8(dev, B53_CTRL_PAGE, B53_SWITCH_MODE, &mgmt);

	if (!(mgmt & SM_SW_FWD_EN)) {
		mgmt &= ~SM_SW_FWD_MODE;
		mgmt |= SM_SW_FWD_EN;

		b53_write8(dev, B53_CTRL_PAGE, B53_SWITCH_MODE, mgmt);
		b53_read8(dev, B53_CTRL_PAGE, B53_SWITCH_MODE, &mgmt);

		if (!(mgmt & SM_SW_FWD_EN)) {
			dev_err(dev->dev, "Failed to enable switch!\n");
			return -EINVAL;
		}
	}

	b53_enable_mib(dev);
	b53_enable_stp(dev);

	return b53_flush_arl(dev, FAST_AGE_STATIC);
}

static int b53_phy_read16(struct dsa_switch *ds, int addr, int reg)
{
	struct b53_device *priv = ds->priv;
	u16 value = 0;
	int ret;

	if (priv->ops->phy_read16)
		ret = priv->ops->phy_read16(priv, addr, reg, &value);
	else
		ret = b53_read16(priv, B53_PORT_MII_PAGE(addr),
				 reg * 2, &value);

	return ret ? ret : value;
}

static int b53_phy_write16(struct dsa_switch *ds, int addr, int reg, u16 val)
{
	struct b53_device *priv = ds->priv;

	if (priv->ops->phy_write16)
		return priv->ops->phy_write16(priv, addr, reg, val);

	return b53_write16(priv, B53_PORT_MII_PAGE(addr), reg * 2, val);
}

static int b53_reset_switch(struct b53_device *priv)
{
	/* reset vlans */
	memset(priv->vlans, 0, sizeof(*priv->vlans) * priv->num_vlans);
	memset(priv->ports, 0, sizeof(*priv->ports) * priv->num_ports);

	priv->serdes_lane = B53_INVALID_LANE;

	return b53_switch_reset(priv);
}

static int b53_apply_config(struct b53_device *priv)
{
	/* disable switching */
	b53_set_forwarding(priv, 0);

	b53_configure_vlan(priv->ds);

	/* enable switching */
	b53_set_forwarding(priv, 1);

	return 0;
}

static void b53_reset_mib(struct b53_device *priv)
{
	u8 gc;

	b53_read8(priv, B53_MGMT_PAGE, B53_GLOBAL_CONFIG, &gc);

	b53_write8(priv, B53_MGMT_PAGE, B53_GLOBAL_CONFIG, gc | GC_RESET_MIB);
	msleep(1);
	b53_write8(priv, B53_MGMT_PAGE, B53_GLOBAL_CONFIG, gc & ~GC_RESET_MIB);
	msleep(1);
}

static const struct b53_mib_desc *b53_get_mib(struct b53_device *dev)
{
	if (is5365(dev))
		return b53_mibs_65;
	else if (is63xx(dev))
		return b53_mibs_63xx;
	else if (is58xx(dev))
		return b53_mibs_58xx;
	else
		return b53_mibs;
}

static unsigned int b53_get_mib_size(struct b53_device *dev)
{
	if (is5365(dev))
		return B53_MIBS_65_SIZE;
	else if (is63xx(dev))
		return B53_MIBS_63XX_SIZE;
	else if (is58xx(dev))
		return B53_MIBS_58XX_SIZE;
	else
		return B53_MIBS_SIZE;
}

static struct phy_device *b53_get_phy_device(struct dsa_switch *ds, int port)
{
	/* These ports typically do not have built-in PHYs */
	switch (port) {
	case B53_CPU_PORT_25:
	case 7:
	case B53_CPU_PORT:
		return NULL;
	}

	return mdiobus_get_phy(ds->user_mii_bus, port);
}

void b53_get_strings(struct dsa_switch *ds, int port, u32 stringset,
		     uint8_t *data)
{
	struct b53_device *dev = ds->priv;
	const struct b53_mib_desc *mibs = b53_get_mib(dev);
	unsigned int mib_size = b53_get_mib_size(dev);
	struct phy_device *phydev;
	unsigned int i;

	if (stringset == ETH_SS_STATS) {
		for (i = 0; i < mib_size; i++)
			ethtool_puts(&data, mibs[i].name);
	} else if (stringset == ETH_SS_PHY_STATS) {
		phydev = b53_get_phy_device(ds, port);
		if (!phydev)
			return;

		phy_ethtool_get_strings(phydev, data);
	}
}
EXPORT_SYMBOL(b53_get_strings);

void b53_get_ethtool_stats(struct dsa_switch *ds, int port, uint64_t *data)
{
	struct b53_device *dev = ds->priv;
	const struct b53_mib_desc *mibs = b53_get_mib(dev);
	unsigned int mib_size = b53_get_mib_size(dev);
	const struct b53_mib_desc *s;
	unsigned int i;
	u64 val = 0;

	if (is5365(dev) && port == 5)
		port = 8;

	mutex_lock(&dev->stats_mutex);

	for (i = 0; i < mib_size; i++) {
		s = &mibs[i];

		if (s->size == 8) {
			b53_read64(dev, B53_MIB_PAGE(port), s->offset, &val);
		} else {
			u32 val32;

			b53_read32(dev, B53_MIB_PAGE(port), s->offset,
				   &val32);
			val = val32;
		}
		data[i] = (u64)val;
	}

	mutex_unlock(&dev->stats_mutex);
}
EXPORT_SYMBOL(b53_get_ethtool_stats);

void b53_get_ethtool_phy_stats(struct dsa_switch *ds, int port, uint64_t *data)
{
	struct phy_device *phydev;

	phydev = b53_get_phy_device(ds, port);
	if (!phydev)
		return;

	phy_ethtool_get_stats(phydev, NULL, data);
}
EXPORT_SYMBOL(b53_get_ethtool_phy_stats);

int b53_get_sset_count(struct dsa_switch *ds, int port, int sset)
{
	struct b53_device *dev = ds->priv;
	struct phy_device *phydev;

	if (sset == ETH_SS_STATS) {
		return b53_get_mib_size(dev);
	} else if (sset == ETH_SS_PHY_STATS) {
		phydev = b53_get_phy_device(ds, port);
		if (!phydev)
			return 0;

		return phy_ethtool_get_sset_count(phydev);
	}

	return 0;
}
EXPORT_SYMBOL(b53_get_sset_count);

enum b53_devlink_resource_id {
	B53_DEVLINK_PARAM_ID_VLAN_TABLE,
};

static u64 b53_devlink_vlan_table_get(void *priv)
{
	struct b53_device *dev = priv;
	struct b53_vlan *vl;
	unsigned int i;
	u64 count = 0;

	for (i = 0; i < dev->num_vlans; i++) {
		vl = &dev->vlans[i];
		if (vl->members)
			count++;
	}

	return count;
}

int b53_setup_devlink_resources(struct dsa_switch *ds)
{
	struct devlink_resource_size_params size_params;
	struct b53_device *dev = ds->priv;
	int err;

	devlink_resource_size_params_init(&size_params, dev->num_vlans,
					  dev->num_vlans,
					  1, DEVLINK_RESOURCE_UNIT_ENTRY);

	err = dsa_devlink_resource_register(ds, "VLAN", dev->num_vlans,
					    B53_DEVLINK_PARAM_ID_VLAN_TABLE,
					    DEVLINK_RESOURCE_ID_PARENT_TOP,
					    &size_params);
	if (err)
		goto out;

	dsa_devlink_resource_occ_get_register(ds,
					      B53_DEVLINK_PARAM_ID_VLAN_TABLE,
					      b53_devlink_vlan_table_get, dev);

	return 0;
out:
	dsa_devlink_resources_unregister(ds);
	return err;
}
EXPORT_SYMBOL(b53_setup_devlink_resources);

static int b53_setup(struct dsa_switch *ds)
{
	struct b53_device *dev = ds->priv;
	struct b53_vlan *vl;
	unsigned int port;
	u16 pvid;
	int ret;

	/* Request bridge PVID untagged when DSA_TAG_PROTO_NONE is set
	 * which forces the CPU port to be tagged in all VLANs.
	 */
	ds->untag_bridge_pvid = dev->tag_protocol == DSA_TAG_PROTO_NONE;

	/* The switch does not tell us the original VLAN for untagged
	 * packets, so keep the CPU port always tagged.
	 */
	ds->untag_vlan_aware_bridge_pvid = true;

	/* Ageing time is set in seconds */
	ds->ageing_time_min = 1 * 1000;
	ds->ageing_time_max = AGE_TIME_MAX * 1000;

	ret = b53_reset_switch(dev);
	if (ret) {
		dev_err(ds->dev, "failed to reset switch\n");
		return ret;
	}

	/* setup default vlan for filtering mode */
	pvid = b53_default_pvid(dev);
	vl = &dev->vlans[pvid];
	b53_for_each_port(dev, port) {
		vl->members |= BIT(port);
		if (!b53_vlan_port_needs_forced_tagged(ds, port))
			vl->untag |= BIT(port);
	}

	b53_reset_mib(dev);

	ret = b53_apply_config(dev);
	if (ret) {
		dev_err(ds->dev, "failed to apply configuration\n");
		return ret;
	}

	/* Configure IMP/CPU port, disable all other ports. Enabled
	 * ports will be configured with .port_enable
	 */
	for (port = 0; port < dev->num_ports; port++) {
		if (dsa_is_cpu_port(ds, port))
			b53_enable_cpu_port(dev, port);
		else
			b53_disable_port(ds, port);
	}

	return b53_setup_devlink_resources(ds);
}

static void b53_teardown(struct dsa_switch *ds)
{
	dsa_devlink_resources_unregister(ds);
}

static void b53_force_link(struct b53_device *dev, int port, int link)
{
	u8 reg, val, off;

	/* Override the port settings */
	if (port == dev->imp_port) {
		off = B53_PORT_OVERRIDE_CTRL;
		val = PORT_OVERRIDE_EN;
	} else if (is5325(dev)) {
		return;
	} else {
		off = B53_GMII_PORT_OVERRIDE_CTRL(port);
		val = GMII_PO_EN;
	}

	b53_read8(dev, B53_CTRL_PAGE, off, &reg);
	reg |= val;
	if (link)
		reg |= PORT_OVERRIDE_LINK;
	else
		reg &= ~PORT_OVERRIDE_LINK;
	b53_write8(dev, B53_CTRL_PAGE, off, reg);
}

static void b53_force_port_config(struct b53_device *dev, int port,
				  int speed, int duplex,
				  bool tx_pause, bool rx_pause)
{
	u8 reg, val, off;

	/* Override the port settings */
	if (port == dev->imp_port) {
		off = B53_PORT_OVERRIDE_CTRL;
		val = PORT_OVERRIDE_EN;
	} else if (is5325(dev)) {
		return;
	} else {
		off = B53_GMII_PORT_OVERRIDE_CTRL(port);
		val = GMII_PO_EN;
	}

	b53_read8(dev, B53_CTRL_PAGE, off, &reg);
	reg |= val;
	if (duplex == DUPLEX_FULL)
		reg |= PORT_OVERRIDE_FULL_DUPLEX;
	else
		reg &= ~PORT_OVERRIDE_FULL_DUPLEX;

	switch (speed) {
	case 2000:
		reg |= PORT_OVERRIDE_SPEED_2000M;
		fallthrough;
	case SPEED_1000:
		reg |= PORT_OVERRIDE_SPEED_1000M;
		break;
	case SPEED_100:
		reg |= PORT_OVERRIDE_SPEED_100M;
		break;
	case SPEED_10:
		reg |= PORT_OVERRIDE_SPEED_10M;
		break;
	default:
		dev_err(dev->dev, "unknown speed: %d\n", speed);
		return;
	}

	if (rx_pause) {
		if (is5325(dev))
			reg |= PORT_OVERRIDE_LP_FLOW_25;
		else
			reg |= PORT_OVERRIDE_RX_FLOW;
	}

	if (tx_pause) {
		if (is5325(dev))
			reg |= PORT_OVERRIDE_LP_FLOW_25;
		else
			reg |= PORT_OVERRIDE_TX_FLOW;
	}

	b53_write8(dev, B53_CTRL_PAGE, off, reg);
}

static void b53_adjust_63xx_rgmii(struct dsa_switch *ds, int port,
				  phy_interface_t interface)
{
	struct b53_device *dev = ds->priv;
	u8 rgmii_ctrl = 0;
<<<<<<< HEAD

	b53_read8(dev, B53_CTRL_PAGE, B53_RGMII_CTRL_P(port), &rgmii_ctrl);
	rgmii_ctrl &= ~(RGMII_CTRL_DLL_RXC | RGMII_CTRL_DLL_TXC);

	if (is63268(dev))
		rgmii_ctrl |= RGMII_CTRL_MII_OVERRIDE;

=======

	b53_read8(dev, B53_CTRL_PAGE, B53_RGMII_CTRL_P(port), &rgmii_ctrl);
	rgmii_ctrl &= ~(RGMII_CTRL_DLL_RXC | RGMII_CTRL_DLL_TXC);

	if (is6318_268(dev))
		rgmii_ctrl |= RGMII_CTRL_MII_OVERRIDE;

>>>>>>> a7fc15ed
	rgmii_ctrl |= RGMII_CTRL_ENABLE_GMII;

	b53_write8(dev, B53_CTRL_PAGE, B53_RGMII_CTRL_P(port), rgmii_ctrl);

	dev_dbg(ds->dev, "Configured port %d for %s\n", port,
		phy_modes(interface));
}

static void b53_adjust_531x5_rgmii(struct dsa_switch *ds, int port,
				   phy_interface_t interface)
{
	struct b53_device *dev = ds->priv;
	u8 rgmii_ctrl = 0, off;

	if (port == dev->imp_port)
		off = B53_RGMII_CTRL_IMP;
	else
		off = B53_RGMII_CTRL_P(port);

	/* Configure the port RGMII clock delay by DLL disabled and
	 * tx_clk aligned timing (restoring to reset defaults)
	 */
	b53_read8(dev, B53_CTRL_PAGE, off, &rgmii_ctrl);
	rgmii_ctrl &= ~(RGMII_CTRL_DLL_RXC | RGMII_CTRL_DLL_TXC);

	/* PHY_INTERFACE_MODE_RGMII_TXID means TX internal delay, make
	 * sure that we enable the port TX clock internal delay to
	 * account for this internal delay that is inserted, otherwise
	 * the switch won't be able to receive correctly.
	 *
	 * PHY_INTERFACE_MODE_RGMII means that we are not introducing
	 * any delay neither on transmission nor reception, so the
	 * BCM53125 must also be configured accordingly to account for
	 * the lack of delay and introduce
	 *
	 * The BCM53125 switch has its RX clock and TX clock control
	 * swapped, hence the reason why we modify the TX clock path in
	 * the "RGMII" case
	 */
	if (interface == PHY_INTERFACE_MODE_RGMII_TXID)
		rgmii_ctrl |= RGMII_CTRL_DLL_TXC;
	if (interface == PHY_INTERFACE_MODE_RGMII)
		rgmii_ctrl |= RGMII_CTRL_DLL_TXC | RGMII_CTRL_DLL_RXC;

	if (dev->chip_id != BCM53115_DEVICE_ID)
		rgmii_ctrl |= RGMII_CTRL_TIMING_SEL;

	b53_write8(dev, B53_CTRL_PAGE, off, rgmii_ctrl);

	dev_info(ds->dev, "Configured port %d for %s\n", port,
		 phy_modes(interface));
}

static void b53_adjust_5325_mii(struct dsa_switch *ds, int port)
{
	struct b53_device *dev = ds->priv;
	u8 reg = 0;

	b53_read8(dev, B53_CTRL_PAGE, B53_PORT_OVERRIDE_CTRL,
		  &reg);

	/* reverse mii needs to be enabled */
	if (!(reg & PORT_OVERRIDE_RV_MII_25)) {
		b53_write8(dev, B53_CTRL_PAGE, B53_PORT_OVERRIDE_CTRL,
			   reg | PORT_OVERRIDE_RV_MII_25);
		b53_read8(dev, B53_CTRL_PAGE, B53_PORT_OVERRIDE_CTRL,
			  &reg);

		if (!(reg & PORT_OVERRIDE_RV_MII_25)) {
			dev_err(ds->dev,
				"Failed to enable reverse MII mode\n");
			return;
		}
	}
}

void b53_port_event(struct dsa_switch *ds, int port)
{
	struct b53_device *dev = ds->priv;
	bool link;
	u16 sts;

	b53_read16(dev, B53_STAT_PAGE, B53_LINK_STAT, &sts);
	link = !!(sts & BIT(port));
	dsa_port_phylink_mac_change(ds, port, link);
}
EXPORT_SYMBOL(b53_port_event);

static void b53_phylink_get_caps(struct dsa_switch *ds, int port,
				 struct phylink_config *config)
{
	struct b53_device *dev = ds->priv;

	/* Internal ports need GMII for PHYLIB */
	__set_bit(PHY_INTERFACE_MODE_GMII, config->supported_interfaces);

	/* These switches appear to support MII and RevMII too, but beyond
	 * this, the code gives very few clues. FIXME: We probably need more
	 * interface modes here.
	 *
	 * According to b53_srab_mux_init(), ports 3..5 can support:
	 *  SGMII, MII, GMII, RGMII or INTERNAL depending on the MUX setting.
	 * However, the interface mode read from the MUX configuration is
	 * not passed back to DSA, so phylink uses NA.
	 * DT can specify RGMII for ports 0, 1.
	 * For MDIO, port 8 can be RGMII_TXID.
	 */
	__set_bit(PHY_INTERFACE_MODE_MII, config->supported_interfaces);
	__set_bit(PHY_INTERFACE_MODE_REVMII, config->supported_interfaces);

	/* BCM63xx RGMII ports support RGMII */
	if (is63xx(dev) && in_range(port, B53_63XX_RGMII0, 4))
		phy_interface_set_rgmii(config->supported_interfaces);

	config->mac_capabilities = MAC_ASYM_PAUSE | MAC_SYM_PAUSE |
		MAC_10 | MAC_100;

	/* 5325/5365 are not capable of gigabit speeds, everything else is.
	 * Note: the original code also exclulded Gigagbit for MII, RevMII
	 * and 802.3z modes. MII and RevMII are not able to work above 100M,
	 * so will be excluded by the generic validator implementation.
	 * However, the exclusion of Gigabit for 802.3z just seems wrong.
	 */
	if (!(is5325(dev) || is5365(dev)))
		config->mac_capabilities |= MAC_1000;

	/* Get the implementation specific capabilities */
	if (dev->ops->phylink_get_caps)
		dev->ops->phylink_get_caps(dev, port, config);
}

static struct phylink_pcs *b53_phylink_mac_select_pcs(struct phylink_config *config,
						      phy_interface_t interface)
{
	struct dsa_port *dp = dsa_phylink_to_port(config);
	struct b53_device *dev = dp->ds->priv;

	if (!dev->ops->phylink_mac_select_pcs)
		return NULL;

	return dev->ops->phylink_mac_select_pcs(dev, dp->index, interface);
}

static void b53_phylink_mac_config(struct phylink_config *config,
				   unsigned int mode,
				   const struct phylink_link_state *state)
{
	struct dsa_port *dp = dsa_phylink_to_port(config);
	phy_interface_t interface = state->interface;
	struct dsa_switch *ds = dp->ds;
	struct b53_device *dev = ds->priv;
	int port = dp->index;

	if (is63xx(dev) && in_range(port, B53_63XX_RGMII0, 4))
		b53_adjust_63xx_rgmii(ds, port, interface);

	if (mode == MLO_AN_FIXED) {
		if (is531x5(dev) && phy_interface_mode_is_rgmii(interface))
			b53_adjust_531x5_rgmii(ds, port, interface);

		/* configure MII port if necessary */
		if (is5325(dev))
			b53_adjust_5325_mii(ds, port);
	}
}

static void b53_phylink_mac_link_down(struct phylink_config *config,
				      unsigned int mode,
				      phy_interface_t interface)
{
	struct dsa_port *dp = dsa_phylink_to_port(config);
	struct b53_device *dev = dp->ds->priv;
	int port = dp->index;

	if (mode == MLO_AN_PHY)
		return;

	if (mode == MLO_AN_FIXED) {
		b53_force_link(dev, port, false);
		return;
	}

	if (phy_interface_mode_is_8023z(interface) &&
	    dev->ops->serdes_link_set)
		dev->ops->serdes_link_set(dev, port, mode, interface, false);
}

static void b53_phylink_mac_link_up(struct phylink_config *config,
				    struct phy_device *phydev,
				    unsigned int mode,
				    phy_interface_t interface,
				    int speed, int duplex,
				    bool tx_pause, bool rx_pause)
{
	struct dsa_port *dp = dsa_phylink_to_port(config);
	struct dsa_switch *ds = dp->ds;
	struct b53_device *dev = ds->priv;
	struct ethtool_keee *p = &dev->ports[dp->index].eee;
	int port = dp->index;

	if (mode == MLO_AN_PHY) {
		/* Re-negotiate EEE if it was enabled already */
		p->eee_enabled = b53_eee_init(ds, port, phydev);
		return;
	}

	if (mode == MLO_AN_FIXED) {
		/* Force flow control on BCM5301x's CPU port */
		if (is5301x(dev) && dsa_is_cpu_port(ds, port))
			tx_pause = rx_pause = true;

		b53_force_port_config(dev, port, speed, duplex,
				      tx_pause, rx_pause);
		b53_force_link(dev, port, true);
		return;
	}

	if (phy_interface_mode_is_8023z(interface) &&
	    dev->ops->serdes_link_set)
		dev->ops->serdes_link_set(dev, port, mode, interface, true);
}

int b53_vlan_filtering(struct dsa_switch *ds, int port, bool vlan_filtering,
		       struct netlink_ext_ack *extack)
{
	struct b53_device *dev = ds->priv;

	if (dev->vlan_filtering != vlan_filtering) {
		dev->vlan_filtering = vlan_filtering;
		b53_apply_config(dev);
	}

	return 0;
}
EXPORT_SYMBOL(b53_vlan_filtering);

static int b53_vlan_prepare(struct dsa_switch *ds, int port,
			    const struct switchdev_obj_port_vlan *vlan)
{
	struct b53_device *dev = ds->priv;

	if ((is5325(dev) || is5365(dev)) && vlan->vid == 0)
		return -EOPNOTSUPP;

	/* Port 7 on 7278 connects to the ASP's UniMAC which is not capable of
	 * receiving VLAN tagged frames at all, we can still allow the port to
	 * be configured for egress untagged.
	 */
	if (dev->chip_id == BCM7278_DEVICE_ID && port == 7 &&
	    !(vlan->flags & BRIDGE_VLAN_INFO_UNTAGGED))
		return -EINVAL;

	if (vlan->vid >= dev->num_vlans)
		return -ERANGE;

	b53_enable_vlan(dev, port, true, dev->vlan_filtering);

	return 0;
}

int b53_vlan_add(struct dsa_switch *ds, int port,
		 const struct switchdev_obj_port_vlan *vlan,
		 struct netlink_ext_ack *extack)
{
	struct b53_device *dev = ds->priv;
	bool untagged = vlan->flags & BRIDGE_VLAN_INFO_UNTAGGED;
	bool pvid = vlan->flags & BRIDGE_VLAN_INFO_PVID;
	struct b53_vlan *vl;
	u16 old_pvid, new_pvid;
	int err;

	err = b53_vlan_prepare(ds, port, vlan);
	if (err)
		return err;

	if (vlan->vid == 0)
		return 0;

	old_pvid = dev->ports[port].pvid;
	if (pvid)
		new_pvid = vlan->vid;
	else if (!pvid && vlan->vid == old_pvid)
		new_pvid = b53_default_pvid(dev);
	else
		new_pvid = old_pvid;
	dev->ports[port].pvid = new_pvid;

	vl = &dev->vlans[vlan->vid];

	if (dsa_is_cpu_port(ds, port))
		untagged = false;

	vl->members |= BIT(port);
	if (untagged && !b53_vlan_port_needs_forced_tagged(ds, port))
		vl->untag |= BIT(port);
	else
		vl->untag &= ~BIT(port);

	if (!dev->vlan_filtering)
		return 0;

	b53_set_vlan_entry(dev, vlan->vid, vl);
	b53_fast_age_vlan(dev, vlan->vid);

	if (!dsa_is_cpu_port(ds, port) && new_pvid != old_pvid) {
		b53_write16(dev, B53_VLAN_PAGE, B53_VLAN_PORT_DEF_TAG(port),
			    new_pvid);
		b53_fast_age_vlan(dev, old_pvid);
	}

	return 0;
}
EXPORT_SYMBOL(b53_vlan_add);

int b53_vlan_del(struct dsa_switch *ds, int port,
		 const struct switchdev_obj_port_vlan *vlan)
{
	struct b53_device *dev = ds->priv;
	bool untagged = vlan->flags & BRIDGE_VLAN_INFO_UNTAGGED;
	struct b53_vlan *vl;
	u16 pvid;

	if (vlan->vid == 0)
		return 0;

	pvid = dev->ports[port].pvid;

	vl = &dev->vlans[vlan->vid];

	vl->members &= ~BIT(port);

	if (pvid == vlan->vid)
		pvid = b53_default_pvid(dev);
	dev->ports[port].pvid = pvid;

	if (untagged && !b53_vlan_port_needs_forced_tagged(ds, port))
		vl->untag &= ~(BIT(port));

	if (!dev->vlan_filtering)
		return 0;

	b53_set_vlan_entry(dev, vlan->vid, vl);
	b53_fast_age_vlan(dev, vlan->vid);

	b53_write16(dev, B53_VLAN_PAGE, B53_VLAN_PORT_DEF_TAG(port), pvid);
	b53_fast_age_vlan(dev, pvid);

	return 0;
}
EXPORT_SYMBOL(b53_vlan_del);

/* Address Resolution Logic routines. Caller must hold &dev->arl_mutex. */
static int b53_arl_op_wait(struct b53_device *dev)
{
	unsigned int timeout = 10;
	u8 reg;

	do {
		b53_read8(dev, B53_ARLIO_PAGE, B53_ARLTBL_RW_CTRL, &reg);
		if (!(reg & ARLTBL_START_DONE))
			return 0;

		usleep_range(1000, 2000);
	} while (timeout--);

	dev_warn(dev->dev, "timeout waiting for ARL to finish: 0x%02x\n", reg);

	return -ETIMEDOUT;
}

static int b53_arl_rw_op(struct b53_device *dev, unsigned int op)
{
	u8 reg;

	if (op > ARLTBL_RW)
		return -EINVAL;

	b53_read8(dev, B53_ARLIO_PAGE, B53_ARLTBL_RW_CTRL, &reg);
	reg |= ARLTBL_START_DONE;
	if (op)
		reg |= ARLTBL_RW;
	else
		reg &= ~ARLTBL_RW;
	if (dev->vlan_enabled)
		reg &= ~ARLTBL_IVL_SVL_SELECT;
	else
		reg |= ARLTBL_IVL_SVL_SELECT;
	b53_write8(dev, B53_ARLIO_PAGE, B53_ARLTBL_RW_CTRL, reg);

	return b53_arl_op_wait(dev);
}

static int b53_arl_read(struct b53_device *dev, u64 mac,
			u16 vid, struct b53_arl_entry *ent, u8 *idx)
{
	DECLARE_BITMAP(free_bins, B53_ARLTBL_MAX_BIN_ENTRIES);
	unsigned int i;
	int ret;

	ret = b53_arl_op_wait(dev);
	if (ret)
		return ret;

	bitmap_zero(free_bins, dev->num_arl_bins);

	/* Read the bins */
	for (i = 0; i < dev->num_arl_bins; i++) {
		u64 mac_vid;
		u32 fwd_entry;

		b53_read64(dev, B53_ARLIO_PAGE,
			   B53_ARLTBL_MAC_VID_ENTRY(i), &mac_vid);
		b53_read32(dev, B53_ARLIO_PAGE,
			   B53_ARLTBL_DATA_ENTRY(i), &fwd_entry);
		b53_arl_to_entry(ent, mac_vid, fwd_entry);

		if (!(fwd_entry & ARLTBL_VALID)) {
			set_bit(i, free_bins);
			continue;
		}
		if ((mac_vid & ARLTBL_MAC_MASK) != mac)
			continue;
		if (dev->vlan_enabled &&
		    ((mac_vid >> ARLTBL_VID_S) & ARLTBL_VID_MASK) != vid)
			continue;
		*idx = i;
		return 0;
	}

	*idx = find_first_bit(free_bins, dev->num_arl_bins);
	return *idx >= dev->num_arl_bins ? -ENOSPC : -ENOENT;
}

static int b53_arl_read_25(struct b53_device *dev, u64 mac,
			   u16 vid, struct b53_arl_entry *ent, u8 *idx)
{
	DECLARE_BITMAP(free_bins, B53_ARLTBL_MAX_BIN_ENTRIES);
	unsigned int i;
	int ret;

	ret = b53_arl_op_wait(dev);
	if (ret)
		return ret;

	bitmap_zero(free_bins, dev->num_arl_bins);

	/* Read the bins */
	for (i = 0; i < dev->num_arl_bins; i++) {
		u64 mac_vid;

		b53_read64(dev, B53_ARLIO_PAGE,
			   B53_ARLTBL_MAC_VID_ENTRY(i), &mac_vid);

		b53_arl_to_entry_25(ent, mac_vid);

		if (!(mac_vid & ARLTBL_VALID_25)) {
			set_bit(i, free_bins);
			continue;
		}
		if ((mac_vid & ARLTBL_MAC_MASK) != mac)
			continue;
		if (dev->vlan_enabled &&
		    ((mac_vid >> ARLTBL_VID_S_65) & ARLTBL_VID_MASK_25) != vid)
			continue;
		*idx = i;
		return 0;
	}

	*idx = find_first_bit(free_bins, dev->num_arl_bins);
	return *idx >= dev->num_arl_bins ? -ENOSPC : -ENOENT;
}

static int b53_arl_op(struct b53_device *dev, int op, int port,
		      const unsigned char *addr, u16 vid, bool is_valid)
{
	struct b53_arl_entry ent;
	u32 fwd_entry;
	u64 mac, mac_vid = 0;
	u8 idx = 0;
	int ret;

	/* Convert the array into a 64-bit MAC */
	mac = ether_addr_to_u64(addr);

	/* Perform a read for the given MAC and VID */
	b53_write48(dev, B53_ARLIO_PAGE, B53_MAC_ADDR_IDX, mac);
	if (!is5325m(dev))
		b53_write16(dev, B53_ARLIO_PAGE, B53_VLAN_ID_IDX, vid);

	/* Issue a read operation for this MAC */
	ret = b53_arl_rw_op(dev, 1);
	if (ret)
		return ret;

	if (is5325(dev) || is5365(dev))
		ret = b53_arl_read_25(dev, mac, vid, &ent, &idx);
	else
		ret = b53_arl_read(dev, mac, vid, &ent, &idx);

	/* If this is a read, just finish now */
	if (op)
		return ret;

	switch (ret) {
	case -ETIMEDOUT:
		return ret;
	case -ENOSPC:
		dev_dbg(dev->dev, "{%pM,%.4d} no space left in ARL\n",
			addr, vid);
		return is_valid ? ret : 0;
	case -ENOENT:
		/* We could not find a matching MAC, so reset to a new entry */
		dev_dbg(dev->dev, "{%pM,%.4d} not found, using idx: %d\n",
			addr, vid, idx);
		fwd_entry = 0;
		break;
	default:
		dev_dbg(dev->dev, "{%pM,%.4d} found, using idx: %d\n",
			addr, vid, idx);
		break;
	}

	/* For multicast address, the port is a bitmask and the validity
	 * is determined by having at least one port being still active
	 */
	if (!is_multicast_ether_addr(addr)) {
		ent.port = port;
		ent.is_valid = is_valid;
	} else {
		if (is_valid)
			ent.port |= BIT(port);
		else
			ent.port &= ~BIT(port);

		ent.is_valid = !!(ent.port);
	}

	ent.vid = vid;
	ent.is_static = true;
	ent.is_age = false;
	memcpy(ent.mac, addr, ETH_ALEN);
	if (is5325(dev) || is5365(dev))
		b53_arl_from_entry_25(&mac_vid, &ent);
	else
		b53_arl_from_entry(&mac_vid, &fwd_entry, &ent);

	b53_write64(dev, B53_ARLIO_PAGE,
		    B53_ARLTBL_MAC_VID_ENTRY(idx), mac_vid);

	if (!is5325(dev) && !is5365(dev))
		b53_write32(dev, B53_ARLIO_PAGE,
			    B53_ARLTBL_DATA_ENTRY(idx), fwd_entry);

	return b53_arl_rw_op(dev, 0);
}

int b53_fdb_add(struct dsa_switch *ds, int port,
		const unsigned char *addr, u16 vid,
		struct dsa_db db)
{
	struct b53_device *priv = ds->priv;
	int ret;

	mutex_lock(&priv->arl_mutex);
	ret = b53_arl_op(priv, 0, port, addr, vid, true);
	mutex_unlock(&priv->arl_mutex);

	return ret;
}
EXPORT_SYMBOL(b53_fdb_add);

int b53_fdb_del(struct dsa_switch *ds, int port,
		const unsigned char *addr, u16 vid,
		struct dsa_db db)
{
	struct b53_device *priv = ds->priv;
	int ret;

	mutex_lock(&priv->arl_mutex);
	ret = b53_arl_op(priv, 0, port, addr, vid, false);
	mutex_unlock(&priv->arl_mutex);

	return ret;
}
EXPORT_SYMBOL(b53_fdb_del);

static int b53_arl_search_wait(struct b53_device *dev)
{
	unsigned int timeout = 1000;
	u8 reg, offset;

	if (is5325(dev) || is5365(dev))
		offset = B53_ARL_SRCH_CTL_25;
	else
		offset = B53_ARL_SRCH_CTL;

	do {
		b53_read8(dev, B53_ARLIO_PAGE, offset, &reg);
		if (!(reg & ARL_SRCH_STDN))
			return 0;

		if (reg & ARL_SRCH_VLID)
			return 0;

		usleep_range(1000, 2000);
	} while (timeout--);

	return -ETIMEDOUT;
}

static void b53_arl_search_rd(struct b53_device *dev, u8 idx,
			      struct b53_arl_entry *ent)
{
	u64 mac_vid;

	if (is5325(dev)) {
		b53_read64(dev, B53_ARLIO_PAGE, B53_ARL_SRCH_RSTL_0_MACVID_25,
			   &mac_vid);
		b53_arl_to_entry_25(ent, mac_vid);
	} else if (is5365(dev)) {
		b53_read64(dev, B53_ARLIO_PAGE, B53_ARL_SRCH_RSTL_0_MACVID_65,
			   &mac_vid);
		b53_arl_to_entry_25(ent, mac_vid);
	} else {
		u32 fwd_entry;

		b53_read64(dev, B53_ARLIO_PAGE, B53_ARL_SRCH_RSTL_MACVID(idx),
			   &mac_vid);
		b53_read32(dev, B53_ARLIO_PAGE, B53_ARL_SRCH_RSTL(idx),
			   &fwd_entry);
		b53_arl_to_entry(ent, mac_vid, fwd_entry);
	}
}

static int b53_fdb_copy(int port, const struct b53_arl_entry *ent,
			dsa_fdb_dump_cb_t *cb, void *data)
{
	if (!ent->is_valid)
		return 0;

	if (port != ent->port)
		return 0;

	return cb(ent->mac, ent->vid, ent->is_static, data);
}

int b53_fdb_dump(struct dsa_switch *ds, int port,
		 dsa_fdb_dump_cb_t *cb, void *data)
{
	struct b53_device *priv = ds->priv;
	struct b53_arl_entry results[2];
	unsigned int count = 0;
	u8 offset;
	int ret;
	u8 reg;

	mutex_lock(&priv->arl_mutex);

	if (is5325(priv) || is5365(priv))
		offset = B53_ARL_SRCH_CTL_25;
	else
		offset = B53_ARL_SRCH_CTL;

	/* Start search operation */
	reg = ARL_SRCH_STDN;
	b53_write8(priv, offset, B53_ARL_SRCH_CTL, reg);

	do {
		ret = b53_arl_search_wait(priv);
		if (ret)
			break;

		b53_arl_search_rd(priv, 0, &results[0]);
		ret = b53_fdb_copy(port, &results[0], cb, data);
		if (ret)
			break;

		if (priv->num_arl_bins > 2) {
			b53_arl_search_rd(priv, 1, &results[1]);
			ret = b53_fdb_copy(port, &results[1], cb, data);
			if (ret)
				break;

			if (!results[0].is_valid && !results[1].is_valid)
				break;
		}

	} while (count++ < b53_max_arl_entries(priv) / 2);

	mutex_unlock(&priv->arl_mutex);

	return 0;
}
EXPORT_SYMBOL(b53_fdb_dump);

int b53_mdb_add(struct dsa_switch *ds, int port,
		const struct switchdev_obj_port_mdb *mdb,
		struct dsa_db db)
{
	struct b53_device *priv = ds->priv;
	int ret;

	/* 5325 and 5365 require some more massaging, but could
	 * be supported eventually
	 */
	if (is5325(priv) || is5365(priv))
		return -EOPNOTSUPP;

	mutex_lock(&priv->arl_mutex);
	ret = b53_arl_op(priv, 0, port, mdb->addr, mdb->vid, true);
	mutex_unlock(&priv->arl_mutex);

	return ret;
}
EXPORT_SYMBOL(b53_mdb_add);

int b53_mdb_del(struct dsa_switch *ds, int port,
		const struct switchdev_obj_port_mdb *mdb,
		struct dsa_db db)
{
	struct b53_device *priv = ds->priv;
	int ret;

	mutex_lock(&priv->arl_mutex);
	ret = b53_arl_op(priv, 0, port, mdb->addr, mdb->vid, false);
	mutex_unlock(&priv->arl_mutex);
	if (ret)
		dev_err(ds->dev, "failed to delete MDB entry\n");

	return ret;
}
EXPORT_SYMBOL(b53_mdb_del);

int b53_br_join(struct dsa_switch *ds, int port, struct dsa_bridge bridge,
		bool *tx_fwd_offload, struct netlink_ext_ack *extack)
{
	struct b53_device *dev = ds->priv;
	struct b53_vlan *vl;
	s8 cpu_port = dsa_to_port(ds, port)->cpu_dp->index;
	u16 pvlan, reg, pvid;
	unsigned int i;

	/* On 7278, port 7 which connects to the ASP should only receive
	 * traffic from matching CFP rules.
	 */
	if (dev->chip_id == BCM7278_DEVICE_ID && port == 7)
		return -EINVAL;

	pvid = b53_default_pvid(dev);
	vl = &dev->vlans[pvid];

	if (dev->vlan_filtering) {
		/* Make this port leave the all VLANs join since we will have
		 * proper VLAN entries from now on
		 */
		if (is58xx(dev)) {
			b53_read16(dev, B53_VLAN_PAGE, B53_JOIN_ALL_VLAN_EN,
				   &reg);
			reg &= ~BIT(port);
			if ((reg & BIT(cpu_port)) == BIT(cpu_port))
				reg &= ~BIT(cpu_port);
			b53_write16(dev, B53_VLAN_PAGE, B53_JOIN_ALL_VLAN_EN,
				    reg);
		}

		b53_get_vlan_entry(dev, pvid, vl);
		vl->members &= ~BIT(port);
		b53_set_vlan_entry(dev, pvid, vl);
	}

	b53_read16(dev, B53_PVLAN_PAGE, B53_PVLAN_PORT_MASK(port), &pvlan);

	b53_for_each_port(dev, i) {
		if (!dsa_port_offloads_bridge(dsa_to_port(ds, i), &bridge))
			continue;

		/* Add this local port to the remote port VLAN control
		 * membership and update the remote port bitmask
		 */
		b53_read16(dev, B53_PVLAN_PAGE, B53_PVLAN_PORT_MASK(i), &reg);
		reg |= BIT(port);
		b53_write16(dev, B53_PVLAN_PAGE, B53_PVLAN_PORT_MASK(i), reg);
		dev->ports[i].vlan_ctl_mask = reg;

		pvlan |= BIT(i);
	}

	/* Disable redirection of unknown SA to the CPU port */
	b53_set_eap_mode(dev, port, EAP_MODE_BASIC);

	/* Configure the local port VLAN control membership to include
	 * remote ports and update the local port bitmask
	 */
	b53_write16(dev, B53_PVLAN_PAGE, B53_PVLAN_PORT_MASK(port), pvlan);
	dev->ports[port].vlan_ctl_mask = pvlan;

	return 0;
}
EXPORT_SYMBOL(b53_br_join);

void b53_br_leave(struct dsa_switch *ds, int port, struct dsa_bridge bridge)
{
	struct b53_device *dev = ds->priv;
	struct b53_vlan *vl;
	s8 cpu_port = dsa_to_port(ds, port)->cpu_dp->index;
	unsigned int i;
	u16 pvlan, reg, pvid;

	b53_read16(dev, B53_PVLAN_PAGE, B53_PVLAN_PORT_MASK(port), &pvlan);

	b53_for_each_port(dev, i) {
		/* Don't touch the remaining ports */
		if (!dsa_port_offloads_bridge(dsa_to_port(ds, i), &bridge))
			continue;

		b53_read16(dev, B53_PVLAN_PAGE, B53_PVLAN_PORT_MASK(i), &reg);
		reg &= ~BIT(port);
		b53_write16(dev, B53_PVLAN_PAGE, B53_PVLAN_PORT_MASK(i), reg);
		dev->ports[port].vlan_ctl_mask = reg;

		/* Prevent self removal to preserve isolation */
		if (port != i)
			pvlan &= ~BIT(i);
	}

	/* Enable redirection of unknown SA to the CPU port */
	b53_set_eap_mode(dev, port, EAP_MODE_SIMPLIFIED);

	b53_write16(dev, B53_PVLAN_PAGE, B53_PVLAN_PORT_MASK(port), pvlan);
	dev->ports[port].vlan_ctl_mask = pvlan;

	pvid = b53_default_pvid(dev);
	vl = &dev->vlans[pvid];

	if (dev->vlan_filtering) {
		/* Make this port join all VLANs without VLAN entries */
		if (is58xx(dev)) {
			b53_read16(dev, B53_VLAN_PAGE, B53_JOIN_ALL_VLAN_EN, &reg);
			reg |= BIT(port);
			if (!(reg & BIT(cpu_port)))
				reg |= BIT(cpu_port);
			b53_write16(dev, B53_VLAN_PAGE, B53_JOIN_ALL_VLAN_EN, reg);
		}

		b53_get_vlan_entry(dev, pvid, vl);
		vl->members |= BIT(port);
		b53_set_vlan_entry(dev, pvid, vl);
	}
}
EXPORT_SYMBOL(b53_br_leave);

void b53_br_set_stp_state(struct dsa_switch *ds, int port, u8 state)
{
	struct b53_device *dev = ds->priv;
	u8 hw_state;
	u8 reg;

	switch (state) {
	case BR_STATE_DISABLED:
		hw_state = PORT_CTRL_DIS_STATE;
		break;
	case BR_STATE_LISTENING:
		hw_state = PORT_CTRL_LISTEN_STATE;
		break;
	case BR_STATE_LEARNING:
		hw_state = PORT_CTRL_LEARN_STATE;
		break;
	case BR_STATE_FORWARDING:
		hw_state = PORT_CTRL_FWD_STATE;
		break;
	case BR_STATE_BLOCKING:
		hw_state = PORT_CTRL_BLOCK_STATE;
		break;
	default:
		dev_err(ds->dev, "invalid STP state: %d\n", state);
		return;
	}

	b53_read8(dev, B53_CTRL_PAGE, B53_PORT_CTRL(port), &reg);
	reg &= ~PORT_CTRL_STP_STATE_MASK;
	reg |= hw_state;
	b53_write8(dev, B53_CTRL_PAGE, B53_PORT_CTRL(port), reg);
}
EXPORT_SYMBOL(b53_br_set_stp_state);

void b53_br_fast_age(struct dsa_switch *ds, int port)
{
	struct b53_device *dev = ds->priv;

	if (b53_fast_age_port(dev, port))
		dev_err(ds->dev, "fast ageing failed\n");
}
EXPORT_SYMBOL(b53_br_fast_age);

int b53_br_flags_pre(struct dsa_switch *ds, int port,
		     struct switchdev_brport_flags flags,
		     struct netlink_ext_ack *extack)
{
	struct b53_device *dev = ds->priv;
	unsigned long mask = (BR_FLOOD | BR_MCAST_FLOOD);

	if (!is5325(dev))
		mask |= BR_LEARNING;

	if (flags.mask & ~mask)
		return -EINVAL;

	return 0;
}
EXPORT_SYMBOL(b53_br_flags_pre);

int b53_br_flags(struct dsa_switch *ds, int port,
		 struct switchdev_brport_flags flags,
		 struct netlink_ext_ack *extack)
{
	if (flags.mask & BR_FLOOD)
		b53_port_set_ucast_flood(ds->priv, port,
					 !!(flags.val & BR_FLOOD));
	if (flags.mask & BR_MCAST_FLOOD)
		b53_port_set_mcast_flood(ds->priv, port,
					 !!(flags.val & BR_MCAST_FLOOD));
	if (flags.mask & BR_LEARNING)
		b53_port_set_learning(ds->priv, port,
				      !!(flags.val & BR_LEARNING));

	return 0;
}
EXPORT_SYMBOL(b53_br_flags);

static bool b53_possible_cpu_port(struct dsa_switch *ds, int port)
{
	/* Broadcom switches will accept enabling Broadcom tags on the
	 * following ports: 5, 7 and 8, any other port is not supported
	 */
	switch (port) {
	case B53_CPU_PORT_25:
	case 7:
	case B53_CPU_PORT:
		return true;
	}

	return false;
}

static bool b53_can_enable_brcm_tags(struct dsa_switch *ds, int port,
				     enum dsa_tag_protocol tag_protocol)
{
	bool ret = b53_possible_cpu_port(ds, port);

	if (!ret) {
		dev_warn(ds->dev, "Port %d is not Broadcom tag capable\n",
			 port);
		return ret;
	}

	switch (tag_protocol) {
	case DSA_TAG_PROTO_BRCM:
	case DSA_TAG_PROTO_BRCM_PREPEND:
		dev_warn(ds->dev,
			 "Port %d is stacked to Broadcom tag switch\n", port);
		ret = false;
		break;
	default:
		ret = true;
		break;
	}

	return ret;
}

enum dsa_tag_protocol b53_get_tag_protocol(struct dsa_switch *ds, int port,
					   enum dsa_tag_protocol mprot)
{
	struct b53_device *dev = ds->priv;

	if (!b53_can_enable_brcm_tags(ds, port, mprot)) {
		dev->tag_protocol = DSA_TAG_PROTO_NONE;
		goto out;
	}

	/* Older models require different 6 byte tags */
	if (is5325(dev) || is5365(dev)) {
		dev->tag_protocol = DSA_TAG_PROTO_BRCM_LEGACY_FCS;
		goto out;
	} else if (is63xx(dev)) {
		dev->tag_protocol = DSA_TAG_PROTO_BRCM_LEGACY;
		goto out;
	}

	/* Broadcom BCM58xx chips have a flow accelerator on Port 8
	 * which requires us to use the prepended Broadcom tag type
	 */
	if (dev->chip_id == BCM58XX_DEVICE_ID && port == B53_CPU_PORT) {
		dev->tag_protocol = DSA_TAG_PROTO_BRCM_PREPEND;
		goto out;
	}

	dev->tag_protocol = DSA_TAG_PROTO_BRCM;
out:
	return dev->tag_protocol;
}
EXPORT_SYMBOL(b53_get_tag_protocol);

int b53_mirror_add(struct dsa_switch *ds, int port,
		   struct dsa_mall_mirror_tc_entry *mirror, bool ingress,
		   struct netlink_ext_ack *extack)
{
	struct b53_device *dev = ds->priv;
	u16 reg, loc;

	if (ingress)
		loc = B53_IG_MIR_CTL;
	else
		loc = B53_EG_MIR_CTL;

	b53_read16(dev, B53_MGMT_PAGE, loc, &reg);
	reg |= BIT(port);
	b53_write16(dev, B53_MGMT_PAGE, loc, reg);

	b53_read16(dev, B53_MGMT_PAGE, B53_MIR_CAP_CTL, &reg);
	reg &= ~CAP_PORT_MASK;
	reg |= mirror->to_local_port;
	reg |= MIRROR_EN;
	b53_write16(dev, B53_MGMT_PAGE, B53_MIR_CAP_CTL, reg);

	return 0;
}
EXPORT_SYMBOL(b53_mirror_add);

void b53_mirror_del(struct dsa_switch *ds, int port,
		    struct dsa_mall_mirror_tc_entry *mirror)
{
	struct b53_device *dev = ds->priv;
	bool loc_disable = false, other_loc_disable = false;
	u16 reg, loc;

	if (mirror->ingress)
		loc = B53_IG_MIR_CTL;
	else
		loc = B53_EG_MIR_CTL;

	/* Update the desired ingress/egress register */
	b53_read16(dev, B53_MGMT_PAGE, loc, &reg);
	reg &= ~BIT(port);
	if (!(reg & MIRROR_MASK))
		loc_disable = true;
	b53_write16(dev, B53_MGMT_PAGE, loc, reg);

	/* Now look at the other one to know if we can disable mirroring
	 * entirely
	 */
	if (mirror->ingress)
		b53_read16(dev, B53_MGMT_PAGE, B53_EG_MIR_CTL, &reg);
	else
		b53_read16(dev, B53_MGMT_PAGE, B53_IG_MIR_CTL, &reg);
	if (!(reg & MIRROR_MASK))
		other_loc_disable = true;

	b53_read16(dev, B53_MGMT_PAGE, B53_MIR_CAP_CTL, &reg);
	/* Both no longer have ports, let's disable mirroring */
	if (loc_disable && other_loc_disable) {
		reg &= ~MIRROR_EN;
		reg &= ~mirror->to_local_port;
	}
	b53_write16(dev, B53_MGMT_PAGE, B53_MIR_CAP_CTL, reg);
}
EXPORT_SYMBOL(b53_mirror_del);

/* Returns 0 if EEE was not enabled, or 1 otherwise
 */
int b53_eee_init(struct dsa_switch *ds, int port, struct phy_device *phy)
{
	int ret;

	if (!b53_support_eee(ds, port))
		return 0;

	ret = phy_init_eee(phy, false);
	if (ret)
		return 0;

	b53_eee_enable_set(ds, port, true);

	return 1;
}
EXPORT_SYMBOL(b53_eee_init);

bool b53_support_eee(struct dsa_switch *ds, int port)
{
	struct b53_device *dev = ds->priv;

	return !is5325(dev) && !is5365(dev) && !is63xx(dev);
}
EXPORT_SYMBOL(b53_support_eee);

int b53_set_mac_eee(struct dsa_switch *ds, int port, struct ethtool_keee *e)
{
	struct b53_device *dev = ds->priv;
	struct ethtool_keee *p = &dev->ports[port].eee;

	p->eee_enabled = e->eee_enabled;
	b53_eee_enable_set(ds, port, e->eee_enabled);

	return 0;
}
EXPORT_SYMBOL(b53_set_mac_eee);

static int b53_change_mtu(struct dsa_switch *ds, int port, int mtu)
{
	struct b53_device *dev = ds->priv;
	bool enable_jumbo;
	bool allow_10_100;

	if (is5325(dev) || is5365(dev))
		return 0;

	if (!dsa_is_cpu_port(ds, port))
		return 0;

	enable_jumbo = (mtu > ETH_DATA_LEN);
	allow_10_100 = !is63xx(dev);

	return b53_set_jumbo(dev, enable_jumbo, allow_10_100);
}

static int b53_get_max_mtu(struct dsa_switch *ds, int port)
{
	struct b53_device *dev = ds->priv;

	if (is5325(dev) || is5365(dev))
		return B53_MAX_MTU_25;

	return B53_MAX_MTU;
}

int b53_set_ageing_time(struct dsa_switch *ds, unsigned int msecs)
{
	struct b53_device *dev = ds->priv;
	u32 atc;
	int reg;

	if (is63xx(dev))
		reg = B53_AGING_TIME_CONTROL_63XX;
	else
		reg = B53_AGING_TIME_CONTROL;

	atc = DIV_ROUND_CLOSEST(msecs, 1000);

	if (!is5325(dev) && !is5365(dev))
		atc |= AGE_CHANGE;

	b53_write32(dev, B53_MGMT_PAGE, reg, atc);

	return 0;
}
EXPORT_SYMBOL_GPL(b53_set_ageing_time);

static const struct phylink_mac_ops b53_phylink_mac_ops = {
	.mac_select_pcs	= b53_phylink_mac_select_pcs,
	.mac_config	= b53_phylink_mac_config,
	.mac_link_down	= b53_phylink_mac_link_down,
	.mac_link_up	= b53_phylink_mac_link_up,
};

static const struct dsa_switch_ops b53_switch_ops = {
	.get_tag_protocol	= b53_get_tag_protocol,
	.setup			= b53_setup,
	.teardown		= b53_teardown,
	.get_strings		= b53_get_strings,
	.get_ethtool_stats	= b53_get_ethtool_stats,
	.get_sset_count		= b53_get_sset_count,
	.get_ethtool_phy_stats	= b53_get_ethtool_phy_stats,
	.phy_read		= b53_phy_read16,
	.phy_write		= b53_phy_write16,
	.phylink_get_caps	= b53_phylink_get_caps,
	.port_setup		= b53_setup_port,
	.port_enable		= b53_enable_port,
	.port_disable		= b53_disable_port,
	.support_eee		= b53_support_eee,
	.set_mac_eee		= b53_set_mac_eee,
	.set_ageing_time	= b53_set_ageing_time,
	.port_bridge_join	= b53_br_join,
	.port_bridge_leave	= b53_br_leave,
	.port_pre_bridge_flags	= b53_br_flags_pre,
	.port_bridge_flags	= b53_br_flags,
	.port_stp_state_set	= b53_br_set_stp_state,
	.port_fast_age		= b53_br_fast_age,
	.port_vlan_filtering	= b53_vlan_filtering,
	.port_vlan_add		= b53_vlan_add,
	.port_vlan_del		= b53_vlan_del,
	.port_fdb_dump		= b53_fdb_dump,
	.port_fdb_add		= b53_fdb_add,
	.port_fdb_del		= b53_fdb_del,
	.port_mirror_add	= b53_mirror_add,
	.port_mirror_del	= b53_mirror_del,
	.port_mdb_add		= b53_mdb_add,
	.port_mdb_del		= b53_mdb_del,
	.port_max_mtu		= b53_get_max_mtu,
	.port_change_mtu	= b53_change_mtu,
};

struct b53_chip_data {
	u32 chip_id;
	const char *dev_name;
	u16 vlans;
	u16 enabled_ports;
	u8 imp_port;
	u8 cpu_port;
	u8 vta_regs[3];
	u8 arl_bins;
	u16 arl_buckets;
	u8 duplex_reg;
	u8 jumbo_pm_reg;
	u8 jumbo_size_reg;
};

#define B53_VTA_REGS	\
	{ B53_VT_ACCESS, B53_VT_INDEX, B53_VT_ENTRY }
#define B53_VTA_REGS_9798 \
	{ B53_VT_ACCESS_9798, B53_VT_INDEX_9798, B53_VT_ENTRY_9798 }
#define B53_VTA_REGS_63XX \
	{ B53_VT_ACCESS_63XX, B53_VT_INDEX_63XX, B53_VT_ENTRY_63XX }

static const struct b53_chip_data b53_switch_chips[] = {
	{
		.chip_id = BCM5325_DEVICE_ID,
		.dev_name = "BCM5325",
		.vlans = 16,
		.enabled_ports = 0x3f,
		.arl_bins = 2,
		.arl_buckets = 1024,
		.imp_port = 5,
		.duplex_reg = B53_DUPLEX_STAT_FE,
	},
	{
		.chip_id = BCM5365_DEVICE_ID,
		.dev_name = "BCM5365",
		.vlans = 256,
		.enabled_ports = 0x3f,
		.arl_bins = 2,
		.arl_buckets = 1024,
		.imp_port = 5,
		.duplex_reg = B53_DUPLEX_STAT_FE,
	},
	{
		.chip_id = BCM5389_DEVICE_ID,
		.dev_name = "BCM5389",
		.vlans = 4096,
		.enabled_ports = 0x11f,
		.arl_bins = 4,
		.arl_buckets = 1024,
		.imp_port = 8,
		.vta_regs = B53_VTA_REGS,
		.duplex_reg = B53_DUPLEX_STAT_GE,
		.jumbo_pm_reg = B53_JUMBO_PORT_MASK,
		.jumbo_size_reg = B53_JUMBO_MAX_SIZE,
	},
	{
		.chip_id = BCM5395_DEVICE_ID,
		.dev_name = "BCM5395",
		.vlans = 4096,
		.enabled_ports = 0x11f,
		.arl_bins = 4,
		.arl_buckets = 1024,
		.imp_port = 8,
		.vta_regs = B53_VTA_REGS,
		.duplex_reg = B53_DUPLEX_STAT_GE,
		.jumbo_pm_reg = B53_JUMBO_PORT_MASK,
		.jumbo_size_reg = B53_JUMBO_MAX_SIZE,
	},
	{
		.chip_id = BCM5397_DEVICE_ID,
		.dev_name = "BCM5397",
		.vlans = 4096,
		.enabled_ports = 0x11f,
		.arl_bins = 4,
		.arl_buckets = 1024,
		.imp_port = 8,
		.vta_regs = B53_VTA_REGS_9798,
		.duplex_reg = B53_DUPLEX_STAT_GE,
		.jumbo_pm_reg = B53_JUMBO_PORT_MASK,
		.jumbo_size_reg = B53_JUMBO_MAX_SIZE,
	},
	{
		.chip_id = BCM5398_DEVICE_ID,
		.dev_name = "BCM5398",
		.vlans = 4096,
		.enabled_ports = 0x17f,
		.arl_bins = 4,
		.arl_buckets = 1024,
		.imp_port = 8,
		.vta_regs = B53_VTA_REGS_9798,
		.duplex_reg = B53_DUPLEX_STAT_GE,
		.jumbo_pm_reg = B53_JUMBO_PORT_MASK,
		.jumbo_size_reg = B53_JUMBO_MAX_SIZE,
	},
	{
		.chip_id = BCM53101_DEVICE_ID,
		.dev_name = "BCM53101",
		.vlans = 4096,
		.enabled_ports = 0x11f,
		.arl_bins = 4,
		.arl_buckets = 512,
		.vta_regs = B53_VTA_REGS,
		.imp_port = 8,
		.duplex_reg = B53_DUPLEX_STAT_GE,
		.jumbo_pm_reg = B53_JUMBO_PORT_MASK,
		.jumbo_size_reg = B53_JUMBO_MAX_SIZE,
	},
	{
		.chip_id = BCM53115_DEVICE_ID,
		.dev_name = "BCM53115",
		.vlans = 4096,
		.enabled_ports = 0x11f,
		.arl_bins = 4,
		.arl_buckets = 1024,
		.vta_regs = B53_VTA_REGS,
		.imp_port = 8,
		.duplex_reg = B53_DUPLEX_STAT_GE,
		.jumbo_pm_reg = B53_JUMBO_PORT_MASK,
		.jumbo_size_reg = B53_JUMBO_MAX_SIZE,
	},
	{
		.chip_id = BCM53125_DEVICE_ID,
		.dev_name = "BCM53125",
		.vlans = 4096,
		.enabled_ports = 0x1ff,
		.arl_bins = 4,
		.arl_buckets = 1024,
		.imp_port = 8,
		.vta_regs = B53_VTA_REGS,
		.duplex_reg = B53_DUPLEX_STAT_GE,
		.jumbo_pm_reg = B53_JUMBO_PORT_MASK,
		.jumbo_size_reg = B53_JUMBO_MAX_SIZE,
	},
	{
		.chip_id = BCM53128_DEVICE_ID,
		.dev_name = "BCM53128",
		.vlans = 4096,
		.enabled_ports = 0x1ff,
		.arl_bins = 4,
		.arl_buckets = 1024,
		.imp_port = 8,
		.vta_regs = B53_VTA_REGS,
		.duplex_reg = B53_DUPLEX_STAT_GE,
		.jumbo_pm_reg = B53_JUMBO_PORT_MASK,
		.jumbo_size_reg = B53_JUMBO_MAX_SIZE,
	},
	{
		.chip_id = BCM63XX_DEVICE_ID,
		.dev_name = "BCM63xx",
		.vlans = 4096,
		.enabled_ports = 0, /* pdata must provide them */
		.arl_bins = 4,
		.arl_buckets = 1024,
		.imp_port = 8,
		.vta_regs = B53_VTA_REGS_63XX,
		.duplex_reg = B53_DUPLEX_STAT_63XX,
		.jumbo_pm_reg = B53_JUMBO_PORT_MASK_63XX,
		.jumbo_size_reg = B53_JUMBO_MAX_SIZE_63XX,
	},
	{
		.chip_id = BCM53010_DEVICE_ID,
		.dev_name = "BCM53010",
		.vlans = 4096,
		.enabled_ports = 0x1bf,
		.arl_bins = 4,
		.arl_buckets = 1024,
		.imp_port = 8,
		.vta_regs = B53_VTA_REGS,
		.duplex_reg = B53_DUPLEX_STAT_GE,
		.jumbo_pm_reg = B53_JUMBO_PORT_MASK,
		.jumbo_size_reg = B53_JUMBO_MAX_SIZE,
	},
	{
		.chip_id = BCM53011_DEVICE_ID,
		.dev_name = "BCM53011",
		.vlans = 4096,
		.enabled_ports = 0x1bf,
		.arl_bins = 4,
		.arl_buckets = 1024,
		.imp_port = 8,
		.vta_regs = B53_VTA_REGS,
		.duplex_reg = B53_DUPLEX_STAT_GE,
		.jumbo_pm_reg = B53_JUMBO_PORT_MASK,
		.jumbo_size_reg = B53_JUMBO_MAX_SIZE,
	},
	{
		.chip_id = BCM53012_DEVICE_ID,
		.dev_name = "BCM53012",
		.vlans = 4096,
		.enabled_ports = 0x1bf,
		.arl_bins = 4,
		.arl_buckets = 1024,
		.imp_port = 8,
		.vta_regs = B53_VTA_REGS,
		.duplex_reg = B53_DUPLEX_STAT_GE,
		.jumbo_pm_reg = B53_JUMBO_PORT_MASK,
		.jumbo_size_reg = B53_JUMBO_MAX_SIZE,
	},
	{
		.chip_id = BCM53018_DEVICE_ID,
		.dev_name = "BCM53018",
		.vlans = 4096,
		.enabled_ports = 0x1bf,
		.arl_bins = 4,
		.arl_buckets = 1024,
		.imp_port = 8,
		.vta_regs = B53_VTA_REGS,
		.duplex_reg = B53_DUPLEX_STAT_GE,
		.jumbo_pm_reg = B53_JUMBO_PORT_MASK,
		.jumbo_size_reg = B53_JUMBO_MAX_SIZE,
	},
	{
		.chip_id = BCM53019_DEVICE_ID,
		.dev_name = "BCM53019",
		.vlans = 4096,
		.enabled_ports = 0x1bf,
		.arl_bins = 4,
		.arl_buckets = 1024,
		.imp_port = 8,
		.vta_regs = B53_VTA_REGS,
		.duplex_reg = B53_DUPLEX_STAT_GE,
		.jumbo_pm_reg = B53_JUMBO_PORT_MASK,
		.jumbo_size_reg = B53_JUMBO_MAX_SIZE,
	},
	{
		.chip_id = BCM58XX_DEVICE_ID,
		.dev_name = "BCM585xx/586xx/88312",
		.vlans	= 4096,
		.enabled_ports = 0x1ff,
		.arl_bins = 4,
		.arl_buckets = 1024,
		.imp_port = 8,
		.vta_regs = B53_VTA_REGS,
		.duplex_reg = B53_DUPLEX_STAT_GE,
		.jumbo_pm_reg = B53_JUMBO_PORT_MASK,
		.jumbo_size_reg = B53_JUMBO_MAX_SIZE,
	},
	{
		.chip_id = BCM583XX_DEVICE_ID,
		.dev_name = "BCM583xx/11360",
		.vlans = 4096,
		.enabled_ports = 0x103,
		.arl_bins = 4,
		.arl_buckets = 1024,
		.imp_port = 8,
		.vta_regs = B53_VTA_REGS,
		.duplex_reg = B53_DUPLEX_STAT_GE,
		.jumbo_pm_reg = B53_JUMBO_PORT_MASK,
		.jumbo_size_reg = B53_JUMBO_MAX_SIZE,
	},
	/* Starfighter 2 */
	{
		.chip_id = BCM4908_DEVICE_ID,
		.dev_name = "BCM4908",
		.vlans = 4096,
		.enabled_ports = 0x1bf,
		.arl_bins = 4,
		.arl_buckets = 256,
		.imp_port = 8,
		.vta_regs = B53_VTA_REGS,
		.duplex_reg = B53_DUPLEX_STAT_GE,
		.jumbo_pm_reg = B53_JUMBO_PORT_MASK,
		.jumbo_size_reg = B53_JUMBO_MAX_SIZE,
	},
	{
		.chip_id = BCM7445_DEVICE_ID,
		.dev_name = "BCM7445",
		.vlans	= 4096,
		.enabled_ports = 0x1ff,
		.arl_bins = 4,
		.arl_buckets = 1024,
		.imp_port = 8,
		.vta_regs = B53_VTA_REGS,
		.duplex_reg = B53_DUPLEX_STAT_GE,
		.jumbo_pm_reg = B53_JUMBO_PORT_MASK,
		.jumbo_size_reg = B53_JUMBO_MAX_SIZE,
	},
	{
		.chip_id = BCM7278_DEVICE_ID,
		.dev_name = "BCM7278",
		.vlans = 4096,
		.enabled_ports = 0x1ff,
		.arl_bins = 4,
		.arl_buckets = 256,
		.imp_port = 8,
		.vta_regs = B53_VTA_REGS,
		.duplex_reg = B53_DUPLEX_STAT_GE,
		.jumbo_pm_reg = B53_JUMBO_PORT_MASK,
		.jumbo_size_reg = B53_JUMBO_MAX_SIZE,
	},
	{
		.chip_id = BCM53134_DEVICE_ID,
		.dev_name = "BCM53134",
		.vlans = 4096,
		.enabled_ports = 0x12f,
		.imp_port = 8,
		.cpu_port = B53_CPU_PORT,
		.vta_regs = B53_VTA_REGS,
		.arl_bins = 4,
		.arl_buckets = 1024,
		.duplex_reg = B53_DUPLEX_STAT_GE,
		.jumbo_pm_reg = B53_JUMBO_PORT_MASK,
		.jumbo_size_reg = B53_JUMBO_MAX_SIZE,
	},
};

static int b53_switch_init(struct b53_device *dev)
{
	u32 chip_id = dev->chip_id;
	unsigned int i;
	int ret;

	if (is63xx(dev))
		chip_id = BCM63XX_DEVICE_ID;

	for (i = 0; i < ARRAY_SIZE(b53_switch_chips); i++) {
		const struct b53_chip_data *chip = &b53_switch_chips[i];

		if (chip->chip_id == chip_id) {
			if (!dev->enabled_ports)
				dev->enabled_ports = chip->enabled_ports;
			dev->name = chip->dev_name;
			dev->duplex_reg = chip->duplex_reg;
			dev->vta_regs[0] = chip->vta_regs[0];
			dev->vta_regs[1] = chip->vta_regs[1];
			dev->vta_regs[2] = chip->vta_regs[2];
			dev->jumbo_pm_reg = chip->jumbo_pm_reg;
			dev->imp_port = chip->imp_port;
			dev->num_vlans = chip->vlans;
			dev->num_arl_bins = chip->arl_bins;
			dev->num_arl_buckets = chip->arl_buckets;
			break;
		}
	}

	/* check which BCM5325x version we have */
	if (is5325(dev)) {
		u8 vc4;

		b53_read8(dev, B53_VLAN_PAGE, B53_VLAN_CTRL4_25, &vc4);

		/* check reserved bits */
		switch (vc4 & 3) {
		case 1:
			/* BCM5325E */
			break;
		case 3:
			/* BCM5325F - do not use port 4 */
			dev->enabled_ports &= ~BIT(4);
			break;
		default:
/* On the BCM47XX SoCs this is the supported internal switch.*/
#ifndef CONFIG_BCM47XX
			/* BCM5325M */
			return -EINVAL;
#else
			break;
#endif
		}
	}

	if (is5325e(dev))
		dev->num_arl_buckets = 512;

	dev->num_ports = fls(dev->enabled_ports);

	dev->ds->num_ports = min_t(unsigned int, dev->num_ports, DSA_MAX_PORTS);

	/* Include non standard CPU port built-in PHYs to be probed */
	if (is539x(dev) || is531x5(dev)) {
		for (i = 0; i < dev->num_ports; i++) {
			if (!(dev->ds->phys_mii_mask & BIT(i)) &&
			    !b53_possible_cpu_port(dev->ds, i))
				dev->ds->phys_mii_mask |= BIT(i);
		}
	}

	dev->ports = devm_kcalloc(dev->dev,
				  dev->num_ports, sizeof(struct b53_port),
				  GFP_KERNEL);
	if (!dev->ports)
		return -ENOMEM;

	dev->vlans = devm_kcalloc(dev->dev,
				  dev->num_vlans, sizeof(struct b53_vlan),
				  GFP_KERNEL);
	if (!dev->vlans)
		return -ENOMEM;

	dev->reset_gpio = b53_switch_get_reset_gpio(dev);
	if (dev->reset_gpio >= 0) {
		ret = devm_gpio_request_one(dev->dev, dev->reset_gpio,
					    GPIOF_OUT_INIT_HIGH, "robo_reset");
		if (ret)
			return ret;
	}

	return 0;
}

struct b53_device *b53_switch_alloc(struct device *base,
				    const struct b53_io_ops *ops,
				    void *priv)
{
	struct dsa_switch *ds;
	struct b53_device *dev;

	ds = devm_kzalloc(base, sizeof(*ds), GFP_KERNEL);
	if (!ds)
		return NULL;

	ds->dev = base;

	dev = devm_kzalloc(base, sizeof(*dev), GFP_KERNEL);
	if (!dev)
		return NULL;

	ds->priv = dev;
	dev->dev = base;

	dev->ds = ds;
	dev->priv = priv;
	dev->ops = ops;
	ds->ops = &b53_switch_ops;
	ds->phylink_mac_ops = &b53_phylink_mac_ops;
	dev->vlan_enabled = true;
	dev->vlan_filtering = false;
	/* Let DSA handle the case were multiple bridges span the same switch
	 * device and different VLAN awareness settings are requested, which
	 * would be breaking filtering semantics for any of the other bridge
	 * devices. (not hardware supported)
	 */
	ds->vlan_filtering_is_global = true;

	mutex_init(&dev->reg_mutex);
	mutex_init(&dev->stats_mutex);
	mutex_init(&dev->arl_mutex);

	return dev;
}
EXPORT_SYMBOL(b53_switch_alloc);

int b53_switch_detect(struct b53_device *dev)
{
	u32 id32;
	u16 tmp;
	u8 id8;
	int ret;

	ret = b53_read8(dev, B53_MGMT_PAGE, B53_DEVICE_ID, &id8);
	if (ret)
		return ret;

	switch (id8) {
	case 0:
		/* BCM5325 and BCM5365 do not have this register so reads
		 * return 0. But the read operation did succeed, so assume this
		 * is one of them.
		 *
		 * Next check if we can write to the 5325's VTA register; for
		 * 5365 it is read only.
		 */
		b53_write16(dev, B53_VLAN_PAGE, B53_VLAN_TABLE_ACCESS_25, 0xf);
		b53_read16(dev, B53_VLAN_PAGE, B53_VLAN_TABLE_ACCESS_25, &tmp);

		if (tmp == 0xf) {
			u32 phy_id;
			int val;

			dev->chip_id = BCM5325_DEVICE_ID;

			val = b53_phy_read16(dev->ds, 0, MII_PHYSID1);
			phy_id = (val & 0xffff) << 16;
			val = b53_phy_read16(dev->ds, 0, MII_PHYSID2);
			phy_id |= (val & 0xfff0);

			if (phy_id == 0x00406330)
				dev->variant_id = B53_VARIANT_5325M;
			else if (phy_id == 0x0143bc30)
				dev->variant_id = B53_VARIANT_5325E;
		} else {
			dev->chip_id = BCM5365_DEVICE_ID;
		}
		break;
	case BCM5389_DEVICE_ID:
	case BCM5395_DEVICE_ID:
	case BCM5397_DEVICE_ID:
	case BCM5398_DEVICE_ID:
		dev->chip_id = id8;
		break;
	default:
		ret = b53_read32(dev, B53_MGMT_PAGE, B53_DEVICE_ID, &id32);
		if (ret)
			return ret;

		switch (id32) {
		case BCM53101_DEVICE_ID:
		case BCM53115_DEVICE_ID:
		case BCM53125_DEVICE_ID:
		case BCM53128_DEVICE_ID:
		case BCM53010_DEVICE_ID:
		case BCM53011_DEVICE_ID:
		case BCM53012_DEVICE_ID:
		case BCM53018_DEVICE_ID:
		case BCM53019_DEVICE_ID:
		case BCM53134_DEVICE_ID:
			dev->chip_id = id32;
			break;
		default:
			dev_err(dev->dev,
				"unsupported switch detected (BCM53%02x/BCM%x)\n",
				id8, id32);
			return -ENODEV;
		}
	}

	if (dev->chip_id == BCM5325_DEVICE_ID)
		return b53_read8(dev, B53_STAT_PAGE, B53_REV_ID_25,
				 &dev->core_rev);
	else
		return b53_read8(dev, B53_MGMT_PAGE, B53_REV_ID,
				 &dev->core_rev);
}
EXPORT_SYMBOL(b53_switch_detect);

int b53_switch_register(struct b53_device *dev)
{
	int ret;

	if (dev->pdata) {
		dev->chip_id = dev->pdata->chip_id;
		dev->enabled_ports = dev->pdata->enabled_ports;
	}

	if (!dev->chip_id && b53_switch_detect(dev))
		return -EINVAL;

	ret = b53_switch_init(dev);
	if (ret)
		return ret;

	dev_info(dev->dev, "found switch: %s, rev %i\n",
		 dev->name, dev->core_rev);

	return dsa_register_switch(dev->ds);
}
EXPORT_SYMBOL(b53_switch_register);

MODULE_AUTHOR("Jonas Gorski <jogo@openwrt.org>");
MODULE_DESCRIPTION("B53 switch library");
MODULE_LICENSE("Dual BSD/GPL");<|MERGE_RESOLUTION|>--- conflicted
+++ resolved
@@ -1406,23 +1406,13 @@
 {
 	struct b53_device *dev = ds->priv;
 	u8 rgmii_ctrl = 0;
-<<<<<<< HEAD
 
 	b53_read8(dev, B53_CTRL_PAGE, B53_RGMII_CTRL_P(port), &rgmii_ctrl);
 	rgmii_ctrl &= ~(RGMII_CTRL_DLL_RXC | RGMII_CTRL_DLL_TXC);
 
-	if (is63268(dev))
-		rgmii_ctrl |= RGMII_CTRL_MII_OVERRIDE;
-
-=======
-
-	b53_read8(dev, B53_CTRL_PAGE, B53_RGMII_CTRL_P(port), &rgmii_ctrl);
-	rgmii_ctrl &= ~(RGMII_CTRL_DLL_RXC | RGMII_CTRL_DLL_TXC);
-
 	if (is6318_268(dev))
 		rgmii_ctrl |= RGMII_CTRL_MII_OVERRIDE;
 
->>>>>>> a7fc15ed
 	rgmii_ctrl |= RGMII_CTRL_ENABLE_GMII;
 
 	b53_write8(dev, B53_CTRL_PAGE, B53_RGMII_CTRL_P(port), rgmii_ctrl);
