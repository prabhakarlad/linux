// SPDX-License-Identifier: GPL-2.0-only
/*
 * Mediatek MT7530 DSA Switch driver
 * Copyright (C) 2017 Sean Wang <sean.wang@mediatek.com>
 */
#include <linux/etherdevice.h>
#include <linux/if_bridge.h>
#include <linux/iopoll.h>
#include <linux/mdio.h>
#include <linux/mfd/syscon.h>
#include <linux/module.h>
#include <linux/netdevice.h>
#include <linux/of_irq.h>
#include <linux/of_mdio.h>
#include <linux/of_net.h>
#include <linux/of_platform.h>
#include <linux/phylink.h>
#include <linux/regmap.h>
#include <linux/regulator/consumer.h>
#include <linux/reset.h>
#include <linux/gpio/consumer.h>
#include <linux/gpio/driver.h>
#include <net/dsa.h>

#include "mt7530.h"

static struct mt753x_pcs *pcs_to_mt753x_pcs(struct phylink_pcs *pcs)
{
	return container_of(pcs, struct mt753x_pcs, pcs);
}

/* String, offset, and register size in bytes if different from 4 bytes */
static const struct mt7530_mib_desc mt7530_mib[] = {
	MIB_DESC(1, 0x00, "TxDrop"),
	MIB_DESC(1, 0x04, "TxCrcErr"),
	MIB_DESC(1, 0x08, "TxUnicast"),
	MIB_DESC(1, 0x0c, "TxMulticast"),
	MIB_DESC(1, 0x10, "TxBroadcast"),
	MIB_DESC(1, 0x14, "TxCollision"),
	MIB_DESC(1, 0x18, "TxSingleCollision"),
	MIB_DESC(1, 0x1c, "TxMultipleCollision"),
	MIB_DESC(1, 0x20, "TxDeferred"),
	MIB_DESC(1, 0x24, "TxLateCollision"),
	MIB_DESC(1, 0x28, "TxExcessiveCollistion"),
	MIB_DESC(1, 0x2c, "TxPause"),
	MIB_DESC(1, 0x30, "TxPktSz64"),
	MIB_DESC(1, 0x34, "TxPktSz65To127"),
	MIB_DESC(1, 0x38, "TxPktSz128To255"),
	MIB_DESC(1, 0x3c, "TxPktSz256To511"),
	MIB_DESC(1, 0x40, "TxPktSz512To1023"),
	MIB_DESC(1, 0x44, "Tx1024ToMax"),
	MIB_DESC(2, 0x48, "TxBytes"),
	MIB_DESC(1, 0x60, "RxDrop"),
	MIB_DESC(1, 0x64, "RxFiltering"),
	MIB_DESC(1, 0x68, "RxUnicast"),
	MIB_DESC(1, 0x6c, "RxMulticast"),
	MIB_DESC(1, 0x70, "RxBroadcast"),
	MIB_DESC(1, 0x74, "RxAlignErr"),
	MIB_DESC(1, 0x78, "RxCrcErr"),
	MIB_DESC(1, 0x7c, "RxUnderSizeErr"),
	MIB_DESC(1, 0x80, "RxFragErr"),
	MIB_DESC(1, 0x84, "RxOverSzErr"),
	MIB_DESC(1, 0x88, "RxJabberErr"),
	MIB_DESC(1, 0x8c, "RxPause"),
	MIB_DESC(1, 0x90, "RxPktSz64"),
	MIB_DESC(1, 0x94, "RxPktSz65To127"),
	MIB_DESC(1, 0x98, "RxPktSz128To255"),
	MIB_DESC(1, 0x9c, "RxPktSz256To511"),
	MIB_DESC(1, 0xa0, "RxPktSz512To1023"),
	MIB_DESC(1, 0xa4, "RxPktSz1024ToMax"),
	MIB_DESC(2, 0xa8, "RxBytes"),
	MIB_DESC(1, 0xb0, "RxCtrlDrop"),
	MIB_DESC(1, 0xb4, "RxIngressDrop"),
	MIB_DESC(1, 0xb8, "RxArlDrop"),
};

/* Since phy_device has not yet been created and
 * phy_{read,write}_mmd_indirect is not available, we provide our own
 * core_{read,write}_mmd_indirect with core_{clear,write,set} wrappers
 * to complete this function.
 */
static int
core_read_mmd_indirect(struct mt7530_priv *priv, int prtad, int devad)
{
	struct mii_bus *bus = priv->bus;
	int value, ret;

	/* Write the desired MMD Devad */
	ret = bus->write(bus, 0, MII_MMD_CTRL, devad);
	if (ret < 0)
		goto err;

	/* Write the desired MMD register address */
	ret = bus->write(bus, 0, MII_MMD_DATA, prtad);
	if (ret < 0)
		goto err;

	/* Select the Function : DATA with no post increment */
	ret = bus->write(bus, 0, MII_MMD_CTRL, (devad | MII_MMD_CTRL_NOINCR));
	if (ret < 0)
		goto err;

	/* Read the content of the MMD's selected register */
	value = bus->read(bus, 0, MII_MMD_DATA);

	return value;
err:
	dev_err(&bus->dev,  "failed to read mmd register\n");

	return ret;
}

static int
core_write_mmd_indirect(struct mt7530_priv *priv, int prtad,
			int devad, u32 data)
{
	struct mii_bus *bus = priv->bus;
	int ret;

	/* Write the desired MMD Devad */
	ret = bus->write(bus, 0, MII_MMD_CTRL, devad);
	if (ret < 0)
		goto err;

	/* Write the desired MMD register address */
	ret = bus->write(bus, 0, MII_MMD_DATA, prtad);
	if (ret < 0)
		goto err;

	/* Select the Function : DATA with no post increment */
	ret = bus->write(bus, 0, MII_MMD_CTRL, (devad | MII_MMD_CTRL_NOINCR));
	if (ret < 0)
		goto err;

	/* Write the data into MMD's selected register */
	ret = bus->write(bus, 0, MII_MMD_DATA, data);
err:
	if (ret < 0)
		dev_err(&bus->dev,
			"failed to write mmd register\n");
	return ret;
}

static void
core_write(struct mt7530_priv *priv, u32 reg, u32 val)
{
	struct mii_bus *bus = priv->bus;

	mutex_lock_nested(&bus->mdio_lock, MDIO_MUTEX_NESTED);

	core_write_mmd_indirect(priv, reg, MDIO_MMD_VEND2, val);

	mutex_unlock(&bus->mdio_lock);
}

static void
core_rmw(struct mt7530_priv *priv, u32 reg, u32 mask, u32 set)
{
	struct mii_bus *bus = priv->bus;
	u32 val;

	mutex_lock_nested(&bus->mdio_lock, MDIO_MUTEX_NESTED);

	val = core_read_mmd_indirect(priv, reg, MDIO_MMD_VEND2);
	val &= ~mask;
	val |= set;
	core_write_mmd_indirect(priv, reg, MDIO_MMD_VEND2, val);

	mutex_unlock(&bus->mdio_lock);
}

static void
core_set(struct mt7530_priv *priv, u32 reg, u32 val)
{
	core_rmw(priv, reg, 0, val);
}

static void
core_clear(struct mt7530_priv *priv, u32 reg, u32 val)
{
	core_rmw(priv, reg, val, 0);
}

static int
mt7530_mii_write(struct mt7530_priv *priv, u32 reg, u32 val)
{
	struct mii_bus *bus = priv->bus;
	u16 page, r, lo, hi;
	int ret;

	page = (reg >> 6) & 0x3ff;
	r  = (reg >> 2) & 0xf;
	lo = val & 0xffff;
	hi = val >> 16;

	/* MT7530 uses 31 as the pseudo port */
	ret = bus->write(bus, 0x1f, 0x1f, page);
	if (ret < 0)
		goto err;

	ret = bus->write(bus, 0x1f, r,  lo);
	if (ret < 0)
		goto err;

	ret = bus->write(bus, 0x1f, 0x10, hi);
err:
	if (ret < 0)
		dev_err(&bus->dev,
			"failed to write mt7530 register\n");
	return ret;
}

static u32
mt7530_mii_read(struct mt7530_priv *priv, u32 reg)
{
	struct mii_bus *bus = priv->bus;
	u16 page, r, lo, hi;
	int ret;

	page = (reg >> 6) & 0x3ff;
	r = (reg >> 2) & 0xf;

	/* MT7530 uses 31 as the pseudo port */
	ret = bus->write(bus, 0x1f, 0x1f, page);
	if (ret < 0) {
		dev_err(&bus->dev,
			"failed to read mt7530 register\n");
		return ret;
	}

	lo = bus->read(bus, 0x1f, r);
	hi = bus->read(bus, 0x1f, 0x10);

	return (hi << 16) | (lo & 0xffff);
}

static void
mt7530_write(struct mt7530_priv *priv, u32 reg, u32 val)
{
	struct mii_bus *bus = priv->bus;

	mutex_lock_nested(&bus->mdio_lock, MDIO_MUTEX_NESTED);

	mt7530_mii_write(priv, reg, val);

	mutex_unlock(&bus->mdio_lock);
}

static u32
_mt7530_unlocked_read(struct mt7530_dummy_poll *p)
{
	return mt7530_mii_read(p->priv, p->reg);
}

static u32
_mt7530_read(struct mt7530_dummy_poll *p)
{
	struct mii_bus		*bus = p->priv->bus;
	u32 val;

	mutex_lock_nested(&bus->mdio_lock, MDIO_MUTEX_NESTED);

	val = mt7530_mii_read(p->priv, p->reg);

	mutex_unlock(&bus->mdio_lock);

	return val;
}

static u32
mt7530_read(struct mt7530_priv *priv, u32 reg)
{
	struct mt7530_dummy_poll p;

	INIT_MT7530_DUMMY_POLL(&p, priv, reg);
	return _mt7530_read(&p);
}

static void
mt7530_rmw(struct mt7530_priv *priv, u32 reg,
	   u32 mask, u32 set)
{
	struct mii_bus *bus = priv->bus;
	u32 val;

	mutex_lock_nested(&bus->mdio_lock, MDIO_MUTEX_NESTED);

	val = mt7530_mii_read(priv, reg);
	val &= ~mask;
	val |= set;
	mt7530_mii_write(priv, reg, val);

	mutex_unlock(&bus->mdio_lock);
}

static void
mt7530_set(struct mt7530_priv *priv, u32 reg, u32 val)
{
	mt7530_rmw(priv, reg, 0, val);
}

static void
mt7530_clear(struct mt7530_priv *priv, u32 reg, u32 val)
{
	mt7530_rmw(priv, reg, val, 0);
}

static int
mt7530_fdb_cmd(struct mt7530_priv *priv, enum mt7530_fdb_cmd cmd, u32 *rsp)
{
	u32 val;
	int ret;
	struct mt7530_dummy_poll p;

	/* Set the command operating upon the MAC address entries */
	val = ATC_BUSY | ATC_MAT(0) | cmd;
	mt7530_write(priv, MT7530_ATC, val);

	INIT_MT7530_DUMMY_POLL(&p, priv, MT7530_ATC);
	ret = readx_poll_timeout(_mt7530_read, &p, val,
				 !(val & ATC_BUSY), 20, 20000);
	if (ret < 0) {
		dev_err(priv->dev, "reset timeout\n");
		return ret;
	}

	/* Additional sanity for read command if the specified
	 * entry is invalid
	 */
	val = mt7530_read(priv, MT7530_ATC);
	if ((cmd == MT7530_FDB_READ) && (val & ATC_INVALID))
		return -EINVAL;

	if (rsp)
		*rsp = val;

	return 0;
}

static void
mt7530_fdb_read(struct mt7530_priv *priv, struct mt7530_fdb *fdb)
{
	u32 reg[3];
	int i;

	/* Read from ARL table into an array */
	for (i = 0; i < 3; i++) {
		reg[i] = mt7530_read(priv, MT7530_TSRA1 + (i * 4));

		dev_dbg(priv->dev, "%s(%d) reg[%d]=0x%x\n",
			__func__, __LINE__, i, reg[i]);
	}

	fdb->vid = (reg[1] >> CVID) & CVID_MASK;
	fdb->aging = (reg[2] >> AGE_TIMER) & AGE_TIMER_MASK;
	fdb->port_mask = (reg[2] >> PORT_MAP) & PORT_MAP_MASK;
	fdb->mac[0] = (reg[0] >> MAC_BYTE_0) & MAC_BYTE_MASK;
	fdb->mac[1] = (reg[0] >> MAC_BYTE_1) & MAC_BYTE_MASK;
	fdb->mac[2] = (reg[0] >> MAC_BYTE_2) & MAC_BYTE_MASK;
	fdb->mac[3] = (reg[0] >> MAC_BYTE_3) & MAC_BYTE_MASK;
	fdb->mac[4] = (reg[1] >> MAC_BYTE_4) & MAC_BYTE_MASK;
	fdb->mac[5] = (reg[1] >> MAC_BYTE_5) & MAC_BYTE_MASK;
	fdb->noarp = ((reg[2] >> ENT_STATUS) & ENT_STATUS_MASK) == STATIC_ENT;
}

static void
mt7530_fdb_write(struct mt7530_priv *priv, u16 vid,
		 u8 port_mask, const u8 *mac,
		 u8 aging, u8 type)
{
	u32 reg[3] = { 0 };
	int i;

	reg[1] |= vid & CVID_MASK;
	reg[1] |= ATA2_IVL;
	reg[1] |= ATA2_FID(FID_BRIDGED);
	reg[2] |= (aging & AGE_TIMER_MASK) << AGE_TIMER;
	reg[2] |= (port_mask & PORT_MAP_MASK) << PORT_MAP;
	/* STATIC_ENT indicate that entry is static wouldn't
	 * be aged out and STATIC_EMP specified as erasing an
	 * entry
	 */
	reg[2] |= (type & ENT_STATUS_MASK) << ENT_STATUS;
	reg[1] |= mac[5] << MAC_BYTE_5;
	reg[1] |= mac[4] << MAC_BYTE_4;
	reg[0] |= mac[3] << MAC_BYTE_3;
	reg[0] |= mac[2] << MAC_BYTE_2;
	reg[0] |= mac[1] << MAC_BYTE_1;
	reg[0] |= mac[0] << MAC_BYTE_0;

	/* Write array into the ARL table */
	for (i = 0; i < 3; i++)
		mt7530_write(priv, MT7530_ATA1 + (i * 4), reg[i]);
}

/* Set up switch core clock for MT7530 */
static void mt7530_pll_setup(struct mt7530_priv *priv)
{
	/* Disable PLL */
	core_write(priv, CORE_GSWPLL_GRP1, 0);

	/* Set core clock into 500Mhz */
	core_write(priv, CORE_GSWPLL_GRP2,
		   RG_GSWPLL_POSDIV_500M(1) |
		   RG_GSWPLL_FBKDIV_500M(25));

	/* Enable PLL */
	core_write(priv, CORE_GSWPLL_GRP1,
		   RG_GSWPLL_EN_PRE |
		   RG_GSWPLL_POSDIV_200M(2) |
		   RG_GSWPLL_FBKDIV_200M(32));
}

/* Setup TX circuit including relevant PAD and driving */
static int
mt7530_pad_clk_setup(struct dsa_switch *ds, phy_interface_t interface)
{
	struct mt7530_priv *priv = ds->priv;
	u32 ncpo1, ssc_delta, trgint, i, xtal;

	xtal = mt7530_read(priv, MT7530_MHWTRAP) & HWTRAP_XTAL_MASK;

	if (xtal == HWTRAP_XTAL_20MHZ) {
		dev_err(priv->dev,
			"%s: MT7530 with a 20MHz XTAL is not supported!\n",
			__func__);
		return -EINVAL;
	}

	switch (interface) {
	case PHY_INTERFACE_MODE_RGMII:
		trgint = 0;
		break;
	case PHY_INTERFACE_MODE_TRGMII:
		trgint = 1;
		if (priv->id == ID_MT7621) {
			/* PLL frequency: 150MHz: 1.2GBit */
			if (xtal == HWTRAP_XTAL_40MHZ)
				ncpo1 = 0x0780;
			if (xtal == HWTRAP_XTAL_25MHZ)
				ncpo1 = 0x0a00;
		} else { /* PLL frequency: 250MHz: 2.0Gbit */
			if (xtal == HWTRAP_XTAL_40MHZ)
				ncpo1 = 0x0c80;
			if (xtal == HWTRAP_XTAL_25MHZ)
				ncpo1 = 0x1400;
		}
		break;
	default:
		dev_err(priv->dev, "xMII interface %d not supported\n",
			interface);
		return -EINVAL;
	}

	if (xtal == HWTRAP_XTAL_25MHZ)
		ssc_delta = 0x57;
	else
		ssc_delta = 0x87;

	mt7530_rmw(priv, MT7530_P6ECR, P6_INTF_MODE_MASK,
		   P6_INTF_MODE(trgint));

<<<<<<< HEAD
	/* Lower Tx Driving for TRGMII path */
	for (i = 0 ; i < NUM_TRGMII_CTRL ; i++)
		mt7530_write(priv, MT7530_TRGMII_TD_ODT(i),
			     TD_DM_DRVP(8) | TD_DM_DRVN(8));

	/* Disable MT7530 core and TRGMII Tx clocks */
	core_clear(priv, CORE_TRGMII_GSW_CLK_CG,
		   REG_GSWCK_EN | REG_TRGMIICK_EN);

	/* Setup the MT7530 TRGMII Tx Clock */
	core_write(priv, CORE_PLL_GROUP5, RG_LCDDS_PCW_NCPO1(ncpo1));
	core_write(priv, CORE_PLL_GROUP6, RG_LCDDS_PCW_NCPO0(0));
	core_write(priv, CORE_PLL_GROUP10, RG_LCDDS_SSC_DELTA(ssc_delta));
	core_write(priv, CORE_PLL_GROUP11, RG_LCDDS_SSC_DELTA1(ssc_delta));
	core_write(priv, CORE_PLL_GROUP4,
		   RG_SYSPLL_DDSFBK_EN | RG_SYSPLL_BIAS_EN |
		   RG_SYSPLL_BIAS_LPF_EN);
	core_write(priv, CORE_PLL_GROUP2,
		   RG_SYSPLL_EN_NORMAL | RG_SYSPLL_VODEN |
		   RG_SYSPLL_POSDIV(1));
	core_write(priv, CORE_PLL_GROUP7,
		   RG_LCDDS_PCW_NCPO_CHG | RG_LCCDS_C(3) |
		   RG_LCDDS_PWDB | RG_LCDDS_ISO_EN);

	/* Enable MT7530 core and TRGMII Tx clocks */
	core_set(priv, CORE_TRGMII_GSW_CLK_CG,
		 REG_GSWCK_EN | REG_TRGMIICK_EN);

	if (!trgint)
=======
	if (trgint) {
		/* Lower Tx Driving for TRGMII path */
		for (i = 0 ; i < NUM_TRGMII_CTRL ; i++)
			mt7530_write(priv, MT7530_TRGMII_TD_ODT(i),
				     TD_DM_DRVP(8) | TD_DM_DRVN(8));

		/* Disable MT7530 core and TRGMII Tx clocks */
		core_clear(priv, CORE_TRGMII_GSW_CLK_CG,
			   REG_GSWCK_EN | REG_TRGMIICK_EN);

		/* Setup the MT7530 TRGMII Tx Clock */
		core_write(priv, CORE_PLL_GROUP5, RG_LCDDS_PCW_NCPO1(ncpo1));
		core_write(priv, CORE_PLL_GROUP6, RG_LCDDS_PCW_NCPO0(0));
		core_write(priv, CORE_PLL_GROUP10, RG_LCDDS_SSC_DELTA(ssc_delta));
		core_write(priv, CORE_PLL_GROUP11, RG_LCDDS_SSC_DELTA1(ssc_delta));
		core_write(priv, CORE_PLL_GROUP4,
			   RG_SYSPLL_DDSFBK_EN | RG_SYSPLL_BIAS_EN |
			   RG_SYSPLL_BIAS_LPF_EN);
		core_write(priv, CORE_PLL_GROUP2,
			   RG_SYSPLL_EN_NORMAL | RG_SYSPLL_VODEN |
			   RG_SYSPLL_POSDIV(1));
		core_write(priv, CORE_PLL_GROUP7,
			   RG_LCDDS_PCW_NCPO_CHG | RG_LCCDS_C(3) |
			   RG_LCDDS_PWDB | RG_LCDDS_ISO_EN);

		/* Enable MT7530 core and TRGMII Tx clocks */
		core_set(priv, CORE_TRGMII_GSW_CLK_CG,
			 REG_GSWCK_EN | REG_TRGMIICK_EN);
	} else {
>>>>>>> 524c2e1f
		for (i = 0 ; i < NUM_TRGMII_CTRL; i++)
			mt7530_rmw(priv, MT7530_TRGMII_RD(i),
				   RD_TAP_MASK, RD_TAP(16));
	}

	return 0;
}

static bool mt7531_dual_sgmii_supported(struct mt7530_priv *priv)
{
	u32 val;

	val = mt7530_read(priv, MT7531_TOP_SIG_SR);

	return (val & PAD_DUAL_SGMII_EN) != 0;
}

static int
mt7531_pad_setup(struct dsa_switch *ds, phy_interface_t interface)
{
	return 0;
}

static void
mt7531_pll_setup(struct mt7530_priv *priv)
{
	u32 top_sig;
	u32 hwstrap;
	u32 xtal;
	u32 val;

	if (mt7531_dual_sgmii_supported(priv))
		return;

	val = mt7530_read(priv, MT7531_CREV);
	top_sig = mt7530_read(priv, MT7531_TOP_SIG_SR);
	hwstrap = mt7530_read(priv, MT7531_HWTRAP);
	if ((val & CHIP_REV_M) > 0)
		xtal = (top_sig & PAD_MCM_SMI_EN) ? HWTRAP_XTAL_FSEL_40MHZ :
						    HWTRAP_XTAL_FSEL_25MHZ;
	else
		xtal = hwstrap & HWTRAP_XTAL_FSEL_MASK;

	/* Step 1 : Disable MT7531 COREPLL */
	val = mt7530_read(priv, MT7531_PLLGP_EN);
	val &= ~EN_COREPLL;
	mt7530_write(priv, MT7531_PLLGP_EN, val);

	/* Step 2: switch to XTAL output */
	val = mt7530_read(priv, MT7531_PLLGP_EN);
	val |= SW_CLKSW;
	mt7530_write(priv, MT7531_PLLGP_EN, val);

	val = mt7530_read(priv, MT7531_PLLGP_CR0);
	val &= ~RG_COREPLL_EN;
	mt7530_write(priv, MT7531_PLLGP_CR0, val);

	/* Step 3: disable PLLGP and enable program PLLGP */
	val = mt7530_read(priv, MT7531_PLLGP_EN);
	val |= SW_PLLGP;
	mt7530_write(priv, MT7531_PLLGP_EN, val);

	/* Step 4: program COREPLL output frequency to 500MHz */
	val = mt7530_read(priv, MT7531_PLLGP_CR0);
	val &= ~RG_COREPLL_POSDIV_M;
	val |= 2 << RG_COREPLL_POSDIV_S;
	mt7530_write(priv, MT7531_PLLGP_CR0, val);
	usleep_range(25, 35);

	switch (xtal) {
	case HWTRAP_XTAL_FSEL_25MHZ:
		val = mt7530_read(priv, MT7531_PLLGP_CR0);
		val &= ~RG_COREPLL_SDM_PCW_M;
		val |= 0x140000 << RG_COREPLL_SDM_PCW_S;
		mt7530_write(priv, MT7531_PLLGP_CR0, val);
		break;
	case HWTRAP_XTAL_FSEL_40MHZ:
		val = mt7530_read(priv, MT7531_PLLGP_CR0);
		val &= ~RG_COREPLL_SDM_PCW_M;
		val |= 0x190000 << RG_COREPLL_SDM_PCW_S;
		mt7530_write(priv, MT7531_PLLGP_CR0, val);
		break;
	}

	/* Set feedback divide ratio update signal to high */
	val = mt7530_read(priv, MT7531_PLLGP_CR0);
	val |= RG_COREPLL_SDM_PCW_CHG;
	mt7530_write(priv, MT7531_PLLGP_CR0, val);
	/* Wait for at least 16 XTAL clocks */
	usleep_range(10, 20);

	/* Step 5: set feedback divide ratio update signal to low */
	val = mt7530_read(priv, MT7531_PLLGP_CR0);
	val &= ~RG_COREPLL_SDM_PCW_CHG;
	mt7530_write(priv, MT7531_PLLGP_CR0, val);

	/* Enable 325M clock for SGMII */
	mt7530_write(priv, MT7531_ANA_PLLGP_CR5, 0xad0000);

	/* Enable 250SSC clock for RGMII */
	mt7530_write(priv, MT7531_ANA_PLLGP_CR2, 0x4f40000);

	/* Step 6: Enable MT7531 PLL */
	val = mt7530_read(priv, MT7531_PLLGP_CR0);
	val |= RG_COREPLL_EN;
	mt7530_write(priv, MT7531_PLLGP_CR0, val);

	val = mt7530_read(priv, MT7531_PLLGP_EN);
	val |= EN_COREPLL;
	mt7530_write(priv, MT7531_PLLGP_EN, val);
	usleep_range(25, 35);
}

static void
mt7530_mib_reset(struct dsa_switch *ds)
{
	struct mt7530_priv *priv = ds->priv;

	mt7530_write(priv, MT7530_MIB_CCR, CCR_MIB_FLUSH);
	mt7530_write(priv, MT7530_MIB_CCR, CCR_MIB_ACTIVATE);
}

static int mt7530_phy_read_c22(struct mt7530_priv *priv, int port, int regnum)
{
	return mdiobus_read_nested(priv->bus, port, regnum);
}

static int mt7530_phy_write_c22(struct mt7530_priv *priv, int port, int regnum,
				u16 val)
{
	return mdiobus_write_nested(priv->bus, port, regnum, val);
}

static int mt7530_phy_read_c45(struct mt7530_priv *priv, int port,
			       int devad, int regnum)
{
	return mdiobus_c45_read_nested(priv->bus, port, devad, regnum);
}

static int mt7530_phy_write_c45(struct mt7530_priv *priv, int port, int devad,
				int regnum, u16 val)
{
	return mdiobus_c45_write_nested(priv->bus, port, devad, regnum, val);
}

static int
mt7531_ind_c45_phy_read(struct mt7530_priv *priv, int port, int devad,
			int regnum)
{
	struct mii_bus *bus = priv->bus;
	struct mt7530_dummy_poll p;
	u32 reg, val;
	int ret;

	INIT_MT7530_DUMMY_POLL(&p, priv, MT7531_PHY_IAC);

	mutex_lock_nested(&bus->mdio_lock, MDIO_MUTEX_NESTED);

	ret = readx_poll_timeout(_mt7530_unlocked_read, &p, val,
				 !(val & MT7531_PHY_ACS_ST), 20, 100000);
	if (ret < 0) {
		dev_err(priv->dev, "poll timeout\n");
		goto out;
	}

	reg = MT7531_MDIO_CL45_ADDR | MT7531_MDIO_PHY_ADDR(port) |
	      MT7531_MDIO_DEV_ADDR(devad) | regnum;
	mt7530_mii_write(priv, MT7531_PHY_IAC, reg | MT7531_PHY_ACS_ST);

	ret = readx_poll_timeout(_mt7530_unlocked_read, &p, val,
				 !(val & MT7531_PHY_ACS_ST), 20, 100000);
	if (ret < 0) {
		dev_err(priv->dev, "poll timeout\n");
		goto out;
	}

	reg = MT7531_MDIO_CL45_READ | MT7531_MDIO_PHY_ADDR(port) |
	      MT7531_MDIO_DEV_ADDR(devad);
	mt7530_mii_write(priv, MT7531_PHY_IAC, reg | MT7531_PHY_ACS_ST);

	ret = readx_poll_timeout(_mt7530_unlocked_read, &p, val,
				 !(val & MT7531_PHY_ACS_ST), 20, 100000);
	if (ret < 0) {
		dev_err(priv->dev, "poll timeout\n");
		goto out;
	}

	ret = val & MT7531_MDIO_RW_DATA_MASK;
out:
	mutex_unlock(&bus->mdio_lock);

	return ret;
}

static int
mt7531_ind_c45_phy_write(struct mt7530_priv *priv, int port, int devad,
			 int regnum, u16 data)
{
	struct mii_bus *bus = priv->bus;
	struct mt7530_dummy_poll p;
	u32 val, reg;
	int ret;

	INIT_MT7530_DUMMY_POLL(&p, priv, MT7531_PHY_IAC);

	mutex_lock_nested(&bus->mdio_lock, MDIO_MUTEX_NESTED);

	ret = readx_poll_timeout(_mt7530_unlocked_read, &p, val,
				 !(val & MT7531_PHY_ACS_ST), 20, 100000);
	if (ret < 0) {
		dev_err(priv->dev, "poll timeout\n");
		goto out;
	}

	reg = MT7531_MDIO_CL45_ADDR | MT7531_MDIO_PHY_ADDR(port) |
	      MT7531_MDIO_DEV_ADDR(devad) | regnum;
	mt7530_mii_write(priv, MT7531_PHY_IAC, reg | MT7531_PHY_ACS_ST);

	ret = readx_poll_timeout(_mt7530_unlocked_read, &p, val,
				 !(val & MT7531_PHY_ACS_ST), 20, 100000);
	if (ret < 0) {
		dev_err(priv->dev, "poll timeout\n");
		goto out;
	}

	reg = MT7531_MDIO_CL45_WRITE | MT7531_MDIO_PHY_ADDR(port) |
	      MT7531_MDIO_DEV_ADDR(devad) | data;
	mt7530_mii_write(priv, MT7531_PHY_IAC, reg | MT7531_PHY_ACS_ST);

	ret = readx_poll_timeout(_mt7530_unlocked_read, &p, val,
				 !(val & MT7531_PHY_ACS_ST), 20, 100000);
	if (ret < 0) {
		dev_err(priv->dev, "poll timeout\n");
		goto out;
	}

out:
	mutex_unlock(&bus->mdio_lock);

	return ret;
}

static int
mt7531_ind_c22_phy_read(struct mt7530_priv *priv, int port, int regnum)
{
	struct mii_bus *bus = priv->bus;
	struct mt7530_dummy_poll p;
	int ret;
	u32 val;

	INIT_MT7530_DUMMY_POLL(&p, priv, MT7531_PHY_IAC);

	mutex_lock_nested(&bus->mdio_lock, MDIO_MUTEX_NESTED);

	ret = readx_poll_timeout(_mt7530_unlocked_read, &p, val,
				 !(val & MT7531_PHY_ACS_ST), 20, 100000);
	if (ret < 0) {
		dev_err(priv->dev, "poll timeout\n");
		goto out;
	}

	val = MT7531_MDIO_CL22_READ | MT7531_MDIO_PHY_ADDR(port) |
	      MT7531_MDIO_REG_ADDR(regnum);

	mt7530_mii_write(priv, MT7531_PHY_IAC, val | MT7531_PHY_ACS_ST);

	ret = readx_poll_timeout(_mt7530_unlocked_read, &p, val,
				 !(val & MT7531_PHY_ACS_ST), 20, 100000);
	if (ret < 0) {
		dev_err(priv->dev, "poll timeout\n");
		goto out;
	}

	ret = val & MT7531_MDIO_RW_DATA_MASK;
out:
	mutex_unlock(&bus->mdio_lock);

	return ret;
}

static int
mt7531_ind_c22_phy_write(struct mt7530_priv *priv, int port, int regnum,
			 u16 data)
{
	struct mii_bus *bus = priv->bus;
	struct mt7530_dummy_poll p;
	int ret;
	u32 reg;

	INIT_MT7530_DUMMY_POLL(&p, priv, MT7531_PHY_IAC);

	mutex_lock_nested(&bus->mdio_lock, MDIO_MUTEX_NESTED);

	ret = readx_poll_timeout(_mt7530_unlocked_read, &p, reg,
				 !(reg & MT7531_PHY_ACS_ST), 20, 100000);
	if (ret < 0) {
		dev_err(priv->dev, "poll timeout\n");
		goto out;
	}

	reg = MT7531_MDIO_CL22_WRITE | MT7531_MDIO_PHY_ADDR(port) |
	      MT7531_MDIO_REG_ADDR(regnum) | data;

	mt7530_mii_write(priv, MT7531_PHY_IAC, reg | MT7531_PHY_ACS_ST);

	ret = readx_poll_timeout(_mt7530_unlocked_read, &p, reg,
				 !(reg & MT7531_PHY_ACS_ST), 20, 100000);
	if (ret < 0) {
		dev_err(priv->dev, "poll timeout\n");
		goto out;
	}

out:
	mutex_unlock(&bus->mdio_lock);

	return ret;
}

static int
mt753x_phy_read_c22(struct mii_bus *bus, int port, int regnum)
{
	struct mt7530_priv *priv = bus->priv;

	return priv->info->phy_read_c22(priv, port, regnum);
}

static int
mt753x_phy_read_c45(struct mii_bus *bus, int port, int devad, int regnum)
{
	struct mt7530_priv *priv = bus->priv;

	return priv->info->phy_read_c45(priv, port, devad, regnum);
}

static int
mt753x_phy_write_c22(struct mii_bus *bus, int port, int regnum, u16 val)
{
	struct mt7530_priv *priv = bus->priv;

	return priv->info->phy_write_c22(priv, port, regnum, val);
}

static int
mt753x_phy_write_c45(struct mii_bus *bus, int port, int devad, int regnum,
		     u16 val)
{
	struct mt7530_priv *priv = bus->priv;

	return priv->info->phy_write_c45(priv, port, devad, regnum, val);
}

static void
mt7530_get_strings(struct dsa_switch *ds, int port, u32 stringset,
		   uint8_t *data)
{
	int i;

	if (stringset != ETH_SS_STATS)
		return;

	for (i = 0; i < ARRAY_SIZE(mt7530_mib); i++)
		strncpy(data + i * ETH_GSTRING_LEN, mt7530_mib[i].name,
			ETH_GSTRING_LEN);
}

static void
mt7530_get_ethtool_stats(struct dsa_switch *ds, int port,
			 uint64_t *data)
{
	struct mt7530_priv *priv = ds->priv;
	const struct mt7530_mib_desc *mib;
	u32 reg, i;
	u64 hi;

	for (i = 0; i < ARRAY_SIZE(mt7530_mib); i++) {
		mib = &mt7530_mib[i];
		reg = MT7530_PORT_MIB_COUNTER(port) + mib->offset;

		data[i] = mt7530_read(priv, reg);
		if (mib->size == 2) {
			hi = mt7530_read(priv, reg + 4);
			data[i] |= hi << 32;
		}
	}
}

static int
mt7530_get_sset_count(struct dsa_switch *ds, int port, int sset)
{
	if (sset != ETH_SS_STATS)
		return 0;

	return ARRAY_SIZE(mt7530_mib);
}

static int
mt7530_set_ageing_time(struct dsa_switch *ds, unsigned int msecs)
{
	struct mt7530_priv *priv = ds->priv;
	unsigned int secs = msecs / 1000;
	unsigned int tmp_age_count;
	unsigned int error = -1;
	unsigned int age_count;
	unsigned int age_unit;

	/* Applied timer is (AGE_CNT + 1) * (AGE_UNIT + 1) seconds */
	if (secs < 1 || secs > (AGE_CNT_MAX + 1) * (AGE_UNIT_MAX + 1))
		return -ERANGE;

	/* iterate through all possible age_count to find the closest pair */
	for (tmp_age_count = 0; tmp_age_count <= AGE_CNT_MAX; ++tmp_age_count) {
		unsigned int tmp_age_unit = secs / (tmp_age_count + 1) - 1;

		if (tmp_age_unit <= AGE_UNIT_MAX) {
			unsigned int tmp_error = secs -
				(tmp_age_count + 1) * (tmp_age_unit + 1);

			/* found a closer pair */
			if (error > tmp_error) {
				error = tmp_error;
				age_count = tmp_age_count;
				age_unit = tmp_age_unit;
			}

			/* found the exact match, so break the loop */
			if (!error)
				break;
		}
	}

	mt7530_write(priv, MT7530_AAC, AGE_CNT(age_count) | AGE_UNIT(age_unit));

	return 0;
}

static void mt7530_setup_port5(struct dsa_switch *ds, phy_interface_t interface)
{
	struct mt7530_priv *priv = ds->priv;
	u8 tx_delay = 0;
	int val;

	mutex_lock(&priv->reg_mutex);

	val = mt7530_read(priv, MT7530_MHWTRAP);

	val |= MHWTRAP_MANUAL | MHWTRAP_P5_MAC_SEL | MHWTRAP_P5_DIS;
	val &= ~MHWTRAP_P5_RGMII_MODE & ~MHWTRAP_PHY0_SEL;

	switch (priv->p5_intf_sel) {
	case P5_INTF_SEL_PHY_P0:
		/* MT7530_P5_MODE_GPHY_P0: 2nd GMAC -> P5 -> P0 */
		val |= MHWTRAP_PHY0_SEL;
		fallthrough;
	case P5_INTF_SEL_PHY_P4:
		/* MT7530_P5_MODE_GPHY_P4: 2nd GMAC -> P5 -> P4 */
		val &= ~MHWTRAP_P5_MAC_SEL & ~MHWTRAP_P5_DIS;

		/* Setup the MAC by default for the cpu port */
		mt7530_write(priv, MT7530_PMCR_P(5), 0x56300);
		break;
	case P5_INTF_SEL_GMAC5:
		/* MT7530_P5_MODE_GMAC: P5 -> External phy or 2nd GMAC */
		val &= ~MHWTRAP_P5_DIS;
		break;
	case P5_DISABLED:
		interface = PHY_INTERFACE_MODE_NA;
		break;
	default:
		dev_err(ds->dev, "Unsupported p5_intf_sel %d\n",
			priv->p5_intf_sel);
		goto unlock_exit;
	}

	/* Setup RGMII settings */
	if (phy_interface_mode_is_rgmii(interface)) {
		val |= MHWTRAP_P5_RGMII_MODE;

		/* P5 RGMII RX Clock Control: delay setting for 1000M */
		mt7530_write(priv, MT7530_P5RGMIIRXCR, CSR_RGMII_EDGE_ALIGN);

		/* Don't set delay in DSA mode */
		if (!dsa_is_dsa_port(priv->ds, 5) &&
		    (interface == PHY_INTERFACE_MODE_RGMII_TXID ||
		     interface == PHY_INTERFACE_MODE_RGMII_ID))
			tx_delay = 4; /* n * 0.5 ns */

		/* P5 RGMII TX Clock Control: delay x */
		mt7530_write(priv, MT7530_P5RGMIITXCR,
			     CSR_RGMII_TXC_CFG(0x10 + tx_delay));

		/* reduce P5 RGMII Tx driving, 8mA */
		mt7530_write(priv, MT7530_IO_DRV_CR,
			     P5_IO_CLK_DRV(1) | P5_IO_DATA_DRV(1));
	}

	mt7530_write(priv, MT7530_MHWTRAP, val);

	dev_dbg(ds->dev, "Setup P5, HWTRAP=0x%x, intf_sel=%s, phy-mode=%s\n",
		val, p5_intf_modes(priv->p5_intf_sel), phy_modes(interface));

	priv->p5_interface = interface;

unlock_exit:
	mutex_unlock(&priv->reg_mutex);
}

static int
mt753x_cpu_port_enable(struct dsa_switch *ds, int port)
{
	struct mt7530_priv *priv = ds->priv;
	int ret;

	/* Setup max capability of CPU port at first */
	if (priv->info->cpu_port_config) {
		ret = priv->info->cpu_port_config(ds, port);
		if (ret)
			return ret;
	}

	/* Enable Mediatek header mode on the cpu port */
	mt7530_write(priv, MT7530_PVC_P(port),
		     PORT_SPEC_TAG);

	/* Disable flooding by default */
	mt7530_rmw(priv, MT7530_MFC, BC_FFP_MASK | UNM_FFP_MASK | UNU_FFP_MASK,
		   BC_FFP(BIT(port)) | UNM_FFP(BIT(port)) | UNU_FFP(BIT(port)));

	/* Set CPU port number */
	if (priv->id == ID_MT7621)
		mt7530_rmw(priv, MT7530_MFC, CPU_MASK, CPU_EN | CPU_PORT(port));

	/* CPU port gets connected to all user ports of
	 * the switch.
	 */
	mt7530_write(priv, MT7530_PCR_P(port),
		     PCR_MATRIX(dsa_user_ports(priv->ds)));

	/* Set to fallback mode for independent VLAN learning */
	mt7530_rmw(priv, MT7530_PCR_P(port), PCR_PORT_VLAN_MASK,
		   MT7530_PORT_FALLBACK_MODE);

	return 0;
}

static int
mt7530_port_enable(struct dsa_switch *ds, int port,
		   struct phy_device *phy)
{
	struct dsa_port *dp = dsa_to_port(ds, port);
	struct mt7530_priv *priv = ds->priv;

	mutex_lock(&priv->reg_mutex);

	/* Allow the user port gets connected to the cpu port and also
	 * restore the port matrix if the port is the member of a certain
	 * bridge.
	 */
	if (dsa_port_is_user(dp)) {
		struct dsa_port *cpu_dp = dp->cpu_dp;

		priv->ports[port].pm |= PCR_MATRIX(BIT(cpu_dp->index));
	}
	priv->ports[port].enable = true;
	mt7530_rmw(priv, MT7530_PCR_P(port), PCR_MATRIX_MASK,
		   priv->ports[port].pm);
	mt7530_clear(priv, MT7530_PMCR_P(port), PMCR_LINK_SETTINGS_MASK);

	mutex_unlock(&priv->reg_mutex);

	return 0;
}

static void
mt7530_port_disable(struct dsa_switch *ds, int port)
{
	struct mt7530_priv *priv = ds->priv;

	mutex_lock(&priv->reg_mutex);

	/* Clear up all port matrix which could be restored in the next
	 * enablement for the port.
	 */
	priv->ports[port].enable = false;
	mt7530_rmw(priv, MT7530_PCR_P(port), PCR_MATRIX_MASK,
		   PCR_MATRIX_CLR);
	mt7530_clear(priv, MT7530_PMCR_P(port), PMCR_LINK_SETTINGS_MASK);

	mutex_unlock(&priv->reg_mutex);
}

static int
mt7530_port_change_mtu(struct dsa_switch *ds, int port, int new_mtu)
{
	struct mt7530_priv *priv = ds->priv;
	struct mii_bus *bus = priv->bus;
	int length;
	u32 val;

	/* When a new MTU is set, DSA always set the CPU port's MTU to the
	 * largest MTU of the slave ports. Because the switch only has a global
	 * RX length register, only allowing CPU port here is enough.
	 */
	if (!dsa_is_cpu_port(ds, port))
		return 0;

	mutex_lock_nested(&bus->mdio_lock, MDIO_MUTEX_NESTED);

	val = mt7530_mii_read(priv, MT7530_GMACCR);
	val &= ~MAX_RX_PKT_LEN_MASK;

	/* RX length also includes Ethernet header, MTK tag, and FCS length */
	length = new_mtu + ETH_HLEN + MTK_HDR_LEN + ETH_FCS_LEN;
	if (length <= 1522) {
		val |= MAX_RX_PKT_LEN_1522;
	} else if (length <= 1536) {
		val |= MAX_RX_PKT_LEN_1536;
	} else if (length <= 1552) {
		val |= MAX_RX_PKT_LEN_1552;
	} else {
		val &= ~MAX_RX_JUMBO_MASK;
		val |= MAX_RX_JUMBO(DIV_ROUND_UP(length, 1024));
		val |= MAX_RX_PKT_LEN_JUMBO;
	}

	mt7530_mii_write(priv, MT7530_GMACCR, val);

	mutex_unlock(&bus->mdio_lock);

	return 0;
}

static int
mt7530_port_max_mtu(struct dsa_switch *ds, int port)
{
	return MT7530_MAX_MTU;
}

static void
mt7530_stp_state_set(struct dsa_switch *ds, int port, u8 state)
{
	struct mt7530_priv *priv = ds->priv;
	u32 stp_state;

	switch (state) {
	case BR_STATE_DISABLED:
		stp_state = MT7530_STP_DISABLED;
		break;
	case BR_STATE_BLOCKING:
		stp_state = MT7530_STP_BLOCKING;
		break;
	case BR_STATE_LISTENING:
		stp_state = MT7530_STP_LISTENING;
		break;
	case BR_STATE_LEARNING:
		stp_state = MT7530_STP_LEARNING;
		break;
	case BR_STATE_FORWARDING:
	default:
		stp_state = MT7530_STP_FORWARDING;
		break;
	}

	mt7530_rmw(priv, MT7530_SSP_P(port), FID_PST_MASK(FID_BRIDGED),
		   FID_PST(FID_BRIDGED, stp_state));
}

static int
mt7530_port_pre_bridge_flags(struct dsa_switch *ds, int port,
			     struct switchdev_brport_flags flags,
			     struct netlink_ext_ack *extack)
{
	if (flags.mask & ~(BR_LEARNING | BR_FLOOD | BR_MCAST_FLOOD |
			   BR_BCAST_FLOOD))
		return -EINVAL;

	return 0;
}

static int
mt7530_port_bridge_flags(struct dsa_switch *ds, int port,
			 struct switchdev_brport_flags flags,
			 struct netlink_ext_ack *extack)
{
	struct mt7530_priv *priv = ds->priv;

	if (flags.mask & BR_LEARNING)
		mt7530_rmw(priv, MT7530_PSC_P(port), SA_DIS,
			   flags.val & BR_LEARNING ? 0 : SA_DIS);

	if (flags.mask & BR_FLOOD)
		mt7530_rmw(priv, MT7530_MFC, UNU_FFP(BIT(port)),
			   flags.val & BR_FLOOD ? UNU_FFP(BIT(port)) : 0);

	if (flags.mask & BR_MCAST_FLOOD)
		mt7530_rmw(priv, MT7530_MFC, UNM_FFP(BIT(port)),
			   flags.val & BR_MCAST_FLOOD ? UNM_FFP(BIT(port)) : 0);

	if (flags.mask & BR_BCAST_FLOOD)
		mt7530_rmw(priv, MT7530_MFC, BC_FFP(BIT(port)),
			   flags.val & BR_BCAST_FLOOD ? BC_FFP(BIT(port)) : 0);

	return 0;
}

static int
mt7530_port_bridge_join(struct dsa_switch *ds, int port,
			struct dsa_bridge bridge, bool *tx_fwd_offload,
			struct netlink_ext_ack *extack)
{
	struct dsa_port *dp = dsa_to_port(ds, port), *other_dp;
	struct dsa_port *cpu_dp = dp->cpu_dp;
	u32 port_bitmap = BIT(cpu_dp->index);
	struct mt7530_priv *priv = ds->priv;

	mutex_lock(&priv->reg_mutex);

	dsa_switch_for_each_user_port(other_dp, ds) {
		int other_port = other_dp->index;

		if (dp == other_dp)
			continue;

		/* Add this port to the port matrix of the other ports in the
		 * same bridge. If the port is disabled, port matrix is kept
		 * and not being setup until the port becomes enabled.
		 */
		if (!dsa_port_offloads_bridge(other_dp, &bridge))
			continue;

		if (priv->ports[other_port].enable)
			mt7530_set(priv, MT7530_PCR_P(other_port),
				   PCR_MATRIX(BIT(port)));
		priv->ports[other_port].pm |= PCR_MATRIX(BIT(port));

		port_bitmap |= BIT(other_port);
	}

	/* Add the all other ports to this port matrix. */
	if (priv->ports[port].enable)
		mt7530_rmw(priv, MT7530_PCR_P(port),
			   PCR_MATRIX_MASK, PCR_MATRIX(port_bitmap));
	priv->ports[port].pm |= PCR_MATRIX(port_bitmap);

	/* Set to fallback mode for independent VLAN learning */
	mt7530_rmw(priv, MT7530_PCR_P(port), PCR_PORT_VLAN_MASK,
		   MT7530_PORT_FALLBACK_MODE);

	mutex_unlock(&priv->reg_mutex);

	return 0;
}

static void
mt7530_port_set_vlan_unaware(struct dsa_switch *ds, int port)
{
	struct mt7530_priv *priv = ds->priv;
	bool all_user_ports_removed = true;
	int i;

	/* This is called after .port_bridge_leave when leaving a VLAN-aware
	 * bridge. Don't set standalone ports to fallback mode.
	 */
	if (dsa_port_bridge_dev_get(dsa_to_port(ds, port)))
		mt7530_rmw(priv, MT7530_PCR_P(port), PCR_PORT_VLAN_MASK,
			   MT7530_PORT_FALLBACK_MODE);

	mt7530_rmw(priv, MT7530_PVC_P(port),
		   VLAN_ATTR_MASK | PVC_EG_TAG_MASK | ACC_FRM_MASK,
		   VLAN_ATTR(MT7530_VLAN_TRANSPARENT) |
		   PVC_EG_TAG(MT7530_VLAN_EG_CONSISTENT) |
		   MT7530_VLAN_ACC_ALL);

	/* Set PVID to 0 */
	mt7530_rmw(priv, MT7530_PPBV1_P(port), G0_PORT_VID_MASK,
		   G0_PORT_VID_DEF);

	for (i = 0; i < MT7530_NUM_PORTS; i++) {
		if (dsa_is_user_port(ds, i) &&
		    dsa_port_is_vlan_filtering(dsa_to_port(ds, i))) {
			all_user_ports_removed = false;
			break;
		}
	}

	/* CPU port also does the same thing until all user ports belonging to
	 * the CPU port get out of VLAN filtering mode.
	 */
	if (all_user_ports_removed) {
		struct dsa_port *dp = dsa_to_port(ds, port);
		struct dsa_port *cpu_dp = dp->cpu_dp;

		mt7530_write(priv, MT7530_PCR_P(cpu_dp->index),
			     PCR_MATRIX(dsa_user_ports(priv->ds)));
		mt7530_write(priv, MT7530_PVC_P(cpu_dp->index), PORT_SPEC_TAG
			     | PVC_EG_TAG(MT7530_VLAN_EG_CONSISTENT));
	}
}

static void
mt7530_port_set_vlan_aware(struct dsa_switch *ds, int port)
{
	struct mt7530_priv *priv = ds->priv;

	/* Trapped into security mode allows packet forwarding through VLAN
	 * table lookup.
	 */
	if (dsa_is_user_port(ds, port)) {
		mt7530_rmw(priv, MT7530_PCR_P(port), PCR_PORT_VLAN_MASK,
			   MT7530_PORT_SECURITY_MODE);
		mt7530_rmw(priv, MT7530_PPBV1_P(port), G0_PORT_VID_MASK,
			   G0_PORT_VID(priv->ports[port].pvid));

		/* Only accept tagged frames if PVID is not set */
		if (!priv->ports[port].pvid)
			mt7530_rmw(priv, MT7530_PVC_P(port), ACC_FRM_MASK,
				   MT7530_VLAN_ACC_TAGGED);

		/* Set the port as a user port which is to be able to recognize
		 * VID from incoming packets before fetching entry within the
		 * VLAN table.
		 */
		mt7530_rmw(priv, MT7530_PVC_P(port),
			   VLAN_ATTR_MASK | PVC_EG_TAG_MASK,
			   VLAN_ATTR(MT7530_VLAN_USER) |
			   PVC_EG_TAG(MT7530_VLAN_EG_DISABLED));
	} else {
		/* Also set CPU ports to the "user" VLAN port attribute, to
		 * allow VLAN classification, but keep the EG_TAG attribute as
		 * "consistent" (i.o.w. don't change its value) for packets
		 * received by the switch from the CPU, so that tagged packets
		 * are forwarded to user ports as tagged, and untagged as
		 * untagged.
		 */
		mt7530_rmw(priv, MT7530_PVC_P(port), VLAN_ATTR_MASK,
			   VLAN_ATTR(MT7530_VLAN_USER));
	}
}

static void
mt7530_port_bridge_leave(struct dsa_switch *ds, int port,
			 struct dsa_bridge bridge)
{
	struct dsa_port *dp = dsa_to_port(ds, port), *other_dp;
	struct dsa_port *cpu_dp = dp->cpu_dp;
	struct mt7530_priv *priv = ds->priv;

	mutex_lock(&priv->reg_mutex);

	dsa_switch_for_each_user_port(other_dp, ds) {
		int other_port = other_dp->index;

		if (dp == other_dp)
			continue;

		/* Remove this port from the port matrix of the other ports
		 * in the same bridge. If the port is disabled, port matrix
		 * is kept and not being setup until the port becomes enabled.
		 */
		if (!dsa_port_offloads_bridge(other_dp, &bridge))
			continue;

		if (priv->ports[other_port].enable)
			mt7530_clear(priv, MT7530_PCR_P(other_port),
				     PCR_MATRIX(BIT(port)));
		priv->ports[other_port].pm &= ~PCR_MATRIX(BIT(port));
	}

	/* Set the cpu port to be the only one in the port matrix of
	 * this port.
	 */
	if (priv->ports[port].enable)
		mt7530_rmw(priv, MT7530_PCR_P(port), PCR_MATRIX_MASK,
			   PCR_MATRIX(BIT(cpu_dp->index)));
	priv->ports[port].pm = PCR_MATRIX(BIT(cpu_dp->index));

	/* When a port is removed from the bridge, the port would be set up
	 * back to the default as is at initial boot which is a VLAN-unaware
	 * port.
	 */
	mt7530_rmw(priv, MT7530_PCR_P(port), PCR_PORT_VLAN_MASK,
		   MT7530_PORT_MATRIX_MODE);

	mutex_unlock(&priv->reg_mutex);
}

static int
mt7530_port_fdb_add(struct dsa_switch *ds, int port,
		    const unsigned char *addr, u16 vid,
		    struct dsa_db db)
{
	struct mt7530_priv *priv = ds->priv;
	int ret;
	u8 port_mask = BIT(port);

	mutex_lock(&priv->reg_mutex);
	mt7530_fdb_write(priv, vid, port_mask, addr, -1, STATIC_ENT);
	ret = mt7530_fdb_cmd(priv, MT7530_FDB_WRITE, NULL);
	mutex_unlock(&priv->reg_mutex);

	return ret;
}

static int
mt7530_port_fdb_del(struct dsa_switch *ds, int port,
		    const unsigned char *addr, u16 vid,
		    struct dsa_db db)
{
	struct mt7530_priv *priv = ds->priv;
	int ret;
	u8 port_mask = BIT(port);

	mutex_lock(&priv->reg_mutex);
	mt7530_fdb_write(priv, vid, port_mask, addr, -1, STATIC_EMP);
	ret = mt7530_fdb_cmd(priv, MT7530_FDB_WRITE, NULL);
	mutex_unlock(&priv->reg_mutex);

	return ret;
}

static int
mt7530_port_fdb_dump(struct dsa_switch *ds, int port,
		     dsa_fdb_dump_cb_t *cb, void *data)
{
	struct mt7530_priv *priv = ds->priv;
	struct mt7530_fdb _fdb = { 0 };
	int cnt = MT7530_NUM_FDB_RECORDS;
	int ret = 0;
	u32 rsp = 0;

	mutex_lock(&priv->reg_mutex);

	ret = mt7530_fdb_cmd(priv, MT7530_FDB_START, &rsp);
	if (ret < 0)
		goto err;

	do {
		if (rsp & ATC_SRCH_HIT) {
			mt7530_fdb_read(priv, &_fdb);
			if (_fdb.port_mask & BIT(port)) {
				ret = cb(_fdb.mac, _fdb.vid, _fdb.noarp,
					 data);
				if (ret < 0)
					break;
			}
		}
	} while (--cnt &&
		 !(rsp & ATC_SRCH_END) &&
		 !mt7530_fdb_cmd(priv, MT7530_FDB_NEXT, &rsp));
err:
	mutex_unlock(&priv->reg_mutex);

	return 0;
}

static int
mt7530_port_mdb_add(struct dsa_switch *ds, int port,
		    const struct switchdev_obj_port_mdb *mdb,
		    struct dsa_db db)
{
	struct mt7530_priv *priv = ds->priv;
	const u8 *addr = mdb->addr;
	u16 vid = mdb->vid;
	u8 port_mask = 0;
	int ret;

	mutex_lock(&priv->reg_mutex);

	mt7530_fdb_write(priv, vid, 0, addr, 0, STATIC_EMP);
	if (!mt7530_fdb_cmd(priv, MT7530_FDB_READ, NULL))
		port_mask = (mt7530_read(priv, MT7530_ATRD) >> PORT_MAP)
			    & PORT_MAP_MASK;

	port_mask |= BIT(port);
	mt7530_fdb_write(priv, vid, port_mask, addr, -1, STATIC_ENT);
	ret = mt7530_fdb_cmd(priv, MT7530_FDB_WRITE, NULL);

	mutex_unlock(&priv->reg_mutex);

	return ret;
}

static int
mt7530_port_mdb_del(struct dsa_switch *ds, int port,
		    const struct switchdev_obj_port_mdb *mdb,
		    struct dsa_db db)
{
	struct mt7530_priv *priv = ds->priv;
	const u8 *addr = mdb->addr;
	u16 vid = mdb->vid;
	u8 port_mask = 0;
	int ret;

	mutex_lock(&priv->reg_mutex);

	mt7530_fdb_write(priv, vid, 0, addr, 0, STATIC_EMP);
	if (!mt7530_fdb_cmd(priv, MT7530_FDB_READ, NULL))
		port_mask = (mt7530_read(priv, MT7530_ATRD) >> PORT_MAP)
			    & PORT_MAP_MASK;

	port_mask &= ~BIT(port);
	mt7530_fdb_write(priv, vid, port_mask, addr, -1,
			 port_mask ? STATIC_ENT : STATIC_EMP);
	ret = mt7530_fdb_cmd(priv, MT7530_FDB_WRITE, NULL);

	mutex_unlock(&priv->reg_mutex);

	return ret;
}

static int
mt7530_vlan_cmd(struct mt7530_priv *priv, enum mt7530_vlan_cmd cmd, u16 vid)
{
	struct mt7530_dummy_poll p;
	u32 val;
	int ret;

	val = VTCR_BUSY | VTCR_FUNC(cmd) | vid;
	mt7530_write(priv, MT7530_VTCR, val);

	INIT_MT7530_DUMMY_POLL(&p, priv, MT7530_VTCR);
	ret = readx_poll_timeout(_mt7530_read, &p, val,
				 !(val & VTCR_BUSY), 20, 20000);
	if (ret < 0) {
		dev_err(priv->dev, "poll timeout\n");
		return ret;
	}

	val = mt7530_read(priv, MT7530_VTCR);
	if (val & VTCR_INVALID) {
		dev_err(priv->dev, "read VTCR invalid\n");
		return -EINVAL;
	}

	return 0;
}

static int
mt7530_port_vlan_filtering(struct dsa_switch *ds, int port, bool vlan_filtering,
			   struct netlink_ext_ack *extack)
{
	struct dsa_port *dp = dsa_to_port(ds, port);
	struct dsa_port *cpu_dp = dp->cpu_dp;

	if (vlan_filtering) {
		/* The port is being kept as VLAN-unaware port when bridge is
		 * set up with vlan_filtering not being set, Otherwise, the
		 * port and the corresponding CPU port is required the setup
		 * for becoming a VLAN-aware port.
		 */
		mt7530_port_set_vlan_aware(ds, port);
		mt7530_port_set_vlan_aware(ds, cpu_dp->index);
	} else {
		mt7530_port_set_vlan_unaware(ds, port);
	}

	return 0;
}

static void
mt7530_hw_vlan_add(struct mt7530_priv *priv,
		   struct mt7530_hw_vlan_entry *entry)
{
	struct dsa_port *dp = dsa_to_port(priv->ds, entry->port);
	u8 new_members;
	u32 val;

	new_members = entry->old_members | BIT(entry->port);

	/* Validate the entry with independent learning, create egress tag per
	 * VLAN and joining the port as one of the port members.
	 */
	val = IVL_MAC | VTAG_EN | PORT_MEM(new_members) | FID(FID_BRIDGED) |
	      VLAN_VALID;
	mt7530_write(priv, MT7530_VAWD1, val);

	/* Decide whether adding tag or not for those outgoing packets from the
	 * port inside the VLAN.
	 * CPU port is always taken as a tagged port for serving more than one
	 * VLANs across and also being applied with egress type stack mode for
	 * that VLAN tags would be appended after hardware special tag used as
	 * DSA tag.
	 */
	if (dsa_port_is_cpu(dp))
		val = MT7530_VLAN_EGRESS_STACK;
	else if (entry->untagged)
		val = MT7530_VLAN_EGRESS_UNTAG;
	else
		val = MT7530_VLAN_EGRESS_TAG;
	mt7530_rmw(priv, MT7530_VAWD2,
		   ETAG_CTRL_P_MASK(entry->port),
		   ETAG_CTRL_P(entry->port, val));
}

static void
mt7530_hw_vlan_del(struct mt7530_priv *priv,
		   struct mt7530_hw_vlan_entry *entry)
{
	u8 new_members;
	u32 val;

	new_members = entry->old_members & ~BIT(entry->port);

	val = mt7530_read(priv, MT7530_VAWD1);
	if (!(val & VLAN_VALID)) {
		dev_err(priv->dev,
			"Cannot be deleted due to invalid entry\n");
		return;
	}

	if (new_members) {
		val = IVL_MAC | VTAG_EN | PORT_MEM(new_members) |
		      VLAN_VALID;
		mt7530_write(priv, MT7530_VAWD1, val);
	} else {
		mt7530_write(priv, MT7530_VAWD1, 0);
		mt7530_write(priv, MT7530_VAWD2, 0);
	}
}

static void
mt7530_hw_vlan_update(struct mt7530_priv *priv, u16 vid,
		      struct mt7530_hw_vlan_entry *entry,
		      mt7530_vlan_op vlan_op)
{
	u32 val;

	/* Fetch entry */
	mt7530_vlan_cmd(priv, MT7530_VTCR_RD_VID, vid);

	val = mt7530_read(priv, MT7530_VAWD1);

	entry->old_members = (val >> PORT_MEM_SHFT) & PORT_MEM_MASK;

	/* Manipulate entry */
	vlan_op(priv, entry);

	/* Flush result to hardware */
	mt7530_vlan_cmd(priv, MT7530_VTCR_WR_VID, vid);
}

static int
mt7530_setup_vlan0(struct mt7530_priv *priv)
{
	u32 val;

	/* Validate the entry with independent learning, keep the original
	 * ingress tag attribute.
	 */
	val = IVL_MAC | EG_CON | PORT_MEM(MT7530_ALL_MEMBERS) | FID(FID_BRIDGED) |
	      VLAN_VALID;
	mt7530_write(priv, MT7530_VAWD1, val);

	return mt7530_vlan_cmd(priv, MT7530_VTCR_WR_VID, 0);
}

static int
mt7530_port_vlan_add(struct dsa_switch *ds, int port,
		     const struct switchdev_obj_port_vlan *vlan,
		     struct netlink_ext_ack *extack)
{
	bool untagged = vlan->flags & BRIDGE_VLAN_INFO_UNTAGGED;
	bool pvid = vlan->flags & BRIDGE_VLAN_INFO_PVID;
	struct mt7530_hw_vlan_entry new_entry;
	struct mt7530_priv *priv = ds->priv;

	mutex_lock(&priv->reg_mutex);

	mt7530_hw_vlan_entry_init(&new_entry, port, untagged);
	mt7530_hw_vlan_update(priv, vlan->vid, &new_entry, mt7530_hw_vlan_add);

	if (pvid) {
		priv->ports[port].pvid = vlan->vid;

		/* Accept all frames if PVID is set */
		mt7530_rmw(priv, MT7530_PVC_P(port), ACC_FRM_MASK,
			   MT7530_VLAN_ACC_ALL);

		/* Only configure PVID if VLAN filtering is enabled */
		if (dsa_port_is_vlan_filtering(dsa_to_port(ds, port)))
			mt7530_rmw(priv, MT7530_PPBV1_P(port),
				   G0_PORT_VID_MASK,
				   G0_PORT_VID(vlan->vid));
	} else if (vlan->vid && priv->ports[port].pvid == vlan->vid) {
		/* This VLAN is overwritten without PVID, so unset it */
		priv->ports[port].pvid = G0_PORT_VID_DEF;

		/* Only accept tagged frames if the port is VLAN-aware */
		if (dsa_port_is_vlan_filtering(dsa_to_port(ds, port)))
			mt7530_rmw(priv, MT7530_PVC_P(port), ACC_FRM_MASK,
				   MT7530_VLAN_ACC_TAGGED);

		mt7530_rmw(priv, MT7530_PPBV1_P(port), G0_PORT_VID_MASK,
			   G0_PORT_VID_DEF);
	}

	mutex_unlock(&priv->reg_mutex);

	return 0;
}

static int
mt7530_port_vlan_del(struct dsa_switch *ds, int port,
		     const struct switchdev_obj_port_vlan *vlan)
{
	struct mt7530_hw_vlan_entry target_entry;
	struct mt7530_priv *priv = ds->priv;

	mutex_lock(&priv->reg_mutex);

	mt7530_hw_vlan_entry_init(&target_entry, port, 0);
	mt7530_hw_vlan_update(priv, vlan->vid, &target_entry,
			      mt7530_hw_vlan_del);

	/* PVID is being restored to the default whenever the PVID port
	 * is being removed from the VLAN.
	 */
	if (priv->ports[port].pvid == vlan->vid) {
		priv->ports[port].pvid = G0_PORT_VID_DEF;

		/* Only accept tagged frames if the port is VLAN-aware */
		if (dsa_port_is_vlan_filtering(dsa_to_port(ds, port)))
			mt7530_rmw(priv, MT7530_PVC_P(port), ACC_FRM_MASK,
				   MT7530_VLAN_ACC_TAGGED);

		mt7530_rmw(priv, MT7530_PPBV1_P(port), G0_PORT_VID_MASK,
			   G0_PORT_VID_DEF);
	}


	mutex_unlock(&priv->reg_mutex);

	return 0;
}

static int mt753x_mirror_port_get(unsigned int id, u32 val)
{
	return (id == ID_MT7531) ? MT7531_MIRROR_PORT_GET(val) :
				   MIRROR_PORT(val);
}

static int mt753x_mirror_port_set(unsigned int id, u32 val)
{
	return (id == ID_MT7531) ? MT7531_MIRROR_PORT_SET(val) :
				   MIRROR_PORT(val);
}

static int mt753x_port_mirror_add(struct dsa_switch *ds, int port,
				  struct dsa_mall_mirror_tc_entry *mirror,
				  bool ingress, struct netlink_ext_ack *extack)
{
	struct mt7530_priv *priv = ds->priv;
	int monitor_port;
	u32 val;

	/* Check for existent entry */
	if ((ingress ? priv->mirror_rx : priv->mirror_tx) & BIT(port))
		return -EEXIST;

	val = mt7530_read(priv, MT753X_MIRROR_REG(priv->id));

	/* MT7530 only supports one monitor port */
	monitor_port = mt753x_mirror_port_get(priv->id, val);
	if (val & MT753X_MIRROR_EN(priv->id) &&
	    monitor_port != mirror->to_local_port)
		return -EEXIST;

	val |= MT753X_MIRROR_EN(priv->id);
	val &= ~MT753X_MIRROR_MASK(priv->id);
	val |= mt753x_mirror_port_set(priv->id, mirror->to_local_port);
	mt7530_write(priv, MT753X_MIRROR_REG(priv->id), val);

	val = mt7530_read(priv, MT7530_PCR_P(port));
	if (ingress) {
		val |= PORT_RX_MIR;
		priv->mirror_rx |= BIT(port);
	} else {
		val |= PORT_TX_MIR;
		priv->mirror_tx |= BIT(port);
	}
	mt7530_write(priv, MT7530_PCR_P(port), val);

	return 0;
}

static void mt753x_port_mirror_del(struct dsa_switch *ds, int port,
				   struct dsa_mall_mirror_tc_entry *mirror)
{
	struct mt7530_priv *priv = ds->priv;
	u32 val;

	val = mt7530_read(priv, MT7530_PCR_P(port));
	if (mirror->ingress) {
		val &= ~PORT_RX_MIR;
		priv->mirror_rx &= ~BIT(port);
	} else {
		val &= ~PORT_TX_MIR;
		priv->mirror_tx &= ~BIT(port);
	}
	mt7530_write(priv, MT7530_PCR_P(port), val);

	if (!priv->mirror_rx && !priv->mirror_tx) {
		val = mt7530_read(priv, MT753X_MIRROR_REG(priv->id));
		val &= ~MT753X_MIRROR_EN(priv->id);
		mt7530_write(priv, MT753X_MIRROR_REG(priv->id), val);
	}
}

static enum dsa_tag_protocol
mtk_get_tag_protocol(struct dsa_switch *ds, int port,
		     enum dsa_tag_protocol mp)
{
	return DSA_TAG_PROTO_MTK;
}

#ifdef CONFIG_GPIOLIB
static inline u32
mt7530_gpio_to_bit(unsigned int offset)
{
	/* Map GPIO offset to register bit
	 * [ 2: 0]  port 0 LED 0..2 as GPIO 0..2
	 * [ 6: 4]  port 1 LED 0..2 as GPIO 3..5
	 * [10: 8]  port 2 LED 0..2 as GPIO 6..8
	 * [14:12]  port 3 LED 0..2 as GPIO 9..11
	 * [18:16]  port 4 LED 0..2 as GPIO 12..14
	 */
	return BIT(offset + offset / 3);
}

static int
mt7530_gpio_get(struct gpio_chip *gc, unsigned int offset)
{
	struct mt7530_priv *priv = gpiochip_get_data(gc);
	u32 bit = mt7530_gpio_to_bit(offset);

	return !!(mt7530_read(priv, MT7530_LED_GPIO_DATA) & bit);
}

static void
mt7530_gpio_set(struct gpio_chip *gc, unsigned int offset, int value)
{
	struct mt7530_priv *priv = gpiochip_get_data(gc);
	u32 bit = mt7530_gpio_to_bit(offset);

	if (value)
		mt7530_set(priv, MT7530_LED_GPIO_DATA, bit);
	else
		mt7530_clear(priv, MT7530_LED_GPIO_DATA, bit);
}

static int
mt7530_gpio_get_direction(struct gpio_chip *gc, unsigned int offset)
{
	struct mt7530_priv *priv = gpiochip_get_data(gc);
	u32 bit = mt7530_gpio_to_bit(offset);

	return (mt7530_read(priv, MT7530_LED_GPIO_DIR) & bit) ?
		GPIO_LINE_DIRECTION_OUT : GPIO_LINE_DIRECTION_IN;
}

static int
mt7530_gpio_direction_input(struct gpio_chip *gc, unsigned int offset)
{
	struct mt7530_priv *priv = gpiochip_get_data(gc);
	u32 bit = mt7530_gpio_to_bit(offset);

	mt7530_clear(priv, MT7530_LED_GPIO_OE, bit);
	mt7530_clear(priv, MT7530_LED_GPIO_DIR, bit);

	return 0;
}

static int
mt7530_gpio_direction_output(struct gpio_chip *gc, unsigned int offset, int value)
{
	struct mt7530_priv *priv = gpiochip_get_data(gc);
	u32 bit = mt7530_gpio_to_bit(offset);

	mt7530_set(priv, MT7530_LED_GPIO_DIR, bit);

	if (value)
		mt7530_set(priv, MT7530_LED_GPIO_DATA, bit);
	else
		mt7530_clear(priv, MT7530_LED_GPIO_DATA, bit);

	mt7530_set(priv, MT7530_LED_GPIO_OE, bit);

	return 0;
}

static int
mt7530_setup_gpio(struct mt7530_priv *priv)
{
	struct device *dev = priv->dev;
	struct gpio_chip *gc;

	gc = devm_kzalloc(dev, sizeof(*gc), GFP_KERNEL);
	if (!gc)
		return -ENOMEM;

	mt7530_write(priv, MT7530_LED_GPIO_OE, 0);
	mt7530_write(priv, MT7530_LED_GPIO_DIR, 0);
	mt7530_write(priv, MT7530_LED_IO_MODE, 0);

	gc->label = "mt7530";
	gc->parent = dev;
	gc->owner = THIS_MODULE;
	gc->get_direction = mt7530_gpio_get_direction;
	gc->direction_input = mt7530_gpio_direction_input;
	gc->direction_output = mt7530_gpio_direction_output;
	gc->get = mt7530_gpio_get;
	gc->set = mt7530_gpio_set;
	gc->base = -1;
	gc->ngpio = 15;
	gc->can_sleep = true;

	return devm_gpiochip_add_data(dev, gc, priv);
}
#endif /* CONFIG_GPIOLIB */

static irqreturn_t
mt7530_irq_thread_fn(int irq, void *dev_id)
{
	struct mt7530_priv *priv = dev_id;
	bool handled = false;
	u32 val;
	int p;

	mutex_lock_nested(&priv->bus->mdio_lock, MDIO_MUTEX_NESTED);
	val = mt7530_mii_read(priv, MT7530_SYS_INT_STS);
	mt7530_mii_write(priv, MT7530_SYS_INT_STS, val);
	mutex_unlock(&priv->bus->mdio_lock);

	for (p = 0; p < MT7530_NUM_PHYS; p++) {
		if (BIT(p) & val) {
			unsigned int irq;

			irq = irq_find_mapping(priv->irq_domain, p);
			handle_nested_irq(irq);
			handled = true;
		}
	}

	return IRQ_RETVAL(handled);
}

static void
mt7530_irq_mask(struct irq_data *d)
{
	struct mt7530_priv *priv = irq_data_get_irq_chip_data(d);

	priv->irq_enable &= ~BIT(d->hwirq);
}

static void
mt7530_irq_unmask(struct irq_data *d)
{
	struct mt7530_priv *priv = irq_data_get_irq_chip_data(d);

	priv->irq_enable |= BIT(d->hwirq);
}

static void
mt7530_irq_bus_lock(struct irq_data *d)
{
	struct mt7530_priv *priv = irq_data_get_irq_chip_data(d);

	mutex_lock_nested(&priv->bus->mdio_lock, MDIO_MUTEX_NESTED);
}

static void
mt7530_irq_bus_sync_unlock(struct irq_data *d)
{
	struct mt7530_priv *priv = irq_data_get_irq_chip_data(d);

	mt7530_mii_write(priv, MT7530_SYS_INT_EN, priv->irq_enable);
	mutex_unlock(&priv->bus->mdio_lock);
}

static struct irq_chip mt7530_irq_chip = {
	.name = KBUILD_MODNAME,
	.irq_mask = mt7530_irq_mask,
	.irq_unmask = mt7530_irq_unmask,
	.irq_bus_lock = mt7530_irq_bus_lock,
	.irq_bus_sync_unlock = mt7530_irq_bus_sync_unlock,
};

static int
mt7530_irq_map(struct irq_domain *domain, unsigned int irq,
	       irq_hw_number_t hwirq)
{
	irq_set_chip_data(irq, domain->host_data);
	irq_set_chip_and_handler(irq, &mt7530_irq_chip, handle_simple_irq);
	irq_set_nested_thread(irq, true);
	irq_set_noprobe(irq);

	return 0;
}

static const struct irq_domain_ops mt7530_irq_domain_ops = {
	.map = mt7530_irq_map,
	.xlate = irq_domain_xlate_onecell,
};

static void
mt7530_setup_mdio_irq(struct mt7530_priv *priv)
{
	struct dsa_switch *ds = priv->ds;
	int p;

	for (p = 0; p < MT7530_NUM_PHYS; p++) {
		if (BIT(p) & ds->phys_mii_mask) {
			unsigned int irq;

			irq = irq_create_mapping(priv->irq_domain, p);
			ds->slave_mii_bus->irq[p] = irq;
		}
	}
}

static int
mt7530_setup_irq(struct mt7530_priv *priv)
{
	struct device *dev = priv->dev;
	struct device_node *np = dev->of_node;
	int ret;

	if (!of_property_read_bool(np, "interrupt-controller")) {
		dev_info(dev, "no interrupt support\n");
		return 0;
	}

	priv->irq = of_irq_get(np, 0);
	if (priv->irq <= 0) {
		dev_err(dev, "failed to get parent IRQ: %d\n", priv->irq);
		return priv->irq ? : -EINVAL;
	}

	priv->irq_domain = irq_domain_add_linear(np, MT7530_NUM_PHYS,
						 &mt7530_irq_domain_ops, priv);
	if (!priv->irq_domain) {
		dev_err(dev, "failed to create IRQ domain\n");
		return -ENOMEM;
	}

	/* This register must be set for MT7530 to properly fire interrupts */
	if (priv->id != ID_MT7531)
		mt7530_set(priv, MT7530_TOP_SIG_CTRL, TOP_SIG_CTRL_NORMAL);

	ret = request_threaded_irq(priv->irq, NULL, mt7530_irq_thread_fn,
				   IRQF_ONESHOT, KBUILD_MODNAME, priv);
	if (ret) {
		irq_domain_remove(priv->irq_domain);
		dev_err(dev, "failed to request IRQ: %d\n", ret);
		return ret;
	}

	return 0;
}

static void
mt7530_free_mdio_irq(struct mt7530_priv *priv)
{
	int p;

	for (p = 0; p < MT7530_NUM_PHYS; p++) {
		if (BIT(p) & priv->ds->phys_mii_mask) {
			unsigned int irq;

			irq = irq_find_mapping(priv->irq_domain, p);
			irq_dispose_mapping(irq);
		}
	}
}

static void
mt7530_free_irq_common(struct mt7530_priv *priv)
{
	free_irq(priv->irq, priv);
	irq_domain_remove(priv->irq_domain);
}

static void
mt7530_free_irq(struct mt7530_priv *priv)
{
	mt7530_free_mdio_irq(priv);
	mt7530_free_irq_common(priv);
}

static int
mt7530_setup_mdio(struct mt7530_priv *priv)
{
	struct dsa_switch *ds = priv->ds;
	struct device *dev = priv->dev;
	struct mii_bus *bus;
	static int idx;
	int ret;

	bus = devm_mdiobus_alloc(dev);
	if (!bus)
		return -ENOMEM;

	ds->slave_mii_bus = bus;
	bus->priv = priv;
	bus->name = KBUILD_MODNAME "-mii";
	snprintf(bus->id, MII_BUS_ID_SIZE, KBUILD_MODNAME "-%d", idx++);
	bus->read = mt753x_phy_read_c22;
	bus->write = mt753x_phy_write_c22;
	bus->read_c45 = mt753x_phy_read_c45;
	bus->write_c45 = mt753x_phy_write_c45;
	bus->parent = dev;
	bus->phy_mask = ~ds->phys_mii_mask;

	if (priv->irq)
		mt7530_setup_mdio_irq(priv);

	ret = devm_mdiobus_register(dev, bus);
	if (ret) {
		dev_err(dev, "failed to register MDIO bus: %d\n", ret);
		if (priv->irq)
			mt7530_free_mdio_irq(priv);
	}

	return ret;
}

static int
mt7530_setup(struct dsa_switch *ds)
{
	struct mt7530_priv *priv = ds->priv;
	struct device_node *dn = NULL;
	struct device_node *phy_node;
	struct device_node *mac_np;
	struct mt7530_dummy_poll p;
	phy_interface_t interface;
	struct dsa_port *cpu_dp;
	u32 id, val;
	int ret, i;

	/* The parent node of master netdev which holds the common system
	 * controller also is the container for two GMACs nodes representing
	 * as two netdev instances.
	 */
	dsa_switch_for_each_cpu_port(cpu_dp, ds) {
		dn = cpu_dp->master->dev.of_node->parent;
		/* It doesn't matter which CPU port is found first,
		 * their masters should share the same parent OF node
		 */
		break;
	}

	if (!dn) {
		dev_err(ds->dev, "parent OF node of DSA master not found");
		return -EINVAL;
	}

	ds->assisted_learning_on_cpu_port = true;
	ds->mtu_enforcement_ingress = true;

	if (priv->id == ID_MT7530) {
		regulator_set_voltage(priv->core_pwr, 1000000, 1000000);
		ret = regulator_enable(priv->core_pwr);
		if (ret < 0) {
			dev_err(priv->dev,
				"Failed to enable core power: %d\n", ret);
			return ret;
		}

		regulator_set_voltage(priv->io_pwr, 3300000, 3300000);
		ret = regulator_enable(priv->io_pwr);
		if (ret < 0) {
			dev_err(priv->dev, "Failed to enable io pwr: %d\n",
				ret);
			return ret;
		}
	}

	/* Reset whole chip through gpio pin or memory-mapped registers for
	 * different type of hardware
	 */
	if (priv->mcm) {
		reset_control_assert(priv->rstc);
		usleep_range(1000, 1100);
		reset_control_deassert(priv->rstc);
	} else {
		gpiod_set_value_cansleep(priv->reset, 0);
		usleep_range(1000, 1100);
		gpiod_set_value_cansleep(priv->reset, 1);
	}

	/* Waiting for MT7530 got to stable */
	INIT_MT7530_DUMMY_POLL(&p, priv, MT7530_HWTRAP);
	ret = readx_poll_timeout(_mt7530_read, &p, val, val != 0,
				 20, 1000000);
	if (ret < 0) {
		dev_err(priv->dev, "reset timeout\n");
		return ret;
	}

	id = mt7530_read(priv, MT7530_CREV);
	id >>= CHIP_NAME_SHIFT;
	if (id != MT7530_ID) {
		dev_err(priv->dev, "chip %x can't be supported\n", id);
		return -ENODEV;
	}

	/* Reset the switch through internal reset */
	mt7530_write(priv, MT7530_SYS_CTRL,
		     SYS_CTRL_PHY_RST | SYS_CTRL_SW_RST |
		     SYS_CTRL_REG_RST);

	mt7530_pll_setup(priv);

<<<<<<< HEAD
	/* Enable Port 6 only; P5 as GMAC5 which currently is not supported */
=======
	/* Enable port 6 */
>>>>>>> 524c2e1f
	val = mt7530_read(priv, MT7530_MHWTRAP);
	val &= ~MHWTRAP_P6_DIS & ~MHWTRAP_PHY_ACCESS;
	val |= MHWTRAP_MANUAL;
	mt7530_write(priv, MT7530_MHWTRAP, val);

	priv->p6_interface = PHY_INTERFACE_MODE_NA;

	/* Enable and reset MIB counters */
	mt7530_mib_reset(ds);

	for (i = 0; i < MT7530_NUM_PORTS; i++) {
		/* Disable forwarding by default on all ports */
		mt7530_rmw(priv, MT7530_PCR_P(i), PCR_MATRIX_MASK,
			   PCR_MATRIX_CLR);

		/* Disable learning by default on all ports */
		mt7530_set(priv, MT7530_PSC_P(i), SA_DIS);

		if (dsa_is_cpu_port(ds, i)) {
			ret = mt753x_cpu_port_enable(ds, i);
			if (ret)
				return ret;
		} else {
			mt7530_port_disable(ds, i);

			/* Set default PVID to 0 on all user ports */
			mt7530_rmw(priv, MT7530_PPBV1_P(i), G0_PORT_VID_MASK,
				   G0_PORT_VID_DEF);
		}
		/* Enable consistent egress tag */
		mt7530_rmw(priv, MT7530_PVC_P(i), PVC_EG_TAG_MASK,
			   PVC_EG_TAG(MT7530_VLAN_EG_CONSISTENT));
	}

	/* Setup VLAN ID 0 for VLAN-unaware bridges */
	ret = mt7530_setup_vlan0(priv);
	if (ret)
		return ret;

	/* Setup port 5 */
	priv->p5_intf_sel = P5_DISABLED;
	interface = PHY_INTERFACE_MODE_NA;

	if (!dsa_is_unused_port(ds, 5)) {
		priv->p5_intf_sel = P5_INTF_SEL_GMAC5;
		ret = of_get_phy_mode(dsa_to_port(ds, 5)->dn, &interface);
		if (ret && ret != -ENODEV)
			return ret;
	} else {
		/* Scan the ethernet nodes. look for GMAC1, lookup used phy */
		for_each_child_of_node(dn, mac_np) {
			if (!of_device_is_compatible(mac_np,
						     "mediatek,eth-mac"))
				continue;

			ret = of_property_read_u32(mac_np, "reg", &id);
			if (ret < 0 || id != 1)
				continue;

			phy_node = of_parse_phandle(mac_np, "phy-handle", 0);
			if (!phy_node)
				continue;

			if (phy_node->parent == priv->dev->of_node->parent) {
				ret = of_get_phy_mode(mac_np, &interface);
				if (ret && ret != -ENODEV) {
					of_node_put(mac_np);
					of_node_put(phy_node);
					return ret;
				}
				id = of_mdio_parse_addr(ds->dev, phy_node);
				if (id == 0)
					priv->p5_intf_sel = P5_INTF_SEL_PHY_P0;
				if (id == 4)
					priv->p5_intf_sel = P5_INTF_SEL_PHY_P4;
			}
			of_node_put(mac_np);
			of_node_put(phy_node);
			break;
		}
	}

#ifdef CONFIG_GPIOLIB
	if (of_property_read_bool(priv->dev->of_node, "gpio-controller")) {
		ret = mt7530_setup_gpio(priv);
		if (ret)
			return ret;
	}
#endif /* CONFIG_GPIOLIB */

	mt7530_setup_port5(ds, interface);

	/* Flush the FDB table */
	ret = mt7530_fdb_cmd(priv, MT7530_FDB_FLUSH, NULL);
	if (ret < 0)
		return ret;

	return 0;
}

static int
mt7531_setup(struct dsa_switch *ds)
{
	struct mt7530_priv *priv = ds->priv;
	struct mt7530_dummy_poll p;
	struct dsa_port *cpu_dp;
	u32 val, id;
	int ret, i;

	/* Reset whole chip through gpio pin or memory-mapped registers for
	 * different type of hardware
	 */
	if (priv->mcm) {
		reset_control_assert(priv->rstc);
		usleep_range(1000, 1100);
		reset_control_deassert(priv->rstc);
	} else {
		gpiod_set_value_cansleep(priv->reset, 0);
		usleep_range(1000, 1100);
		gpiod_set_value_cansleep(priv->reset, 1);
	}

	/* Waiting for MT7530 got to stable */
	INIT_MT7530_DUMMY_POLL(&p, priv, MT7530_HWTRAP);
	ret = readx_poll_timeout(_mt7530_read, &p, val, val != 0,
				 20, 1000000);
	if (ret < 0) {
		dev_err(priv->dev, "reset timeout\n");
		return ret;
	}

	id = mt7530_read(priv, MT7531_CREV);
	id >>= CHIP_NAME_SHIFT;

	if (id != MT7531_ID) {
		dev_err(priv->dev, "chip %x can't be supported\n", id);
		return -ENODEV;
	}

	/* all MACs must be forced link-down before sw reset */
	for (i = 0; i < MT7530_NUM_PORTS; i++)
		mt7530_write(priv, MT7530_PMCR_P(i), MT7531_FORCE_LNK);

	/* Reset the switch through internal reset */
	mt7530_write(priv, MT7530_SYS_CTRL,
		     SYS_CTRL_PHY_RST | SYS_CTRL_SW_RST |
		     SYS_CTRL_REG_RST);

	mt7531_pll_setup(priv);

	if (mt7531_dual_sgmii_supported(priv)) {
		priv->p5_intf_sel = P5_INTF_SEL_GMAC5_SGMII;

		/* Let ds->slave_mii_bus be able to access external phy. */
		mt7530_rmw(priv, MT7531_GPIO_MODE1, MT7531_GPIO11_RG_RXD2_MASK,
			   MT7531_EXT_P_MDC_11);
		mt7530_rmw(priv, MT7531_GPIO_MODE1, MT7531_GPIO12_RG_RXD3_MASK,
			   MT7531_EXT_P_MDIO_12);
	} else {
		priv->p5_intf_sel = P5_INTF_SEL_GMAC5;
	}
	dev_dbg(ds->dev, "P5 support %s interface\n",
		p5_intf_modes(priv->p5_intf_sel));

	mt7530_rmw(priv, MT7531_GPIO_MODE0, MT7531_GPIO0_MASK,
		   MT7531_GPIO0_INTERRUPT);

	/* Let phylink decide the interface later. */
	priv->p5_interface = PHY_INTERFACE_MODE_NA;
	priv->p6_interface = PHY_INTERFACE_MODE_NA;

	/* Enable PHY core PLL, since phy_device has not yet been created
	 * provided for phy_[read,write]_mmd_indirect is called, we provide
	 * our own mt7531_ind_mmd_phy_[read,write] to complete this
	 * function.
	 */
	val = mt7531_ind_c45_phy_read(priv, MT753X_CTRL_PHY_ADDR,
				      MDIO_MMD_VEND2, CORE_PLL_GROUP4);
	val |= MT7531_PHY_PLL_BYPASS_MODE;
	val &= ~MT7531_PHY_PLL_OFF;
	mt7531_ind_c45_phy_write(priv, MT753X_CTRL_PHY_ADDR, MDIO_MMD_VEND2,
				 CORE_PLL_GROUP4, val);

	/* BPDU to CPU port */
	dsa_switch_for_each_cpu_port(cpu_dp, ds) {
		mt7530_rmw(priv, MT7531_CFC, MT7531_CPU_PMAP_MASK,
			   BIT(cpu_dp->index));
		break;
	}
	mt7530_rmw(priv, MT753X_BPC, MT753X_BPDU_PORT_FW_MASK,
		   MT753X_BPDU_CPU_ONLY);

	/* Enable and reset MIB counters */
	mt7530_mib_reset(ds);

	for (i = 0; i < MT7530_NUM_PORTS; i++) {
		/* Disable forwarding by default on all ports */
		mt7530_rmw(priv, MT7530_PCR_P(i), PCR_MATRIX_MASK,
			   PCR_MATRIX_CLR);

		/* Disable learning by default on all ports */
		mt7530_set(priv, MT7530_PSC_P(i), SA_DIS);

		mt7530_set(priv, MT7531_DBG_CNT(i), MT7531_DIS_CLR);

		if (dsa_is_cpu_port(ds, i)) {
			ret = mt753x_cpu_port_enable(ds, i);
			if (ret)
				return ret;
		} else {
			mt7530_port_disable(ds, i);

			/* Set default PVID to 0 on all user ports */
			mt7530_rmw(priv, MT7530_PPBV1_P(i), G0_PORT_VID_MASK,
				   G0_PORT_VID_DEF);
		}

		/* Enable consistent egress tag */
		mt7530_rmw(priv, MT7530_PVC_P(i), PVC_EG_TAG_MASK,
			   PVC_EG_TAG(MT7530_VLAN_EG_CONSISTENT));
	}

	/* Setup VLAN ID 0 for VLAN-unaware bridges */
	ret = mt7530_setup_vlan0(priv);
	if (ret)
		return ret;

	ds->assisted_learning_on_cpu_port = true;
	ds->mtu_enforcement_ingress = true;

	/* Flush the FDB table */
	ret = mt7530_fdb_cmd(priv, MT7530_FDB_FLUSH, NULL);
	if (ret < 0)
		return ret;

	return 0;
}

static void mt7530_mac_port_get_caps(struct dsa_switch *ds, int port,
				     struct phylink_config *config)
{
	switch (port) {
	case 0 ... 4: /* Internal phy */
		__set_bit(PHY_INTERFACE_MODE_GMII,
			  config->supported_interfaces);
		break;

	case 5: /* 2nd cpu port with phy of port 0 or 4 / external phy */
		phy_interface_set_rgmii(config->supported_interfaces);
		__set_bit(PHY_INTERFACE_MODE_MII,
			  config->supported_interfaces);
		__set_bit(PHY_INTERFACE_MODE_GMII,
			  config->supported_interfaces);
		break;

	case 6: /* 1st cpu port */
		__set_bit(PHY_INTERFACE_MODE_RGMII,
			  config->supported_interfaces);
		__set_bit(PHY_INTERFACE_MODE_TRGMII,
			  config->supported_interfaces);
		break;
	}
}

static bool mt7531_is_rgmii_port(struct mt7530_priv *priv, u32 port)
{
	return (port == 5) && (priv->p5_intf_sel != P5_INTF_SEL_GMAC5_SGMII);
}

static void mt7531_mac_port_get_caps(struct dsa_switch *ds, int port,
				     struct phylink_config *config)
{
	struct mt7530_priv *priv = ds->priv;

	switch (port) {
	case 0 ... 4: /* Internal phy */
		__set_bit(PHY_INTERFACE_MODE_GMII,
			  config->supported_interfaces);
		break;

	case 5: /* 2nd cpu port supports either rgmii or sgmii/8023z */
		if (mt7531_is_rgmii_port(priv, port)) {
			phy_interface_set_rgmii(config->supported_interfaces);
			break;
		}
		fallthrough;

	case 6: /* 1st cpu port supports sgmii/8023z only */
		__set_bit(PHY_INTERFACE_MODE_SGMII,
			  config->supported_interfaces);
		__set_bit(PHY_INTERFACE_MODE_1000BASEX,
			  config->supported_interfaces);
		__set_bit(PHY_INTERFACE_MODE_2500BASEX,
			  config->supported_interfaces);

		config->mac_capabilities |= MAC_2500FD;
		break;
	}
}

static int
mt753x_pad_setup(struct dsa_switch *ds, const struct phylink_link_state *state)
{
	struct mt7530_priv *priv = ds->priv;

	return priv->info->pad_setup(ds, state->interface);
}

static int
mt7530_mac_config(struct dsa_switch *ds, int port, unsigned int mode,
		  phy_interface_t interface)
{
	struct mt7530_priv *priv = ds->priv;

	/* Only need to setup port5. */
	if (port != 5)
		return 0;

	mt7530_setup_port5(priv->ds, interface);

	return 0;
}

static int mt7531_rgmii_setup(struct mt7530_priv *priv, u32 port,
			      phy_interface_t interface,
			      struct phy_device *phydev)
{
	u32 val;

	if (!mt7531_is_rgmii_port(priv, port)) {
		dev_err(priv->dev, "RGMII mode is not available for port %d\n",
			port);
		return -EINVAL;
	}

	val = mt7530_read(priv, MT7531_CLKGEN_CTRL);
	val |= GP_CLK_EN;
	val &= ~GP_MODE_MASK;
	val |= GP_MODE(MT7531_GP_MODE_RGMII);
	val &= ~CLK_SKEW_IN_MASK;
	val |= CLK_SKEW_IN(MT7531_CLK_SKEW_NO_CHG);
	val &= ~CLK_SKEW_OUT_MASK;
	val |= CLK_SKEW_OUT(MT7531_CLK_SKEW_NO_CHG);
	val |= TXCLK_NO_REVERSE | RXCLK_NO_DELAY;

	/* Do not adjust rgmii delay when vendor phy driver presents. */
	if (!phydev || phy_driver_is_genphy(phydev)) {
		val &= ~(TXCLK_NO_REVERSE | RXCLK_NO_DELAY);
		switch (interface) {
		case PHY_INTERFACE_MODE_RGMII:
			val |= TXCLK_NO_REVERSE;
			val |= RXCLK_NO_DELAY;
			break;
		case PHY_INTERFACE_MODE_RGMII_RXID:
			val |= TXCLK_NO_REVERSE;
			break;
		case PHY_INTERFACE_MODE_RGMII_TXID:
			val |= RXCLK_NO_DELAY;
			break;
		case PHY_INTERFACE_MODE_RGMII_ID:
			break;
		default:
			return -EINVAL;
		}
	}
	mt7530_write(priv, MT7531_CLKGEN_CTRL, val);

	return 0;
}

static void mt7531_pcs_link_up(struct phylink_pcs *pcs, unsigned int mode,
			       phy_interface_t interface, int speed, int duplex)
{
	struct mt7530_priv *priv = pcs_to_mt753x_pcs(pcs)->priv;
	int port = pcs_to_mt753x_pcs(pcs)->port;
	unsigned int val;

	/* For adjusting speed and duplex of SGMII force mode. */
	if (interface != PHY_INTERFACE_MODE_SGMII ||
	    phylink_autoneg_inband(mode))
		return;

	/* SGMII force mode setting */
	val = mt7530_read(priv, MT7531_SGMII_MODE(port));
	val &= ~MT7531_SGMII_IF_MODE_MASK;

	switch (speed) {
	case SPEED_10:
		val |= MT7531_SGMII_FORCE_SPEED_10;
		break;
	case SPEED_100:
		val |= MT7531_SGMII_FORCE_SPEED_100;
		break;
	case SPEED_1000:
		val |= MT7531_SGMII_FORCE_SPEED_1000;
		break;
	}

	/* MT7531 SGMII 1G force mode can only work in full duplex mode,
	 * no matter MT7531_SGMII_FORCE_HALF_DUPLEX is set or not.
	 *
	 * The speed check is unnecessary as the MAC capabilities apply
	 * this restriction. --rmk
	 */
	if ((speed == SPEED_10 || speed == SPEED_100) &&
	    duplex != DUPLEX_FULL)
		val |= MT7531_SGMII_FORCE_HALF_DUPLEX;

	mt7530_write(priv, MT7531_SGMII_MODE(port), val);
}

static bool mt753x_is_mac_port(u32 port)
{
	return (port == 5 || port == 6);
}

static int mt7531_sgmii_setup_mode_force(struct mt7530_priv *priv, u32 port,
					 phy_interface_t interface)
{
	u32 val;

	if (!mt753x_is_mac_port(port))
		return -EINVAL;

	mt7530_set(priv, MT7531_QPHY_PWR_STATE_CTRL(port),
		   MT7531_SGMII_PHYA_PWD);

	val = mt7530_read(priv, MT7531_PHYA_CTRL_SIGNAL3(port));
	val &= ~MT7531_RG_TPHY_SPEED_MASK;
	/* Setup 2.5 times faster clock for 2.5Gbps data speeds with 10B/8B
	 * encoding.
	 */
	val |= (interface == PHY_INTERFACE_MODE_2500BASEX) ?
		MT7531_RG_TPHY_SPEED_3_125G : MT7531_RG_TPHY_SPEED_1_25G;
	mt7530_write(priv, MT7531_PHYA_CTRL_SIGNAL3(port), val);

	mt7530_clear(priv, MT7531_PCS_CONTROL_1(port), MT7531_SGMII_AN_ENABLE);

	/* MT7531 SGMII 1G and 2.5G force mode can only work in full duplex
	 * mode, no matter MT7531_SGMII_FORCE_HALF_DUPLEX is set or not.
	 */
	mt7530_rmw(priv, MT7531_SGMII_MODE(port),
		   MT7531_SGMII_IF_MODE_MASK | MT7531_SGMII_REMOTE_FAULT_DIS,
		   MT7531_SGMII_FORCE_SPEED_1000);

	mt7530_write(priv, MT7531_QPHY_PWR_STATE_CTRL(port), 0);

	return 0;
}

static int mt7531_sgmii_setup_mode_an(struct mt7530_priv *priv, int port,
				      phy_interface_t interface)
{
	if (!mt753x_is_mac_port(port))
		return -EINVAL;

	mt7530_set(priv, MT7531_QPHY_PWR_STATE_CTRL(port),
		   MT7531_SGMII_PHYA_PWD);

	mt7530_rmw(priv, MT7531_PHYA_CTRL_SIGNAL3(port),
		   MT7531_RG_TPHY_SPEED_MASK, MT7531_RG_TPHY_SPEED_1_25G);

	mt7530_set(priv, MT7531_SGMII_MODE(port),
		   MT7531_SGMII_REMOTE_FAULT_DIS |
		   MT7531_SGMII_SPEED_DUPLEX_AN);

	mt7530_rmw(priv, MT7531_PCS_SPEED_ABILITY(port),
		   MT7531_SGMII_TX_CONFIG_MASK, 1);

	mt7530_set(priv, MT7531_PCS_CONTROL_1(port), MT7531_SGMII_AN_ENABLE);

	mt7530_set(priv, MT7531_PCS_CONTROL_1(port), MT7531_SGMII_AN_RESTART);

	mt7530_write(priv, MT7531_QPHY_PWR_STATE_CTRL(port), 0);

	return 0;
}

static void mt7531_pcs_an_restart(struct phylink_pcs *pcs)
{
	struct mt7530_priv *priv = pcs_to_mt753x_pcs(pcs)->priv;
	int port = pcs_to_mt753x_pcs(pcs)->port;
	u32 val;

	/* Only restart AN when AN is enabled */
	val = mt7530_read(priv, MT7531_PCS_CONTROL_1(port));
	if (val & MT7531_SGMII_AN_ENABLE) {
		val |= MT7531_SGMII_AN_RESTART;
		mt7530_write(priv, MT7531_PCS_CONTROL_1(port), val);
	}
}

static int
mt7531_mac_config(struct dsa_switch *ds, int port, unsigned int mode,
		  phy_interface_t interface)
{
	struct mt7530_priv *priv = ds->priv;
	struct phy_device *phydev;
	struct dsa_port *dp;

	if (!mt753x_is_mac_port(port)) {
		dev_err(priv->dev, "port %d is not a MAC port\n", port);
		return -EINVAL;
	}

	switch (interface) {
	case PHY_INTERFACE_MODE_RGMII:
	case PHY_INTERFACE_MODE_RGMII_ID:
	case PHY_INTERFACE_MODE_RGMII_RXID:
	case PHY_INTERFACE_MODE_RGMII_TXID:
		dp = dsa_to_port(ds, port);
		phydev = dp->slave->phydev;
		return mt7531_rgmii_setup(priv, port, interface, phydev);
	case PHY_INTERFACE_MODE_SGMII:
		return mt7531_sgmii_setup_mode_an(priv, port, interface);
	case PHY_INTERFACE_MODE_NA:
	case PHY_INTERFACE_MODE_1000BASEX:
	case PHY_INTERFACE_MODE_2500BASEX:
		return mt7531_sgmii_setup_mode_force(priv, port, interface);
	default:
		return -EINVAL;
	}

	return -EINVAL;
}

static int
mt753x_mac_config(struct dsa_switch *ds, int port, unsigned int mode,
		  const struct phylink_link_state *state)
{
	struct mt7530_priv *priv = ds->priv;

	return priv->info->mac_port_config(ds, port, mode, state->interface);
}

static struct phylink_pcs *
mt753x_phylink_mac_select_pcs(struct dsa_switch *ds, int port,
			      phy_interface_t interface)
{
	struct mt7530_priv *priv = ds->priv;

	switch (interface) {
	case PHY_INTERFACE_MODE_TRGMII:
	case PHY_INTERFACE_MODE_SGMII:
	case PHY_INTERFACE_MODE_1000BASEX:
	case PHY_INTERFACE_MODE_2500BASEX:
		return &priv->pcs[port].pcs;

	default:
		return NULL;
	}
}

static void
mt753x_phylink_mac_config(struct dsa_switch *ds, int port, unsigned int mode,
			  const struct phylink_link_state *state)
{
	struct mt7530_priv *priv = ds->priv;
	u32 mcr_cur, mcr_new;

	switch (port) {
	case 0 ... 4: /* Internal phy */
		if (state->interface != PHY_INTERFACE_MODE_GMII)
			goto unsupported;
		break;
	case 5: /* 2nd cpu port with phy of port 0 or 4 / external phy */
		if (priv->p5_interface == state->interface)
			break;

		if (mt753x_mac_config(ds, port, mode, state) < 0)
			goto unsupported;

		if (priv->p5_intf_sel != P5_DISABLED)
			priv->p5_interface = state->interface;
		break;
	case 6: /* 1st cpu port */
		if (priv->p6_interface == state->interface)
			break;

		mt753x_pad_setup(ds, state);

		if (mt753x_mac_config(ds, port, mode, state) < 0)
			goto unsupported;

		priv->p6_interface = state->interface;
		break;
	default:
unsupported:
		dev_err(ds->dev, "%s: unsupported %s port: %i\n",
			__func__, phy_modes(state->interface), port);
		return;
	}

	mcr_cur = mt7530_read(priv, MT7530_PMCR_P(port));
	mcr_new = mcr_cur;
	mcr_new &= ~PMCR_LINK_SETTINGS_MASK;
	mcr_new |= PMCR_IFG_XMIT(1) | PMCR_MAC_MODE | PMCR_BACKOFF_EN |
		   PMCR_BACKPR_EN | PMCR_FORCE_MODE_ID(priv->id);

	/* Are we connected to external phy */
	if (port == 5 && dsa_is_user_port(ds, 5))
		mcr_new |= PMCR_EXT_PHY;

	if (mcr_new != mcr_cur)
		mt7530_write(priv, MT7530_PMCR_P(port), mcr_new);
}

static void mt753x_phylink_mac_link_down(struct dsa_switch *ds, int port,
					 unsigned int mode,
					 phy_interface_t interface)
{
	struct mt7530_priv *priv = ds->priv;

	mt7530_clear(priv, MT7530_PMCR_P(port), PMCR_LINK_SETTINGS_MASK);
}

static void mt753x_phylink_pcs_link_up(struct phylink_pcs *pcs,
				       unsigned int mode,
				       phy_interface_t interface,
				       int speed, int duplex)
{
	if (pcs->ops->pcs_link_up)
		pcs->ops->pcs_link_up(pcs, mode, interface, speed, duplex);
}

static void mt753x_phylink_mac_link_up(struct dsa_switch *ds, int port,
				       unsigned int mode,
				       phy_interface_t interface,
				       struct phy_device *phydev,
				       int speed, int duplex,
				       bool tx_pause, bool rx_pause)
{
	struct mt7530_priv *priv = ds->priv;
	u32 mcr;

	mcr = PMCR_RX_EN | PMCR_TX_EN | PMCR_FORCE_LNK;

	/* MT753x MAC works in 1G full duplex mode for all up-clocked
	 * variants.
	 */
	if (interface == PHY_INTERFACE_MODE_TRGMII ||
	    (phy_interface_mode_is_8023z(interface))) {
		speed = SPEED_1000;
		duplex = DUPLEX_FULL;
	}

	switch (speed) {
	case SPEED_1000:
		mcr |= PMCR_FORCE_SPEED_1000;
		break;
	case SPEED_100:
		mcr |= PMCR_FORCE_SPEED_100;
		break;
	}
	if (duplex == DUPLEX_FULL) {
		mcr |= PMCR_FORCE_FDX;
		if (tx_pause)
			mcr |= PMCR_TX_FC_EN;
		if (rx_pause)
			mcr |= PMCR_RX_FC_EN;
	}

	if (mode == MLO_AN_PHY && phydev && phy_init_eee(phydev, false) >= 0) {
		switch (speed) {
		case SPEED_1000:
			mcr |= PMCR_FORCE_EEE1G;
			break;
		case SPEED_100:
			mcr |= PMCR_FORCE_EEE100;
			break;
		}
	}

	mt7530_set(priv, MT7530_PMCR_P(port), mcr);
}

static int
mt7531_cpu_port_config(struct dsa_switch *ds, int port)
{
	struct mt7530_priv *priv = ds->priv;
	phy_interface_t interface;
	int speed;
	int ret;

	switch (port) {
	case 5:
		if (mt7531_is_rgmii_port(priv, port))
			interface = PHY_INTERFACE_MODE_RGMII;
		else
			interface = PHY_INTERFACE_MODE_2500BASEX;

		priv->p5_interface = interface;
		break;
	case 6:
		interface = PHY_INTERFACE_MODE_2500BASEX;

		priv->p6_interface = interface;
		break;
	default:
		return -EINVAL;
	}

	if (interface == PHY_INTERFACE_MODE_2500BASEX)
		speed = SPEED_2500;
	else
		speed = SPEED_1000;

	ret = mt7531_mac_config(ds, port, MLO_AN_FIXED, interface);
	if (ret)
		return ret;
	mt7530_write(priv, MT7530_PMCR_P(port),
		     PMCR_CPU_PORT_SETTING(priv->id));
	mt753x_phylink_pcs_link_up(&priv->pcs[port].pcs, MLO_AN_FIXED,
				   interface, speed, DUPLEX_FULL);
	mt753x_phylink_mac_link_up(ds, port, MLO_AN_FIXED, interface, NULL,
				   speed, DUPLEX_FULL, true, true);

	return 0;
}

static void mt753x_phylink_get_caps(struct dsa_switch *ds, int port,
				    struct phylink_config *config)
{
	struct mt7530_priv *priv = ds->priv;

	/* This switch only supports full-duplex at 1Gbps */
	config->mac_capabilities = MAC_ASYM_PAUSE | MAC_SYM_PAUSE |
				   MAC_10 | MAC_100 | MAC_1000FD;

	/* This driver does not make use of the speed, duplex, pause or the
	 * advertisement in its mac_config, so it is safe to mark this driver
	 * as non-legacy.
	 */
	config->legacy_pre_march2020 = false;

	priv->info->mac_port_get_caps(ds, port, config);
}

static int mt753x_pcs_validate(struct phylink_pcs *pcs,
			       unsigned long *supported,
			       const struct phylink_link_state *state)
{
	/* Autonegotiation is not supported in TRGMII nor 802.3z modes */
	if (state->interface == PHY_INTERFACE_MODE_TRGMII ||
	    phy_interface_mode_is_8023z(state->interface))
		phylink_clear(supported, Autoneg);

	return 0;
}

static void mt7530_pcs_get_state(struct phylink_pcs *pcs,
				 struct phylink_link_state *state)
{
	struct mt7530_priv *priv = pcs_to_mt753x_pcs(pcs)->priv;
	int port = pcs_to_mt753x_pcs(pcs)->port;
	u32 pmsr;

	pmsr = mt7530_read(priv, MT7530_PMSR_P(port));

	state->link = (pmsr & PMSR_LINK);
	state->an_complete = state->link;
	state->duplex = !!(pmsr & PMSR_DPX);

	switch (pmsr & PMSR_SPEED_MASK) {
	case PMSR_SPEED_10:
		state->speed = SPEED_10;
		break;
	case PMSR_SPEED_100:
		state->speed = SPEED_100;
		break;
	case PMSR_SPEED_1000:
		state->speed = SPEED_1000;
		break;
	default:
		state->speed = SPEED_UNKNOWN;
		break;
	}

	state->pause &= ~(MLO_PAUSE_RX | MLO_PAUSE_TX);
	if (pmsr & PMSR_RX_FC)
		state->pause |= MLO_PAUSE_RX;
	if (pmsr & PMSR_TX_FC)
		state->pause |= MLO_PAUSE_TX;
}

static int
mt7531_sgmii_pcs_get_state_an(struct mt7530_priv *priv, int port,
			      struct phylink_link_state *state)
{
	u32 status, val;
	u16 config_reg;

	status = mt7530_read(priv, MT7531_PCS_CONTROL_1(port));
	state->link = !!(status & MT7531_SGMII_LINK_STATUS);
	state->an_complete = !!(status & MT7531_SGMII_AN_COMPLETE);
	if (state->interface == PHY_INTERFACE_MODE_SGMII &&
	    (status & MT7531_SGMII_AN_ENABLE)) {
		val = mt7530_read(priv, MT7531_PCS_SPEED_ABILITY(port));
		config_reg = val >> 16;

		switch (config_reg & LPA_SGMII_SPD_MASK) {
		case LPA_SGMII_1000:
			state->speed = SPEED_1000;
			break;
		case LPA_SGMII_100:
			state->speed = SPEED_100;
			break;
		case LPA_SGMII_10:
			state->speed = SPEED_10;
			break;
		default:
			dev_err(priv->dev, "invalid sgmii PHY speed\n");
			state->link = false;
			return -EINVAL;
		}

		if (config_reg & LPA_SGMII_FULL_DUPLEX)
			state->duplex = DUPLEX_FULL;
		else
			state->duplex = DUPLEX_HALF;
	}

	return 0;
}

static void
mt7531_sgmii_pcs_get_state_inband(struct mt7530_priv *priv, int port,
				  struct phylink_link_state *state)
{
	unsigned int val;

	val = mt7530_read(priv, MT7531_PCS_CONTROL_1(port));
	state->link = !!(val & MT7531_SGMII_LINK_STATUS);
	if (!state->link)
		return;

	state->an_complete = state->link;

	if (state->interface == PHY_INTERFACE_MODE_2500BASEX)
		state->speed = SPEED_2500;
	else
		state->speed = SPEED_1000;

	state->duplex = DUPLEX_FULL;
	state->pause = MLO_PAUSE_NONE;
}

static void mt7531_pcs_get_state(struct phylink_pcs *pcs,
				 struct phylink_link_state *state)
{
	struct mt7530_priv *priv = pcs_to_mt753x_pcs(pcs)->priv;
	int port = pcs_to_mt753x_pcs(pcs)->port;

	if (state->interface == PHY_INTERFACE_MODE_SGMII) {
		mt7531_sgmii_pcs_get_state_an(priv, port, state);
		return;
	} else if ((state->interface == PHY_INTERFACE_MODE_1000BASEX) ||
		   (state->interface == PHY_INTERFACE_MODE_2500BASEX)) {
		mt7531_sgmii_pcs_get_state_inband(priv, port, state);
		return;
	}

	state->link = false;
}

static int mt753x_pcs_config(struct phylink_pcs *pcs, unsigned int mode,
			     phy_interface_t interface,
			     const unsigned long *advertising,
			     bool permit_pause_to_mac)
{
	return 0;
}

static void mt7530_pcs_an_restart(struct phylink_pcs *pcs)
{
}

static const struct phylink_pcs_ops mt7530_pcs_ops = {
	.pcs_validate = mt753x_pcs_validate,
	.pcs_get_state = mt7530_pcs_get_state,
	.pcs_config = mt753x_pcs_config,
	.pcs_an_restart = mt7530_pcs_an_restart,
};

static const struct phylink_pcs_ops mt7531_pcs_ops = {
	.pcs_validate = mt753x_pcs_validate,
	.pcs_get_state = mt7531_pcs_get_state,
	.pcs_config = mt753x_pcs_config,
	.pcs_an_restart = mt7531_pcs_an_restart,
	.pcs_link_up = mt7531_pcs_link_up,
};

static int
mt753x_setup(struct dsa_switch *ds)
{
	struct mt7530_priv *priv = ds->priv;
	int i, ret;

	/* Initialise the PCS devices */
	for (i = 0; i < priv->ds->num_ports; i++) {
		priv->pcs[i].pcs.ops = priv->info->pcs_ops;
		priv->pcs[i].priv = priv;
		priv->pcs[i].port = i;
		if (mt753x_is_mac_port(i))
			priv->pcs[i].pcs.poll = 1;
	}

	ret = priv->info->sw_setup(ds);
	if (ret)
		return ret;

	ret = mt7530_setup_irq(priv);
	if (ret)
		return ret;

	ret = mt7530_setup_mdio(priv);
	if (ret && priv->irq)
		mt7530_free_irq_common(priv);

	return ret;
}

static int mt753x_get_mac_eee(struct dsa_switch *ds, int port,
			      struct ethtool_eee *e)
{
	struct mt7530_priv *priv = ds->priv;
	u32 eeecr = mt7530_read(priv, MT7530_PMEEECR_P(port));

	e->tx_lpi_enabled = !(eeecr & LPI_MODE_EN);
	e->tx_lpi_timer = GET_LPI_THRESH(eeecr);

	return 0;
}

static int mt753x_set_mac_eee(struct dsa_switch *ds, int port,
			      struct ethtool_eee *e)
{
	struct mt7530_priv *priv = ds->priv;
	u32 set, mask = LPI_THRESH_MASK | LPI_MODE_EN;

	if (e->tx_lpi_timer > 0xFFF)
		return -EINVAL;

	set = SET_LPI_THRESH(e->tx_lpi_timer);
	if (!e->tx_lpi_enabled)
		/* Force LPI Mode without a delay */
		set |= LPI_MODE_EN;
	mt7530_rmw(priv, MT7530_PMEEECR_P(port), mask, set);

	return 0;
}

static const struct dsa_switch_ops mt7530_switch_ops = {
	.get_tag_protocol	= mtk_get_tag_protocol,
	.setup			= mt753x_setup,
	.get_strings		= mt7530_get_strings,
	.get_ethtool_stats	= mt7530_get_ethtool_stats,
	.get_sset_count		= mt7530_get_sset_count,
	.set_ageing_time	= mt7530_set_ageing_time,
	.port_enable		= mt7530_port_enable,
	.port_disable		= mt7530_port_disable,
	.port_change_mtu	= mt7530_port_change_mtu,
	.port_max_mtu		= mt7530_port_max_mtu,
	.port_stp_state_set	= mt7530_stp_state_set,
	.port_pre_bridge_flags	= mt7530_port_pre_bridge_flags,
	.port_bridge_flags	= mt7530_port_bridge_flags,
	.port_bridge_join	= mt7530_port_bridge_join,
	.port_bridge_leave	= mt7530_port_bridge_leave,
	.port_fdb_add		= mt7530_port_fdb_add,
	.port_fdb_del		= mt7530_port_fdb_del,
	.port_fdb_dump		= mt7530_port_fdb_dump,
	.port_mdb_add		= mt7530_port_mdb_add,
	.port_mdb_del		= mt7530_port_mdb_del,
	.port_vlan_filtering	= mt7530_port_vlan_filtering,
	.port_vlan_add		= mt7530_port_vlan_add,
	.port_vlan_del		= mt7530_port_vlan_del,
	.port_mirror_add	= mt753x_port_mirror_add,
	.port_mirror_del	= mt753x_port_mirror_del,
	.phylink_get_caps	= mt753x_phylink_get_caps,
	.phylink_mac_select_pcs	= mt753x_phylink_mac_select_pcs,
	.phylink_mac_config	= mt753x_phylink_mac_config,
	.phylink_mac_link_down	= mt753x_phylink_mac_link_down,
	.phylink_mac_link_up	= mt753x_phylink_mac_link_up,
	.get_mac_eee		= mt753x_get_mac_eee,
	.set_mac_eee		= mt753x_set_mac_eee,
};

static const struct mt753x_info mt753x_table[] = {
	[ID_MT7621] = {
		.id = ID_MT7621,
		.pcs_ops = &mt7530_pcs_ops,
		.sw_setup = mt7530_setup,
		.phy_read_c22 = mt7530_phy_read_c22,
		.phy_write_c22 = mt7530_phy_write_c22,
		.phy_read_c45 = mt7530_phy_read_c45,
		.phy_write_c45 = mt7530_phy_write_c45,
		.pad_setup = mt7530_pad_clk_setup,
		.mac_port_get_caps = mt7530_mac_port_get_caps,
		.mac_port_config = mt7530_mac_config,
	},
	[ID_MT7530] = {
		.id = ID_MT7530,
		.pcs_ops = &mt7530_pcs_ops,
		.sw_setup = mt7530_setup,
		.phy_read_c22 = mt7530_phy_read_c22,
		.phy_write_c22 = mt7530_phy_write_c22,
		.phy_read_c45 = mt7530_phy_read_c45,
		.phy_write_c45 = mt7530_phy_write_c45,
		.pad_setup = mt7530_pad_clk_setup,
		.mac_port_get_caps = mt7530_mac_port_get_caps,
		.mac_port_config = mt7530_mac_config,
	},
	[ID_MT7531] = {
		.id = ID_MT7531,
		.pcs_ops = &mt7531_pcs_ops,
		.sw_setup = mt7531_setup,
		.phy_read_c22 = mt7531_ind_c22_phy_read,
		.phy_write_c22 = mt7531_ind_c22_phy_write,
		.phy_read_c45 = mt7531_ind_c45_phy_read,
		.phy_write_c45 = mt7531_ind_c45_phy_write,
		.pad_setup = mt7531_pad_setup,
		.cpu_port_config = mt7531_cpu_port_config,
		.mac_port_get_caps = mt7531_mac_port_get_caps,
		.mac_port_config = mt7531_mac_config,
	},
};

static const struct of_device_id mt7530_of_match[] = {
	{ .compatible = "mediatek,mt7621", .data = &mt753x_table[ID_MT7621], },
	{ .compatible = "mediatek,mt7530", .data = &mt753x_table[ID_MT7530], },
	{ .compatible = "mediatek,mt7531", .data = &mt753x_table[ID_MT7531], },
	{ /* sentinel */ },
};
MODULE_DEVICE_TABLE(of, mt7530_of_match);

static int
mt7530_probe(struct mdio_device *mdiodev)
{
	struct mt7530_priv *priv;
	struct device_node *dn;

	dn = mdiodev->dev.of_node;

	priv = devm_kzalloc(&mdiodev->dev, sizeof(*priv), GFP_KERNEL);
	if (!priv)
		return -ENOMEM;

	priv->ds = devm_kzalloc(&mdiodev->dev, sizeof(*priv->ds), GFP_KERNEL);
	if (!priv->ds)
		return -ENOMEM;

	priv->ds->dev = &mdiodev->dev;
	priv->ds->num_ports = MT7530_NUM_PORTS;

	/* Use medatek,mcm property to distinguish hardware type that would
	 * casues a little bit differences on power-on sequence.
	 */
	priv->mcm = of_property_read_bool(dn, "mediatek,mcm");
	if (priv->mcm) {
		dev_info(&mdiodev->dev, "MT7530 adapts as multi-chip module\n");

		priv->rstc = devm_reset_control_get(&mdiodev->dev, "mcm");
		if (IS_ERR(priv->rstc)) {
			dev_err(&mdiodev->dev, "Couldn't get our reset line\n");
			return PTR_ERR(priv->rstc);
		}
	}

	/* Get the hardware identifier from the devicetree node.
	 * We will need it for some of the clock and regulator setup.
	 */
	priv->info = of_device_get_match_data(&mdiodev->dev);
	if (!priv->info)
		return -EINVAL;

	/* Sanity check if these required device operations are filled
	 * properly.
	 */
	if (!priv->info->sw_setup || !priv->info->pad_setup ||
	    !priv->info->phy_read_c22 || !priv->info->phy_write_c22 ||
	    !priv->info->mac_port_get_caps ||
	    !priv->info->mac_port_config)
		return -EINVAL;

	priv->id = priv->info->id;

	if (priv->id == ID_MT7530) {
		priv->core_pwr = devm_regulator_get(&mdiodev->dev, "core");
		if (IS_ERR(priv->core_pwr))
			return PTR_ERR(priv->core_pwr);

		priv->io_pwr = devm_regulator_get(&mdiodev->dev, "io");
		if (IS_ERR(priv->io_pwr))
			return PTR_ERR(priv->io_pwr);
	}

	/* Not MCM that indicates switch works as the remote standalone
	 * integrated circuit so the GPIO pin would be used to complete
	 * the reset, otherwise memory-mapped register accessing used
	 * through syscon provides in the case of MCM.
	 */
	if (!priv->mcm) {
		priv->reset = devm_gpiod_get_optional(&mdiodev->dev, "reset",
						      GPIOD_OUT_LOW);
		if (IS_ERR(priv->reset)) {
			dev_err(&mdiodev->dev, "Couldn't get our reset line\n");
			return PTR_ERR(priv->reset);
		}
	}

	priv->bus = mdiodev->bus;
	priv->dev = &mdiodev->dev;
	priv->ds->priv = priv;
	priv->ds->ops = &mt7530_switch_ops;
	mutex_init(&priv->reg_mutex);
	dev_set_drvdata(&mdiodev->dev, priv);

	return dsa_register_switch(priv->ds);
}

static void
mt7530_remove(struct mdio_device *mdiodev)
{
	struct mt7530_priv *priv = dev_get_drvdata(&mdiodev->dev);
	int ret = 0;

	if (!priv)
		return;

	ret = regulator_disable(priv->core_pwr);
	if (ret < 0)
		dev_err(priv->dev,
			"Failed to disable core power: %d\n", ret);

	ret = regulator_disable(priv->io_pwr);
	if (ret < 0)
		dev_err(priv->dev, "Failed to disable io pwr: %d\n",
			ret);

	if (priv->irq)
		mt7530_free_irq(priv);

	dsa_unregister_switch(priv->ds);
	mutex_destroy(&priv->reg_mutex);
}

static void mt7530_shutdown(struct mdio_device *mdiodev)
{
	struct mt7530_priv *priv = dev_get_drvdata(&mdiodev->dev);

	if (!priv)
		return;

	dsa_switch_shutdown(priv->ds);

	dev_set_drvdata(&mdiodev->dev, NULL);
}

static struct mdio_driver mt7530_mdio_driver = {
	.probe  = mt7530_probe,
	.remove = mt7530_remove,
	.shutdown = mt7530_shutdown,
	.mdiodrv.driver = {
		.name = "mt7530",
		.of_match_table = mt7530_of_match,
	},
};

mdio_module_driver(mt7530_mdio_driver);

MODULE_AUTHOR("Sean Wang <sean.wang@mediatek.com>");
MODULE_DESCRIPTION("Driver for Mediatek MT7530 Switch");
MODULE_LICENSE("GPL");<|MERGE_RESOLUTION|>--- conflicted
+++ resolved
@@ -460,37 +460,6 @@
 	mt7530_rmw(priv, MT7530_P6ECR, P6_INTF_MODE_MASK,
 		   P6_INTF_MODE(trgint));
 
-<<<<<<< HEAD
-	/* Lower Tx Driving for TRGMII path */
-	for (i = 0 ; i < NUM_TRGMII_CTRL ; i++)
-		mt7530_write(priv, MT7530_TRGMII_TD_ODT(i),
-			     TD_DM_DRVP(8) | TD_DM_DRVN(8));
-
-	/* Disable MT7530 core and TRGMII Tx clocks */
-	core_clear(priv, CORE_TRGMII_GSW_CLK_CG,
-		   REG_GSWCK_EN | REG_TRGMIICK_EN);
-
-	/* Setup the MT7530 TRGMII Tx Clock */
-	core_write(priv, CORE_PLL_GROUP5, RG_LCDDS_PCW_NCPO1(ncpo1));
-	core_write(priv, CORE_PLL_GROUP6, RG_LCDDS_PCW_NCPO0(0));
-	core_write(priv, CORE_PLL_GROUP10, RG_LCDDS_SSC_DELTA(ssc_delta));
-	core_write(priv, CORE_PLL_GROUP11, RG_LCDDS_SSC_DELTA1(ssc_delta));
-	core_write(priv, CORE_PLL_GROUP4,
-		   RG_SYSPLL_DDSFBK_EN | RG_SYSPLL_BIAS_EN |
-		   RG_SYSPLL_BIAS_LPF_EN);
-	core_write(priv, CORE_PLL_GROUP2,
-		   RG_SYSPLL_EN_NORMAL | RG_SYSPLL_VODEN |
-		   RG_SYSPLL_POSDIV(1));
-	core_write(priv, CORE_PLL_GROUP7,
-		   RG_LCDDS_PCW_NCPO_CHG | RG_LCCDS_C(3) |
-		   RG_LCDDS_PWDB | RG_LCDDS_ISO_EN);
-
-	/* Enable MT7530 core and TRGMII Tx clocks */
-	core_set(priv, CORE_TRGMII_GSW_CLK_CG,
-		 REG_GSWCK_EN | REG_TRGMIICK_EN);
-
-	if (!trgint)
-=======
 	if (trgint) {
 		/* Lower Tx Driving for TRGMII path */
 		for (i = 0 ; i < NUM_TRGMII_CTRL ; i++)
@@ -520,7 +489,6 @@
 		core_set(priv, CORE_TRGMII_GSW_CLK_CG,
 			 REG_GSWCK_EN | REG_TRGMIICK_EN);
 	} else {
->>>>>>> 524c2e1f
 		for (i = 0 ; i < NUM_TRGMII_CTRL; i++)
 			mt7530_rmw(priv, MT7530_TRGMII_RD(i),
 				   RD_TAP_MASK, RD_TAP(16));
@@ -2233,11 +2201,7 @@
 
 	mt7530_pll_setup(priv);
 
-<<<<<<< HEAD
-	/* Enable Port 6 only; P5 as GMAC5 which currently is not supported */
-=======
 	/* Enable port 6 */
->>>>>>> 524c2e1f
 	val = mt7530_read(priv, MT7530_MHWTRAP);
 	val &= ~MHWTRAP_P6_DIS & ~MHWTRAP_PHY_ACCESS;
 	val |= MHWTRAP_MANUAL;
