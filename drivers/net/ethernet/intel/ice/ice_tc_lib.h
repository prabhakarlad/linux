--- conflicted
+++ resolved
@@ -26,8 +26,6 @@
 #define ICE_TC_FLWR_FIELD_CVLAN			BIT(19)
 #define ICE_TC_FLWR_FIELD_PPPOE_SESSID		BIT(20)
 #define ICE_TC_FLWR_FIELD_PPP_PROTO		BIT(21)
-<<<<<<< HEAD
-=======
 #define ICE_TC_FLWR_FIELD_IP_TOS		BIT(22)
 #define ICE_TC_FLWR_FIELD_IP_TTL		BIT(23)
 #define ICE_TC_FLWR_FIELD_ENC_IP_TOS		BIT(24)
@@ -35,7 +33,6 @@
 #define ICE_TC_FLWR_FIELD_L2TPV3_SESSID		BIT(26)
 #define ICE_TC_FLWR_FIELD_VLAN_PRIO		BIT(27)
 #define ICE_TC_FLWR_FIELD_CVLAN_PRIO		BIT(28)
->>>>>>> 7365df19
 
 #define ICE_TC_FLOWER_MASK_32   0xFFFFFFFF
 
@@ -54,11 +51,7 @@
 
 struct ice_tc_vlan_hdr {
 	__be16 vlan_id; /* Only last 12 bits valid */
-<<<<<<< HEAD
-	u16 vlan_prio; /* Only last 3 bits valid (valid values: 0..7) */
-=======
 	__be16 vlan_prio; /* Only last 3 bits valid (valid values: 0..7) */
->>>>>>> 7365df19
 	__be16 vlan_tpid;
 };
 
@@ -112,10 +105,7 @@
 	struct ice_tc_vlan_hdr vlan_hdr;
 	struct ice_tc_vlan_hdr cvlan_hdr;
 	struct ice_tc_pppoe_hdr pppoe_hdr;
-<<<<<<< HEAD
-=======
 	struct ice_tc_l2tpv3_hdr l2tpv3_hdr;
->>>>>>> 7365df19
 	/* L3 (IPv4[6]) layer fields with their mask */
 	struct ice_tc_l3_hdr l3_key;
 	struct ice_tc_l3_hdr l3_mask;
