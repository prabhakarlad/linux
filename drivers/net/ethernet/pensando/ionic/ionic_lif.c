--- conflicted
+++ resolved
@@ -96,8 +96,7 @@
 	u16 link_status;
 	bool link_up;
 
-	if (!test_bit(IONIC_LIF_F_LINK_CHECK_REQUESTED, lif->state) ||
-	    test_bit(IONIC_LIF_F_QUEUE_RESET, lif->state))
+	if (!test_bit(IONIC_LIF_F_LINK_CHECK_REQUESTED, lif->state))
 		return;
 
 	link_status = le16_to_cpu(lif->info->status.link_status);
@@ -1996,14 +1995,7 @@
 	bool running;
 	int err = 0;
 
-<<<<<<< HEAD
-	err = ionic_wait_for_bit(lif, IONIC_LIF_F_QUEUE_RESET);
-	if (err)
-		return err;
-
-=======
 	mutex_lock(&lif->queue_lock);
->>>>>>> bcf87687
 	running = netif_running(lif->netdev);
 	if (running) {
 		netif_device_detach(lif->netdev);
@@ -2011,7 +2003,6 @@
 		if (err)
 			goto reset_out;
 	}
-<<<<<<< HEAD
 
 	if (cb)
 		cb(lif, arg);
@@ -2022,20 +2013,7 @@
 	}
 
 reset_out:
-	clear_bit(IONIC_LIF_F_QUEUE_RESET, lif->state);
-=======
-
-	if (cb)
-		cb(lif, arg);
-
-	if (running) {
-		err = ionic_open(lif->netdev);
-		netif_device_attach(lif->netdev);
-	}
-
-reset_out:
 	mutex_unlock(&lif->queue_lock);
->>>>>>> bcf87687
 
 	return err;
 }
