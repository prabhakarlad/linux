// SPDX-License-Identifier: GPL-2.0 OR BSD-3-Clause
/*
 *  rtase is the Linux device driver released for Realtek Automotive Switch
 *  controllers with PCI-Express interface.
 *
 *  Copyright(c) 2024 Realtek Semiconductor Corp.
 *
 *  Below is a simplified block diagram of the chip and its relevant interfaces.
 *
 *               *************************
 *               *                       *
 *               *  CPU network device   *
 *               *                       *
 *               *   +-------------+     *
 *               *   |  PCIE Host  |     *
 *               ***********++************
 *                          ||
 *                         PCIE
 *                          ||
 *      ********************++**********************
 *      *            | PCIE Endpoint |             *
 *      *            +---------------+             *
 *      *                | GMAC |                  *
 *      *                +--++--+  Realtek         *
 *      *                   ||     RTL90xx Series  *
 *      *                   ||                     *
 *      *     +-------------++----------------+    *
 *      *     |           | MAC |             |    *
 *      *     |           +-----+             |    *
 *      *     |                               |    *
 *      *     |     Ethernet Switch Core      |    *
 *      *     |                               |    *
 *      *     |   +-----+           +-----+   |    *
 *      *     |   | MAC |...........| MAC |   |    *
 *      *     +---+-----+-----------+-----+---+    *
 *      *         | PHY |...........| PHY |        *
 *      *         +--++-+           +--++-+        *
 *      *************||****************||***********
 *
 *  The block of the Realtek RTL90xx series is our entire chip architecture,
 *  the GMAC is connected to the switch core, and there is no PHY in between.
 *  In addition, this driver is mainly used to control GMAC, but does not
 *  control the switch core, so it is not the same as DSA. Linux only plays
 *  the role of a normal leaf node in this model.
 */

#include <linux/crc32.h>
#include <linux/dma-mapping.h>
#include <linux/etherdevice.h>
#include <linux/if_vlan.h>
#include <linux/in.h>
#include <linux/init.h>
#include <linux/interrupt.h>
#include <linux/io.h>
#include <linux/iopoll.h>
#include <linux/ip.h>
#include <linux/ipv6.h>
#include <linux/mdio.h>
#include <linux/module.h>
#include <linux/netdevice.h>
#include <linux/pci.h>
#include <linux/pm_runtime.h>
#include <linux/prefetch.h>
#include <linux/rtnetlink.h>
#include <linux/tcp.h>
#include <asm/irq.h>
#include <net/ip6_checksum.h>
#include <net/netdev_queues.h>
#include <net/page_pool/helpers.h>
#include <net/pkt_cls.h>

#include "rtase.h"

#define RTK_OPTS1_DEBUG_VALUE 0x0BADBEEF
#define RTK_MAGIC_NUMBER      0x0BADBADBADBADBAD

static const struct pci_device_id rtase_pci_tbl[] = {
	{PCI_VDEVICE(REALTEK, 0x906A)},
	{}
};

MODULE_DEVICE_TABLE(pci, rtase_pci_tbl);

MODULE_AUTHOR("Realtek ARD Software Team");
MODULE_DESCRIPTION("Network Driver for the PCIe interface of Realtek Automotive Ethernet Switch");
MODULE_LICENSE("Dual BSD/GPL");

struct rtase_counters {
	__le64 tx_packets;
	__le64 rx_packets;
	__le64 tx_errors;
	__le32 rx_errors;
	__le16 rx_missed;
	__le16 align_errors;
	__le32 tx_one_collision;
	__le32 tx_multi_collision;
	__le64 rx_unicast;
	__le64 rx_broadcast;
	__le32 rx_multicast;
	__le16 tx_aborted;
	__le16 tx_underrun;
} __packed;

static void rtase_w8(const struct rtase_private *tp, u16 reg, u8 val8)
{
	writeb(val8, tp->mmio_addr + reg);
}

static void rtase_w16(const struct rtase_private *tp, u16 reg, u16 val16)
{
	writew(val16, tp->mmio_addr + reg);
}

static void rtase_w32(const struct rtase_private *tp, u16 reg, u32 val32)
{
	writel(val32, tp->mmio_addr + reg);
}

static u8 rtase_r8(const struct rtase_private *tp, u16 reg)
{
	return readb(tp->mmio_addr + reg);
}

static u16 rtase_r16(const struct rtase_private *tp, u16 reg)
{
	return readw(tp->mmio_addr + reg);
}

static u32 rtase_r32(const struct rtase_private *tp, u16 reg)
{
	return readl(tp->mmio_addr + reg);
}

static void rtase_free_desc(struct rtase_private *tp)
{
	struct pci_dev *pdev = tp->pdev;
	u32 i;

	for (i = 0; i < tp->func_tx_queue_num; i++) {
		if (!tp->tx_ring[i].desc)
			continue;

		dma_free_coherent(&pdev->dev, RTASE_TX_RING_DESC_SIZE,
				  tp->tx_ring[i].desc,
				  tp->tx_ring[i].phy_addr);
		tp->tx_ring[i].desc = NULL;
	}

	for (i = 0; i < tp->func_rx_queue_num; i++) {
		if (!tp->rx_ring[i].desc)
			continue;

		dma_free_coherent(&pdev->dev, RTASE_RX_RING_DESC_SIZE,
				  tp->rx_ring[i].desc,
				  tp->rx_ring[i].phy_addr);
		tp->rx_ring[i].desc = NULL;
	}
}

static int rtase_alloc_desc(struct rtase_private *tp)
{
	struct pci_dev *pdev = tp->pdev;
	u32 i;

	/* rx and tx descriptors needs 256 bytes alignment.
	 * dma_alloc_coherent provides more.
	 */
	for (i = 0; i < tp->func_tx_queue_num; i++) {
		tp->tx_ring[i].desc =
				dma_alloc_coherent(&pdev->dev,
						   RTASE_TX_RING_DESC_SIZE,
						   &tp->tx_ring[i].phy_addr,
						   GFP_KERNEL);
		if (!tp->tx_ring[i].desc)
			goto err_out;
	}

	for (i = 0; i < tp->func_rx_queue_num; i++) {
		tp->rx_ring[i].desc =
				dma_alloc_coherent(&pdev->dev,
						   RTASE_RX_RING_DESC_SIZE,
						   &tp->rx_ring[i].phy_addr,
						   GFP_KERNEL);
		if (!tp->rx_ring[i].desc)
			goto err_out;
	}

	return 0;

err_out:
	rtase_free_desc(tp);
	return -ENOMEM;
}

static void rtase_unmap_tx_skb(struct pci_dev *pdev, u32 len,
			       struct rtase_tx_desc *desc)
{
	dma_unmap_single(&pdev->dev, le64_to_cpu(desc->addr), len,
			 DMA_TO_DEVICE);
	desc->opts1 = cpu_to_le32(RTK_OPTS1_DEBUG_VALUE);
	desc->opts2 = 0x00;
	desc->addr = cpu_to_le64(RTK_MAGIC_NUMBER);
}

static void rtase_tx_clear_range(struct rtase_ring *ring, u32 start, u32 n)
{
	struct rtase_tx_desc *desc_base = ring->desc;
	struct rtase_private *tp = ring->ivec->tp;
	u32 i;

	for (i = 0; i < n; i++) {
		u32 entry = (start + i) % RTASE_NUM_DESC;
		struct rtase_tx_desc *desc = desc_base + entry;
		u32 len = ring->mis.len[entry];
		struct sk_buff *skb;

		if (len == 0)
			continue;

		rtase_unmap_tx_skb(tp->pdev, len, desc);
		ring->mis.len[entry] = 0;
		skb = ring->skbuff[entry];
		if (!skb)
			continue;

		tp->stats.tx_dropped++;
		dev_kfree_skb_any(skb);
		ring->skbuff[entry] = NULL;
	}
}

static void rtase_tx_clear(struct rtase_private *tp)
{
	struct rtase_ring *ring;
	u16 i;

	for (i = 0; i < tp->func_tx_queue_num; i++) {
		ring = &tp->tx_ring[i];
		rtase_tx_clear_range(ring, ring->dirty_idx, RTASE_NUM_DESC);
		ring->cur_idx = 0;
		ring->dirty_idx = 0;
	}
}

static void rtase_mark_to_asic(union rtase_rx_desc *desc, u32 rx_buf_sz)
{
	u32 eor = le32_to_cpu(desc->desc_cmd.opts1) & RTASE_RING_END;

	desc->desc_status.opts2 = 0;
	/* force memory writes to complete before releasing descriptor */
	dma_wmb();
	WRITE_ONCE(desc->desc_cmd.opts1,
		   cpu_to_le32(RTASE_DESC_OWN | eor | rx_buf_sz));
}

static u32 rtase_tx_avail(struct rtase_ring *ring)
{
	return READ_ONCE(ring->dirty_idx) + RTASE_NUM_DESC -
	       READ_ONCE(ring->cur_idx);
}

static int tx_handler(struct rtase_ring *ring, int budget)
{
	const struct rtase_private *tp = ring->ivec->tp;
	struct net_device *dev = tp->dev;
	u32 dirty_tx, tx_left;
	u32 bytes_compl = 0;
	u32 pkts_compl = 0;
	int workdone = 0;

	dirty_tx = ring->dirty_idx;
	tx_left = READ_ONCE(ring->cur_idx) - dirty_tx;

	while (tx_left > 0) {
		u32 entry = dirty_tx % RTASE_NUM_DESC;
		struct rtase_tx_desc *desc = ring->desc +
				       sizeof(struct rtase_tx_desc) * entry;
		u32 status;

		status = le32_to_cpu(desc->opts1);

		if (status & RTASE_DESC_OWN)
			break;

		rtase_unmap_tx_skb(tp->pdev, ring->mis.len[entry], desc);
		ring->mis.len[entry] = 0;
		if (ring->skbuff[entry]) {
			pkts_compl++;
			bytes_compl += ring->skbuff[entry]->len;
			napi_consume_skb(ring->skbuff[entry], budget);
			ring->skbuff[entry] = NULL;
		}

		dirty_tx++;
		tx_left--;
		workdone++;

		if (workdone == RTASE_TX_BUDGET_DEFAULT)
			break;
	}

	if (ring->dirty_idx != dirty_tx) {
		dev_sw_netstats_tx_add(dev, pkts_compl, bytes_compl);
		WRITE_ONCE(ring->dirty_idx, dirty_tx);

		netif_subqueue_completed_wake(dev, ring->index, pkts_compl,
					      bytes_compl,
					      rtase_tx_avail(ring),
					      RTASE_TX_START_THRS);

		if (ring->cur_idx != dirty_tx)
			rtase_w8(tp, RTASE_TPPOLL, BIT(ring->index));
	}

	return 0;
}

static void rtase_tx_desc_init(struct rtase_private *tp, u16 idx)
{
	struct rtase_ring *ring = &tp->tx_ring[idx];
	struct rtase_tx_desc *desc;
	u32 i;

	memset(ring->desc, 0x0, RTASE_TX_RING_DESC_SIZE);
	memset(ring->skbuff, 0x0, sizeof(ring->skbuff));
	ring->cur_idx = 0;
	ring->dirty_idx = 0;
	ring->index = idx;
	ring->alloc_fail = 0;

	for (i = 0; i < RTASE_NUM_DESC; i++) {
		ring->mis.len[i] = 0;
		if ((RTASE_NUM_DESC - 1) == i) {
			desc = ring->desc + sizeof(struct rtase_tx_desc) * i;
			desc->opts1 = cpu_to_le32(RTASE_RING_END);
		}
	}

	ring->ring_handler = tx_handler;
	if (idx < 4) {
		ring->ivec = &tp->int_vector[idx];
		list_add_tail(&ring->ring_entry,
			      &tp->int_vector[idx].ring_list);
	} else {
		ring->ivec = &tp->int_vector[0];
		list_add_tail(&ring->ring_entry, &tp->int_vector[0].ring_list);
	}
}

static void rtase_map_to_asic(union rtase_rx_desc *desc, dma_addr_t mapping,
			      u32 rx_buf_sz)
{
	desc->desc_cmd.addr = cpu_to_le64(mapping);

	rtase_mark_to_asic(desc, rx_buf_sz);
}

static void rtase_make_unusable_by_asic(union rtase_rx_desc *desc)
{
	desc->desc_cmd.addr = cpu_to_le64(RTK_MAGIC_NUMBER);
	desc->desc_cmd.opts1 &= ~cpu_to_le32(RTASE_DESC_OWN | RSVD_MASK);
}

static int rtase_alloc_rx_data_buf(struct rtase_ring *ring,
				   void **p_data_buf,
				   union rtase_rx_desc *desc,
				   dma_addr_t *rx_phy_addr)
{
	struct rtase_int_vector *ivec = ring->ivec;
	const struct rtase_private *tp = ivec->tp;
	dma_addr_t mapping;
	struct page *page;

	page = page_pool_dev_alloc_pages(tp->page_pool);
	if (!page) {
		ring->alloc_fail++;
		goto err_out;
	}

	*p_data_buf = page_address(page);
	mapping = page_pool_get_dma_addr(page);
	*rx_phy_addr = mapping;
	rtase_map_to_asic(desc, mapping, tp->rx_buf_sz);

	return 0;

err_out:
	rtase_make_unusable_by_asic(desc);

	return -ENOMEM;
}

static u32 rtase_rx_ring_fill(struct rtase_ring *ring, u32 ring_start,
			      u32 ring_end)
{
	union rtase_rx_desc *desc_base = ring->desc;
	u32 cur;

	for (cur = ring_start; ring_end - cur > 0; cur++) {
		u32 i = cur % RTASE_NUM_DESC;
		union rtase_rx_desc *desc = desc_base + i;
		int ret;

		if (ring->data_buf[i])
			continue;

		ret = rtase_alloc_rx_data_buf(ring, &ring->data_buf[i], desc,
					      &ring->mis.data_phy_addr[i]);
		if (ret)
			break;
	}

	return cur - ring_start;
}

static void rtase_mark_as_last_descriptor(union rtase_rx_desc *desc)
{
	desc->desc_cmd.opts1 |= cpu_to_le32(RTASE_RING_END);
}

static void rtase_rx_ring_clear(struct page_pool *page_pool,
				struct rtase_ring *ring)
{
	union rtase_rx_desc *desc;
	struct page *page;
	u32 i;

	for (i = 0; i < RTASE_NUM_DESC; i++) {
		desc = ring->desc + sizeof(union rtase_rx_desc) * i;
		page = virt_to_head_page(ring->data_buf[i]);

		if (ring->data_buf[i])
			page_pool_put_full_page(page_pool, page, true);

		rtase_make_unusable_by_asic(desc);
	}
}

static int rtase_fragmented_frame(u32 status)
{
	return (status & (RTASE_RX_FIRST_FRAG | RTASE_RX_LAST_FRAG)) !=
	       (RTASE_RX_FIRST_FRAG | RTASE_RX_LAST_FRAG);
}

static void rtase_rx_csum(const struct rtase_private *tp, struct sk_buff *skb,
			  const union rtase_rx_desc *desc)
{
	u32 opts2 = le32_to_cpu(desc->desc_status.opts2);

	/* rx csum offload */
	if (((opts2 & RTASE_RX_V4F) && !(opts2 & RTASE_RX_IPF)) ||
	    (opts2 & RTASE_RX_V6F)) {
		if (((opts2 & RTASE_RX_TCPT) && !(opts2 & RTASE_RX_TCPF)) ||
		    ((opts2 & RTASE_RX_UDPT) && !(opts2 & RTASE_RX_UDPF)))
			skb->ip_summed = CHECKSUM_UNNECESSARY;
		else
			skb->ip_summed = CHECKSUM_NONE;
	} else {
		skb->ip_summed = CHECKSUM_NONE;
	}
}

static void rtase_rx_vlan_skb(union rtase_rx_desc *desc, struct sk_buff *skb)
{
	u32 opts2 = le32_to_cpu(desc->desc_status.opts2);

	if (!(opts2 & RTASE_RX_VLAN_TAG))
		return;

	__vlan_hwaccel_put_tag(skb, htons(ETH_P_8021Q),
			       swab16(opts2 & RTASE_VLAN_TAG_MASK));
}

static void rtase_rx_skb(const struct rtase_ring *ring, struct sk_buff *skb)
{
	struct rtase_int_vector *ivec = ring->ivec;

	napi_gro_receive(&ivec->napi, skb);
}

static int rx_handler(struct rtase_ring *ring, int budget)
{
	union rtase_rx_desc *desc_base = ring->desc;
	u32 pkt_size, cur_rx, delta, entry, status;
	struct rtase_private *tp = ring->ivec->tp;
	struct net_device *dev = tp->dev;
	union rtase_rx_desc *desc;
	struct sk_buff *skb;
	int workdone = 0;

	cur_rx = ring->cur_idx;
	entry = cur_rx % RTASE_NUM_DESC;
	desc = &desc_base[entry];

	while (workdone < budget) {
		status = le32_to_cpu(desc->desc_status.opts1);

		if (status & RTASE_DESC_OWN)
			break;

		/* This barrier is needed to keep us from reading
		 * any other fields out of the rx descriptor until
		 * we know the status of RTASE_DESC_OWN
		 */
		dma_rmb();

		if (unlikely(status & RTASE_RX_RES)) {
			if (net_ratelimit())
				netdev_warn(dev, "Rx ERROR. status = %08x\n",
					    status);

			tp->stats.rx_errors++;

			if (status & (RTASE_RX_RWT | RTASE_RX_RUNT))
				tp->stats.rx_length_errors++;

			if (status & RTASE_RX_CRC)
				tp->stats.rx_crc_errors++;

			if (dev->features & NETIF_F_RXALL)
				goto process_pkt;

			rtase_mark_to_asic(desc, tp->rx_buf_sz);
			goto skip_process_pkt;
		}

process_pkt:
		pkt_size = status & RTASE_RX_PKT_SIZE_MASK;
		if (likely(!(dev->features & NETIF_F_RXFCS)))
			pkt_size -= ETH_FCS_LEN;

		/* The driver does not support incoming fragmented frames.
		 * They are seen as a symptom of over-mtu sized frames.
		 */
		if (unlikely(rtase_fragmented_frame(status))) {
			tp->stats.rx_dropped++;
			tp->stats.rx_length_errors++;
			rtase_mark_to_asic(desc, tp->rx_buf_sz);
			goto skip_process_pkt;
		}

		dma_sync_single_for_cpu(&tp->pdev->dev,
					ring->mis.data_phy_addr[entry],
					tp->rx_buf_sz, DMA_FROM_DEVICE);

		skb = build_skb(ring->data_buf[entry], PAGE_SIZE);
		if (!skb) {
			tp->stats.rx_dropped++;
			rtase_mark_to_asic(desc, tp->rx_buf_sz);
			goto skip_process_pkt;
		}
		ring->data_buf[entry] = NULL;

		if (dev->features & NETIF_F_RXCSUM)
			rtase_rx_csum(tp, skb, desc);

		skb_put(skb, pkt_size);
		skb_mark_for_recycle(skb);
		skb->protocol = eth_type_trans(skb, dev);

		if (skb->pkt_type == PACKET_MULTICAST)
			tp->stats.multicast++;

		rtase_rx_vlan_skb(desc, skb);
		rtase_rx_skb(ring, skb);

		dev_sw_netstats_rx_add(dev, pkt_size);

skip_process_pkt:
		workdone++;
		cur_rx++;
		entry = cur_rx % RTASE_NUM_DESC;
		desc = ring->desc + sizeof(union rtase_rx_desc) * entry;
	}

	ring->cur_idx = cur_rx;
	delta = rtase_rx_ring_fill(ring, ring->dirty_idx, ring->cur_idx);
	ring->dirty_idx += delta;

	return workdone;
}

static void rtase_rx_desc_init(struct rtase_private *tp, u16 idx)
{
	struct rtase_ring *ring = &tp->rx_ring[idx];
	u16 i;

	memset(ring->desc, 0x0, RTASE_RX_RING_DESC_SIZE);
	memset(ring->data_buf, 0x0, sizeof(ring->data_buf));
	ring->cur_idx = 0;
	ring->dirty_idx = 0;
	ring->index = idx;
	ring->alloc_fail = 0;

	for (i = 0; i < RTASE_NUM_DESC; i++)
		ring->mis.data_phy_addr[i] = 0;

	ring->ring_handler = rx_handler;
	ring->ivec = &tp->int_vector[idx];
	list_add_tail(&ring->ring_entry, &tp->int_vector[idx].ring_list);
}

static void rtase_rx_clear(struct rtase_private *tp)
{
	u32 i;

	for (i = 0; i < tp->func_rx_queue_num; i++)
		rtase_rx_ring_clear(tp->page_pool, &tp->rx_ring[i]);

	page_pool_destroy(tp->page_pool);
	tp->page_pool = NULL;
}

static int rtase_init_ring(const struct net_device *dev)
{
	struct rtase_private *tp = netdev_priv(dev);
	struct page_pool_params pp_params = { 0 };
	struct page_pool *page_pool;
	u32 num;
	u16 i;

	pp_params.flags = PP_FLAG_DMA_MAP | PP_FLAG_DMA_SYNC_DEV;
	pp_params.order = 0;
	pp_params.pool_size = RTASE_NUM_DESC * tp->func_rx_queue_num;
	pp_params.nid = dev_to_node(&tp->pdev->dev);
	pp_params.dev = &tp->pdev->dev;
	pp_params.dma_dir = DMA_FROM_DEVICE;
	pp_params.max_len = PAGE_SIZE;
	pp_params.offset = 0;

	page_pool = page_pool_create(&pp_params);
	if (IS_ERR(page_pool)) {
		netdev_err(tp->dev, "failed to create page pool\n");
		return -ENOMEM;
	}

	tp->page_pool = page_pool;

	for (i = 0; i < tp->func_tx_queue_num; i++)
		rtase_tx_desc_init(tp, i);

	for (i = 0; i < tp->func_rx_queue_num; i++) {
		rtase_rx_desc_init(tp, i);

		num = rtase_rx_ring_fill(&tp->rx_ring[i], 0, RTASE_NUM_DESC);
		if (num != RTASE_NUM_DESC)
			goto err_out;

		rtase_mark_as_last_descriptor(tp->rx_ring[i].desc +
					      sizeof(union rtase_rx_desc) *
					      (RTASE_NUM_DESC - 1));
	}

	return 0;

err_out:
	rtase_rx_clear(tp);
	return -ENOMEM;
}

static void rtase_interrupt_mitigation(const struct rtase_private *tp)
{
	u32 i;

	for (i = 0; i < tp->func_tx_queue_num; i++)
		rtase_w16(tp, RTASE_INT_MITI_TX + i * 2, tp->tx_int_mit);

	for (i = 0; i < tp->func_rx_queue_num; i++)
		rtase_w16(tp, RTASE_INT_MITI_RX + i * 2, tp->rx_int_mit);
}

static void rtase_tally_counter_addr_fill(const struct rtase_private *tp)
{
	rtase_w32(tp, RTASE_DTCCR4, upper_32_bits(tp->tally_paddr));
	rtase_w32(tp, RTASE_DTCCR0, lower_32_bits(tp->tally_paddr));
}

static void rtase_tally_counter_clear(const struct rtase_private *tp)
{
	u32 cmd = lower_32_bits(tp->tally_paddr);

	rtase_w32(tp, RTASE_DTCCR4, upper_32_bits(tp->tally_paddr));
	rtase_w32(tp, RTASE_DTCCR0, cmd | RTASE_COUNTER_RESET);
}

static void rtase_desc_addr_fill(const struct rtase_private *tp)
{
	const struct rtase_ring *ring;
	u16 i, cmd, val;
	int err;

	for (i = 0; i < tp->func_tx_queue_num; i++) {
		ring = &tp->tx_ring[i];

		rtase_w32(tp, RTASE_TX_DESC_ADDR0,
			  lower_32_bits(ring->phy_addr));
		rtase_w32(tp, RTASE_TX_DESC_ADDR4,
			  upper_32_bits(ring->phy_addr));

		cmd = i | RTASE_TX_DESC_CMD_WE | RTASE_TX_DESC_CMD_CS;
		rtase_w16(tp, RTASE_TX_DESC_COMMAND, cmd);

		err = read_poll_timeout(rtase_r16, val,
					!(val & RTASE_TX_DESC_CMD_CS), 10,
					1000, false, tp,
					RTASE_TX_DESC_COMMAND);

		if (err == -ETIMEDOUT)
			netdev_err(tp->dev,
				   "error occurred in fill tx descriptor\n");
	}

	for (i = 0; i < tp->func_rx_queue_num; i++) {
		ring = &tp->rx_ring[i];

		if (i == 0) {
			rtase_w32(tp, RTASE_Q0_RX_DESC_ADDR0,
				  lower_32_bits(ring->phy_addr));
			rtase_w32(tp, RTASE_Q0_RX_DESC_ADDR4,
				  upper_32_bits(ring->phy_addr));
		} else {
			rtase_w32(tp, (RTASE_Q1_RX_DESC_ADDR0 + ((i - 1) * 8)),
				  lower_32_bits(ring->phy_addr));
			rtase_w32(tp, (RTASE_Q1_RX_DESC_ADDR4 + ((i - 1) * 8)),
				  upper_32_bits(ring->phy_addr));
		}
	}
}

static void rtase_hw_set_features(const struct net_device *dev,
				  netdev_features_t features)
{
	const struct rtase_private *tp = netdev_priv(dev);
	u16 rx_config, val;

	rx_config = rtase_r16(tp, RTASE_RX_CONFIG_0);
	if (features & NETIF_F_RXALL)
		rx_config |= (RTASE_ACCEPT_ERR | RTASE_ACCEPT_RUNT);
	else
		rx_config &= ~(RTASE_ACCEPT_ERR | RTASE_ACCEPT_RUNT);

	rtase_w16(tp, RTASE_RX_CONFIG_0, rx_config);

	val = rtase_r16(tp, RTASE_CPLUS_CMD);
	if (features & NETIF_F_RXCSUM)
		rtase_w16(tp, RTASE_CPLUS_CMD, val | RTASE_RX_CHKSUM);
	else
		rtase_w16(tp, RTASE_CPLUS_CMD, val & ~RTASE_RX_CHKSUM);

	rx_config = rtase_r16(tp, RTASE_RX_CONFIG_1);
	if (dev->features & NETIF_F_HW_VLAN_CTAG_RX)
		rx_config |= (RTASE_INNER_VLAN_DETAG_EN |
			      RTASE_OUTER_VLAN_DETAG_EN);
	else
		rx_config &= ~(RTASE_INNER_VLAN_DETAG_EN |
			       RTASE_OUTER_VLAN_DETAG_EN);

	rtase_w16(tp, RTASE_RX_CONFIG_1, rx_config);
}

static void rtase_hw_set_rx_packet_filter(struct net_device *dev)
{
	u32 mc_filter[2] = { 0xFFFFFFFF, 0xFFFFFFFF };
	struct rtase_private *tp = netdev_priv(dev);
	u16 rx_mode;

	rx_mode = rtase_r16(tp, RTASE_RX_CONFIG_0) & ~RTASE_ACCEPT_MASK;
	rx_mode |= RTASE_ACCEPT_BROADCAST | RTASE_ACCEPT_MYPHYS;

	if (dev->flags & IFF_PROMISC) {
		rx_mode |= RTASE_ACCEPT_MULTICAST | RTASE_ACCEPT_ALLPHYS;
	} else if (dev->flags & IFF_ALLMULTI) {
		rx_mode |= RTASE_ACCEPT_MULTICAST;
	} else {
		struct netdev_hw_addr *hw_addr;

		mc_filter[0] = 0;
		mc_filter[1] = 0;

		netdev_for_each_mc_addr(hw_addr, dev) {
			u32 bit_nr = eth_hw_addr_crc(hw_addr);
			u32 idx = u32_get_bits(bit_nr, BIT(31));
			u32 bit = u32_get_bits(bit_nr,
					       RTASE_MULTICAST_FILTER_MASK);

			mc_filter[idx] |= BIT(bit);
			rx_mode |= RTASE_ACCEPT_MULTICAST;
		}
	}

	if (dev->features & NETIF_F_RXALL)
		rx_mode |= RTASE_ACCEPT_ERR | RTASE_ACCEPT_RUNT;

	rtase_w32(tp, RTASE_MAR0, swab32(mc_filter[1]));
	rtase_w32(tp, RTASE_MAR1, swab32(mc_filter[0]));
	rtase_w16(tp, RTASE_RX_CONFIG_0, rx_mode);
}

static void rtase_irq_dis_and_clear(const struct rtase_private *tp)
{
	const struct rtase_int_vector *ivec = &tp->int_vector[0];
	u32 val1;
	u16 val2;
	u8 i;

	rtase_w32(tp, ivec->imr_addr, 0);
	val1 = rtase_r32(tp, ivec->isr_addr);
	rtase_w32(tp, ivec->isr_addr, val1);

	for (i = 1; i < tp->int_nums; i++) {
		ivec = &tp->int_vector[i];
		rtase_w16(tp, ivec->imr_addr, 0);
		val2 = rtase_r16(tp, ivec->isr_addr);
		rtase_w16(tp, ivec->isr_addr, val2);
	}
}

static void rtase_poll_timeout(const struct rtase_private *tp, u32 cond,
			       u32 sleep_us, u64 timeout_us, u16 reg)
{
	int err;
	u8 val;

	err = read_poll_timeout(rtase_r8, val, val & cond, sleep_us,
				timeout_us, false, tp, reg);

	if (err == -ETIMEDOUT)
		netdev_err(tp->dev, "poll reg 0x00%x timeout\n", reg);
}

static void rtase_nic_reset(const struct net_device *dev)
{
	const struct rtase_private *tp = netdev_priv(dev);
	u16 rx_config;
	u8 val;

	rx_config = rtase_r16(tp, RTASE_RX_CONFIG_0);
	rtase_w16(tp, RTASE_RX_CONFIG_0, rx_config & ~RTASE_ACCEPT_MASK);

	val = rtase_r8(tp, RTASE_MISC);
	rtase_w8(tp, RTASE_MISC, val | RTASE_RX_DV_GATE_EN);

	val = rtase_r8(tp, RTASE_CHIP_CMD);
	rtase_w8(tp, RTASE_CHIP_CMD, val | RTASE_STOP_REQ);
	mdelay(2);

	rtase_poll_timeout(tp, RTASE_STOP_REQ_DONE, 100, 150000,
			   RTASE_CHIP_CMD);

	rtase_poll_timeout(tp, RTASE_TX_FIFO_EMPTY, 100, 100000,
			   RTASE_FIFOR);

	rtase_poll_timeout(tp, RTASE_RX_FIFO_EMPTY, 100, 100000,
			   RTASE_FIFOR);

	val = rtase_r8(tp, RTASE_CHIP_CMD);
	rtase_w8(tp, RTASE_CHIP_CMD, val & ~(RTASE_TE | RTASE_RE));
	val = rtase_r8(tp, RTASE_CHIP_CMD);
	rtase_w8(tp, RTASE_CHIP_CMD, val & ~RTASE_STOP_REQ);

	rtase_w16(tp, RTASE_RX_CONFIG_0, rx_config);
}

static void rtase_hw_reset(const struct net_device *dev)
{
	const struct rtase_private *tp = netdev_priv(dev);

	rtase_irq_dis_and_clear(tp);

	rtase_nic_reset(dev);
}

static void rtase_set_rx_queue(const struct rtase_private *tp)
{
	u16 reg_data;

	reg_data = rtase_r16(tp, RTASE_FCR);
	switch (tp->func_rx_queue_num) {
	case 1:
		u16p_replace_bits(&reg_data, 0x1, RTASE_FCR_RXQ_MASK);
		break;
	case 2:
		u16p_replace_bits(&reg_data, 0x2, RTASE_FCR_RXQ_MASK);
		break;
	case 4:
		u16p_replace_bits(&reg_data, 0x3, RTASE_FCR_RXQ_MASK);
		break;
	}
	rtase_w16(tp, RTASE_FCR, reg_data);
}

static void rtase_set_tx_queue(const struct rtase_private *tp)
{
	u16 reg_data;

	reg_data = rtase_r16(tp, RTASE_TX_CONFIG_1);
	switch (tp->tx_queue_ctrl) {
	case 1:
		u16p_replace_bits(&reg_data, 0x0, RTASE_TC_MODE_MASK);
		break;
	case 2:
		u16p_replace_bits(&reg_data, 0x1, RTASE_TC_MODE_MASK);
		break;
	case 3:
	case 4:
		u16p_replace_bits(&reg_data, 0x2, RTASE_TC_MODE_MASK);
		break;
	default:
		u16p_replace_bits(&reg_data, 0x3, RTASE_TC_MODE_MASK);
		break;
	}
	rtase_w16(tp, RTASE_TX_CONFIG_1, reg_data);
}

static void rtase_hw_config(struct net_device *dev)
{
	const struct rtase_private *tp = netdev_priv(dev);
	u32 reg_data32;
	u16 reg_data16;

	rtase_hw_reset(dev);

	/* set rx dma burst */
	reg_data16 = rtase_r16(tp, RTASE_RX_CONFIG_0);
	reg_data16 &= ~(RTASE_RX_SINGLE_TAG | RTASE_RX_SINGLE_FETCH);
	u16p_replace_bits(&reg_data16, RTASE_RX_DMA_BURST_256,
			  RTASE_RX_MX_DMA_MASK);
	rtase_w16(tp, RTASE_RX_CONFIG_0, reg_data16);

	/* new rx descritpor */
	reg_data16 = rtase_r16(tp, RTASE_RX_CONFIG_1);
	reg_data16 |= RTASE_RX_NEW_DESC_FORMAT_EN | RTASE_PCIE_NEW_FLOW;
	u16p_replace_bits(&reg_data16, 0xF, RTASE_RX_MAX_FETCH_DESC_MASK);
	rtase_w16(tp, RTASE_RX_CONFIG_1, reg_data16);

	rtase_set_rx_queue(tp);

	rtase_interrupt_mitigation(tp);

	/* set tx dma burst size and interframe gap time */
	reg_data32 = rtase_r32(tp, RTASE_TX_CONFIG_0);
	u32p_replace_bits(&reg_data32, RTASE_TX_DMA_BURST_UNLIMITED,
			  RTASE_TX_DMA_MASK);
	u32p_replace_bits(&reg_data32, RTASE_INTERFRAMEGAP,
			  RTASE_TX_INTER_FRAME_GAP_MASK);
	rtase_w32(tp, RTASE_TX_CONFIG_0, reg_data32);

	/* new tx descriptor */
	reg_data16 = rtase_r16(tp, RTASE_TFUN_CTRL);
	rtase_w16(tp, RTASE_TFUN_CTRL, reg_data16 |
		  RTASE_TX_NEW_DESC_FORMAT_EN);

	/* tx fetch desc number */
	rtase_w8(tp, RTASE_TDFNR, 0x10);

	/* tag num select */
	reg_data16 = rtase_r16(tp, RTASE_MTPS);
	u16p_replace_bits(&reg_data16, 0x4, RTASE_TAG_NUM_SEL_MASK);
	rtase_w16(tp, RTASE_MTPS, reg_data16);

	rtase_set_tx_queue(tp);

	rtase_w16(tp, RTASE_TOKSEL, 0x5555);

	rtase_tally_counter_addr_fill(tp);
	rtase_desc_addr_fill(tp);
	rtase_hw_set_features(dev, dev->features);

	/* enable flow control */
	reg_data16 = rtase_r16(tp, RTASE_CPLUS_CMD);
	reg_data16 |= (RTASE_FORCE_TXFLOW_EN | RTASE_FORCE_RXFLOW_EN);
	rtase_w16(tp, RTASE_CPLUS_CMD, reg_data16);
	/* set near fifo threshold - rx missed issue. */
	rtase_w16(tp, RTASE_RFIFONFULL, 0x190);

	rtase_w16(tp, RTASE_RMS, tp->rx_buf_sz);

	rtase_hw_set_rx_packet_filter(dev);
}

static void rtase_nic_enable(const struct net_device *dev)
{
	const struct rtase_private *tp = netdev_priv(dev);
	u16 rcr = rtase_r16(tp, RTASE_RX_CONFIG_1);
	u8 val;

	rtase_w16(tp, RTASE_RX_CONFIG_1, rcr & ~RTASE_PCIE_RELOAD_EN);
	rtase_w16(tp, RTASE_RX_CONFIG_1, rcr | RTASE_PCIE_RELOAD_EN);

	val = rtase_r8(tp, RTASE_CHIP_CMD);
	rtase_w8(tp, RTASE_CHIP_CMD, val | RTASE_TE | RTASE_RE);

	val = rtase_r8(tp, RTASE_MISC);
	rtase_w8(tp, RTASE_MISC, val & ~RTASE_RX_DV_GATE_EN);
}

static void rtase_enable_hw_interrupt(const struct rtase_private *tp)
{
	const struct rtase_int_vector *ivec = &tp->int_vector[0];
	u32 i;

	rtase_w32(tp, ivec->imr_addr, ivec->imr);

	for (i = 1; i < tp->int_nums; i++) {
		ivec = &tp->int_vector[i];
		rtase_w16(tp, ivec->imr_addr, ivec->imr);
	}
}

static void rtase_hw_start(const struct net_device *dev)
{
	const struct rtase_private *tp = netdev_priv(dev);

	rtase_nic_enable(dev);
	rtase_enable_hw_interrupt(tp);
}

/*  the interrupt handler does RXQ0 and TXQ0, TXQ4~7 interrutp status
 */
static irqreturn_t rtase_interrupt(int irq, void *dev_instance)
{
	const struct rtase_private *tp;
	struct rtase_int_vector *ivec;
	u32 status;

	ivec = dev_instance;
	tp = ivec->tp;
	status = rtase_r32(tp, ivec->isr_addr);

	rtase_w32(tp, ivec->imr_addr, 0x0);
	rtase_w32(tp, ivec->isr_addr, status & ~RTASE_FOVW);

	if (napi_schedule_prep(&ivec->napi))
		__napi_schedule(&ivec->napi);

	return IRQ_HANDLED;
}

/*  the interrupt handler does RXQ1&TXQ1 or RXQ2&TXQ2 or RXQ3&TXQ3 interrupt
 *  status according to interrupt vector
 */
static irqreturn_t rtase_q_interrupt(int irq, void *dev_instance)
{
	const struct rtase_private *tp;
	struct rtase_int_vector *ivec;
	u16 status;

	ivec = dev_instance;
	tp = ivec->tp;
	status = rtase_r16(tp, ivec->isr_addr);

	rtase_w16(tp, ivec->imr_addr, 0x0);
	rtase_w16(tp, ivec->isr_addr, status);

	if (napi_schedule_prep(&ivec->napi))
		__napi_schedule(&ivec->napi);

	return IRQ_HANDLED;
}

static int rtase_poll(struct napi_struct *napi, int budget)
{
	const struct rtase_int_vector *ivec;
	const struct rtase_private *tp;
	struct rtase_ring *ring;
	int total_workdone = 0;

	ivec = container_of(napi, struct rtase_int_vector, napi);
	tp = ivec->tp;

	list_for_each_entry(ring, &ivec->ring_list, ring_entry)
		total_workdone += ring->ring_handler(ring, budget);

	if (total_workdone >= budget)
		return budget;

	if (napi_complete_done(napi, total_workdone)) {
		if (!ivec->index)
			rtase_w32(tp, ivec->imr_addr, ivec->imr);
		else
			rtase_w16(tp, ivec->imr_addr, ivec->imr);
	}

	return total_workdone;
}

static int rtase_open(struct net_device *dev)
{
	struct rtase_private *tp = netdev_priv(dev);
	const struct pci_dev *pdev = tp->pdev;
	struct rtase_int_vector *ivec;
	u16 i = 0, j;
	int ret;

	ivec = &tp->int_vector[0];
	tp->rx_buf_sz = RTASE_RX_BUF_SIZE;

	ret = rtase_alloc_desc(tp);
	if (ret)
		return ret;

	ret = rtase_init_ring(dev);
	if (ret)
		goto err_free_all_allocated_mem;

	rtase_hw_config(dev);

	if (tp->sw_flag & RTASE_SWF_MSIX_ENABLED) {
		ret = request_irq(ivec->irq, rtase_interrupt, 0,
				  dev->name, ivec);
		if (ret)
			goto err_free_all_allocated_irq;

		/* request other interrupts to handle multiqueue */
		for (i = 1; i < tp->int_nums; i++) {
			ivec = &tp->int_vector[i];
			snprintf(ivec->name, sizeof(ivec->name), "%s_int%i",
				 tp->dev->name, i);
			ret = request_irq(ivec->irq, rtase_q_interrupt, 0,
					  ivec->name, ivec);
			if (ret)
				goto err_free_all_allocated_irq;
		}
	} else {
		ret = request_irq(pdev->irq, rtase_interrupt, 0, dev->name,
				  ivec);
		if (ret)
			goto err_free_all_allocated_mem;
	}

	rtase_hw_start(dev);

	for (i = 0; i < tp->int_nums; i++) {
		ivec = &tp->int_vector[i];
		napi_enable(&ivec->napi);
	}

	netif_carrier_on(dev);
	netif_wake_queue(dev);

	return 0;

err_free_all_allocated_irq:
	for (j = 0; j < i; j++)
		free_irq(tp->int_vector[j].irq, &tp->int_vector[j]);

err_free_all_allocated_mem:
	rtase_free_desc(tp);

	return ret;
}

static void rtase_down(struct net_device *dev)
{
	struct rtase_private *tp = netdev_priv(dev);
	struct rtase_int_vector *ivec;
	struct rtase_ring *ring, *tmp;
	u32 i;

	for (i = 0; i < tp->int_nums; i++) {
		ivec = &tp->int_vector[i];
		napi_disable(&ivec->napi);
		list_for_each_entry_safe(ring, tmp, &ivec->ring_list,
					 ring_entry)
			list_del(&ring->ring_entry);
	}

	netif_tx_disable(dev);

	netif_carrier_off(dev);

	rtase_hw_reset(dev);

	rtase_tx_clear(tp);

	rtase_rx_clear(tp);
}

static int rtase_close(struct net_device *dev)
{
	struct rtase_private *tp = netdev_priv(dev);
	const struct pci_dev *pdev = tp->pdev;
	u32 i;

	rtase_down(dev);

	if (tp->sw_flag & RTASE_SWF_MSIX_ENABLED) {
		for (i = 0; i < tp->int_nums; i++)
			free_irq(tp->int_vector[i].irq, &tp->int_vector[i]);

	} else {
		free_irq(pdev->irq, &tp->int_vector[0]);
	}

	rtase_free_desc(tp);

	return 0;
}

static u32 rtase_tx_vlan_tag(const struct rtase_private *tp,
			     const struct sk_buff *skb)
{
	return (skb_vlan_tag_present(skb)) ?
		(RTASE_TX_VLAN_TAG | swab16(skb_vlan_tag_get(skb))) : 0x00;
}

static u32 rtase_tx_csum(struct sk_buff *skb, const struct net_device *dev)
{
	u32 csum_cmd = 0;
	u8 ip_protocol;

	switch (vlan_get_protocol(skb)) {
	case htons(ETH_P_IP):
		csum_cmd = RTASE_TX_IPCS_C;
		ip_protocol = ip_hdr(skb)->protocol;
		break;

	case htons(ETH_P_IPV6):
		csum_cmd = RTASE_TX_IPV6F_C;
		ip_protocol = ipv6_hdr(skb)->nexthdr;
		break;

	default:
		ip_protocol = IPPROTO_RAW;
		break;
	}

	if (ip_protocol == IPPROTO_TCP)
		csum_cmd |= RTASE_TX_TCPCS_C;
	else if (ip_protocol == IPPROTO_UDP)
		csum_cmd |= RTASE_TX_UDPCS_C;

	csum_cmd |= u32_encode_bits(skb_transport_offset(skb),
				    RTASE_TCPHO_MASK);

	return csum_cmd;
}

static int rtase_xmit_frags(struct rtase_ring *ring, struct sk_buff *skb,
			    u32 opts1, u32 opts2)
{
	const struct skb_shared_info *info = skb_shinfo(skb);
	const struct rtase_private *tp = ring->ivec->tp;
	const u8 nr_frags = info->nr_frags;
	struct rtase_tx_desc *txd = NULL;
	u32 cur_frag, entry;

	entry = ring->cur_idx;
	for (cur_frag = 0; cur_frag < nr_frags; cur_frag++) {
		const skb_frag_t *frag = &info->frags[cur_frag];
		dma_addr_t mapping;
		u32 status, len;
		void *addr;

		entry = (entry + 1) % RTASE_NUM_DESC;

		txd = ring->desc + sizeof(struct rtase_tx_desc) * entry;
		len = skb_frag_size(frag);
		addr = skb_frag_address(frag);
		mapping = dma_map_single(&tp->pdev->dev, addr, len,
					 DMA_TO_DEVICE);

		if (unlikely(dma_mapping_error(&tp->pdev->dev, mapping))) {
			if (unlikely(net_ratelimit()))
				netdev_err(tp->dev,
					   "Failed to map TX fragments DMA!\n");

			goto err_out;
		}

		if (((entry + 1) % RTASE_NUM_DESC) == 0)
			status = (opts1 | len | RTASE_RING_END);
		else
			status = opts1 | len;

		if (cur_frag == (nr_frags - 1)) {
			ring->skbuff[entry] = skb;
			status |= RTASE_TX_LAST_FRAG;
		}

		ring->mis.len[entry] = len;
		txd->addr = cpu_to_le64(mapping);
		txd->opts2 = cpu_to_le32(opts2);

		/* make sure the operating fields have been updated */
		dma_wmb();
		txd->opts1 = cpu_to_le32(status);
	}

	return cur_frag;

err_out:
	rtase_tx_clear_range(ring, ring->cur_idx + 1, cur_frag);
	return -EIO;
}

static netdev_tx_t rtase_start_xmit(struct sk_buff *skb,
				    struct net_device *dev)
{
	struct skb_shared_info *shinfo = skb_shinfo(skb);
	struct rtase_private *tp = netdev_priv(dev);
	u32 q_idx, entry, len, opts1, opts2;
	struct netdev_queue *tx_queue;
	bool stop_queue, door_bell;
	u32 mss = shinfo->gso_size;
	struct rtase_tx_desc *txd;
	struct rtase_ring *ring;
	dma_addr_t mapping;
	int frags;

	/* multiqueues */
	q_idx = skb_get_queue_mapping(skb);
	ring = &tp->tx_ring[q_idx];
	tx_queue = netdev_get_tx_queue(dev, q_idx);

	if (unlikely(!rtase_tx_avail(ring))) {
		if (net_ratelimit())
			netdev_err(dev,
				   "BUG! Tx Ring full when queue awake!\n");

		netif_stop_queue(dev);
		return NETDEV_TX_BUSY;
	}

	entry = ring->cur_idx % RTASE_NUM_DESC;
	txd = ring->desc + sizeof(struct rtase_tx_desc) * entry;

	opts1 = RTASE_DESC_OWN;
	opts2 = rtase_tx_vlan_tag(tp, skb);

	/* tcp segmentation offload (or tcp large send) */
	if (mss) {
		if (shinfo->gso_type & SKB_GSO_TCPV4) {
			opts1 |= RTASE_GIANT_SEND_V4;
		} else if (shinfo->gso_type & SKB_GSO_TCPV6) {
			if (skb_cow_head(skb, 0))
				goto err_dma_0;

			tcp_v6_gso_csum_prep(skb);
			opts1 |= RTASE_GIANT_SEND_V6;
		} else {
			WARN_ON_ONCE(1);
		}

		opts1 |= u32_encode_bits(skb_transport_offset(skb),
					 RTASE_TCPHO_MASK);
		opts2 |= u32_encode_bits(mss, RTASE_MSS_MASK);
	} else if (skb->ip_summed == CHECKSUM_PARTIAL) {
		opts2 |= rtase_tx_csum(skb, dev);
	}

	frags = rtase_xmit_frags(ring, skb, opts1, opts2);
	if (unlikely(frags < 0))
		goto err_dma_0;

	if (frags) {
		len = skb_headlen(skb);
		opts1 |= RTASE_TX_FIRST_FRAG;
	} else {
		len = skb->len;
		ring->skbuff[entry] = skb;
		opts1 |= RTASE_TX_FIRST_FRAG | RTASE_TX_LAST_FRAG;
	}

	if (((entry + 1) % RTASE_NUM_DESC) == 0)
		opts1 |= (len | RTASE_RING_END);
	else
		opts1 |= len;

	mapping = dma_map_single(&tp->pdev->dev, skb->data, len,
				 DMA_TO_DEVICE);

	if (unlikely(dma_mapping_error(&tp->pdev->dev, mapping))) {
		if (unlikely(net_ratelimit()))
			netdev_err(dev, "Failed to map TX DMA!\n");

		goto err_dma_1;
	}

	ring->mis.len[entry] = len;
	txd->addr = cpu_to_le64(mapping);
	txd->opts2 = cpu_to_le32(opts2);
	txd->opts1 = cpu_to_le32(opts1 & ~RTASE_DESC_OWN);

	/* make sure the operating fields have been updated */
	dma_wmb();

	door_bell = __netdev_tx_sent_queue(tx_queue, skb->len,
					   netdev_xmit_more());

	txd->opts1 = cpu_to_le32(opts1);

	skb_tx_timestamp(skb);

	/* tx needs to see descriptor changes before updated cur_idx */
	smp_wmb();

	WRITE_ONCE(ring->cur_idx, ring->cur_idx + frags + 1);

	stop_queue = !netif_subqueue_maybe_stop(dev, ring->index,
						rtase_tx_avail(ring),
						RTASE_TX_STOP_THRS,
						RTASE_TX_START_THRS);

	if (door_bell || stop_queue)
		rtase_w8(tp, RTASE_TPPOLL, BIT(ring->index));

	return NETDEV_TX_OK;

err_dma_1:
	ring->skbuff[entry] = NULL;
	rtase_tx_clear_range(ring, ring->cur_idx + 1, frags);

err_dma_0:
	tp->stats.tx_dropped++;
	dev_kfree_skb_any(skb);
	return NETDEV_TX_OK;
}

static void rtase_set_rx_mode(struct net_device *dev)
{
	rtase_hw_set_rx_packet_filter(dev);
}

static void rtase_enable_eem_write(const struct rtase_private *tp)
{
	u8 val;

	val = rtase_r8(tp, RTASE_EEM);
	rtase_w8(tp, RTASE_EEM, val | RTASE_EEM_UNLOCK);
}

static void rtase_disable_eem_write(const struct rtase_private *tp)
{
	u8 val;

	val = rtase_r8(tp, RTASE_EEM);
	rtase_w8(tp, RTASE_EEM, val & ~RTASE_EEM_UNLOCK);
}

static void rtase_rar_set(const struct rtase_private *tp, const u8 *addr)
{
	u32 rar_low, rar_high;

	rar_low = (u32)addr[0] | ((u32)addr[1] << 8) |
		  ((u32)addr[2] << 16) | ((u32)addr[3] << 24);

	rar_high = (u32)addr[4] | ((u32)addr[5] << 8);

	rtase_enable_eem_write(tp);
	rtase_w32(tp, RTASE_MAC0, rar_low);
	rtase_w32(tp, RTASE_MAC4, rar_high);
	rtase_disable_eem_write(tp);
	rtase_w16(tp, RTASE_LBK_CTRL, RTASE_LBK_ATLD | RTASE_LBK_CLR);
}

static int rtase_set_mac_address(struct net_device *dev, void *p)
{
	struct rtase_private *tp = netdev_priv(dev);
	int ret;

	ret = eth_mac_addr(dev, p);
	if (ret)
		return ret;

	rtase_rar_set(tp, dev->dev_addr);

	return 0;
}

static int rtase_change_mtu(struct net_device *dev, int new_mtu)
{
	dev->mtu = new_mtu;

	netdev_update_features(dev);

	return 0;
}

static void rtase_wait_for_quiescence(const struct net_device *dev)
{
	struct rtase_private *tp = netdev_priv(dev);
	struct rtase_int_vector *ivec;
	u32 i;

	for (i = 0; i < tp->int_nums; i++) {
		ivec = &tp->int_vector[i];
		synchronize_irq(ivec->irq);
		/* wait for any pending NAPI task to complete */
		napi_disable(&ivec->napi);
	}

	rtase_irq_dis_and_clear(tp);

	for (i = 0; i < tp->int_nums; i++) {
		ivec = &tp->int_vector[i];
		napi_enable(&ivec->napi);
	}
}

static void rtase_sw_reset(struct net_device *dev)
{
	struct rtase_private *tp = netdev_priv(dev);
	int ret;

	netif_stop_queue(dev);
	netif_carrier_off(dev);
	rtase_hw_reset(dev);

	/* let's wait a bit while any (async) irq lands on */
	rtase_wait_for_quiescence(dev);
	rtase_tx_clear(tp);
	rtase_rx_clear(tp);

	ret = rtase_init_ring(dev);
	if (ret) {
		netdev_err(dev, "unable to init ring\n");
		rtase_free_desc(tp);
		return;
	}

	rtase_hw_config(dev);
	/* always link, so start to transmit & receive */
	rtase_hw_start(dev);

	netif_carrier_on(dev);
	netif_wake_queue(dev);
}

static void rtase_dump_tally_counter(const struct rtase_private *tp)
{
	dma_addr_t paddr = tp->tally_paddr;
	u32 cmd = lower_32_bits(paddr);
	u32 val;
	int err;

	rtase_w32(tp, RTASE_DTCCR4, upper_32_bits(paddr));
	rtase_w32(tp, RTASE_DTCCR0, cmd);
	rtase_w32(tp, RTASE_DTCCR0, cmd | RTASE_COUNTER_DUMP);

	err = read_poll_timeout(rtase_r32, val, !(val & RTASE_COUNTER_DUMP),
				10, 250, false, tp, RTASE_DTCCR0);

	if (err == -ETIMEDOUT)
		netdev_err(tp->dev, "error occurred in dump tally counter\n");
}

static void rtase_dump_state(const struct net_device *dev)
{
	const struct rtase_private *tp = netdev_priv(dev);
	int max_reg_size = RTASE_PCI_REGS_SIZE;
	const struct rtase_counters *counters;
	const struct rtase_ring *ring;
	u32 dword_rd;
	int n = 0;

	ring = &tp->tx_ring[0];
	netdev_err(dev, "Tx descriptor info:\n");
	netdev_err(dev, "Tx curIdx = 0x%x\n", ring->cur_idx);
	netdev_err(dev, "Tx dirtyIdx = 0x%x\n", ring->dirty_idx);
	netdev_err(dev, "Tx phyAddr = %pad\n", &ring->phy_addr);

	ring = &tp->rx_ring[0];
	netdev_err(dev, "Rx descriptor info:\n");
	netdev_err(dev, "Rx curIdx = 0x%x\n", ring->cur_idx);
	netdev_err(dev, "Rx dirtyIdx = 0x%x\n", ring->dirty_idx);
	netdev_err(dev, "Rx phyAddr = %pad\n", &ring->phy_addr);

	netdev_err(dev, "Device Registers:\n");
	netdev_err(dev, "Chip Command = 0x%02x\n",
		   rtase_r8(tp, RTASE_CHIP_CMD));
	netdev_err(dev, "IMR = %08x\n", rtase_r32(tp, RTASE_IMR0));
	netdev_err(dev, "ISR = %08x\n", rtase_r32(tp, RTASE_ISR0));
	netdev_err(dev, "Boot Ctrl Reg(0xE004) = %04x\n",
		   rtase_r16(tp, RTASE_BOOT_CTL));
	netdev_err(dev, "EPHY ISR(0xE014) = %04x\n",
		   rtase_r16(tp, RTASE_EPHY_ISR));
	netdev_err(dev, "EPHY IMR(0xE016) = %04x\n",
		   rtase_r16(tp, RTASE_EPHY_IMR));
	netdev_err(dev, "CLKSW SET REG(0xE018) = %04x\n",
		   rtase_r16(tp, RTASE_CLKSW_SET));

	netdev_err(dev, "Dump PCI Registers:\n");

	while (n < max_reg_size) {
		if ((n % RTASE_DWORD_MOD) == 0)
			netdev_err(tp->dev, "0x%03x:\n", n);

		pci_read_config_dword(tp->pdev, n, &dword_rd);
		netdev_err(tp->dev, "%08x\n", dword_rd);
		n += 4;
	}

	netdev_err(dev, "Dump tally counter:\n");
	counters = tp->tally_vaddr;
	rtase_dump_tally_counter(tp);

	netdev_err(dev, "tx_packets %lld\n",
		   le64_to_cpu(counters->tx_packets));
	netdev_err(dev, "rx_packets %lld\n",
		   le64_to_cpu(counters->rx_packets));
	netdev_err(dev, "tx_errors %lld\n",
		   le64_to_cpu(counters->tx_errors));
	netdev_err(dev, "rx_errors %d\n",
		   le32_to_cpu(counters->rx_errors));
	netdev_err(dev, "rx_missed %d\n",
		   le16_to_cpu(counters->rx_missed));
	netdev_err(dev, "align_errors %d\n",
		   le16_to_cpu(counters->align_errors));
	netdev_err(dev, "tx_one_collision %d\n",
		   le32_to_cpu(counters->tx_one_collision));
	netdev_err(dev, "tx_multi_collision %d\n",
		   le32_to_cpu(counters->tx_multi_collision));
	netdev_err(dev, "rx_unicast %lld\n",
		   le64_to_cpu(counters->rx_unicast));
	netdev_err(dev, "rx_broadcast %lld\n",
		   le64_to_cpu(counters->rx_broadcast));
	netdev_err(dev, "rx_multicast %d\n",
		   le32_to_cpu(counters->rx_multicast));
	netdev_err(dev, "tx_aborted %d\n",
		   le16_to_cpu(counters->tx_aborted));
	netdev_err(dev, "tx_underrun %d\n",
		   le16_to_cpu(counters->tx_underrun));
}

static void rtase_tx_timeout(struct net_device *dev, unsigned int txqueue)
{
	rtase_dump_state(dev);
	rtase_sw_reset(dev);
}

static void rtase_get_stats64(struct net_device *dev,
			      struct rtnl_link_stats64 *stats)
{
	const struct rtase_private *tp = netdev_priv(dev);
	const struct rtase_counters *counters;

	counters = tp->tally_vaddr;

	dev_fetch_sw_netstats(stats, dev->tstats);

	/* fetch additional counter values missing in stats collected by driver
	 * from tally counter
	 */
	rtase_dump_tally_counter(tp);
	stats->rx_errors = tp->stats.rx_errors;
	stats->tx_errors = le64_to_cpu(counters->tx_errors);
	stats->rx_dropped = tp->stats.rx_dropped;
	stats->tx_dropped = tp->stats.tx_dropped;
	stats->multicast = tp->stats.multicast;
	stats->rx_length_errors = tp->stats.rx_length_errors;
}

static netdev_features_t rtase_fix_features(struct net_device *dev,
					    netdev_features_t features)
{
	netdev_features_t features_fix = features;

	/* not support TSO for jumbo frames */
	if (dev->mtu > ETH_DATA_LEN)
		features_fix &= ~NETIF_F_ALL_TSO;

	return features_fix;
}

static int rtase_set_features(struct net_device *dev,
			      netdev_features_t features)
{
	netdev_features_t features_set = features;

	features_set &= NETIF_F_RXALL | NETIF_F_RXCSUM |
			NETIF_F_HW_VLAN_CTAG_RX;

	if (features_set ^ dev->features)
		rtase_hw_set_features(dev, features_set);

	return 0;
}

static const struct net_device_ops rtase_netdev_ops = {
	.ndo_open = rtase_open,
	.ndo_stop = rtase_close,
	.ndo_start_xmit = rtase_start_xmit,
	.ndo_set_rx_mode = rtase_set_rx_mode,
	.ndo_set_mac_address = rtase_set_mac_address,
	.ndo_change_mtu = rtase_change_mtu,
	.ndo_tx_timeout = rtase_tx_timeout,
	.ndo_get_stats64 = rtase_get_stats64,
	.ndo_fix_features = rtase_fix_features,
	.ndo_set_features = rtase_set_features,
};

static void rtase_get_mac_address(struct net_device *dev)
{
	struct rtase_private *tp = netdev_priv(dev);
	u8 mac_addr[ETH_ALEN] __aligned(2) = {};
	u32 i;

	for (i = 0; i < ETH_ALEN; i++)
		mac_addr[i] = rtase_r8(tp, RTASE_MAC0 + i);

	if (!is_valid_ether_addr(mac_addr)) {
		eth_hw_addr_random(dev);
		netdev_warn(dev, "Random ether addr %pM\n", dev->dev_addr);
	} else {
		eth_hw_addr_set(dev, mac_addr);
		ether_addr_copy(dev->perm_addr, dev->dev_addr);
	}

	rtase_rar_set(tp, dev->dev_addr);
}

static int rtase_get_settings(struct net_device *dev,
			      struct ethtool_link_ksettings *cmd)
{
	u32 supported = SUPPORTED_MII | SUPPORTED_Pause | SUPPORTED_Asym_Pause;
	const struct rtase_private *tp = netdev_priv(dev);

	ethtool_convert_legacy_u32_to_link_mode(cmd->link_modes.supported,
						supported);

	switch (tp->hw_ver) {
	case RTASE_HW_VER_906X_7XA:
	case RTASE_HW_VER_906X_7XC:
		cmd->base.speed = SPEED_5000;
		break;
	case RTASE_HW_VER_907XD_V1:
<<<<<<< HEAD
=======
	case RTASE_HW_VER_907XD_VA:
>>>>>>> a5a056c8
		cmd->base.speed = SPEED_10000;
		break;
	}

	cmd->base.duplex = DUPLEX_FULL;
	cmd->base.port = PORT_MII;
	cmd->base.autoneg = AUTONEG_DISABLE;

	return 0;
}

static void rtase_get_pauseparam(struct net_device *dev,
				 struct ethtool_pauseparam *pause)
{
	const struct rtase_private *tp = netdev_priv(dev);
	u16 value = rtase_r16(tp, RTASE_CPLUS_CMD);

	pause->autoneg = AUTONEG_DISABLE;
	pause->tx_pause = !!(value & RTASE_FORCE_TXFLOW_EN);
	pause->rx_pause = !!(value & RTASE_FORCE_RXFLOW_EN);
}

static int rtase_set_pauseparam(struct net_device *dev,
				struct ethtool_pauseparam *pause)
{
	const struct rtase_private *tp = netdev_priv(dev);
	u16 value = rtase_r16(tp, RTASE_CPLUS_CMD);

	if (pause->autoneg)
		return -EOPNOTSUPP;

	value &= ~(RTASE_FORCE_TXFLOW_EN | RTASE_FORCE_RXFLOW_EN);

	if (pause->tx_pause)
		value |= RTASE_FORCE_TXFLOW_EN;

	if (pause->rx_pause)
		value |= RTASE_FORCE_RXFLOW_EN;

	rtase_w16(tp, RTASE_CPLUS_CMD, value);
	return 0;
}

static void rtase_get_eth_mac_stats(struct net_device *dev,
				    struct ethtool_eth_mac_stats *stats)
{
	struct rtase_private *tp = netdev_priv(dev);
	const struct rtase_counters *counters;

	counters = tp->tally_vaddr;

	rtase_dump_tally_counter(tp);

	stats->FramesTransmittedOK = le64_to_cpu(counters->tx_packets);
	stats->FramesReceivedOK = le64_to_cpu(counters->rx_packets);
	stats->FramesLostDueToIntMACXmitError =
		le64_to_cpu(counters->tx_errors);
	stats->BroadcastFramesReceivedOK = le64_to_cpu(counters->rx_broadcast);
}

static const struct ethtool_ops rtase_ethtool_ops = {
	.get_link = ethtool_op_get_link,
	.get_link_ksettings = rtase_get_settings,
	.get_pauseparam = rtase_get_pauseparam,
	.set_pauseparam = rtase_set_pauseparam,
	.get_eth_mac_stats = rtase_get_eth_mac_stats,
	.get_ts_info = ethtool_op_get_ts_info,
};

static void rtase_init_netdev_ops(struct net_device *dev)
{
	dev->netdev_ops = &rtase_netdev_ops;
	dev->ethtool_ops = &rtase_ethtool_ops;
}

static void rtase_reset_interrupt(struct pci_dev *pdev,
				  const struct rtase_private *tp)
{
	if (tp->sw_flag & RTASE_SWF_MSIX_ENABLED)
		pci_disable_msix(pdev);
	else
		pci_disable_msi(pdev);
}

static int rtase_alloc_msix(struct pci_dev *pdev, struct rtase_private *tp)
{
	int ret, irq;
	u16 i;

	memset(tp->msix_entry, 0x0, RTASE_NUM_MSIX *
	       sizeof(struct msix_entry));

	for (i = 0; i < RTASE_NUM_MSIX; i++)
		tp->msix_entry[i].entry = i;

	ret = pci_enable_msix_exact(pdev, tp->msix_entry, tp->int_nums);

	if (ret)
		return ret;

	for (i = 0; i < tp->int_nums; i++) {
		irq = pci_irq_vector(pdev, i);
		if (irq < 0) {
			pci_disable_msix(pdev);
			return irq;
		}

		tp->int_vector[i].irq = irq;
	}

	return 0;
}

static int rtase_alloc_interrupt(struct pci_dev *pdev,
				 struct rtase_private *tp)
{
	int ret;

	ret = rtase_alloc_msix(pdev, tp);
	if (ret) {
		ret = pci_enable_msi(pdev);
		if (ret) {
			dev_err(&pdev->dev,
				"unable to alloc interrupt.(MSI)\n");
			return ret;
		}

		tp->sw_flag |= RTASE_SWF_MSI_ENABLED;
	} else {
		tp->sw_flag |= RTASE_SWF_MSIX_ENABLED;
	}

	return 0;
}

static void rtase_init_hardware(const struct rtase_private *tp)
{
	u16 i;

	for (i = 0; i < RTASE_VLAN_FILTER_ENTRY_NUM; i++)
		rtase_w32(tp, RTASE_VLAN_ENTRY_0 + i * 4, 0);
}

static void rtase_init_int_vector(struct rtase_private *tp)
{
	u16 i;

	/* interrupt vector 0 */
	tp->int_vector[0].tp = tp;
	tp->int_vector[0].index = 0;
	tp->int_vector[0].imr_addr = RTASE_IMR0;
	tp->int_vector[0].isr_addr = RTASE_ISR0;
	tp->int_vector[0].imr = RTASE_ROK | RTASE_RDU | RTASE_TOK |
				RTASE_TOK4 | RTASE_TOK5 | RTASE_TOK6 |
				RTASE_TOK7;
	tp->int_vector[0].poll = rtase_poll;

	memset(tp->int_vector[0].name, 0x0, sizeof(tp->int_vector[0].name));
	INIT_LIST_HEAD(&tp->int_vector[0].ring_list);

	netif_napi_add(tp->dev, &tp->int_vector[0].napi,
		       tp->int_vector[0].poll);

	/* interrupt vector 1 ~ 3 */
	for (i = 1; i < tp->int_nums; i++) {
		tp->int_vector[i].tp = tp;
		tp->int_vector[i].index = i;
		tp->int_vector[i].imr_addr = RTASE_IMR1 + (i - 1) * 4;
		tp->int_vector[i].isr_addr = RTASE_ISR1 + (i - 1) * 4;
		tp->int_vector[i].imr = RTASE_Q_ROK | RTASE_Q_RDU |
					RTASE_Q_TOK;
		tp->int_vector[i].poll = rtase_poll;

		memset(tp->int_vector[i].name, 0x0,
		       sizeof(tp->int_vector[0].name));
		INIT_LIST_HEAD(&tp->int_vector[i].ring_list);

		netif_napi_add(tp->dev, &tp->int_vector[i].napi,
			       tp->int_vector[i].poll);
	}
}

static u16 rtase_calc_time_mitigation(u32 time_us)
{
	u8 msb, time_count, time_unit;
	u16 int_miti;

	time_us = min_t(int, time_us, RTASE_MITI_MAX_TIME);

	msb = fls(time_us);
	if (msb >= RTASE_MITI_COUNT_BIT_NUM) {
		time_unit = msb - RTASE_MITI_COUNT_BIT_NUM;
		time_count = time_us >> (msb - RTASE_MITI_COUNT_BIT_NUM);
	} else {
		time_unit = 0;
		time_count = time_us;
	}

	int_miti = u16_encode_bits(time_count, RTASE_MITI_TIME_COUNT_MASK) |
		   u16_encode_bits(time_unit, RTASE_MITI_TIME_UNIT_MASK);

	return int_miti;
}

static u16 rtase_calc_packet_num_mitigation(u16 pkt_num)
{
	u8 msb, pkt_num_count, pkt_num_unit;
	u16 int_miti;

	pkt_num = min_t(int, pkt_num, RTASE_MITI_MAX_PKT_NUM);

	if (pkt_num > 60) {
		pkt_num_unit = RTASE_MITI_MAX_PKT_NUM_IDX;
		pkt_num_count = pkt_num / RTASE_MITI_MAX_PKT_NUM_UNIT;
	} else {
		msb = fls(pkt_num);
		if (msb >= RTASE_MITI_COUNT_BIT_NUM) {
			pkt_num_unit = msb - RTASE_MITI_COUNT_BIT_NUM;
			pkt_num_count = pkt_num >> (msb -
						    RTASE_MITI_COUNT_BIT_NUM);
		} else {
			pkt_num_unit = 0;
			pkt_num_count = pkt_num;
		}
	}

	int_miti = u16_encode_bits(pkt_num_count,
				   RTASE_MITI_PKT_NUM_COUNT_MASK) |
		   u16_encode_bits(pkt_num_unit,
				   RTASE_MITI_PKT_NUM_UNIT_MASK);

	return int_miti;
}

static void rtase_init_software_variable(struct pci_dev *pdev,
					 struct rtase_private *tp)
{
	u16 int_miti;

	tp->tx_queue_ctrl = RTASE_TXQ_CTRL;
	tp->func_tx_queue_num = RTASE_FUNC_TXQ_NUM;
	tp->func_rx_queue_num = RTASE_FUNC_RXQ_NUM;
	tp->int_nums = RTASE_INTERRUPT_NUM;

	int_miti = rtase_calc_time_mitigation(RTASE_MITI_DEFAULT_TIME) |
		   rtase_calc_packet_num_mitigation(RTASE_MITI_DEFAULT_PKT_NUM);
	tp->tx_int_mit = int_miti;
	tp->rx_int_mit = int_miti;

	tp->sw_flag = 0;

	rtase_init_int_vector(tp);

	/* MTU range: 60 - hw-specific max */
	tp->dev->min_mtu = ETH_ZLEN;
	tp->dev->max_mtu = RTASE_MAX_JUMBO_SIZE;
}

static int rtase_check_mac_version_valid(struct rtase_private *tp)
{
	int ret = -ENODEV;
<<<<<<< HEAD

	tp->hw_ver = rtase_r32(tp, RTASE_TX_CONFIG_0) & RTASE_HW_VER_MASK;

=======

	tp->hw_ver = rtase_r32(tp, RTASE_TX_CONFIG_0) & RTASE_HW_VER_MASK;

>>>>>>> a5a056c8
	switch (tp->hw_ver) {
	case RTASE_HW_VER_906X_7XA:
	case RTASE_HW_VER_906X_7XC:
	case RTASE_HW_VER_907XD_V1:
<<<<<<< HEAD
=======
	case RTASE_HW_VER_907XD_VA:
>>>>>>> a5a056c8
		ret = 0;
		break;
	}

	return ret;
}

static int rtase_init_board(struct pci_dev *pdev, struct net_device **dev_out,
			    void __iomem **ioaddr_out)
{
	struct net_device *dev;
	void __iomem *ioaddr;
	int ret = -ENOMEM;

	/* dev zeroed in alloc_etherdev */
	dev = alloc_etherdev_mq(sizeof(struct rtase_private),
				RTASE_FUNC_TXQ_NUM);
	if (!dev)
		goto err_out;

	SET_NETDEV_DEV(dev, &pdev->dev);

	ret = pci_enable_device(pdev);
	if (ret)
		goto err_out_free_dev;

	/* make sure PCI base addr 1 is MMIO */
	if (!(pci_resource_flags(pdev, 2) & IORESOURCE_MEM)) {
		ret = -ENODEV;
		goto err_out_disable;
	}

	/* check for weird/broken PCI region reporting */
	if (pci_resource_len(pdev, 2) < RTASE_REGS_SIZE) {
		ret = -ENODEV;
		goto err_out_disable;
	}

	ret = pci_request_regions(pdev, KBUILD_MODNAME);
	if (ret)
		goto err_out_disable;

	ret = dma_set_mask_and_coherent(&pdev->dev, DMA_BIT_MASK(64));
	if (ret) {
		dev_err(&pdev->dev, "no usable dma addressing method\n");
		goto err_out_free_res;
	}

	pci_set_master(pdev);

	/* ioremap MMIO region */
	ioaddr = ioremap(pci_resource_start(pdev, 2),
			 pci_resource_len(pdev, 2));
	if (!ioaddr) {
		ret = -EIO;
		goto err_out_free_res;
	}

	*ioaddr_out = ioaddr;
	*dev_out = dev;

	return ret;

err_out_free_res:
	pci_release_regions(pdev);

err_out_disable:
	pci_disable_device(pdev);

err_out_free_dev:
	free_netdev(dev);

err_out:
	*ioaddr_out = NULL;
	*dev_out = NULL;

	return ret;
}

static void rtase_release_board(struct pci_dev *pdev, struct net_device *dev,
				void __iomem *ioaddr)
{
	const struct rtase_private *tp = netdev_priv(dev);

	rtase_rar_set(tp, tp->dev->perm_addr);
	iounmap(ioaddr);

	if (tp->sw_flag & RTASE_SWF_MSIX_ENABLED)
		pci_disable_msix(pdev);
	else
		pci_disable_msi(pdev);

	pci_release_regions(pdev);
	pci_disable_device(pdev);
	free_netdev(dev);
}

static int rtase_init_one(struct pci_dev *pdev,
			  const struct pci_device_id *ent)
{
	struct net_device *dev = NULL;
	struct rtase_int_vector *ivec;
	void __iomem *ioaddr = NULL;
	struct rtase_private *tp;
	int ret, i;

	if (!pdev->is_physfn && pdev->is_virtfn) {
		dev_err(&pdev->dev,
			"This module does not support a virtual function.");
		return -EINVAL;
	}

	dev_dbg(&pdev->dev, "Automotive Switch Ethernet driver loaded\n");

	ret = rtase_init_board(pdev, &dev, &ioaddr);
	if (ret)
		return ret;

	tp = netdev_priv(dev);
	tp->mmio_addr = ioaddr;
	tp->dev = dev;
	tp->pdev = pdev;

	/* identify chip attached to board */
	ret = rtase_check_mac_version_valid(tp);
<<<<<<< HEAD
	if (ret != 0) {
=======
	if (ret) {
>>>>>>> a5a056c8
		dev_err(&pdev->dev,
			"unknown chip version: 0x%08x, contact rtase maintainers (see MAINTAINERS file)\n",
			tp->hw_ver);
		goto err_out_release_board;
	}

	rtase_init_software_variable(pdev, tp);
	rtase_init_hardware(tp);

	ret = rtase_alloc_interrupt(pdev, tp);
	if (ret) {
		dev_err(&pdev->dev, "unable to alloc MSIX/MSI\n");
		goto err_out_del_napi;
	}

	rtase_init_netdev_ops(dev);

	dev->pcpu_stat_type = NETDEV_PCPU_STAT_TSTATS;

	dev->features |= NETIF_F_HW_VLAN_CTAG_TX | NETIF_F_HW_VLAN_CTAG_RX |
			 NETIF_F_IP_CSUM | NETIF_F_HIGHDMA |
			 NETIF_F_RXCSUM | NETIF_F_SG |
			 NETIF_F_TSO | NETIF_F_IPV6_CSUM |
			 NETIF_F_TSO6;

	dev->hw_features = NETIF_F_SG | NETIF_F_IP_CSUM |
			   NETIF_F_TSO | NETIF_F_RXCSUM |
			   NETIF_F_HW_VLAN_CTAG_TX | NETIF_F_HW_VLAN_CTAG_RX |
			   NETIF_F_RXALL | NETIF_F_RXFCS |
			   NETIF_F_IPV6_CSUM | NETIF_F_TSO6;

	dev->vlan_features = NETIF_F_SG | NETIF_F_IP_CSUM | NETIF_F_TSO |
			     NETIF_F_HIGHDMA;
	dev->priv_flags |= IFF_LIVE_ADDR_CHANGE;
	netif_set_tso_max_size(dev, RTASE_LSO_64K);
	netif_set_tso_max_segs(dev, RTASE_NIC_MAX_PHYS_BUF_COUNT_LSO2);

	rtase_get_mac_address(dev);

	tp->tally_vaddr = dma_alloc_coherent(&pdev->dev,
					     sizeof(*tp->tally_vaddr),
					     &tp->tally_paddr,
					     GFP_KERNEL);
	if (!tp->tally_vaddr) {
		ret = -ENOMEM;
		goto err_out_free_dma;
	}

	rtase_tally_counter_clear(tp);

	pci_set_drvdata(pdev, dev);

	netif_carrier_off(dev);

	ret = register_netdev(dev);
	if (ret)
		goto err_out_free_dma;

	netdev_dbg(dev, "%pM, IRQ %d\n", dev->dev_addr, dev->irq);

	return 0;

err_out_free_dma:
	if (tp->tally_vaddr) {
		dma_free_coherent(&pdev->dev,
				  sizeof(*tp->tally_vaddr),
				  tp->tally_vaddr,
				  tp->tally_paddr);

		tp->tally_vaddr = NULL;
	}

err_out_del_napi:
	for (i = 0; i < tp->int_nums; i++) {
		ivec = &tp->int_vector[i];
		netif_napi_del(&ivec->napi);
	}

err_out_release_board:
	rtase_release_board(pdev, dev, ioaddr);

	return ret;
}

static void rtase_remove_one(struct pci_dev *pdev)
{
	struct net_device *dev = pci_get_drvdata(pdev);
	struct rtase_private *tp = netdev_priv(dev);
	struct rtase_int_vector *ivec;
	u32 i;

	unregister_netdev(dev);

	for (i = 0; i < tp->int_nums; i++) {
		ivec = &tp->int_vector[i];
		netif_napi_del(&ivec->napi);
	}

	rtase_reset_interrupt(pdev, tp);
	if (tp->tally_vaddr) {
		dma_free_coherent(&pdev->dev,
				  sizeof(*tp->tally_vaddr),
				  tp->tally_vaddr,
				  tp->tally_paddr);
		tp->tally_vaddr = NULL;
	}

	rtase_release_board(pdev, dev, tp->mmio_addr);
	pci_set_drvdata(pdev, NULL);
}

static void rtase_shutdown(struct pci_dev *pdev)
{
	struct net_device *dev = pci_get_drvdata(pdev);
	const struct rtase_private *tp;

	tp = netdev_priv(dev);

	if (netif_running(dev))
		rtase_close(dev);

	rtase_reset_interrupt(pdev, tp);
}

static int rtase_suspend(struct device *device)
{
	struct net_device *dev = dev_get_drvdata(device);

	if (netif_running(dev)) {
		netif_device_detach(dev);
		rtase_hw_reset(dev);
	}

	return 0;
}

static int rtase_resume(struct device *device)
{
	struct net_device *dev = dev_get_drvdata(device);
	struct rtase_private *tp = netdev_priv(dev);
	int ret;

	/* restore last modified mac address */
	rtase_rar_set(tp, dev->dev_addr);

	if (!netif_running(dev))
		goto out;

	rtase_wait_for_quiescence(dev);

	rtase_tx_clear(tp);
	rtase_rx_clear(tp);

	ret = rtase_init_ring(dev);
	if (ret) {
		netdev_err(dev, "unable to init ring\n");
		rtase_free_desc(tp);
		return -ENOMEM;
	}

	rtase_hw_config(dev);
	/* always link, so start to transmit & receive */
	rtase_hw_start(dev);

	netif_device_attach(dev);
out:

	return 0;
}

static const struct dev_pm_ops rtase_pm_ops = {
	SYSTEM_SLEEP_PM_OPS(rtase_suspend, rtase_resume)
};

static struct pci_driver rtase_pci_driver = {
	.name = KBUILD_MODNAME,
	.id_table = rtase_pci_tbl,
	.probe = rtase_init_one,
	.remove = rtase_remove_one,
	.shutdown = rtase_shutdown,
	.driver.pm = pm_ptr(&rtase_pm_ops),
};

module_pci_driver(rtase_pci_driver);<|MERGE_RESOLUTION|>--- conflicted
+++ resolved
@@ -1725,10 +1725,7 @@
 		cmd->base.speed = SPEED_5000;
 		break;
 	case RTASE_HW_VER_907XD_V1:
-<<<<<<< HEAD
-=======
 	case RTASE_HW_VER_907XD_VA:
->>>>>>> a5a056c8
 		cmd->base.speed = SPEED_10000;
 		break;
 	}
@@ -1990,23 +1987,14 @@
 static int rtase_check_mac_version_valid(struct rtase_private *tp)
 {
 	int ret = -ENODEV;
-<<<<<<< HEAD
 
 	tp->hw_ver = rtase_r32(tp, RTASE_TX_CONFIG_0) & RTASE_HW_VER_MASK;
 
-=======
-
-	tp->hw_ver = rtase_r32(tp, RTASE_TX_CONFIG_0) & RTASE_HW_VER_MASK;
-
->>>>>>> a5a056c8
 	switch (tp->hw_ver) {
 	case RTASE_HW_VER_906X_7XA:
 	case RTASE_HW_VER_906X_7XC:
 	case RTASE_HW_VER_907XD_V1:
-<<<<<<< HEAD
-=======
 	case RTASE_HW_VER_907XD_VA:
->>>>>>> a5a056c8
 		ret = 0;
 		break;
 	}
@@ -2132,11 +2120,7 @@
 
 	/* identify chip attached to board */
 	ret = rtase_check_mac_version_valid(tp);
-<<<<<<< HEAD
-	if (ret != 0) {
-=======
 	if (ret) {
->>>>>>> a5a056c8
 		dev_err(&pdev->dev,
 			"unknown chip version: 0x%08x, contact rtase maintainers (see MAINTAINERS file)\n",
 			tp->hw_ver);
