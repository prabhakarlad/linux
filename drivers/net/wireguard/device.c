--- conflicted
+++ resolved
@@ -366,11 +366,7 @@
 	if (ret < 0)
 		goto err_free_handshake_queue;
 
-<<<<<<< HEAD
-	dev_set_threaded(dev, true);
-=======
 	netif_threaded_enable(dev);
->>>>>>> a7fc15ed
 	ret = register_netdevice(dev);
 	if (ret < 0)
 		goto err_uninit_ratelimiter;
