/* SPDX-License-Identifier: BSD-3-Clause-Clear */
/*
 * Copyright (c) 2018-2019 The Linux Foundation. All rights reserved.
 * Copyright (c) 2021-2022 Qualcomm Innovation Center, Inc. All rights reserved.
 */

#ifndef ATH11K_CORE_H
#define ATH11K_CORE_H

#include <linux/types.h>
#include <linux/interrupt.h>
#include <linux/irq.h>
#include <linux/bitfield.h>
#include <linux/dmi.h>
#include <linux/ctype.h>
#include <linux/rhashtable.h>
#include <linux/average.h>
#include "qmi.h"
#include "htc.h"
#include "wmi.h"
#include "hal.h"
#include "dp.h"
#include "ce.h"
#include "mac.h"
#include "hw.h"
#include "hal_rx.h"
#include "reg.h"
#include "thermal.h"
#include "dbring.h"
#include "spectral.h"
#include "wow.h"

#define SM(_v, _f) (((_v) << _f##_LSB) & _f##_MASK)

#define ATH11K_TX_MGMT_NUM_PENDING_MAX	512

#define ATH11K_TX_MGMT_TARGET_MAX_SUPPORT_WMI 64

/* Pending management packets threshold for dropping probe responses */
#define ATH11K_PRB_RSP_DROP_THRESHOLD ((ATH11K_TX_MGMT_TARGET_MAX_SUPPORT_WMI * 3) / 4)

#define ATH11K_INVALID_HW_MAC_ID	0xFF
#define ATH11K_CONNECTION_LOSS_HZ	(3 * HZ)

/* SMBIOS type containing Board Data File Name Extension */
#define ATH11K_SMBIOS_BDF_EXT_TYPE 0xF8

/* SMBIOS type structure length (excluding strings-set) */
#define ATH11K_SMBIOS_BDF_EXT_LENGTH 0x9

/* The magic used by QCA spec */
#define ATH11K_SMBIOS_BDF_EXT_MAGIC "BDF_"

extern unsigned int ath11k_frame_mode;

#define ATH11K_SCAN_TIMEOUT_HZ (20 * HZ)

#define ATH11K_MON_TIMER_INTERVAL  10
#define ATH11K_RESET_TIMEOUT_HZ (20 * HZ)
#define ATH11K_RESET_MAX_FAIL_COUNT_FIRST 3
#define ATH11K_RESET_MAX_FAIL_COUNT_FINAL 5
#define ATH11K_RESET_FAIL_TIMEOUT_HZ (20 * HZ)
#define ATH11K_RECONFIGURE_TIMEOUT_HZ (10 * HZ)
#define ATH11K_RECOVER_START_TIMEOUT_HZ (20 * HZ)

enum ath11k_supported_bw {
	ATH11K_BW_20	= 0,
	ATH11K_BW_40	= 1,
	ATH11K_BW_80	= 2,
	ATH11K_BW_160	= 3,
};

enum ath11k_bdf_search {
	ATH11K_BDF_SEARCH_DEFAULT,
	ATH11K_BDF_SEARCH_BUS_AND_BOARD,
};

enum wme_ac {
	WME_AC_BE,
	WME_AC_BK,
	WME_AC_VI,
	WME_AC_VO,
	WME_NUM_AC
};

#define ATH11K_HT_MCS_MAX	7
#define ATH11K_VHT_MCS_MAX	9
#define ATH11K_HE_MCS_MAX	11

enum ath11k_crypt_mode {
	/* Only use hardware crypto engine */
	ATH11K_CRYPT_MODE_HW,
	/* Only use software crypto */
	ATH11K_CRYPT_MODE_SW,
};

static inline enum wme_ac ath11k_tid_to_ac(u32 tid)
{
	return (((tid == 0) || (tid == 3)) ? WME_AC_BE :
		((tid == 1) || (tid == 2)) ? WME_AC_BK :
		((tid == 4) || (tid == 5)) ? WME_AC_VI :
		WME_AC_VO);
}

enum ath11k_skb_flags {
	ATH11K_SKB_HW_80211_ENCAP = BIT(0),
	ATH11K_SKB_CIPHER_SET = BIT(1),
};

struct ath11k_skb_cb {
	dma_addr_t paddr;
	u8 eid;
	u8 flags;
	u32 cipher;
	struct ath11k *ar;
	struct ieee80211_vif *vif;
} __packed;

struct ath11k_skb_rxcb {
	dma_addr_t paddr;
	bool is_first_msdu;
	bool is_last_msdu;
	bool is_continuation;
	bool is_mcbc;
	bool is_eapol;
	struct hal_rx_desc *rx_desc;
	u8 err_rel_src;
	u8 err_code;
	u8 mac_id;
	u8 unmapped;
	u8 is_frag;
	u8 tid;
	u16 peer_id;
	u16 seq_no;
};

enum ath11k_hw_rev {
	ATH11K_HW_IPQ8074,
	ATH11K_HW_QCA6390_HW20,
	ATH11K_HW_IPQ6018_HW10,
	ATH11K_HW_QCN9074_HW10,
	ATH11K_HW_WCN6855_HW20,
	ATH11K_HW_WCN6855_HW21,
	ATH11K_HW_WCN6750_HW10,
};

enum ath11k_firmware_mode {
	/* the default mode, standard 802.11 functionality */
	ATH11K_FIRMWARE_MODE_NORMAL,

	/* factory tests etc */
	ATH11K_FIRMWARE_MODE_FTM,

	/* Cold boot calibration */
	ATH11K_FIRMWARE_MODE_COLD_BOOT = 7,
};

extern bool ath11k_cold_boot_cal;

#define ATH11K_IRQ_NUM_MAX 52
#define ATH11K_EXT_IRQ_NUM_MAX	16

struct ath11k_ext_irq_grp {
	struct ath11k_base *ab;
	u32 irqs[ATH11K_EXT_IRQ_NUM_MAX];
	u32 num_irq;
	u32 grp_id;
	u64 timestamp;
	bool napi_enabled;
	struct napi_struct napi;
	struct net_device napi_ndev;
};

enum ath11k_smbios_cc_type {
	/* disable country code setting from SMBIOS */
	ATH11K_SMBIOS_CC_DISABLE = 0,

	/* set country code by ANSI country name, based on ISO3166-1 alpha2 */
	ATH11K_SMBIOS_CC_ISO = 1,

	/* worldwide regdomain */
	ATH11K_SMBIOS_CC_WW = 2,
};

struct ath11k_smbios_bdf {
	struct dmi_header hdr;

	u8 features_disabled;

	/* enum ath11k_smbios_cc_type */
	u8 country_code_flag;

	/* To set specific country, you need to set country code
	 * flag=ATH11K_SMBIOS_CC_ISO first, then if country is United
	 * States, then country code value = 0x5553 ("US",'U' = 0x55, 'S'=
	 * 0x53). To set country to INDONESIA, then country code value =
	 * 0x4944 ("IN", 'I'=0x49, 'D'=0x44). If country code flag =
	 * ATH11K_SMBIOS_CC_WW, then you can use worldwide regulatory
	 * setting.
	 */
	u16 cc_code;

	u8 bdf_enabled;
	u8 bdf_ext[];
} __packed;

#define HEHANDLE_CAP_PHYINFO_SIZE       3
#define HECAP_PHYINFO_SIZE              9
#define HECAP_MACINFO_SIZE              5
#define HECAP_TXRX_MCS_NSS_SIZE         2
#define HECAP_PPET16_PPET8_MAX_SIZE     25

#define HE_PPET16_PPET8_SIZE            8

/* 802.11ax PPE (PPDU packet Extension) threshold */
struct he_ppe_threshold {
	u32 numss_m1;
	u32 ru_mask;
	u32 ppet16_ppet8_ru3_ru0[HE_PPET16_PPET8_SIZE];
};

struct ath11k_he {
	u8 hecap_macinfo[HECAP_MACINFO_SIZE];
	u32 hecap_rxmcsnssmap;
	u32 hecap_txmcsnssmap;
	u32 hecap_phyinfo[HEHANDLE_CAP_PHYINFO_SIZE];
	struct he_ppe_threshold   hecap_ppet;
	u32 heop_param;
};

#define MAX_RADIOS 3

enum {
	WMI_HOST_TP_SCALE_MAX   = 0,
	WMI_HOST_TP_SCALE_50    = 1,
	WMI_HOST_TP_SCALE_25    = 2,
	WMI_HOST_TP_SCALE_12    = 3,
	WMI_HOST_TP_SCALE_MIN   = 4,
	WMI_HOST_TP_SCALE_SIZE   = 5,
};

enum ath11k_scan_state {
	ATH11K_SCAN_IDLE,
	ATH11K_SCAN_STARTING,
	ATH11K_SCAN_RUNNING,
	ATH11K_SCAN_ABORTING,
};

enum ath11k_11d_state {
	ATH11K_11D_IDLE,
	ATH11K_11D_PREPARING,
	ATH11K_11D_RUNNING,
};

enum ath11k_dev_flags {
	ATH11K_CAC_RUNNING,
	ATH11K_FLAG_CORE_REGISTERED,
	ATH11K_FLAG_CRASH_FLUSH,
	ATH11K_FLAG_RAW_MODE,
	ATH11K_FLAG_HW_CRYPTO_DISABLED,
	ATH11K_FLAG_BTCOEX,
	ATH11K_FLAG_RECOVERY,
	ATH11K_FLAG_UNREGISTERING,
	ATH11K_FLAG_REGISTERED,
	ATH11K_FLAG_QMI_FAIL,
	ATH11K_FLAG_HTC_SUSPEND_COMPLETE,
	ATH11K_FLAG_CE_IRQ_ENABLED,
	ATH11K_FLAG_EXT_IRQ_ENABLED,
	ATH11K_FLAG_FIXED_MEM_RGN,
	ATH11K_FLAG_DEVICE_INIT_DONE,
	ATH11K_FLAG_MULTI_MSI_VECTORS,
};

enum ath11k_monitor_flags {
	ATH11K_FLAG_MONITOR_CONF_ENABLED,
	ATH11K_FLAG_MONITOR_STARTED,
	ATH11K_FLAG_MONITOR_VDEV_CREATED,
};

#define ATH11K_IPV6_UC_TYPE     0
#define ATH11K_IPV6_AC_TYPE     1

#define ATH11K_IPV6_MAX_COUNT   16
#define ATH11K_IPV4_MAX_COUNT   2

struct ath11k_arp_ns_offload {
	u8  ipv4_addr[ATH11K_IPV4_MAX_COUNT][4];
	u32 ipv4_count;
	u32 ipv6_count;
	u8  ipv6_addr[ATH11K_IPV6_MAX_COUNT][16];
	u8  self_ipv6_addr[ATH11K_IPV6_MAX_COUNT][16];
	u8  ipv6_type[ATH11K_IPV6_MAX_COUNT];
	bool ipv6_valid[ATH11K_IPV6_MAX_COUNT];
	u8  mac_addr[ETH_ALEN];
};

struct ath11k_rekey_data {
	u8 kck[NL80211_KCK_LEN];
	u8 kek[NL80211_KCK_LEN];
	u64 replay_ctr;
	bool enable_offload;
};

struct ath11k_vif {
	u32 vdev_id;
	enum wmi_vdev_type vdev_type;
	enum wmi_vdev_subtype vdev_subtype;
	u32 beacon_interval;
	u32 dtim_period;
	u16 ast_hash;
	u16 ast_idx;
	u16 tcl_metadata;
	u8 hal_addr_search_flags;
	u8 search_type;

	struct ath11k *ar;
	struct ieee80211_vif *vif;

	u16 tx_seq_no;
	struct wmi_wmm_params_all_arg wmm_params;
	struct list_head list;
	union {
		struct {
			u32 uapsd;
		} sta;
		struct {
			/* 127 stations; wmi limit */
			u8 tim_bitmap[16];
			u8 tim_len;
			u32 ssid_len;
			u8 ssid[IEEE80211_MAX_SSID_LEN];
			bool hidden_ssid;
			/* P2P_IE with NoA attribute for P2P_GO case */
			u32 noa_len;
			u8 *noa_data;
		} ap;
	} u;

	bool is_started;
	bool is_up;
	bool spectral_enabled;
	bool ps;
	u32 aid;
	u8 bssid[ETH_ALEN];
	struct cfg80211_bitrate_mask bitrate_mask;
	struct delayed_work connection_loss_work;
	int num_legacy_stations;
	int rtscts_prot_mode;
	int txpower;
	bool rsnie_present;
	bool wpaie_present;
	bool bcca_zero_sent;
	bool do_not_send_tmpl;
	struct ieee80211_chanctx_conf chanctx;
	struct ath11k_arp_ns_offload arp_ns_offload;
	struct ath11k_rekey_data rekey_data;

#ifdef CONFIG_ATH11K_DEBUGFS
	struct dentry *debugfs_twt;
#endif /* CONFIG_ATH11K_DEBUGFS */
};

struct ath11k_vif_iter {
	u32 vdev_id;
	struct ath11k_vif *arvif;
};

struct ath11k_rx_peer_stats {
	u64 num_msdu;
	u64 num_mpdu_fcs_ok;
	u64 num_mpdu_fcs_err;
	u64 tcp_msdu_count;
	u64 udp_msdu_count;
	u64 other_msdu_count;
	u64 ampdu_msdu_count;
	u64 non_ampdu_msdu_count;
	u64 stbc_count;
	u64 beamformed_count;
	u64 mcs_count[HAL_RX_MAX_MCS + 1];
	u64 nss_count[HAL_RX_MAX_NSS];
	u64 bw_count[HAL_RX_BW_MAX];
	u64 gi_count[HAL_RX_GI_MAX];
	u64 coding_count[HAL_RX_SU_MU_CODING_MAX];
	u64 tid_count[IEEE80211_NUM_TIDS + 1];
	u64 pream_cnt[HAL_RX_PREAMBLE_MAX];
	u64 reception_type[HAL_RX_RECEPTION_TYPE_MAX];
	u64 rx_duration;
	u64 dcm_count;
	u64 ru_alloc_cnt[HAL_RX_RU_ALLOC_TYPE_MAX];
};

#define ATH11K_HE_MCS_NUM       12
#define ATH11K_VHT_MCS_NUM      10
#define ATH11K_BW_NUM           4
#define ATH11K_NSS_NUM          4
#define ATH11K_LEGACY_NUM       12
#define ATH11K_GI_NUM           4
#define ATH11K_HT_MCS_NUM       32

enum ath11k_pkt_rx_err {
	ATH11K_PKT_RX_ERR_FCS,
	ATH11K_PKT_RX_ERR_TKIP,
	ATH11K_PKT_RX_ERR_CRYPT,
	ATH11K_PKT_RX_ERR_PEER_IDX_INVAL,
	ATH11K_PKT_RX_ERR_MAX,
};

enum ath11k_ampdu_subfrm_num {
	ATH11K_AMPDU_SUBFRM_NUM_10,
	ATH11K_AMPDU_SUBFRM_NUM_20,
	ATH11K_AMPDU_SUBFRM_NUM_30,
	ATH11K_AMPDU_SUBFRM_NUM_40,
	ATH11K_AMPDU_SUBFRM_NUM_50,
	ATH11K_AMPDU_SUBFRM_NUM_60,
	ATH11K_AMPDU_SUBFRM_NUM_MORE,
	ATH11K_AMPDU_SUBFRM_NUM_MAX,
};

enum ath11k_amsdu_subfrm_num {
	ATH11K_AMSDU_SUBFRM_NUM_1,
	ATH11K_AMSDU_SUBFRM_NUM_2,
	ATH11K_AMSDU_SUBFRM_NUM_3,
	ATH11K_AMSDU_SUBFRM_NUM_4,
	ATH11K_AMSDU_SUBFRM_NUM_MORE,
	ATH11K_AMSDU_SUBFRM_NUM_MAX,
};

enum ath11k_counter_type {
	ATH11K_COUNTER_TYPE_BYTES,
	ATH11K_COUNTER_TYPE_PKTS,
	ATH11K_COUNTER_TYPE_MAX,
};

enum ath11k_stats_type {
	ATH11K_STATS_TYPE_SUCC,
	ATH11K_STATS_TYPE_FAIL,
	ATH11K_STATS_TYPE_RETRY,
	ATH11K_STATS_TYPE_AMPDU,
	ATH11K_STATS_TYPE_MAX,
};

struct ath11k_htt_data_stats {
	u64 legacy[ATH11K_COUNTER_TYPE_MAX][ATH11K_LEGACY_NUM];
	u64 ht[ATH11K_COUNTER_TYPE_MAX][ATH11K_HT_MCS_NUM];
	u64 vht[ATH11K_COUNTER_TYPE_MAX][ATH11K_VHT_MCS_NUM];
	u64 he[ATH11K_COUNTER_TYPE_MAX][ATH11K_HE_MCS_NUM];
	u64 bw[ATH11K_COUNTER_TYPE_MAX][ATH11K_BW_NUM];
	u64 nss[ATH11K_COUNTER_TYPE_MAX][ATH11K_NSS_NUM];
	u64 gi[ATH11K_COUNTER_TYPE_MAX][ATH11K_GI_NUM];
};

struct ath11k_htt_tx_stats {
	struct ath11k_htt_data_stats stats[ATH11K_STATS_TYPE_MAX];
	u64 tx_duration;
	u64 ba_fails;
	u64 ack_fails;
};

struct ath11k_per_ppdu_tx_stats {
	u16 succ_pkts;
	u16 failed_pkts;
	u16 retry_pkts;
	u32 succ_bytes;
	u32 failed_bytes;
	u32 retry_bytes;
};

DECLARE_EWMA(avg_rssi, 10, 8)

struct ath11k_sta {
	struct ath11k_vif *arvif;

	/* the following are protected by ar->data_lock */
	u32 changed; /* IEEE80211_RC_* */
	u32 bw;
	u32 nss;
	u32 smps;
	enum hal_pn_type pn_type;

	struct work_struct update_wk;
	struct work_struct set_4addr_wk;
	struct rate_info txrate;
	u32 peer_nss;
	struct rate_info last_txrate;
	u64 rx_duration;
	u64 tx_duration;
	u8 rssi_comb;
	struct ewma_avg_rssi avg_rssi;
	s8 rssi_beacon;
	s8 chain_signal[IEEE80211_MAX_CHAINS];
	struct ath11k_htt_tx_stats *tx_stats;
	struct ath11k_rx_peer_stats *rx_stats;

#ifdef CONFIG_MAC80211_DEBUGFS
	/* protected by conf_mutex */
	bool aggr_mode;
#endif

	bool use_4addr_set;
	u16 tcl_metadata;

	/* Protected with ar->data_lock */
	enum ath11k_wmi_peer_ps_state peer_ps_state;
	u64 ps_start_time;
	u64 ps_start_jiffies;
	u64 ps_total_duration;
	bool peer_current_ps_valid;
};

#define ATH11K_MIN_5G_FREQ 4150
#define ATH11K_MIN_6G_FREQ 5925
#define ATH11K_MAX_6G_FREQ 7115
#define ATH11K_NUM_CHANS 101
#define ATH11K_MAX_5G_CHAN 173

enum ath11k_state {
	ATH11K_STATE_OFF,
	ATH11K_STATE_ON,
	ATH11K_STATE_RESTARTING,
	ATH11K_STATE_RESTARTED,
	ATH11K_STATE_WEDGED,
	/* Add other states as required */
};

/* Antenna noise floor */
#define ATH11K_DEFAULT_NOISE_FLOOR -95

#define ATH11K_INVALID_RSSI_FULL -1

#define ATH11K_INVALID_RSSI_EMPTY -128

struct ath11k_fw_stats {
	struct dentry *debugfs_fwstats;
	u32 pdev_id;
	u32 stats_id;
	struct list_head pdevs;
	struct list_head vdevs;
	struct list_head bcn;
};

struct ath11k_dbg_htt_stats {
	u8 type;
	u8 reset;
	struct debug_htt_stats_req *stats_req;
	/* protects shared stats req buffer */
	spinlock_t lock;
};

#define MAX_MODULE_ID_BITMAP_WORDS	16

struct ath11k_debug {
	struct dentry *debugfs_pdev;
	struct ath11k_dbg_htt_stats htt_stats;
	u32 extd_tx_stats;
	u32 extd_rx_stats;
	u32 pktlog_filter;
	u32 pktlog_mode;
	u32 pktlog_peer_valid;
	u8 pktlog_peer_addr[ETH_ALEN];
	u32 rx_filter;
	u32 mem_offset;
	u32 module_id_bitmap[MAX_MODULE_ID_BITMAP_WORDS];
	struct ath11k_debug_dbr *dbr_debug[WMI_DIRECT_BUF_MAX];
};

struct ath11k_per_peer_tx_stats {
	u32 succ_bytes;
	u32 retry_bytes;
	u32 failed_bytes;
	u16 succ_pkts;
	u16 retry_pkts;
	u16 failed_pkts;
	u32 duration;
	u8 ba_fails;
	bool is_ampdu;
};

#define ATH11K_FLUSH_TIMEOUT (5 * HZ)
#define ATH11K_VDEV_DELETE_TIMEOUT_HZ (5 * HZ)

struct ath11k {
	struct ath11k_base *ab;
	struct ath11k_pdev *pdev;
	struct ieee80211_hw *hw;
	struct ieee80211_ops *ops;
	struct ath11k_pdev_wmi *wmi;
	struct ath11k_pdev_dp dp;
	u8 mac_addr[ETH_ALEN];
	struct ath11k_he ar_he;
	enum ath11k_state state;
	bool supports_6ghz;
	struct {
		struct completion started;
		struct completion completed;
		struct completion on_channel;
		struct delayed_work timeout;
		enum ath11k_scan_state state;
		bool is_roc;
		int vdev_id;
		int roc_freq;
		bool roc_notify;
	} scan;

	struct {
		struct ieee80211_supported_band sbands[NUM_NL80211_BANDS];
		struct ieee80211_sband_iftype_data
			iftype[NUM_NL80211_BANDS][NUM_NL80211_IFTYPES];
	} mac;

	unsigned long dev_flags;
	unsigned int filter_flags;
	unsigned long monitor_flags;
	u32 min_tx_power;
	u32 max_tx_power;
	u32 txpower_limit_2g;
	u32 txpower_limit_5g;
	u32 txpower_scale;
	u32 power_scale;
	u32 chan_tx_pwr;
	u32 num_stations;
	u32 max_num_stations;
	/* To synchronize concurrent synchronous mac80211 callback operations,
	 * concurrent debugfs configuration and concurrent FW statistics events.
	 */
	struct mutex conf_mutex;
	/* protects the radio specific data like debug stats, ppdu_stats_info stats,
	 * vdev_stop_status info, scan data, ath11k_sta info, ath11k_vif info,
	 * channel context data, survey info, test mode data.
	 */
	spinlock_t data_lock;

	struct list_head arvifs;
	/* should never be NULL; needed for regular htt rx */
	struct ieee80211_channel *rx_channel;

	/* valid during scan; needed for mgmt rx during scan */
	struct ieee80211_channel *scan_channel;

	u8 cfg_tx_chainmask;
	u8 cfg_rx_chainmask;
	u8 num_rx_chains;
	u8 num_tx_chains;
	/* pdev_idx starts from 0 whereas pdev->pdev_id starts with 1 */
	u8 pdev_idx;
	u8 lmac_id;

	struct completion peer_assoc_done;
	struct completion peer_delete_done;

	int install_key_status;
	struct completion install_key_done;

	int last_wmi_vdev_start_status;
	struct completion vdev_setup_done;
	struct completion vdev_delete_done;

	int num_peers;
	int max_num_peers;
	u32 num_started_vdevs;
	u32 num_created_vdevs;
	unsigned long long allocated_vdev_map;

	struct idr txmgmt_idr;
	/* protects txmgmt_idr data */
	spinlock_t txmgmt_idr_lock;
	atomic_t num_pending_mgmt_tx;
	wait_queue_head_t txmgmt_empty_waitq;

	/* cycle count is reported twice for each visited channel during scan.
	 * access protected by data_lock
	 */
	u32 survey_last_rx_clear_count;
	u32 survey_last_cycle_count;

	/* Channel info events are expected to come in pairs without and with
	 * COMPLETE flag set respectively for each channel visit during scan.
	 *
	 * However there are deviations from this rule. This flag is used to
	 * avoid reporting garbage data.
	 */
	bool ch_info_can_report_survey;
	struct survey_info survey[ATH11K_NUM_CHANS];
	struct completion bss_survey_done;

	struct work_struct regd_update_work;

	struct work_struct wmi_mgmt_tx_work;
	struct sk_buff_head wmi_mgmt_tx_queue;

	struct ath11k_wow wow;
	struct completion target_suspend;
	bool target_suspend_ack;
	struct ath11k_per_peer_tx_stats peer_tx_stats;
	struct list_head ppdu_stats_info;
	u32 ppdu_stat_list_depth;

	struct ath11k_per_peer_tx_stats cached_stats;
	u32 last_ppdu_id;
	u32 cached_ppdu_id;
	int monitor_vdev_id;
#ifdef CONFIG_ATH11K_DEBUGFS
	struct ath11k_debug debug;
#endif
#ifdef CONFIG_ATH11K_SPECTRAL
	struct ath11k_spectral spectral;
#endif
	bool dfs_block_radar_events;
	struct ath11k_thermal thermal;
	u32 vdev_id_11d_scan;
	struct completion completed_11d_scan;
	enum ath11k_11d_state state_11d;
	bool regdom_set_by_user;
	int hw_rate_code;
	u8 twt_enabled;
	bool nlo_enabled;
	u8 alpha2[REG_ALPHA2_LEN + 1];
<<<<<<< HEAD
=======
	struct ath11k_fw_stats fw_stats;
	struct completion fw_stats_complete;
	bool fw_stats_done;

	/* protected by conf_mutex */
	bool ps_state_enable;
	bool ps_timekeeper_enable;
>>>>>>> 7365df19
};

struct ath11k_band_cap {
	u32 phy_id;
	u32 max_bw_supported;
	u32 ht_cap_info;
	u32 he_cap_info[2];
	u32 he_mcs;
	u32 he_cap_phy_info[PSOC_HOST_MAX_PHY_SIZE];
	struct ath11k_ppe_threshold he_ppet;
	u16 he_6ghz_capa;
};

struct ath11k_pdev_cap {
	u32 supported_bands;
	u32 ampdu_density;
	u32 vht_cap;
	u32 vht_mcs;
	u32 he_mcs;
	u32 tx_chain_mask;
	u32 rx_chain_mask;
	u32 tx_chain_mask_shift;
	u32 rx_chain_mask_shift;
	struct ath11k_band_cap band[NUM_NL80211_BANDS];
	bool nss_ratio_enabled;
	u8 nss_ratio_info;
};

struct ath11k_pdev {
	struct ath11k *ar;
	u32 pdev_id;
	struct ath11k_pdev_cap cap;
	u8 mac_addr[ETH_ALEN];
};

struct ath11k_board_data {
	const struct firmware *fw;
	const void *data;
	size_t len;
};

struct ath11k_pci_ops {
	int (*wakeup)(struct ath11k_base *ab);
	void (*release)(struct ath11k_base *ab);
	int (*get_msi_irq)(struct ath11k_base *ab, unsigned int vector);
	void (*window_write32)(struct ath11k_base *ab, u32 offset, u32 value);
	u32 (*window_read32)(struct ath11k_base *ab, u32 offset);
};

/* IPQ8074 HW channel counters frequency value in hertz */
#define IPQ8074_CC_FREQ_HERTZ 320000

struct ath11k_bp_stats {
	/* Head Pointer reported by the last HTT Backpressure event for the ring */
	u16 hp;

	/* Tail Pointer reported by the last HTT Backpressure event for the ring */
	u16 tp;

	/* Number of Backpressure events received for the ring */
	u32 count;

	/* Last recorded event timestamp */
	unsigned long jiffies;
};

struct ath11k_dp_ring_bp_stats {
	struct ath11k_bp_stats umac_ring_bp_stats[HTT_SW_UMAC_RING_IDX_MAX];
	struct ath11k_bp_stats lmac_ring_bp_stats[HTT_SW_LMAC_RING_IDX_MAX][MAX_RADIOS];
};

struct ath11k_soc_dp_tx_err_stats {
	/* TCL Ring Descriptor unavailable */
	u32 desc_na[DP_TCL_NUM_RING_MAX];
	/* Other failures during dp_tx due to mem allocation failure
	 * idr unavailable etc.
	 */
	atomic_t misc_fail;
};

struct ath11k_soc_dp_stats {
	u32 err_ring_pkts;
	u32 invalid_rbm;
	u32 rxdma_error[HAL_REO_ENTR_RING_RXDMA_ECODE_MAX];
	u32 reo_error[HAL_REO_DEST_RING_ERROR_CODE_MAX];
	u32 hal_reo_error[DP_REO_DST_RING_MAX];
	struct ath11k_soc_dp_tx_err_stats tx_err;
	struct ath11k_dp_ring_bp_stats bp_stats;
};

struct ath11k_msi_user {
	char *name;
	int num_vectors;
	u32 base_vector;
};

struct ath11k_msi_config {
	int total_vectors;
	int total_users;
	struct ath11k_msi_user *users;
	u16 hw_rev;
};

/* Master structure to hold the hw data which may be used in core module */
struct ath11k_base {
	enum ath11k_hw_rev hw_rev;
	struct platform_device *pdev;
	struct device *dev;
	struct ath11k_qmi qmi;
	struct ath11k_wmi_base wmi_ab;
	struct completion fw_ready;
	int num_radios;
	/* HW channel counters frequency value in hertz common to all MACs */
	u32 cc_freq_hz;

	struct ath11k_htc htc;

	struct ath11k_dp dp;

	void __iomem *mem;
	unsigned long mem_len;

	struct {
		enum ath11k_bus bus;
		const struct ath11k_hif_ops *ops;
	} hif;

	struct {
		struct completion wakeup_completed;
	} wow;

	struct ath11k_ce ce;
	struct timer_list rx_replenish_retry;
	struct ath11k_hal hal;
	/* To synchronize core_start/core_stop */
	struct mutex core_lock;
	/* Protects data like peers */
	spinlock_t base_lock;
	struct ath11k_pdev pdevs[MAX_RADIOS];
	struct {
		enum WMI_HOST_WLAN_BAND supported_bands;
		u32 pdev_id;
	} target_pdev_ids[MAX_RADIOS];
	u8 target_pdev_count;
	struct ath11k_pdev __rcu *pdevs_active[MAX_RADIOS];
	struct ath11k_hal_reg_capabilities_ext hal_reg_cap[MAX_RADIOS];
	unsigned long long free_vdev_map;

	/* To synchronize rhash tbl write operation */
	struct mutex tbl_mtx_lock;

	/* The rhashtable containing struct ath11k_peer keyed by mac addr */
	struct rhashtable *rhead_peer_addr;
	struct rhashtable_params rhash_peer_addr_param;

	/* The rhashtable containing struct ath11k_peer keyed by id  */
	struct rhashtable *rhead_peer_id;
	struct rhashtable_params rhash_peer_id_param;

	struct list_head peers;
	wait_queue_head_t peer_mapping_wq;
	u8 mac_addr[ETH_ALEN];
	bool wmi_ready;
	u32 wlan_init_status;
	int irq_num[ATH11K_IRQ_NUM_MAX];
	struct ath11k_ext_irq_grp ext_irq_grp[ATH11K_EXT_IRQ_GRP_NUM_MAX];
	struct ath11k_targ_cap target_caps;
	u32 ext_service_bitmap[WMI_SERVICE_EXT_BM_SIZE];
	bool pdevs_macaddr_valid;
	int bd_api;

	struct ath11k_hw_params hw_params;

	const struct firmware *cal_file;

	/* Below regd's are protected by ab->data_lock */
	/* This is the regd set for every radio
	 * by the firmware during initialization
	 */
	struct ieee80211_regdomain *default_regd[MAX_RADIOS];
	/* This regd is set during dynamic country setting
	 * This may or may not be used during the runtime
	 */
	struct ieee80211_regdomain *new_regd[MAX_RADIOS];

	/* Current DFS Regulatory */
	enum ath11k_dfs_region dfs_region;
#ifdef CONFIG_ATH11K_DEBUGFS
	struct dentry *debugfs_soc;
	struct dentry *debugfs_ath11k;
#endif
	struct ath11k_soc_dp_stats soc_stats;

	unsigned long dev_flags;
	struct completion driver_recovery;
	struct workqueue_struct *workqueue;
	struct work_struct restart_work;
	struct work_struct update_11d_work;
	u8 new_alpha2[3];
	struct workqueue_struct *workqueue_aux;
	struct work_struct reset_work;
	atomic_t reset_count;
	atomic_t recovery_count;
	atomic_t recovery_start_count;
	bool is_reset;
	struct completion reset_complete;
	struct completion reconfigure_complete;
	struct completion recovery_start;
	/* continuous recovery fail count */
	atomic_t fail_cont_count;
	unsigned long reset_fail_timeout;
	struct {
		/* protected by data_lock */
		u32 fw_crash_counter;
	} stats;
	u32 pktlog_defs_checksum;

	struct ath11k_dbring_cap *db_caps;
	u32 num_db_cap;

	/* To synchronize 11d scan vdev id */
	struct mutex vdev_id_11d_lock;
	struct timer_list mon_reap_timer;

	struct completion htc_suspend;

	struct {
		enum ath11k_bdf_search bdf_search;
		u32 vendor;
		u32 device;
		u32 subsystem_vendor;
		u32 subsystem_device;
	} id;

	struct {
		struct {
			const struct ath11k_msi_config *config;
			u32 ep_base_data;
			u32 irqs[32];
			u32 addr_lo;
			u32 addr_hi;
		} msi;

		const struct ath11k_pci_ops *ops;
	} pci;

	/* must be last */
	u8 drv_priv[] __aligned(sizeof(void *));
};

struct ath11k_fw_stats_pdev {
	struct list_head list;

	/* PDEV stats */
	s32 ch_noise_floor;
	/* Cycles spent transmitting frames */
	u32 tx_frame_count;
	/* Cycles spent receiving frames */
	u32 rx_frame_count;
	/* Total channel busy time, evidently */
	u32 rx_clear_count;
	/* Total on-channel time */
	u32 cycle_count;
	u32 phy_err_count;
	u32 chan_tx_power;
	u32 ack_rx_bad;
	u32 rts_bad;
	u32 rts_good;
	u32 fcs_bad;
	u32 no_beacons;
	u32 mib_int_count;

	/* PDEV TX stats */
	/* Num HTT cookies queued to dispatch list */
	s32 comp_queued;
	/* Num HTT cookies dispatched */
	s32 comp_delivered;
	/* Num MSDU queued to WAL */
	s32 msdu_enqued;
	/* Num MPDU queue to WAL */
	s32 mpdu_enqued;
	/* Num MSDUs dropped by WMM limit */
	s32 wmm_drop;
	/* Num Local frames queued */
	s32 local_enqued;
	/* Num Local frames done */
	s32 local_freed;
	/* Num queued to HW */
	s32 hw_queued;
	/* Num PPDU reaped from HW */
	s32 hw_reaped;
	/* Num underruns */
	s32 underrun;
	/* Num hw paused */
	u32 hw_paused;
	/* Num PPDUs cleaned up in TX abort */
	s32 tx_abort;
	/* Num MPDUs requeued by SW */
	s32 mpdus_requeued;
	/* excessive retries */
	u32 tx_ko;
	u32 tx_xretry;
	/* data hw rate code */
	u32 data_rc;
	/* Scheduler self triggers */
	u32 self_triggers;
	/* frames dropped due to excessive sw retries */
	u32 sw_retry_failure;
	/* illegal rate phy errors	*/
	u32 illgl_rate_phy_err;
	/* wal pdev continuous xretry */
	u32 pdev_cont_xretry;
	/* wal pdev tx timeouts */
	u32 pdev_tx_timeout;
	/* wal pdev resets */
	u32 pdev_resets;
	/* frames dropped due to non-availability of stateless TIDs */
	u32 stateless_tid_alloc_failure;
	/* PhY/BB underrun */
	u32 phy_underrun;
	/* MPDU is more than txop limit */
	u32 txop_ovf;
	/* Num sequences posted */
	u32 seq_posted;
	/* Num sequences failed in queueing */
	u32 seq_failed_queueing;
	/* Num sequences completed */
	u32 seq_completed;
	/* Num sequences restarted */
	u32 seq_restarted;
	/* Num of MU sequences posted */
	u32 mu_seq_posted;
	/* Num MPDUs flushed by SW, HWPAUSED, SW TXABORT
	 * (Reset,channel change)
	 */
	s32 mpdus_sw_flush;
	/* Num MPDUs filtered by HW, all filter condition (TTL expired) */
	s32 mpdus_hw_filter;
	/* Num MPDUs truncated by PDG (TXOP, TBTT,
	 * PPDU_duration based on rate, dyn_bw)
	 */
	s32 mpdus_truncated;
	/* Num MPDUs that was tried but didn't receive ACK or BA */
	s32 mpdus_ack_failed;
	/* Num MPDUs that was dropped du to expiry. */
	s32 mpdus_expired;

	/* PDEV RX stats */
	/* Cnts any change in ring routing mid-ppdu */
	s32 mid_ppdu_route_change;
	/* Total number of statuses processed */
	s32 status_rcvd;
	/* Extra frags on rings 0-3 */
	s32 r0_frags;
	s32 r1_frags;
	s32 r2_frags;
	s32 r3_frags;
	/* MSDUs / MPDUs delivered to HTT */
	s32 htt_msdus;
	s32 htt_mpdus;
	/* MSDUs / MPDUs delivered to local stack */
	s32 loc_msdus;
	s32 loc_mpdus;
	/* AMSDUs that have more MSDUs than the status ring size */
	s32 oversize_amsdu;
	/* Number of PHY errors */
	s32 phy_errs;
	/* Number of PHY errors drops */
	s32 phy_err_drop;
	/* Number of mpdu errors - FCS, MIC, ENC etc. */
	s32 mpdu_errs;
	/* Num overflow errors */
	s32 rx_ovfl_errs;
};

struct ath11k_fw_stats_vdev {
	struct list_head list;

	u32 vdev_id;
	u32 beacon_snr;
	u32 data_snr;
	u32 num_tx_frames[WLAN_MAX_AC];
	u32 num_rx_frames;
	u32 num_tx_frames_retries[WLAN_MAX_AC];
	u32 num_tx_frames_failures[WLAN_MAX_AC];
	u32 num_rts_fail;
	u32 num_rts_success;
	u32 num_rx_err;
	u32 num_rx_discard;
	u32 num_tx_not_acked;
	u32 tx_rate_history[MAX_TX_RATE_VALUES];
	u32 beacon_rssi_history[MAX_TX_RATE_VALUES];
};

struct ath11k_fw_stats_bcn {
	struct list_head list;

	u32 vdev_id;
	u32 tx_bcn_succ_cnt;
	u32 tx_bcn_outage_cnt;
};

void ath11k_fw_stats_init(struct ath11k *ar);
void ath11k_fw_stats_pdevs_free(struct list_head *head);
void ath11k_fw_stats_vdevs_free(struct list_head *head);
void ath11k_fw_stats_bcn_free(struct list_head *head);
void ath11k_fw_stats_free(struct ath11k_fw_stats *stats);

extern const struct ce_pipe_config ath11k_target_ce_config_wlan_ipq8074[];
extern const struct service_to_pipe ath11k_target_service_to_ce_map_wlan_ipq8074[];
extern const struct service_to_pipe ath11k_target_service_to_ce_map_wlan_ipq6018[];

extern const struct ce_pipe_config ath11k_target_ce_config_wlan_qca6390[];
extern const struct service_to_pipe ath11k_target_service_to_ce_map_wlan_qca6390[];

extern const struct ce_pipe_config ath11k_target_ce_config_wlan_qcn9074[];
extern const struct service_to_pipe ath11k_target_service_to_ce_map_wlan_qcn9074[];
int ath11k_core_qmi_firmware_ready(struct ath11k_base *ab);
int ath11k_core_pre_init(struct ath11k_base *ab);
int ath11k_core_init(struct ath11k_base *ath11k);
void ath11k_core_deinit(struct ath11k_base *ath11k);
struct ath11k_base *ath11k_core_alloc(struct device *dev, size_t priv_size,
				      enum ath11k_bus bus);
void ath11k_core_free(struct ath11k_base *ath11k);
int ath11k_core_fetch_bdf(struct ath11k_base *ath11k,
			  struct ath11k_board_data *bd);
int ath11k_core_fetch_regdb(struct ath11k_base *ab, struct ath11k_board_data *bd);
int ath11k_core_fetch_board_data_api_1(struct ath11k_base *ab,
				       struct ath11k_board_data *bd,
				       const char *name);
void ath11k_core_free_bdf(struct ath11k_base *ab, struct ath11k_board_data *bd);
int ath11k_core_check_dt(struct ath11k_base *ath11k);
int ath11k_core_check_smbios(struct ath11k_base *ab);
void ath11k_core_halt(struct ath11k *ar);
int ath11k_core_resume(struct ath11k_base *ab);
int ath11k_core_suspend(struct ath11k_base *ab);

const struct firmware *ath11k_core_firmware_request(struct ath11k_base *ab,
						    const char *filename);

static inline const char *ath11k_scan_state_str(enum ath11k_scan_state state)
{
	switch (state) {
	case ATH11K_SCAN_IDLE:
		return "idle";
	case ATH11K_SCAN_STARTING:
		return "starting";
	case ATH11K_SCAN_RUNNING:
		return "running";
	case ATH11K_SCAN_ABORTING:
		return "aborting";
	}

	return "unknown";
}

static inline struct ath11k_skb_cb *ATH11K_SKB_CB(struct sk_buff *skb)
{
	BUILD_BUG_ON(sizeof(struct ath11k_skb_cb) >
		     IEEE80211_TX_INFO_DRIVER_DATA_SIZE);
	return (struct ath11k_skb_cb *)&IEEE80211_SKB_CB(skb)->driver_data;
}

static inline struct ath11k_skb_rxcb *ATH11K_SKB_RXCB(struct sk_buff *skb)
{
	BUILD_BUG_ON(sizeof(struct ath11k_skb_rxcb) > sizeof(skb->cb));
	return (struct ath11k_skb_rxcb *)skb->cb;
}

static inline struct ath11k_vif *ath11k_vif_to_arvif(struct ieee80211_vif *vif)
{
	return (struct ath11k_vif *)vif->drv_priv;
}

static inline struct ath11k *ath11k_ab_to_ar(struct ath11k_base *ab,
					     int mac_id)
{
	return ab->pdevs[ath11k_hw_mac_id_to_pdev_id(&ab->hw_params, mac_id)].ar;
}

static inline void ath11k_core_create_firmware_path(struct ath11k_base *ab,
						    const char *filename,
						    void *buf, size_t buf_len)
{
	snprintf(buf, buf_len, "%s/%s/%s", ATH11K_FW_DIR,
		 ab->hw_params.fw.dir, filename);
}

static inline const char *ath11k_bus_str(enum ath11k_bus bus)
{
	switch (bus) {
	case ATH11K_BUS_PCI:
		return "pci";
	case ATH11K_BUS_AHB:
		return "ahb";
	}

	return "unknown";
}

#endif /* _CORE_H_ */<|MERGE_RESOLUTION|>--- conflicted
+++ resolved
@@ -714,8 +714,6 @@
 	u8 twt_enabled;
 	bool nlo_enabled;
 	u8 alpha2[REG_ALPHA2_LEN + 1];
-<<<<<<< HEAD
-=======
 	struct ath11k_fw_stats fw_stats;
 	struct completion fw_stats_complete;
 	bool fw_stats_done;
@@ -723,7 +721,6 @@
 	/* protected by conf_mutex */
 	bool ps_state_enable;
 	bool ps_timekeeper_enable;
->>>>>>> 7365df19
 };
 
 struct ath11k_band_cap {
