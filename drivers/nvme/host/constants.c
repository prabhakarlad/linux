--- conflicted
+++ resolved
@@ -145,11 +145,7 @@
 	[NVME_SC_BAD_ATTRIBUTES] = "Conflicting Attributes",
 	[NVME_SC_INVALID_PI] = "Invalid Protection Information",
 	[NVME_SC_READ_ONLY] = "Attempted Write to Read Only Range",
-<<<<<<< HEAD
-	[NVME_SC_CMD_SIZE_LIM_EXCEEDED	] = "Command Size Limits Exceeded",
-=======
 	[NVME_SC_CMD_SIZE_LIM_EXCEEDED] = "Command Size Limits Exceeded",
->>>>>>> a7fc15ed
 	[NVME_SC_ZONE_BOUNDARY_ERROR] = "Zoned Boundary Error",
 	[NVME_SC_ZONE_FULL] = "Zone Is Full",
 	[NVME_SC_ZONE_READ_ONLY] = "Zone Is Read Only",
