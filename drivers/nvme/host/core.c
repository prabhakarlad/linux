--- conflicted
+++ resolved
@@ -381,21 +381,12 @@
 		nr->status & NVME_SC_MASK,	/* Status Code */
 		nr->status & NVME_STATUS_MORE ? "MORE " : "",
 		nr->status & NVME_STATUS_DNR  ? "DNR "  : "",
-<<<<<<< HEAD
-		nr->cmd->common.cdw10,
-		nr->cmd->common.cdw11,
-		nr->cmd->common.cdw12,
-		nr->cmd->common.cdw13,
-		nr->cmd->common.cdw14,
-		nr->cmd->common.cdw15);
-=======
 		le32_to_cpu(nr->cmd->common.cdw10),
 		le32_to_cpu(nr->cmd->common.cdw11),
 		le32_to_cpu(nr->cmd->common.cdw12),
 		le32_to_cpu(nr->cmd->common.cdw13),
 		le32_to_cpu(nr->cmd->common.cdw14),
 		le32_to_cpu(nr->cmd->common.cdw15));
->>>>>>> a7fc15ed
 }
 
 enum nvme_disposition {
@@ -3555,15 +3546,6 @@
 		if (ret)
 			goto out_free;
 	}
-
-	if (le16_to_cpu(id->awupf) != ctrl->subsys->awupf) {
-		dev_err_ratelimited(ctrl->device,
-			"inconsistent AWUPF, controller not added (%u/%u).\n",
-			le16_to_cpu(id->awupf), ctrl->subsys->awupf);
-		ret = -EINVAL;
-		goto out_free;
-	}
-
 	memcpy(ctrl->subsys->firmware_rev, id->fr,
 	       sizeof(ctrl->subsys->firmware_rev));
 
