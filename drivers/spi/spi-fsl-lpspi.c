--- conflicted
+++ resolved
@@ -316,10 +316,7 @@
 {
 	struct lpspi_config config = fsl_lpspi->config;
 	unsigned int perclk_rate, scldiv, div;
-<<<<<<< HEAD
-=======
 	u8 prescale_max;
->>>>>>> 17b65575
 	u8 prescale;
 
 	perclk_rate = clk_get_rate(fsl_lpspi->clk_per);
@@ -339,11 +336,7 @@
 
 	div = DIV_ROUND_UP(perclk_rate, config.speed_hz);
 
-<<<<<<< HEAD
-	for (prescale = 0; prescale < 8; prescale++) {
-=======
 	for (prescale = 0; prescale <= prescale_max; prescale++) {
->>>>>>> 17b65575
 		scldiv = div / (1 << prescale) - 2;
 		if (scldiv < 256) {
 			fsl_lpspi->config.prescale = prescale;
