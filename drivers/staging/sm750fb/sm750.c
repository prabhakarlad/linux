--- conflicted
+++ resolved
@@ -126,13 +126,8 @@
 
 	if (fbcursor->set & FB_CUR_SETPOS)
 		sm750_hw_cursor_set_pos(cursor,
-<<<<<<< HEAD
-				       fbcursor->image.dx - info->var.xoffset,
-				       fbcursor->image.dy - info->var.yoffset);
-=======
 					fbcursor->image.dx - info->var.xoffset,
 					fbcursor->image.dy - info->var.yoffset);
->>>>>>> a7fc15ed
 
 	if (fbcursor->set & FB_CUR_SETCMAP) {
 		/* get the 16bit color of kernel means */
@@ -616,11 +611,6 @@
 	crtc->ypanstep = 1;
 	crtc->ywrapstep = 0;
 
-<<<<<<< HEAD
-	output->proc_setBLANK = (sm750_dev->revid == SM750LE_REVISION_ID) ?
-				 hw_sm750le_set_blank : hw_sm750_set_blank;
-=======
->>>>>>> a7fc15ed
 	/* chip specific phase */
 	sm750_dev->accel.de_wait = (sm750_dev->revid == SM750LE_REVISION_ID) ?
 				    hw_sm750le_de_wait : hw_sm750_de_wait;
