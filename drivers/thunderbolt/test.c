// SPDX-License-Identifier: GPL-2.0
/*
 * KUnit tests
 *
 * Copyright (C) 2020, Intel Corporation
 * Author: Mika Westerberg <mika.westerberg@linux.intel.com>
 */

#include <kunit/test.h>
#include <linux/idr.h>

#include "tb.h"
#include "tunnel.h"

static int __ida_init(struct kunit_resource *res, void *context)
{
	struct ida *ida = context;

	ida_init(ida);
	res->data = ida;
	return 0;
}

static void __ida_destroy(struct kunit_resource *res)
{
	struct ida *ida = res->data;

	ida_destroy(ida);
}

static void kunit_ida_init(struct kunit *test, struct ida *ida)
{
	kunit_alloc_resource(test, __ida_init, __ida_destroy, GFP_KERNEL, ida);
}

static struct tb_switch *alloc_switch(struct kunit *test, u64 route,
				      u8 upstream_port, u8 max_port_number)
{
	struct tb_switch *sw;
	size_t size;
	int i;

	sw = kunit_kzalloc(test, sizeof(*sw), GFP_KERNEL);
	if (!sw)
		return NULL;

	sw->config.upstream_port_number = upstream_port;
	sw->config.depth = tb_route_length(route);
	sw->config.route_hi = upper_32_bits(route);
	sw->config.route_lo = lower_32_bits(route);
	sw->config.enabled = 0;
	sw->config.max_port_number = max_port_number;

	size = (sw->config.max_port_number + 1) * sizeof(*sw->ports);
	sw->ports = kunit_kzalloc(test, size, GFP_KERNEL);
	if (!sw->ports)
		return NULL;

	for (i = 0; i <= sw->config.max_port_number; i++) {
		sw->ports[i].sw = sw;
		sw->ports[i].port = i;
		sw->ports[i].config.port_number = i;
		if (i) {
			kunit_ida_init(test, &sw->ports[i].in_hopids);
			kunit_ida_init(test, &sw->ports[i].out_hopids);
		}
	}

	return sw;
}

static struct tb_switch *alloc_host(struct kunit *test)
{
	struct tb_switch *sw;

	sw = alloc_switch(test, 0, 7, 13);
	if (!sw)
		return NULL;

	sw->config.vendor_id = 0x8086;
	sw->config.device_id = 0x9a1b;

	sw->ports[0].config.type = TB_TYPE_PORT;
	sw->ports[0].config.max_in_hop_id = 7;
	sw->ports[0].config.max_out_hop_id = 7;

	sw->ports[1].config.type = TB_TYPE_PORT;
	sw->ports[1].config.max_in_hop_id = 19;
	sw->ports[1].config.max_out_hop_id = 19;
	sw->ports[1].total_credits = 60;
	sw->ports[1].ctl_credits = 2;
	sw->ports[1].dual_link_port = &sw->ports[2];

	sw->ports[2].config.type = TB_TYPE_PORT;
	sw->ports[2].config.max_in_hop_id = 19;
	sw->ports[2].config.max_out_hop_id = 19;
	sw->ports[2].total_credits = 60;
	sw->ports[2].ctl_credits = 2;
	sw->ports[2].dual_link_port = &sw->ports[1];
	sw->ports[2].link_nr = 1;

	sw->ports[3].config.type = TB_TYPE_PORT;
	sw->ports[3].config.max_in_hop_id = 19;
	sw->ports[3].config.max_out_hop_id = 19;
	sw->ports[3].total_credits = 60;
	sw->ports[3].ctl_credits = 2;
	sw->ports[3].dual_link_port = &sw->ports[4];

	sw->ports[4].config.type = TB_TYPE_PORT;
	sw->ports[4].config.max_in_hop_id = 19;
	sw->ports[4].config.max_out_hop_id = 19;
	sw->ports[4].total_credits = 60;
	sw->ports[4].ctl_credits = 2;
	sw->ports[4].dual_link_port = &sw->ports[3];
	sw->ports[4].link_nr = 1;

	sw->ports[5].config.type = TB_TYPE_DP_HDMI_IN;
	sw->ports[5].config.max_in_hop_id = 9;
	sw->ports[5].config.max_out_hop_id = 9;
	sw->ports[5].cap_adap = -1;

	sw->ports[6].config.type = TB_TYPE_DP_HDMI_IN;
	sw->ports[6].config.max_in_hop_id = 9;
	sw->ports[6].config.max_out_hop_id = 9;
	sw->ports[6].cap_adap = -1;

	sw->ports[7].config.type = TB_TYPE_NHI;
	sw->ports[7].config.max_in_hop_id = 11;
	sw->ports[7].config.max_out_hop_id = 11;
	sw->ports[7].config.nfc_credits = 0x41800000;

	sw->ports[8].config.type = TB_TYPE_PCIE_DOWN;
	sw->ports[8].config.max_in_hop_id = 8;
	sw->ports[8].config.max_out_hop_id = 8;

	sw->ports[9].config.type = TB_TYPE_PCIE_DOWN;
	sw->ports[9].config.max_in_hop_id = 8;
	sw->ports[9].config.max_out_hop_id = 8;

	sw->ports[10].disabled = true;
	sw->ports[11].disabled = true;

	sw->ports[12].config.type = TB_TYPE_USB3_DOWN;
	sw->ports[12].config.max_in_hop_id = 8;
	sw->ports[12].config.max_out_hop_id = 8;

	sw->ports[13].config.type = TB_TYPE_USB3_DOWN;
	sw->ports[13].config.max_in_hop_id = 8;
	sw->ports[13].config.max_out_hop_id = 8;

	return sw;
}

static struct tb_switch *alloc_host_usb4(struct kunit *test)
{
	struct tb_switch *sw;

	sw = alloc_host(test);
	if (!sw)
		return NULL;

	sw->generation = 4;
	sw->credit_allocation = true;
	sw->max_usb3_credits = 32;
	sw->min_dp_aux_credits = 1;
	sw->min_dp_main_credits = 0;
	sw->max_pcie_credits = 64;
	sw->max_dma_credits = 14;

	return sw;
}

static struct tb_switch *alloc_dev_default(struct kunit *test,
					   struct tb_switch *parent,
					   u64 route, bool bonded)
{
	struct tb_port *port, *upstream_port;
	struct tb_switch *sw;

	sw = alloc_switch(test, route, 1, 19);
	if (!sw)
		return NULL;

	sw->config.vendor_id = 0x8086;
	sw->config.device_id = 0x15ef;

	sw->ports[0].config.type = TB_TYPE_PORT;
	sw->ports[0].config.max_in_hop_id = 8;
	sw->ports[0].config.max_out_hop_id = 8;

	sw->ports[1].config.type = TB_TYPE_PORT;
	sw->ports[1].config.max_in_hop_id = 19;
	sw->ports[1].config.max_out_hop_id = 19;
	sw->ports[1].total_credits = 60;
	sw->ports[1].ctl_credits = 2;
	sw->ports[1].dual_link_port = &sw->ports[2];

	sw->ports[2].config.type = TB_TYPE_PORT;
	sw->ports[2].config.max_in_hop_id = 19;
	sw->ports[2].config.max_out_hop_id = 19;
	sw->ports[2].total_credits = 60;
	sw->ports[2].ctl_credits = 2;
	sw->ports[2].dual_link_port = &sw->ports[1];
	sw->ports[2].link_nr = 1;

	sw->ports[3].config.type = TB_TYPE_PORT;
	sw->ports[3].config.max_in_hop_id = 19;
	sw->ports[3].config.max_out_hop_id = 19;
	sw->ports[3].total_credits = 60;
	sw->ports[3].ctl_credits = 2;
	sw->ports[3].dual_link_port = &sw->ports[4];

	sw->ports[4].config.type = TB_TYPE_PORT;
	sw->ports[4].config.max_in_hop_id = 19;
	sw->ports[4].config.max_out_hop_id = 19;
	sw->ports[4].total_credits = 60;
	sw->ports[4].ctl_credits = 2;
	sw->ports[4].dual_link_port = &sw->ports[3];
	sw->ports[4].link_nr = 1;

	sw->ports[5].config.type = TB_TYPE_PORT;
	sw->ports[5].config.max_in_hop_id = 19;
	sw->ports[5].config.max_out_hop_id = 19;
	sw->ports[5].total_credits = 60;
	sw->ports[5].ctl_credits = 2;
	sw->ports[5].dual_link_port = &sw->ports[6];

	sw->ports[6].config.type = TB_TYPE_PORT;
	sw->ports[6].config.max_in_hop_id = 19;
	sw->ports[6].config.max_out_hop_id = 19;
	sw->ports[6].total_credits = 60;
	sw->ports[6].ctl_credits = 2;
	sw->ports[6].dual_link_port = &sw->ports[5];
	sw->ports[6].link_nr = 1;

	sw->ports[7].config.type = TB_TYPE_PORT;
	sw->ports[7].config.max_in_hop_id = 19;
	sw->ports[7].config.max_out_hop_id = 19;
	sw->ports[7].total_credits = 60;
	sw->ports[7].ctl_credits = 2;
	sw->ports[7].dual_link_port = &sw->ports[8];

	sw->ports[8].config.type = TB_TYPE_PORT;
	sw->ports[8].config.max_in_hop_id = 19;
	sw->ports[8].config.max_out_hop_id = 19;
	sw->ports[8].total_credits = 60;
	sw->ports[8].ctl_credits = 2;
	sw->ports[8].dual_link_port = &sw->ports[7];
	sw->ports[8].link_nr = 1;

	sw->ports[9].config.type = TB_TYPE_PCIE_UP;
	sw->ports[9].config.max_in_hop_id = 8;
	sw->ports[9].config.max_out_hop_id = 8;

	sw->ports[10].config.type = TB_TYPE_PCIE_DOWN;
	sw->ports[10].config.max_in_hop_id = 8;
	sw->ports[10].config.max_out_hop_id = 8;

	sw->ports[11].config.type = TB_TYPE_PCIE_DOWN;
	sw->ports[11].config.max_in_hop_id = 8;
	sw->ports[11].config.max_out_hop_id = 8;

	sw->ports[12].config.type = TB_TYPE_PCIE_DOWN;
	sw->ports[12].config.max_in_hop_id = 8;
	sw->ports[12].config.max_out_hop_id = 8;

	sw->ports[13].config.type = TB_TYPE_DP_HDMI_OUT;
	sw->ports[13].config.max_in_hop_id = 9;
	sw->ports[13].config.max_out_hop_id = 9;
	sw->ports[13].cap_adap = -1;

	sw->ports[14].config.type = TB_TYPE_DP_HDMI_OUT;
	sw->ports[14].config.max_in_hop_id = 9;
	sw->ports[14].config.max_out_hop_id = 9;
	sw->ports[14].cap_adap = -1;

	sw->ports[15].disabled = true;

	sw->ports[16].config.type = TB_TYPE_USB3_UP;
	sw->ports[16].config.max_in_hop_id = 8;
	sw->ports[16].config.max_out_hop_id = 8;

	sw->ports[17].config.type = TB_TYPE_USB3_DOWN;
	sw->ports[17].config.max_in_hop_id = 8;
	sw->ports[17].config.max_out_hop_id = 8;

	sw->ports[18].config.type = TB_TYPE_USB3_DOWN;
	sw->ports[18].config.max_in_hop_id = 8;
	sw->ports[18].config.max_out_hop_id = 8;

	sw->ports[19].config.type = TB_TYPE_USB3_DOWN;
	sw->ports[19].config.max_in_hop_id = 8;
	sw->ports[19].config.max_out_hop_id = 8;

	if (!parent)
		return sw;

	/* Link them */
	upstream_port = tb_upstream_port(sw);
	port = tb_port_at(route, parent);
	port->remote = upstream_port;
	upstream_port->remote = port;
	if (port->dual_link_port && upstream_port->dual_link_port) {
		port->dual_link_port->remote = upstream_port->dual_link_port;
		upstream_port->dual_link_port->remote = port->dual_link_port;

		if (bonded) {
			/* Bonding is used */
			port->bonded = true;
			port->total_credits *= 2;
			port->dual_link_port->bonded = true;
			port->dual_link_port->total_credits = 0;
			upstream_port->bonded = true;
			upstream_port->total_credits *= 2;
			upstream_port->dual_link_port->bonded = true;
			upstream_port->dual_link_port->total_credits = 0;
		}
	}

	return sw;
}

static struct tb_switch *alloc_dev_with_dpin(struct kunit *test,
					     struct tb_switch *parent,
					     u64 route, bool bonded)
{
	struct tb_switch *sw;

	sw = alloc_dev_default(test, parent, route, bonded);
	if (!sw)
		return NULL;

	sw->ports[13].config.type = TB_TYPE_DP_HDMI_IN;
	sw->ports[13].config.max_in_hop_id = 9;
	sw->ports[13].config.max_out_hop_id = 9;

	sw->ports[14].config.type = TB_TYPE_DP_HDMI_IN;
	sw->ports[14].config.max_in_hop_id = 9;
	sw->ports[14].config.max_out_hop_id = 9;

	return sw;
}

static struct tb_switch *alloc_dev_without_dp(struct kunit *test,
					      struct tb_switch *parent,
					      u64 route, bool bonded)
{
	struct tb_switch *sw;
	int i;

	sw = alloc_dev_default(test, parent, route, bonded);
	if (!sw)
		return NULL;
	/*
	 * Device with:
	 * 2x USB4 Adapters (adapters 1,2 and 3,4),
	 * 1x PCIe Upstream (adapter 9),
	 * 1x PCIe Downstream (adapter 10),
	 * 1x USB3 Upstream (adapter 16),
	 * 1x USB3 Downstream (adapter 17)
	 */
	for (i = 5; i <= 8; i++)
		sw->ports[i].disabled = true;

	for (i = 11; i <= 14; i++)
		sw->ports[i].disabled = true;

	sw->ports[13].cap_adap = 0;
	sw->ports[14].cap_adap = 0;

	for (i = 18; i <= 19; i++)
		sw->ports[i].disabled = true;

	sw->generation = 4;
	sw->credit_allocation = true;
	sw->max_usb3_credits = 109;
	sw->min_dp_aux_credits = 0;
	sw->min_dp_main_credits = 0;
	sw->max_pcie_credits = 30;
	sw->max_dma_credits = 1;

	return sw;
}

static struct tb_switch *alloc_dev_usb4(struct kunit *test,
					struct tb_switch *parent,
					u64 route, bool bonded)
{
	struct tb_switch *sw;

	sw = alloc_dev_default(test, parent, route, bonded);
	if (!sw)
		return NULL;

	sw->generation = 4;
	sw->credit_allocation = true;
	sw->max_usb3_credits = 14;
	sw->min_dp_aux_credits = 1;
	sw->min_dp_main_credits = 18;
	sw->max_pcie_credits = 32;
	sw->max_dma_credits = 14;

	return sw;
}

static void tb_test_path_basic(struct kunit *test)
{
	struct tb_port *src_port, *dst_port, *p;
	struct tb_switch *host;

	host = alloc_host(test);

	src_port = &host->ports[5];
	dst_port = src_port;

	p = tb_next_port_on_path(src_port, dst_port, NULL);
	KUNIT_EXPECT_PTR_EQ(test, p, dst_port);

	p = tb_next_port_on_path(src_port, dst_port, p);
	KUNIT_EXPECT_TRUE(test, !p);
}

static void tb_test_path_not_connected_walk(struct kunit *test)
{
	struct tb_port *src_port, *dst_port, *p;
	struct tb_switch *host, *dev;

	host = alloc_host(test);
	/* No connection between host and dev */
	dev = alloc_dev_default(test, NULL, 3, true);

	src_port = &host->ports[12];
	dst_port = &dev->ports[16];

	p = tb_next_port_on_path(src_port, dst_port, NULL);
	KUNIT_EXPECT_PTR_EQ(test, p, src_port);

	p = tb_next_port_on_path(src_port, dst_port, p);
	KUNIT_EXPECT_PTR_EQ(test, p, &host->ports[3]);

	p = tb_next_port_on_path(src_port, dst_port, p);
	KUNIT_EXPECT_TRUE(test, !p);

	/* Other direction */

	p = tb_next_port_on_path(dst_port, src_port, NULL);
	KUNIT_EXPECT_PTR_EQ(test, p, dst_port);

	p = tb_next_port_on_path(dst_port, src_port, p);
	KUNIT_EXPECT_PTR_EQ(test, p, &dev->ports[1]);

	p = tb_next_port_on_path(dst_port, src_port, p);
	KUNIT_EXPECT_TRUE(test, !p);
}

struct port_expectation {
	u64 route;
	u8 port;
	enum tb_port_type type;
};

static void tb_test_path_single_hop_walk(struct kunit *test)
{
	/*
	 * Walks from Host PCIe downstream port to Device #1 PCIe
	 * upstream port.
	 *
	 *   [Host]
	 *   1 |
	 *   1 |
	 *  [Device]
	 */
	static const struct port_expectation test_data[] = {
		{ .route = 0x0, .port = 8, .type = TB_TYPE_PCIE_DOWN },
		{ .route = 0x0, .port = 1, .type = TB_TYPE_PORT },
		{ .route = 0x1, .port = 1, .type = TB_TYPE_PORT },
		{ .route = 0x1, .port = 9, .type = TB_TYPE_PCIE_UP },
	};
	struct tb_port *src_port, *dst_port, *p;
	struct tb_switch *host, *dev;
	int i;

	host = alloc_host(test);
	dev = alloc_dev_default(test, host, 1, true);

	src_port = &host->ports[8];
	dst_port = &dev->ports[9];

	/* Walk both directions */

	i = 0;
	tb_for_each_port_on_path(src_port, dst_port, p) {
		KUNIT_EXPECT_TRUE(test, i < ARRAY_SIZE(test_data));
		KUNIT_EXPECT_EQ(test, tb_route(p->sw), test_data[i].route);
		KUNIT_EXPECT_EQ(test, p->port, test_data[i].port);
		KUNIT_EXPECT_EQ(test, (enum tb_port_type)p->config.type,
				test_data[i].type);
		i++;
	}

	KUNIT_EXPECT_EQ(test, i, ARRAY_SIZE(test_data));

	i = ARRAY_SIZE(test_data) - 1;
	tb_for_each_port_on_path(dst_port, src_port, p) {
		KUNIT_EXPECT_TRUE(test, i < ARRAY_SIZE(test_data));
		KUNIT_EXPECT_EQ(test, tb_route(p->sw), test_data[i].route);
		KUNIT_EXPECT_EQ(test, p->port, test_data[i].port);
		KUNIT_EXPECT_EQ(test, (enum tb_port_type)p->config.type,
				test_data[i].type);
		i--;
	}

	KUNIT_EXPECT_EQ(test, i, -1);
}

static void tb_test_path_daisy_chain_walk(struct kunit *test)
{
	/*
	 * Walks from Host DP IN to Device #2 DP OUT.
	 *
	 *           [Host]
	 *            1 |
	 *            1 |
	 *         [Device #1]
	 *       3 /
	 *      1 /
	 * [Device #2]
	 */
	static const struct port_expectation test_data[] = {
		{ .route = 0x0, .port = 5, .type = TB_TYPE_DP_HDMI_IN },
		{ .route = 0x0, .port = 1, .type = TB_TYPE_PORT },
		{ .route = 0x1, .port = 1, .type = TB_TYPE_PORT },
		{ .route = 0x1, .port = 3, .type = TB_TYPE_PORT },
		{ .route = 0x301, .port = 1, .type = TB_TYPE_PORT },
		{ .route = 0x301, .port = 13, .type = TB_TYPE_DP_HDMI_OUT },
	};
	struct tb_port *src_port, *dst_port, *p;
	struct tb_switch *host, *dev1, *dev2;
	int i;

	host = alloc_host(test);
	dev1 = alloc_dev_default(test, host, 0x1, true);
	dev2 = alloc_dev_default(test, dev1, 0x301, true);

	src_port = &host->ports[5];
	dst_port = &dev2->ports[13];

	/* Walk both directions */

	i = 0;
	tb_for_each_port_on_path(src_port, dst_port, p) {
		KUNIT_EXPECT_TRUE(test, i < ARRAY_SIZE(test_data));
		KUNIT_EXPECT_EQ(test, tb_route(p->sw), test_data[i].route);
		KUNIT_EXPECT_EQ(test, p->port, test_data[i].port);
		KUNIT_EXPECT_EQ(test, (enum tb_port_type)p->config.type,
				test_data[i].type);
		i++;
	}

	KUNIT_EXPECT_EQ(test, i, ARRAY_SIZE(test_data));

	i = ARRAY_SIZE(test_data) - 1;
	tb_for_each_port_on_path(dst_port, src_port, p) {
		KUNIT_EXPECT_TRUE(test, i < ARRAY_SIZE(test_data));
		KUNIT_EXPECT_EQ(test, tb_route(p->sw), test_data[i].route);
		KUNIT_EXPECT_EQ(test, p->port, test_data[i].port);
		KUNIT_EXPECT_EQ(test, (enum tb_port_type)p->config.type,
				test_data[i].type);
		i--;
	}

	KUNIT_EXPECT_EQ(test, i, -1);
}

static void tb_test_path_simple_tree_walk(struct kunit *test)
{
	/*
	 * Walks from Host DP IN to Device #3 DP OUT.
	 *
	 *           [Host]
	 *            1 |
	 *            1 |
	 *         [Device #1]
	 *       3 /   | 5  \ 7
	 *      1 /    |     \ 1
	 * [Device #2] |    [Device #4]
	 *             | 1
	 *         [Device #3]
	 */
	static const struct port_expectation test_data[] = {
		{ .route = 0x0, .port = 5, .type = TB_TYPE_DP_HDMI_IN },
		{ .route = 0x0, .port = 1, .type = TB_TYPE_PORT },
		{ .route = 0x1, .port = 1, .type = TB_TYPE_PORT },
		{ .route = 0x1, .port = 5, .type = TB_TYPE_PORT },
		{ .route = 0x501, .port = 1, .type = TB_TYPE_PORT },
		{ .route = 0x501, .port = 13, .type = TB_TYPE_DP_HDMI_OUT },
	};
	struct tb_port *src_port, *dst_port, *p;
	struct tb_switch *host, *dev1, *dev3;
	int i;

	host = alloc_host(test);
	dev1 = alloc_dev_default(test, host, 0x1, true);
	alloc_dev_default(test, dev1, 0x301, true);
	dev3 = alloc_dev_default(test, dev1, 0x501, true);
	alloc_dev_default(test, dev1, 0x701, true);

	src_port = &host->ports[5];
	dst_port = &dev3->ports[13];

	/* Walk both directions */

	i = 0;
	tb_for_each_port_on_path(src_port, dst_port, p) {
		KUNIT_EXPECT_TRUE(test, i < ARRAY_SIZE(test_data));
		KUNIT_EXPECT_EQ(test, tb_route(p->sw), test_data[i].route);
		KUNIT_EXPECT_EQ(test, p->port, test_data[i].port);
		KUNIT_EXPECT_EQ(test, (enum tb_port_type)p->config.type,
				test_data[i].type);
		i++;
	}

	KUNIT_EXPECT_EQ(test, i, ARRAY_SIZE(test_data));

	i = ARRAY_SIZE(test_data) - 1;
	tb_for_each_port_on_path(dst_port, src_port, p) {
		KUNIT_EXPECT_TRUE(test, i < ARRAY_SIZE(test_data));
		KUNIT_EXPECT_EQ(test, tb_route(p->sw), test_data[i].route);
		KUNIT_EXPECT_EQ(test, p->port, test_data[i].port);
		KUNIT_EXPECT_EQ(test, (enum tb_port_type)p->config.type,
				test_data[i].type);
		i--;
	}

	KUNIT_EXPECT_EQ(test, i, -1);
}

static void tb_test_path_complex_tree_walk(struct kunit *test)
{
	/*
	 * Walks from Device #3 DP IN to Device #9 DP OUT.
	 *
	 *           [Host]
	 *            1 |
	 *            1 |
	 *         [Device #1]
	 *       3 /   | 5  \ 7
	 *      1 /    |     \ 1
	 * [Device #2] |    [Device #5]
	 *    5 |      | 1         \ 7
	 *    1 |  [Device #4]      \ 1
	 * [Device #3]             [Device #6]
	 *                       3 /
	 *                      1 /
	 *                    [Device #7]
	 *                  3 /      | 5
	 *                 1 /       |
	 *               [Device #8] | 1
	 *                       [Device #9]
	 */
	static const struct port_expectation test_data[] = {
		{ .route = 0x50301, .port = 13, .type = TB_TYPE_DP_HDMI_IN },
		{ .route = 0x50301, .port = 1, .type = TB_TYPE_PORT },
		{ .route = 0x301, .port = 5, .type = TB_TYPE_PORT },
		{ .route = 0x301, .port = 1, .type = TB_TYPE_PORT },
		{ .route = 0x1, .port = 3, .type = TB_TYPE_PORT },
		{ .route = 0x1, .port = 7, .type = TB_TYPE_PORT },
		{ .route = 0x701, .port = 1, .type = TB_TYPE_PORT },
		{ .route = 0x701, .port = 7, .type = TB_TYPE_PORT },
		{ .route = 0x70701, .port = 1, .type = TB_TYPE_PORT },
		{ .route = 0x70701, .port = 3, .type = TB_TYPE_PORT },
		{ .route = 0x3070701, .port = 1, .type = TB_TYPE_PORT },
		{ .route = 0x3070701, .port = 5, .type = TB_TYPE_PORT },
		{ .route = 0x503070701, .port = 1, .type = TB_TYPE_PORT },
		{ .route = 0x503070701, .port = 14, .type = TB_TYPE_DP_HDMI_OUT },
	};
	struct tb_switch *host, *dev1, *dev2, *dev3, *dev5, *dev6, *dev7, *dev9;
	struct tb_port *src_port, *dst_port, *p;
	int i;

	host = alloc_host(test);
	dev1 = alloc_dev_default(test, host, 0x1, true);
	dev2 = alloc_dev_default(test, dev1, 0x301, true);
	dev3 = alloc_dev_with_dpin(test, dev2, 0x50301, true);
	alloc_dev_default(test, dev1, 0x501, true);
	dev5 = alloc_dev_default(test, dev1, 0x701, true);
	dev6 = alloc_dev_default(test, dev5, 0x70701, true);
	dev7 = alloc_dev_default(test, dev6, 0x3070701, true);
	alloc_dev_default(test, dev7, 0x303070701, true);
	dev9 = alloc_dev_default(test, dev7, 0x503070701, true);

	src_port = &dev3->ports[13];
	dst_port = &dev9->ports[14];

	/* Walk both directions */

	i = 0;
	tb_for_each_port_on_path(src_port, dst_port, p) {
		KUNIT_EXPECT_TRUE(test, i < ARRAY_SIZE(test_data));
		KUNIT_EXPECT_EQ(test, tb_route(p->sw), test_data[i].route);
		KUNIT_EXPECT_EQ(test, p->port, test_data[i].port);
		KUNIT_EXPECT_EQ(test, (enum tb_port_type)p->config.type,
				test_data[i].type);
		i++;
	}

	KUNIT_EXPECT_EQ(test, i, ARRAY_SIZE(test_data));

	i = ARRAY_SIZE(test_data) - 1;
	tb_for_each_port_on_path(dst_port, src_port, p) {
		KUNIT_EXPECT_TRUE(test, i < ARRAY_SIZE(test_data));
		KUNIT_EXPECT_EQ(test, tb_route(p->sw), test_data[i].route);
		KUNIT_EXPECT_EQ(test, p->port, test_data[i].port);
		KUNIT_EXPECT_EQ(test, (enum tb_port_type)p->config.type,
				test_data[i].type);
		i--;
	}

	KUNIT_EXPECT_EQ(test, i, -1);
}

static void tb_test_path_max_length_walk(struct kunit *test)
{
	struct tb_switch *host, *dev1, *dev2, *dev3, *dev4, *dev5, *dev6;
	struct tb_switch *dev7, *dev8, *dev9, *dev10, *dev11, *dev12;
	struct tb_port *src_port, *dst_port, *p;
	int i;

	/*
	 * Walks from Device #6 DP IN to Device #12 DP OUT.
	 *
	 *          [Host]
	 *         1 /  \ 3
	 *        1 /    \ 1
	 * [Device #1]   [Device #7]
	 *     3 |           | 3
	 *     1 |           | 1
	 * [Device #2]   [Device #8]
	 *     3 |           | 3
	 *     1 |           | 1
	 * [Device #3]   [Device #9]
	 *     3 |           | 3
	 *     1 |           | 1
	 * [Device #4]   [Device #10]
	 *     3 |           | 3
	 *     1 |           | 1
	 * [Device #5]   [Device #11]
	 *     3 |           | 3
	 *     1 |           | 1
	 * [Device #6]   [Device #12]
	 */
	static const struct port_expectation test_data[] = {
		{ .route = 0x30303030301, .port = 13, .type = TB_TYPE_DP_HDMI_IN },
		{ .route = 0x30303030301, .port = 1, .type = TB_TYPE_PORT },
		{ .route = 0x303030301, .port = 3, .type = TB_TYPE_PORT },
		{ .route = 0x303030301, .port = 1, .type = TB_TYPE_PORT },
		{ .route = 0x3030301, .port = 3, .type = TB_TYPE_PORT },
		{ .route = 0x3030301, .port = 1, .type = TB_TYPE_PORT },
		{ .route = 0x30301, .port = 3, .type = TB_TYPE_PORT },
		{ .route = 0x30301, .port = 1, .type = TB_TYPE_PORT },
		{ .route = 0x301, .port = 3, .type = TB_TYPE_PORT },
		{ .route = 0x301, .port = 1, .type = TB_TYPE_PORT },
		{ .route = 0x1, .port = 3, .type = TB_TYPE_PORT },
		{ .route = 0x1, .port = 1, .type = TB_TYPE_PORT },
		{ .route = 0x0, .port = 1, .type = TB_TYPE_PORT },
		{ .route = 0x0, .port = 3, .type = TB_TYPE_PORT },
		{ .route = 0x3, .port = 1, .type = TB_TYPE_PORT },
		{ .route = 0x3, .port = 3, .type = TB_TYPE_PORT },
		{ .route = 0x303, .port = 1, .type = TB_TYPE_PORT },
		{ .route = 0x303, .port = 3, .type = TB_TYPE_PORT },
		{ .route = 0x30303, .port = 1, .type = TB_TYPE_PORT },
		{ .route = 0x30303, .port = 3, .type = TB_TYPE_PORT },
		{ .route = 0x3030303, .port = 1, .type = TB_TYPE_PORT },
		{ .route = 0x3030303, .port = 3, .type = TB_TYPE_PORT },
		{ .route = 0x303030303, .port = 1, .type = TB_TYPE_PORT },
		{ .route = 0x303030303, .port = 3, .type = TB_TYPE_PORT },
		{ .route = 0x30303030303, .port = 1, .type = TB_TYPE_PORT },
		{ .route = 0x30303030303, .port = 13, .type = TB_TYPE_DP_HDMI_OUT },
	};

	host = alloc_host(test);
	dev1 = alloc_dev_default(test, host, 0x1, true);
	dev2 = alloc_dev_default(test, dev1, 0x301, true);
	dev3 = alloc_dev_default(test, dev2, 0x30301, true);
	dev4 = alloc_dev_default(test, dev3, 0x3030301, true);
	dev5 = alloc_dev_default(test, dev4, 0x303030301, true);
	dev6 = alloc_dev_with_dpin(test, dev5, 0x30303030301, true);
	dev7 = alloc_dev_default(test, host, 0x3, true);
	dev8 = alloc_dev_default(test, dev7, 0x303, true);
	dev9 = alloc_dev_default(test, dev8, 0x30303, true);
	dev10 = alloc_dev_default(test, dev9, 0x3030303, true);
	dev11 = alloc_dev_default(test, dev10, 0x303030303, true);
	dev12 = alloc_dev_default(test, dev11, 0x30303030303, true);

	src_port = &dev6->ports[13];
	dst_port = &dev12->ports[13];

	/* Walk both directions */

	i = 0;
	tb_for_each_port_on_path(src_port, dst_port, p) {
		KUNIT_EXPECT_TRUE(test, i < ARRAY_SIZE(test_data));
		KUNIT_EXPECT_EQ(test, tb_route(p->sw), test_data[i].route);
		KUNIT_EXPECT_EQ(test, p->port, test_data[i].port);
		KUNIT_EXPECT_EQ(test, (enum tb_port_type)p->config.type,
				test_data[i].type);
		i++;
	}

	KUNIT_EXPECT_EQ(test, i, ARRAY_SIZE(test_data));

	i = ARRAY_SIZE(test_data) - 1;
	tb_for_each_port_on_path(dst_port, src_port, p) {
		KUNIT_EXPECT_TRUE(test, i < ARRAY_SIZE(test_data));
		KUNIT_EXPECT_EQ(test, tb_route(p->sw), test_data[i].route);
		KUNIT_EXPECT_EQ(test, p->port, test_data[i].port);
		KUNIT_EXPECT_EQ(test, (enum tb_port_type)p->config.type,
				test_data[i].type);
		i--;
	}

	KUNIT_EXPECT_EQ(test, i, -1);
}

static void tb_test_path_not_connected(struct kunit *test)
{
	struct tb_switch *host, *dev1, *dev2;
	struct tb_port *down, *up;
	struct tb_path *path;

	host = alloc_host(test);
	dev1 = alloc_dev_default(test, host, 0x3, false);
	/* Not connected to anything */
	dev2 = alloc_dev_default(test, NULL, 0x303, false);

	down = &dev1->ports[10];
	up = &dev2->ports[9];

	path = tb_path_alloc(NULL, down, 8, up, 8, 0, "PCIe Down");
	KUNIT_ASSERT_NULL(test, path);
	path = tb_path_alloc(NULL, down, 8, up, 8, 1, "PCIe Down");
	KUNIT_ASSERT_NULL(test, path);
}

struct hop_expectation {
	u64 route;
	u8 in_port;
	enum tb_port_type in_type;
	u8 out_port;
	enum tb_port_type out_type;
};

static void tb_test_path_not_bonded_lane0(struct kunit *test)
{
	/*
	 * PCIe path from host to device using lane 0.
	 *
	 *   [Host]
	 *   3 |: 4
	 *   1 |: 2
	 *  [Device]
	 */
	static const struct hop_expectation test_data[] = {
		{
			.route = 0x0,
			.in_port = 9,
			.in_type = TB_TYPE_PCIE_DOWN,
			.out_port = 3,
			.out_type = TB_TYPE_PORT,
		},
		{
			.route = 0x3,
			.in_port = 1,
			.in_type = TB_TYPE_PORT,
			.out_port = 9,
			.out_type = TB_TYPE_PCIE_UP,
		},
	};
	struct tb_switch *host, *dev;
	struct tb_port *down, *up;
	struct tb_path *path;
	int i;

	host = alloc_host(test);
	dev = alloc_dev_default(test, host, 0x3, false);

	down = &host->ports[9];
	up = &dev->ports[9];

	path = tb_path_alloc(NULL, down, 8, up, 8, 0, "PCIe Down");
	KUNIT_ASSERT_NOT_NULL(test, path);
	KUNIT_ASSERT_EQ(test, path->path_length, ARRAY_SIZE(test_data));
	for (i = 0; i < ARRAY_SIZE(test_data); i++) {
		const struct tb_port *in_port, *out_port;

		in_port = path->hops[i].in_port;
		out_port = path->hops[i].out_port;

		KUNIT_EXPECT_EQ(test, tb_route(in_port->sw), test_data[i].route);
		KUNIT_EXPECT_EQ(test, in_port->port, test_data[i].in_port);
		KUNIT_EXPECT_EQ(test, (enum tb_port_type)in_port->config.type,
				test_data[i].in_type);
		KUNIT_EXPECT_EQ(test, tb_route(out_port->sw), test_data[i].route);
		KUNIT_EXPECT_EQ(test, out_port->port, test_data[i].out_port);
		KUNIT_EXPECT_EQ(test, (enum tb_port_type)out_port->config.type,
				test_data[i].out_type);
	}
	tb_path_free(path);
}

static void tb_test_path_not_bonded_lane1(struct kunit *test)
{
	/*
	 * DP Video path from host to device using lane 1. Paths like
	 * these are only used with Thunderbolt 1 devices where lane
	 * bonding is not possible. USB4 specifically does not allow
	 * paths like this (you either use lane 0 where lane 1 is
	 * disabled or both lanes are bonded).
	 *
	 *   [Host]
	 *   1 :| 2
	 *   1 :| 2
	 *  [Device]
	 */
	static const struct hop_expectation test_data[] = {
		{
			.route = 0x0,
			.in_port = 5,
			.in_type = TB_TYPE_DP_HDMI_IN,
			.out_port = 2,
			.out_type = TB_TYPE_PORT,
		},
		{
			.route = 0x1,
			.in_port = 2,
			.in_type = TB_TYPE_PORT,
			.out_port = 13,
			.out_type = TB_TYPE_DP_HDMI_OUT,
		},
	};
	struct tb_switch *host, *dev;
	struct tb_port *in, *out;
	struct tb_path *path;
	int i;

	host = alloc_host(test);
	dev = alloc_dev_default(test, host, 0x1, false);

	in = &host->ports[5];
	out = &dev->ports[13];

	path = tb_path_alloc(NULL, in, 9, out, 9, 1, "Video");
	KUNIT_ASSERT_NOT_NULL(test, path);
	KUNIT_ASSERT_EQ(test, path->path_length, ARRAY_SIZE(test_data));
	for (i = 0; i < ARRAY_SIZE(test_data); i++) {
		const struct tb_port *in_port, *out_port;

		in_port = path->hops[i].in_port;
		out_port = path->hops[i].out_port;

		KUNIT_EXPECT_EQ(test, tb_route(in_port->sw), test_data[i].route);
		KUNIT_EXPECT_EQ(test, in_port->port, test_data[i].in_port);
		KUNIT_EXPECT_EQ(test, (enum tb_port_type)in_port->config.type,
				test_data[i].in_type);
		KUNIT_EXPECT_EQ(test, tb_route(out_port->sw), test_data[i].route);
		KUNIT_EXPECT_EQ(test, out_port->port, test_data[i].out_port);
		KUNIT_EXPECT_EQ(test, (enum tb_port_type)out_port->config.type,
				test_data[i].out_type);
	}
	tb_path_free(path);
}

static void tb_test_path_not_bonded_lane1_chain(struct kunit *test)
{
	/*
	 * DP Video path from host to device 3 using lane 1.
	 *
	 *    [Host]
	 *    1 :| 2
	 *    1 :| 2
	 *  [Device #1]
	 *    7 :| 8
	 *    1 :| 2
	 *  [Device #2]
	 *    5 :| 6
	 *    1 :| 2
	 *  [Device #3]
	 */
	static const struct hop_expectation test_data[] = {
		{
			.route = 0x0,
			.in_port = 5,
			.in_type = TB_TYPE_DP_HDMI_IN,
			.out_port = 2,
			.out_type = TB_TYPE_PORT,
		},
		{
			.route = 0x1,
			.in_port = 2,
			.in_type = TB_TYPE_PORT,
			.out_port = 8,
			.out_type = TB_TYPE_PORT,
		},
		{
			.route = 0x701,
			.in_port = 2,
			.in_type = TB_TYPE_PORT,
			.out_port = 6,
			.out_type = TB_TYPE_PORT,
		},
		{
			.route = 0x50701,
			.in_port = 2,
			.in_type = TB_TYPE_PORT,
			.out_port = 13,
			.out_type = TB_TYPE_DP_HDMI_OUT,
		},
	};
	struct tb_switch *host, *dev1, *dev2, *dev3;
	struct tb_port *in, *out;
	struct tb_path *path;
	int i;

	host = alloc_host(test);
	dev1 = alloc_dev_default(test, host, 0x1, false);
	dev2 = alloc_dev_default(test, dev1, 0x701, false);
	dev3 = alloc_dev_default(test, dev2, 0x50701, false);

	in = &host->ports[5];
	out = &dev3->ports[13];

	path = tb_path_alloc(NULL, in, 9, out, 9, 1, "Video");
	KUNIT_ASSERT_NOT_NULL(test, path);
	KUNIT_ASSERT_EQ(test, path->path_length, ARRAY_SIZE(test_data));
	for (i = 0; i < ARRAY_SIZE(test_data); i++) {
		const struct tb_port *in_port, *out_port;

		in_port = path->hops[i].in_port;
		out_port = path->hops[i].out_port;

		KUNIT_EXPECT_EQ(test, tb_route(in_port->sw), test_data[i].route);
		KUNIT_EXPECT_EQ(test, in_port->port, test_data[i].in_port);
		KUNIT_EXPECT_EQ(test, (enum tb_port_type)in_port->config.type,
				test_data[i].in_type);
		KUNIT_EXPECT_EQ(test, tb_route(out_port->sw), test_data[i].route);
		KUNIT_EXPECT_EQ(test, out_port->port, test_data[i].out_port);
		KUNIT_EXPECT_EQ(test, (enum tb_port_type)out_port->config.type,
				test_data[i].out_type);
	}
	tb_path_free(path);
}

static void tb_test_path_not_bonded_lane1_chain_reverse(struct kunit *test)
{
	/*
	 * DP Video path from device 3 to host using lane 1.
	 *
	 *    [Host]
	 *    1 :| 2
	 *    1 :| 2
	 *  [Device #1]
	 *    7 :| 8
	 *    1 :| 2
	 *  [Device #2]
	 *    5 :| 6
	 *    1 :| 2
	 *  [Device #3]
	 */
	static const struct hop_expectation test_data[] = {
		{
			.route = 0x50701,
			.in_port = 13,
			.in_type = TB_TYPE_DP_HDMI_IN,
			.out_port = 2,
			.out_type = TB_TYPE_PORT,
		},
		{
			.route = 0x701,
			.in_port = 6,
			.in_type = TB_TYPE_PORT,
			.out_port = 2,
			.out_type = TB_TYPE_PORT,
		},
		{
			.route = 0x1,
			.in_port = 8,
			.in_type = TB_TYPE_PORT,
			.out_port = 2,
			.out_type = TB_TYPE_PORT,
		},
		{
			.route = 0x0,
			.in_port = 2,
			.in_type = TB_TYPE_PORT,
			.out_port = 5,
			.out_type = TB_TYPE_DP_HDMI_IN,
		},
	};
	struct tb_switch *host, *dev1, *dev2, *dev3;
	struct tb_port *in, *out;
	struct tb_path *path;
	int i;

	host = alloc_host(test);
	dev1 = alloc_dev_default(test, host, 0x1, false);
	dev2 = alloc_dev_default(test, dev1, 0x701, false);
	dev3 = alloc_dev_with_dpin(test, dev2, 0x50701, false);

	in = &dev3->ports[13];
	out = &host->ports[5];

	path = tb_path_alloc(NULL, in, 9, out, 9, 1, "Video");
	KUNIT_ASSERT_NOT_NULL(test, path);
	KUNIT_ASSERT_EQ(test, path->path_length, ARRAY_SIZE(test_data));
	for (i = 0; i < ARRAY_SIZE(test_data); i++) {
		const struct tb_port *in_port, *out_port;

		in_port = path->hops[i].in_port;
		out_port = path->hops[i].out_port;

		KUNIT_EXPECT_EQ(test, tb_route(in_port->sw), test_data[i].route);
		KUNIT_EXPECT_EQ(test, in_port->port, test_data[i].in_port);
		KUNIT_EXPECT_EQ(test, (enum tb_port_type)in_port->config.type,
				test_data[i].in_type);
		KUNIT_EXPECT_EQ(test, tb_route(out_port->sw), test_data[i].route);
		KUNIT_EXPECT_EQ(test, out_port->port, test_data[i].out_port);
		KUNIT_EXPECT_EQ(test, (enum tb_port_type)out_port->config.type,
				test_data[i].out_type);
	}
	tb_path_free(path);
}

static void tb_test_path_mixed_chain(struct kunit *test)
{
	/*
	 * DP Video path from host to device 4 where first and last link
	 * is bonded.
	 *
	 *    [Host]
	 *    1 |
	 *    1 |
	 *  [Device #1]
	 *    7 :| 8
	 *    1 :| 2
	 *  [Device #2]
	 *    5 :| 6
	 *    1 :| 2
	 *  [Device #3]
	 *    3 |
	 *    1 |
	 *  [Device #4]
	 */
	static const struct hop_expectation test_data[] = {
		{
			.route = 0x0,
			.in_port = 5,
			.in_type = TB_TYPE_DP_HDMI_IN,
			.out_port = 1,
			.out_type = TB_TYPE_PORT,
		},
		{
			.route = 0x1,
			.in_port = 1,
			.in_type = TB_TYPE_PORT,
			.out_port = 8,
			.out_type = TB_TYPE_PORT,
		},
		{
			.route = 0x701,
			.in_port = 2,
			.in_type = TB_TYPE_PORT,
			.out_port = 6,
			.out_type = TB_TYPE_PORT,
		},
		{
			.route = 0x50701,
			.in_port = 2,
			.in_type = TB_TYPE_PORT,
			.out_port = 3,
			.out_type = TB_TYPE_PORT,
		},
		{
			.route = 0x3050701,
			.in_port = 1,
			.in_type = TB_TYPE_PORT,
			.out_port = 13,
			.out_type = TB_TYPE_DP_HDMI_OUT,
		},
	};
	struct tb_switch *host, *dev1, *dev2, *dev3, *dev4;
	struct tb_port *in, *out;
	struct tb_path *path;
	int i;

	host = alloc_host(test);
	dev1 = alloc_dev_default(test, host, 0x1, true);
	dev2 = alloc_dev_default(test, dev1, 0x701, false);
	dev3 = alloc_dev_default(test, dev2, 0x50701, false);
	dev4 = alloc_dev_default(test, dev3, 0x3050701, true);

	in = &host->ports[5];
	out = &dev4->ports[13];

	path = tb_path_alloc(NULL, in, 9, out, 9, 1, "Video");
	KUNIT_ASSERT_NOT_NULL(test, path);
	KUNIT_ASSERT_EQ(test, path->path_length, ARRAY_SIZE(test_data));
	for (i = 0; i < ARRAY_SIZE(test_data); i++) {
		const struct tb_port *in_port, *out_port;

		in_port = path->hops[i].in_port;
		out_port = path->hops[i].out_port;

		KUNIT_EXPECT_EQ(test, tb_route(in_port->sw), test_data[i].route);
		KUNIT_EXPECT_EQ(test, in_port->port, test_data[i].in_port);
		KUNIT_EXPECT_EQ(test, (enum tb_port_type)in_port->config.type,
				test_data[i].in_type);
		KUNIT_EXPECT_EQ(test, tb_route(out_port->sw), test_data[i].route);
		KUNIT_EXPECT_EQ(test, out_port->port, test_data[i].out_port);
		KUNIT_EXPECT_EQ(test, (enum tb_port_type)out_port->config.type,
				test_data[i].out_type);
	}
	tb_path_free(path);
}

static void tb_test_path_mixed_chain_reverse(struct kunit *test)
{
	/*
	 * DP Video path from device 4 to host where first and last link
	 * is bonded.
	 *
	 *    [Host]
	 *    1 |
	 *    1 |
	 *  [Device #1]
	 *    7 :| 8
	 *    1 :| 2
	 *  [Device #2]
	 *    5 :| 6
	 *    1 :| 2
	 *  [Device #3]
	 *    3 |
	 *    1 |
	 *  [Device #4]
	 */
	static const struct hop_expectation test_data[] = {
		{
			.route = 0x3050701,
			.in_port = 13,
			.in_type = TB_TYPE_DP_HDMI_OUT,
			.out_port = 1,
			.out_type = TB_TYPE_PORT,
		},
		{
			.route = 0x50701,
			.in_port = 3,
			.in_type = TB_TYPE_PORT,
			.out_port = 2,
			.out_type = TB_TYPE_PORT,
		},
		{
			.route = 0x701,
			.in_port = 6,
			.in_type = TB_TYPE_PORT,
			.out_port = 2,
			.out_type = TB_TYPE_PORT,
		},
		{
			.route = 0x1,
			.in_port = 8,
			.in_type = TB_TYPE_PORT,
			.out_port = 1,
			.out_type = TB_TYPE_PORT,
		},
		{
			.route = 0x0,
			.in_port = 1,
			.in_type = TB_TYPE_PORT,
			.out_port = 5,
			.out_type = TB_TYPE_DP_HDMI_IN,
		},
	};
	struct tb_switch *host, *dev1, *dev2, *dev3, *dev4;
	struct tb_port *in, *out;
	struct tb_path *path;
	int i;

	host = alloc_host(test);
	dev1 = alloc_dev_default(test, host, 0x1, true);
	dev2 = alloc_dev_default(test, dev1, 0x701, false);
	dev3 = alloc_dev_default(test, dev2, 0x50701, false);
	dev4 = alloc_dev_default(test, dev3, 0x3050701, true);

	in = &dev4->ports[13];
	out = &host->ports[5];

	path = tb_path_alloc(NULL, in, 9, out, 9, 1, "Video");
	KUNIT_ASSERT_NOT_NULL(test, path);
	KUNIT_ASSERT_EQ(test, path->path_length, ARRAY_SIZE(test_data));
	for (i = 0; i < ARRAY_SIZE(test_data); i++) {
		const struct tb_port *in_port, *out_port;

		in_port = path->hops[i].in_port;
		out_port = path->hops[i].out_port;

		KUNIT_EXPECT_EQ(test, tb_route(in_port->sw), test_data[i].route);
		KUNIT_EXPECT_EQ(test, in_port->port, test_data[i].in_port);
		KUNIT_EXPECT_EQ(test, (enum tb_port_type)in_port->config.type,
				test_data[i].in_type);
		KUNIT_EXPECT_EQ(test, tb_route(out_port->sw), test_data[i].route);
		KUNIT_EXPECT_EQ(test, out_port->port, test_data[i].out_port);
		KUNIT_EXPECT_EQ(test, (enum tb_port_type)out_port->config.type,
				test_data[i].out_type);
	}
	tb_path_free(path);
}

static void tb_test_tunnel_pcie(struct kunit *test)
{
	struct tb_switch *host, *dev1, *dev2;
	struct tb_tunnel *tunnel1, *tunnel2;
	struct tb_port *down, *up;

	/*
	 * Create PCIe tunnel between host and two devices.
	 *
	 *   [Host]
	 *    1 |
	 *    1 |
	 *  [Device #1]
	 *    5 |
	 *    1 |
	 *  [Device #2]
	 */
	host = alloc_host(test);
	dev1 = alloc_dev_default(test, host, 0x1, true);
	dev2 = alloc_dev_default(test, dev1, 0x501, true);

	down = &host->ports[8];
	up = &dev1->ports[9];
	tunnel1 = tb_tunnel_alloc_pci(NULL, up, down);
	KUNIT_ASSERT_NOT_NULL(test, tunnel1);
	KUNIT_EXPECT_EQ(test, tunnel1->type, TB_TUNNEL_PCI);
	KUNIT_EXPECT_PTR_EQ(test, tunnel1->src_port, down);
	KUNIT_EXPECT_PTR_EQ(test, tunnel1->dst_port, up);
	KUNIT_ASSERT_EQ(test, tunnel1->npaths, 2);
	KUNIT_ASSERT_EQ(test, tunnel1->paths[0]->path_length, 2);
	KUNIT_EXPECT_PTR_EQ(test, tunnel1->paths[0]->hops[0].in_port, down);
	KUNIT_EXPECT_PTR_EQ(test, tunnel1->paths[0]->hops[1].out_port, up);
	KUNIT_ASSERT_EQ(test, tunnel1->paths[1]->path_length, 2);
	KUNIT_EXPECT_PTR_EQ(test, tunnel1->paths[1]->hops[0].in_port, up);
	KUNIT_EXPECT_PTR_EQ(test, tunnel1->paths[1]->hops[1].out_port, down);

	down = &dev1->ports[10];
	up = &dev2->ports[9];
	tunnel2 = tb_tunnel_alloc_pci(NULL, up, down);
	KUNIT_ASSERT_NOT_NULL(test, tunnel2);
	KUNIT_EXPECT_EQ(test, tunnel2->type, TB_TUNNEL_PCI);
	KUNIT_EXPECT_PTR_EQ(test, tunnel2->src_port, down);
	KUNIT_EXPECT_PTR_EQ(test, tunnel2->dst_port, up);
	KUNIT_ASSERT_EQ(test, tunnel2->npaths, 2);
	KUNIT_ASSERT_EQ(test, tunnel2->paths[0]->path_length, 2);
	KUNIT_EXPECT_PTR_EQ(test, tunnel2->paths[0]->hops[0].in_port, down);
	KUNIT_EXPECT_PTR_EQ(test, tunnel2->paths[0]->hops[1].out_port, up);
	KUNIT_ASSERT_EQ(test, tunnel2->paths[1]->path_length, 2);
	KUNIT_EXPECT_PTR_EQ(test, tunnel2->paths[1]->hops[0].in_port, up);
	KUNIT_EXPECT_PTR_EQ(test, tunnel2->paths[1]->hops[1].out_port, down);

	tb_tunnel_free(tunnel2);
	tb_tunnel_free(tunnel1);
}

static void tb_test_tunnel_dp(struct kunit *test)
{
	struct tb_switch *host, *dev;
	struct tb_port *in, *out;
	struct tb_tunnel *tunnel;

	/*
	 * Create DP tunnel between Host and Device
	 *
	 *   [Host]
	 *   1 |
	 *   1 |
	 *  [Device]
	 */
	host = alloc_host(test);
	dev = alloc_dev_default(test, host, 0x3, true);

	in = &host->ports[5];
	out = &dev->ports[13];

<<<<<<< HEAD
	tunnel = tb_tunnel_alloc_dp(NULL, in, out, 0, 0);
	KUNIT_ASSERT_NOT_NULL(test, tunnel);
=======
	tunnel = tb_tunnel_alloc_dp(NULL, in, out, 1, 0, 0);
	KUNIT_ASSERT_TRUE(test, tunnel != NULL);
>>>>>>> 97fa5887
	KUNIT_EXPECT_EQ(test, tunnel->type, TB_TUNNEL_DP);
	KUNIT_EXPECT_PTR_EQ(test, tunnel->src_port, in);
	KUNIT_EXPECT_PTR_EQ(test, tunnel->dst_port, out);
	KUNIT_ASSERT_EQ(test, tunnel->npaths, 3);
	KUNIT_ASSERT_EQ(test, tunnel->paths[0]->path_length, 2);
	KUNIT_EXPECT_PTR_EQ(test, tunnel->paths[0]->hops[0].in_port, in);
	KUNIT_EXPECT_PTR_EQ(test, tunnel->paths[0]->hops[1].out_port, out);
	KUNIT_ASSERT_EQ(test, tunnel->paths[1]->path_length, 2);
	KUNIT_EXPECT_PTR_EQ(test, tunnel->paths[1]->hops[0].in_port, in);
	KUNIT_EXPECT_PTR_EQ(test, tunnel->paths[1]->hops[1].out_port, out);
	KUNIT_ASSERT_EQ(test, tunnel->paths[2]->path_length, 2);
	KUNIT_EXPECT_PTR_EQ(test, tunnel->paths[2]->hops[0].in_port, out);
	KUNIT_EXPECT_PTR_EQ(test, tunnel->paths[2]->hops[1].out_port, in);
	tb_tunnel_free(tunnel);
}

static void tb_test_tunnel_dp_chain(struct kunit *test)
{
	struct tb_switch *host, *dev1, *dev4;
	struct tb_port *in, *out;
	struct tb_tunnel *tunnel;

	/*
	 * Create DP tunnel from Host DP IN to Device #4 DP OUT.
	 *
	 *           [Host]
	 *            1 |
	 *            1 |
	 *         [Device #1]
	 *       3 /   | 5  \ 7
	 *      1 /    |     \ 1
	 * [Device #2] |    [Device #4]
	 *             | 1
	 *         [Device #3]
	 */
	host = alloc_host(test);
	dev1 = alloc_dev_default(test, host, 0x1, true);
	alloc_dev_default(test, dev1, 0x301, true);
	alloc_dev_default(test, dev1, 0x501, true);
	dev4 = alloc_dev_default(test, dev1, 0x701, true);

	in = &host->ports[5];
	out = &dev4->ports[14];

<<<<<<< HEAD
	tunnel = tb_tunnel_alloc_dp(NULL, in, out, 0, 0);
	KUNIT_ASSERT_NOT_NULL(test, tunnel);
=======
	tunnel = tb_tunnel_alloc_dp(NULL, in, out, 1, 0, 0);
	KUNIT_ASSERT_TRUE(test, tunnel != NULL);
>>>>>>> 97fa5887
	KUNIT_EXPECT_EQ(test, tunnel->type, TB_TUNNEL_DP);
	KUNIT_EXPECT_PTR_EQ(test, tunnel->src_port, in);
	KUNIT_EXPECT_PTR_EQ(test, tunnel->dst_port, out);
	KUNIT_ASSERT_EQ(test, tunnel->npaths, 3);
	KUNIT_ASSERT_EQ(test, tunnel->paths[0]->path_length, 3);
	KUNIT_EXPECT_PTR_EQ(test, tunnel->paths[0]->hops[0].in_port, in);
	KUNIT_EXPECT_PTR_EQ(test, tunnel->paths[0]->hops[2].out_port, out);
	KUNIT_ASSERT_EQ(test, tunnel->paths[1]->path_length, 3);
	KUNIT_EXPECT_PTR_EQ(test, tunnel->paths[1]->hops[0].in_port, in);
	KUNIT_EXPECT_PTR_EQ(test, tunnel->paths[1]->hops[2].out_port, out);
	KUNIT_ASSERT_EQ(test, tunnel->paths[2]->path_length, 3);
	KUNIT_EXPECT_PTR_EQ(test, tunnel->paths[2]->hops[0].in_port, out);
	KUNIT_EXPECT_PTR_EQ(test, tunnel->paths[2]->hops[2].out_port, in);
	tb_tunnel_free(tunnel);
}

static void tb_test_tunnel_dp_tree(struct kunit *test)
{
	struct tb_switch *host, *dev1, *dev2, *dev3, *dev5;
	struct tb_port *in, *out;
	struct tb_tunnel *tunnel;

	/*
	 * Create DP tunnel from Device #2 DP IN to Device #5 DP OUT.
	 *
	 *          [Host]
	 *           3 |
	 *           1 |
	 *         [Device #1]
	 *       3 /   | 5  \ 7
	 *      1 /    |     \ 1
	 * [Device #2] |    [Device #4]
	 *             | 1
	 *         [Device #3]
	 *             | 5
	 *             | 1
	 *         [Device #5]
	 */
	host = alloc_host(test);
	dev1 = alloc_dev_default(test, host, 0x3, true);
	dev2 = alloc_dev_with_dpin(test, dev1, 0x303, true);
	dev3 = alloc_dev_default(test, dev1, 0x503, true);
	alloc_dev_default(test, dev1, 0x703, true);
	dev5 = alloc_dev_default(test, dev3, 0x50503, true);

	in = &dev2->ports[13];
	out = &dev5->ports[13];

<<<<<<< HEAD
	tunnel = tb_tunnel_alloc_dp(NULL, in, out, 0, 0);
	KUNIT_ASSERT_NOT_NULL(test, tunnel);
=======
	tunnel = tb_tunnel_alloc_dp(NULL, in, out, 1, 0, 0);
	KUNIT_ASSERT_TRUE(test, tunnel != NULL);
>>>>>>> 97fa5887
	KUNIT_EXPECT_EQ(test, tunnel->type, TB_TUNNEL_DP);
	KUNIT_EXPECT_PTR_EQ(test, tunnel->src_port, in);
	KUNIT_EXPECT_PTR_EQ(test, tunnel->dst_port, out);
	KUNIT_ASSERT_EQ(test, tunnel->npaths, 3);
	KUNIT_ASSERT_EQ(test, tunnel->paths[0]->path_length, 4);
	KUNIT_EXPECT_PTR_EQ(test, tunnel->paths[0]->hops[0].in_port, in);
	KUNIT_EXPECT_PTR_EQ(test, tunnel->paths[0]->hops[3].out_port, out);
	KUNIT_ASSERT_EQ(test, tunnel->paths[1]->path_length, 4);
	KUNIT_EXPECT_PTR_EQ(test, tunnel->paths[1]->hops[0].in_port, in);
	KUNIT_EXPECT_PTR_EQ(test, tunnel->paths[1]->hops[3].out_port, out);
	KUNIT_ASSERT_EQ(test, tunnel->paths[2]->path_length, 4);
	KUNIT_EXPECT_PTR_EQ(test, tunnel->paths[2]->hops[0].in_port, out);
	KUNIT_EXPECT_PTR_EQ(test, tunnel->paths[2]->hops[3].out_port, in);
	tb_tunnel_free(tunnel);
}

static void tb_test_tunnel_dp_max_length(struct kunit *test)
{
	struct tb_switch *host, *dev1, *dev2, *dev3, *dev4, *dev5, *dev6;
	struct tb_switch *dev7, *dev8, *dev9, *dev10, *dev11, *dev12;
	struct tb_port *in, *out;
	struct tb_tunnel *tunnel;

	/*
	 * Creates DP tunnel from Device #6 to Device #12.
	 *
	 *          [Host]
	 *         1 /  \ 3
	 *        1 /    \ 1
	 * [Device #1]   [Device #7]
	 *     3 |           | 3
	 *     1 |           | 1
	 * [Device #2]   [Device #8]
	 *     3 |           | 3
	 *     1 |           | 1
	 * [Device #3]   [Device #9]
	 *     3 |           | 3
	 *     1 |           | 1
	 * [Device #4]   [Device #10]
	 *     3 |           | 3
	 *     1 |           | 1
	 * [Device #5]   [Device #11]
	 *     3 |           | 3
	 *     1 |           | 1
	 * [Device #6]   [Device #12]
	 */
	host = alloc_host(test);
	dev1 = alloc_dev_default(test, host, 0x1, true);
	dev2 = alloc_dev_default(test, dev1, 0x301, true);
	dev3 = alloc_dev_default(test, dev2, 0x30301, true);
	dev4 = alloc_dev_default(test, dev3, 0x3030301, true);
	dev5 = alloc_dev_default(test, dev4, 0x303030301, true);
	dev6 = alloc_dev_with_dpin(test, dev5, 0x30303030301, true);
	dev7 = alloc_dev_default(test, host, 0x3, true);
	dev8 = alloc_dev_default(test, dev7, 0x303, true);
	dev9 = alloc_dev_default(test, dev8, 0x30303, true);
	dev10 = alloc_dev_default(test, dev9, 0x3030303, true);
	dev11 = alloc_dev_default(test, dev10, 0x303030303, true);
	dev12 = alloc_dev_default(test, dev11, 0x30303030303, true);

	in = &dev6->ports[13];
	out = &dev12->ports[13];

<<<<<<< HEAD
	tunnel = tb_tunnel_alloc_dp(NULL, in, out, 0, 0);
	KUNIT_ASSERT_NOT_NULL(test, tunnel);
=======
	tunnel = tb_tunnel_alloc_dp(NULL, in, out, 1, 0, 0);
	KUNIT_ASSERT_TRUE(test, tunnel != NULL);
>>>>>>> 97fa5887
	KUNIT_EXPECT_EQ(test, tunnel->type, TB_TUNNEL_DP);
	KUNIT_EXPECT_PTR_EQ(test, tunnel->src_port, in);
	KUNIT_EXPECT_PTR_EQ(test, tunnel->dst_port, out);
	KUNIT_ASSERT_EQ(test, tunnel->npaths, 3);
	KUNIT_ASSERT_EQ(test, tunnel->paths[0]->path_length, 13);
	/* First hop */
	KUNIT_EXPECT_PTR_EQ(test, tunnel->paths[0]->hops[0].in_port, in);
	/* Middle */
	KUNIT_EXPECT_PTR_EQ(test, tunnel->paths[0]->hops[6].in_port,
			    &host->ports[1]);
	KUNIT_EXPECT_PTR_EQ(test, tunnel->paths[0]->hops[6].out_port,
			    &host->ports[3]);
	/* Last */
	KUNIT_EXPECT_PTR_EQ(test, tunnel->paths[0]->hops[12].out_port, out);
	KUNIT_ASSERT_EQ(test, tunnel->paths[1]->path_length, 13);
	KUNIT_EXPECT_PTR_EQ(test, tunnel->paths[1]->hops[0].in_port, in);
	KUNIT_EXPECT_PTR_EQ(test, tunnel->paths[1]->hops[6].in_port,
			    &host->ports[1]);
	KUNIT_EXPECT_PTR_EQ(test, tunnel->paths[1]->hops[6].out_port,
			    &host->ports[3]);
	KUNIT_EXPECT_PTR_EQ(test, tunnel->paths[1]->hops[12].out_port, out);
	KUNIT_ASSERT_EQ(test, tunnel->paths[2]->path_length, 13);
	KUNIT_EXPECT_PTR_EQ(test, tunnel->paths[2]->hops[0].in_port, out);
	KUNIT_EXPECT_PTR_EQ(test, tunnel->paths[2]->hops[6].in_port,
			    &host->ports[3]);
	KUNIT_EXPECT_PTR_EQ(test, tunnel->paths[2]->hops[6].out_port,
			    &host->ports[1]);
	KUNIT_EXPECT_PTR_EQ(test, tunnel->paths[2]->hops[12].out_port, in);
	tb_tunnel_free(tunnel);
}

static void tb_test_tunnel_usb3(struct kunit *test)
{
	struct tb_switch *host, *dev1, *dev2;
	struct tb_tunnel *tunnel1, *tunnel2;
	struct tb_port *down, *up;

	/*
	 * Create USB3 tunnel between host and two devices.
	 *
	 *   [Host]
	 *    1 |
	 *    1 |
	 *  [Device #1]
	 *          \ 7
	 *           \ 1
	 *         [Device #2]
	 */
	host = alloc_host(test);
	dev1 = alloc_dev_default(test, host, 0x1, true);
	dev2 = alloc_dev_default(test, dev1, 0x701, true);

	down = &host->ports[12];
	up = &dev1->ports[16];
	tunnel1 = tb_tunnel_alloc_usb3(NULL, up, down, 0, 0);
	KUNIT_ASSERT_NOT_NULL(test, tunnel1);
	KUNIT_EXPECT_EQ(test, tunnel1->type, TB_TUNNEL_USB3);
	KUNIT_EXPECT_PTR_EQ(test, tunnel1->src_port, down);
	KUNIT_EXPECT_PTR_EQ(test, tunnel1->dst_port, up);
	KUNIT_ASSERT_EQ(test, tunnel1->npaths, 2);
	KUNIT_ASSERT_EQ(test, tunnel1->paths[0]->path_length, 2);
	KUNIT_EXPECT_PTR_EQ(test, tunnel1->paths[0]->hops[0].in_port, down);
	KUNIT_EXPECT_PTR_EQ(test, tunnel1->paths[0]->hops[1].out_port, up);
	KUNIT_ASSERT_EQ(test, tunnel1->paths[1]->path_length, 2);
	KUNIT_EXPECT_PTR_EQ(test, tunnel1->paths[1]->hops[0].in_port, up);
	KUNIT_EXPECT_PTR_EQ(test, tunnel1->paths[1]->hops[1].out_port, down);

	down = &dev1->ports[17];
	up = &dev2->ports[16];
	tunnel2 = tb_tunnel_alloc_usb3(NULL, up, down, 0, 0);
	KUNIT_ASSERT_NOT_NULL(test, tunnel2);
	KUNIT_EXPECT_EQ(test, tunnel2->type, TB_TUNNEL_USB3);
	KUNIT_EXPECT_PTR_EQ(test, tunnel2->src_port, down);
	KUNIT_EXPECT_PTR_EQ(test, tunnel2->dst_port, up);
	KUNIT_ASSERT_EQ(test, tunnel2->npaths, 2);
	KUNIT_ASSERT_EQ(test, tunnel2->paths[0]->path_length, 2);
	KUNIT_EXPECT_PTR_EQ(test, tunnel2->paths[0]->hops[0].in_port, down);
	KUNIT_EXPECT_PTR_EQ(test, tunnel2->paths[0]->hops[1].out_port, up);
	KUNIT_ASSERT_EQ(test, tunnel2->paths[1]->path_length, 2);
	KUNIT_EXPECT_PTR_EQ(test, tunnel2->paths[1]->hops[0].in_port, up);
	KUNIT_EXPECT_PTR_EQ(test, tunnel2->paths[1]->hops[1].out_port, down);

	tb_tunnel_free(tunnel2);
	tb_tunnel_free(tunnel1);
}

static void tb_test_tunnel_port_on_path(struct kunit *test)
{
	struct tb_switch *host, *dev1, *dev2, *dev3, *dev4, *dev5;
	struct tb_port *in, *out, *port;
	struct tb_tunnel *dp_tunnel;

	/*
	 *          [Host]
	 *           3 |
	 *           1 |
	 *         [Device #1]
	 *       3 /   | 5  \ 7
	 *      1 /    |     \ 1
	 * [Device #2] |    [Device #4]
	 *             | 1
	 *         [Device #3]
	 *             | 5
	 *             | 1
	 *         [Device #5]
	 */
	host = alloc_host(test);
	dev1 = alloc_dev_default(test, host, 0x3, true);
	dev2 = alloc_dev_with_dpin(test, dev1, 0x303, true);
	dev3 = alloc_dev_default(test, dev1, 0x503, true);
	dev4 = alloc_dev_default(test, dev1, 0x703, true);
	dev5 = alloc_dev_default(test, dev3, 0x50503, true);

	in = &dev2->ports[13];
	out = &dev5->ports[13];

<<<<<<< HEAD
	dp_tunnel = tb_tunnel_alloc_dp(NULL, in, out, 0, 0);
	KUNIT_ASSERT_NOT_NULL(test, dp_tunnel);
=======
	dp_tunnel = tb_tunnel_alloc_dp(NULL, in, out, 1, 0, 0);
	KUNIT_ASSERT_TRUE(test, dp_tunnel != NULL);
>>>>>>> 97fa5887

	KUNIT_EXPECT_TRUE(test, tb_tunnel_port_on_path(dp_tunnel, in));
	KUNIT_EXPECT_TRUE(test, tb_tunnel_port_on_path(dp_tunnel, out));

	port = &host->ports[8];
	KUNIT_EXPECT_FALSE(test, tb_tunnel_port_on_path(dp_tunnel, port));

	port = &host->ports[3];
	KUNIT_EXPECT_FALSE(test, tb_tunnel_port_on_path(dp_tunnel, port));

	port = &dev1->ports[1];
	KUNIT_EXPECT_FALSE(test, tb_tunnel_port_on_path(dp_tunnel, port));

	port = &dev1->ports[3];
	KUNIT_EXPECT_TRUE(test, tb_tunnel_port_on_path(dp_tunnel, port));

	port = &dev1->ports[5];
	KUNIT_EXPECT_TRUE(test, tb_tunnel_port_on_path(dp_tunnel, port));

	port = &dev1->ports[7];
	KUNIT_EXPECT_FALSE(test, tb_tunnel_port_on_path(dp_tunnel, port));

	port = &dev3->ports[1];
	KUNIT_EXPECT_TRUE(test, tb_tunnel_port_on_path(dp_tunnel, port));

	port = &dev5->ports[1];
	KUNIT_EXPECT_TRUE(test, tb_tunnel_port_on_path(dp_tunnel, port));

	port = &dev4->ports[1];
	KUNIT_EXPECT_FALSE(test, tb_tunnel_port_on_path(dp_tunnel, port));

	tb_tunnel_free(dp_tunnel);
}

static void tb_test_tunnel_dma(struct kunit *test)
{
	struct tb_port *nhi, *port;
	struct tb_tunnel *tunnel;
	struct tb_switch *host;

	/*
	 * Create DMA tunnel from NHI to port 1 and back.
	 *
	 *   [Host 1]
	 *    1 ^ In HopID 1 -> Out HopID 8
	 *      |
	 *      v In HopID 8 -> Out HopID 1
	 * ............ Domain border
	 *      |
	 *   [Host 2]
	 */
	host = alloc_host(test);
	nhi = &host->ports[7];
	port = &host->ports[1];

	tunnel = tb_tunnel_alloc_dma(NULL, nhi, port, 8, 1, 8, 1);
	KUNIT_ASSERT_NOT_NULL(test, tunnel);
	KUNIT_EXPECT_EQ(test, tunnel->type, TB_TUNNEL_DMA);
	KUNIT_EXPECT_PTR_EQ(test, tunnel->src_port, nhi);
	KUNIT_EXPECT_PTR_EQ(test, tunnel->dst_port, port);
	KUNIT_ASSERT_EQ(test, tunnel->npaths, 2);
	/* RX path */
	KUNIT_ASSERT_EQ(test, tunnel->paths[0]->path_length, 1);
	KUNIT_EXPECT_PTR_EQ(test, tunnel->paths[0]->hops[0].in_port, port);
	KUNIT_EXPECT_EQ(test, tunnel->paths[0]->hops[0].in_hop_index, 8);
	KUNIT_EXPECT_PTR_EQ(test, tunnel->paths[0]->hops[0].out_port, nhi);
	KUNIT_EXPECT_EQ(test, tunnel->paths[0]->hops[0].next_hop_index, 1);
	/* TX path */
	KUNIT_ASSERT_EQ(test, tunnel->paths[1]->path_length, 1);
	KUNIT_EXPECT_PTR_EQ(test, tunnel->paths[1]->hops[0].in_port, nhi);
	KUNIT_EXPECT_EQ(test, tunnel->paths[1]->hops[0].in_hop_index, 1);
	KUNIT_EXPECT_PTR_EQ(test, tunnel->paths[1]->hops[0].out_port, port);
	KUNIT_EXPECT_EQ(test, tunnel->paths[1]->hops[0].next_hop_index, 8);

	tb_tunnel_free(tunnel);
}

static void tb_test_tunnel_dma_rx(struct kunit *test)
{
	struct tb_port *nhi, *port;
	struct tb_tunnel *tunnel;
	struct tb_switch *host;

	/*
	 * Create DMA RX tunnel from port 1 to NHI.
	 *
	 *   [Host 1]
	 *    1 ^
	 *      |
	 *      | In HopID 15 -> Out HopID 2
	 * ............ Domain border
	 *      |
	 *   [Host 2]
	 */
	host = alloc_host(test);
	nhi = &host->ports[7];
	port = &host->ports[1];

	tunnel = tb_tunnel_alloc_dma(NULL, nhi, port, -1, -1, 15, 2);
	KUNIT_ASSERT_NOT_NULL(test, tunnel);
	KUNIT_EXPECT_EQ(test, tunnel->type, TB_TUNNEL_DMA);
	KUNIT_EXPECT_PTR_EQ(test, tunnel->src_port, nhi);
	KUNIT_EXPECT_PTR_EQ(test, tunnel->dst_port, port);
	KUNIT_ASSERT_EQ(test, tunnel->npaths, 1);
	/* RX path */
	KUNIT_ASSERT_EQ(test, tunnel->paths[0]->path_length, 1);
	KUNIT_EXPECT_PTR_EQ(test, tunnel->paths[0]->hops[0].in_port, port);
	KUNIT_EXPECT_EQ(test, tunnel->paths[0]->hops[0].in_hop_index, 15);
	KUNIT_EXPECT_PTR_EQ(test, tunnel->paths[0]->hops[0].out_port, nhi);
	KUNIT_EXPECT_EQ(test, tunnel->paths[0]->hops[0].next_hop_index, 2);

	tb_tunnel_free(tunnel);
}

static void tb_test_tunnel_dma_tx(struct kunit *test)
{
	struct tb_port *nhi, *port;
	struct tb_tunnel *tunnel;
	struct tb_switch *host;

	/*
	 * Create DMA TX tunnel from NHI to port 1.
	 *
	 *   [Host 1]
	 *    1 | In HopID 2 -> Out HopID 15
	 *      |
	 *      v
	 * ............ Domain border
	 *      |
	 *   [Host 2]
	 */
	host = alloc_host(test);
	nhi = &host->ports[7];
	port = &host->ports[1];

	tunnel = tb_tunnel_alloc_dma(NULL, nhi, port, 15, 2, -1, -1);
	KUNIT_ASSERT_NOT_NULL(test, tunnel);
	KUNIT_EXPECT_EQ(test, tunnel->type, TB_TUNNEL_DMA);
	KUNIT_EXPECT_PTR_EQ(test, tunnel->src_port, nhi);
	KUNIT_EXPECT_PTR_EQ(test, tunnel->dst_port, port);
	KUNIT_ASSERT_EQ(test, tunnel->npaths, 1);
	/* TX path */
	KUNIT_ASSERT_EQ(test, tunnel->paths[0]->path_length, 1);
	KUNIT_EXPECT_PTR_EQ(test, tunnel->paths[0]->hops[0].in_port, nhi);
	KUNIT_EXPECT_EQ(test, tunnel->paths[0]->hops[0].in_hop_index, 2);
	KUNIT_EXPECT_PTR_EQ(test, tunnel->paths[0]->hops[0].out_port, port);
	KUNIT_EXPECT_EQ(test, tunnel->paths[0]->hops[0].next_hop_index, 15);

	tb_tunnel_free(tunnel);
}

static void tb_test_tunnel_dma_chain(struct kunit *test)
{
	struct tb_switch *host, *dev1, *dev2;
	struct tb_port *nhi, *port;
	struct tb_tunnel *tunnel;

	/*
	 * Create DMA tunnel from NHI to Device #2 port 3 and back.
	 *
	 *   [Host 1]
	 *    1 ^ In HopID 1 -> Out HopID x
	 *      |
	 *    1 | In HopID x -> Out HopID 1
	 *  [Device #1]
	 *         7 \
	 *          1 \
	 *         [Device #2]
	 *           3 | In HopID x -> Out HopID 8
	 *             |
	 *             v In HopID 8 -> Out HopID x
	 * ............ Domain border
	 *             |
	 *          [Host 2]
	 */
	host = alloc_host(test);
	dev1 = alloc_dev_default(test, host, 0x1, true);
	dev2 = alloc_dev_default(test, dev1, 0x701, true);

	nhi = &host->ports[7];
	port = &dev2->ports[3];
	tunnel = tb_tunnel_alloc_dma(NULL, nhi, port, 8, 1, 8, 1);
	KUNIT_ASSERT_NOT_NULL(test, tunnel);
	KUNIT_EXPECT_EQ(test, tunnel->type, TB_TUNNEL_DMA);
	KUNIT_EXPECT_PTR_EQ(test, tunnel->src_port, nhi);
	KUNIT_EXPECT_PTR_EQ(test, tunnel->dst_port, port);
	KUNIT_ASSERT_EQ(test, tunnel->npaths, 2);
	/* RX path */
	KUNIT_ASSERT_EQ(test, tunnel->paths[0]->path_length, 3);
	KUNIT_EXPECT_PTR_EQ(test, tunnel->paths[0]->hops[0].in_port, port);
	KUNIT_EXPECT_EQ(test, tunnel->paths[0]->hops[0].in_hop_index, 8);
	KUNIT_EXPECT_PTR_EQ(test, tunnel->paths[0]->hops[0].out_port,
			    &dev2->ports[1]);
	KUNIT_EXPECT_PTR_EQ(test, tunnel->paths[0]->hops[1].in_port,
			    &dev1->ports[7]);
	KUNIT_EXPECT_PTR_EQ(test, tunnel->paths[0]->hops[1].out_port,
			    &dev1->ports[1]);
	KUNIT_EXPECT_PTR_EQ(test, tunnel->paths[0]->hops[2].in_port,
			    &host->ports[1]);
	KUNIT_EXPECT_PTR_EQ(test, tunnel->paths[0]->hops[2].out_port, nhi);
	KUNIT_EXPECT_EQ(test, tunnel->paths[0]->hops[2].next_hop_index, 1);
	/* TX path */
	KUNIT_ASSERT_EQ(test, tunnel->paths[1]->path_length, 3);
	KUNIT_EXPECT_PTR_EQ(test, tunnel->paths[1]->hops[0].in_port, nhi);
	KUNIT_EXPECT_EQ(test, tunnel->paths[1]->hops[0].in_hop_index, 1);
	KUNIT_EXPECT_PTR_EQ(test, tunnel->paths[1]->hops[1].in_port,
			    &dev1->ports[1]);
	KUNIT_EXPECT_PTR_EQ(test, tunnel->paths[1]->hops[1].out_port,
			    &dev1->ports[7]);
	KUNIT_EXPECT_PTR_EQ(test, tunnel->paths[1]->hops[2].in_port,
			    &dev2->ports[1]);
	KUNIT_EXPECT_PTR_EQ(test, tunnel->paths[1]->hops[2].out_port, port);
	KUNIT_EXPECT_EQ(test, tunnel->paths[1]->hops[2].next_hop_index, 8);

	tb_tunnel_free(tunnel);
}

static void tb_test_tunnel_dma_match(struct kunit *test)
{
	struct tb_port *nhi, *port;
	struct tb_tunnel *tunnel;
	struct tb_switch *host;

	host = alloc_host(test);
	nhi = &host->ports[7];
	port = &host->ports[1];

	tunnel = tb_tunnel_alloc_dma(NULL, nhi, port, 15, 1, 15, 1);
	KUNIT_ASSERT_NOT_NULL(test, tunnel);

	KUNIT_ASSERT_TRUE(test, tb_tunnel_match_dma(tunnel, 15, 1, 15, 1));
	KUNIT_ASSERT_FALSE(test, tb_tunnel_match_dma(tunnel, 8, 1, 15, 1));
	KUNIT_ASSERT_TRUE(test, tb_tunnel_match_dma(tunnel, -1, -1, 15, 1));
	KUNIT_ASSERT_TRUE(test, tb_tunnel_match_dma(tunnel, 15, 1, -1, -1));
	KUNIT_ASSERT_TRUE(test, tb_tunnel_match_dma(tunnel, 15, -1, -1, -1));
	KUNIT_ASSERT_TRUE(test, tb_tunnel_match_dma(tunnel, -1, 1, -1, -1));
	KUNIT_ASSERT_TRUE(test, tb_tunnel_match_dma(tunnel, -1, -1, 15, -1));
	KUNIT_ASSERT_TRUE(test, tb_tunnel_match_dma(tunnel, -1, -1, -1, 1));
	KUNIT_ASSERT_TRUE(test, tb_tunnel_match_dma(tunnel, -1, -1, -1, -1));
	KUNIT_ASSERT_FALSE(test, tb_tunnel_match_dma(tunnel, 8, -1, 8, -1));

	tb_tunnel_free(tunnel);

	tunnel = tb_tunnel_alloc_dma(NULL, nhi, port, 15, 1, -1, -1);
	KUNIT_ASSERT_NOT_NULL(test, tunnel);
	KUNIT_ASSERT_TRUE(test, tb_tunnel_match_dma(tunnel, 15, 1, -1, -1));
	KUNIT_ASSERT_TRUE(test, tb_tunnel_match_dma(tunnel, 15, -1, -1, -1));
	KUNIT_ASSERT_TRUE(test, tb_tunnel_match_dma(tunnel, -1, 1, -1, -1));
	KUNIT_ASSERT_TRUE(test, tb_tunnel_match_dma(tunnel, -1, -1, -1, -1));
	KUNIT_ASSERT_FALSE(test, tb_tunnel_match_dma(tunnel, 15, 1, 15, 1));
	KUNIT_ASSERT_FALSE(test, tb_tunnel_match_dma(tunnel, -1, -1, 15, 1));
	KUNIT_ASSERT_FALSE(test, tb_tunnel_match_dma(tunnel, 15, 11, -1, -1));

	tb_tunnel_free(tunnel);

	tunnel = tb_tunnel_alloc_dma(NULL, nhi, port, -1, -1, 15, 11);
	KUNIT_ASSERT_NOT_NULL(test, tunnel);
	KUNIT_ASSERT_TRUE(test, tb_tunnel_match_dma(tunnel, -1, -1, 15, 11));
	KUNIT_ASSERT_TRUE(test, tb_tunnel_match_dma(tunnel, -1, -1, 15, -1));
	KUNIT_ASSERT_TRUE(test, tb_tunnel_match_dma(tunnel, -1, -1, -1, 11));
	KUNIT_ASSERT_TRUE(test, tb_tunnel_match_dma(tunnel, -1, -1, -1, -1));
	KUNIT_ASSERT_FALSE(test, tb_tunnel_match_dma(tunnel, -1, -1, 15, 1));
	KUNIT_ASSERT_FALSE(test, tb_tunnel_match_dma(tunnel, -1, -1, 10, 11));
	KUNIT_ASSERT_FALSE(test, tb_tunnel_match_dma(tunnel, 15, 11, -1, -1));

	tb_tunnel_free(tunnel);
}

static void tb_test_credit_alloc_legacy_not_bonded(struct kunit *test)
{
	struct tb_switch *host, *dev;
	struct tb_port *up, *down;
	struct tb_tunnel *tunnel;
	struct tb_path *path;

	host = alloc_host(test);
	dev = alloc_dev_default(test, host, 0x1, false);

	down = &host->ports[8];
	up = &dev->ports[9];
	tunnel = tb_tunnel_alloc_pci(NULL, up, down);
	KUNIT_ASSERT_NOT_NULL(test, tunnel);
	KUNIT_ASSERT_EQ(test, tunnel->npaths, (size_t)2);

	path = tunnel->paths[0];
	KUNIT_ASSERT_EQ(test, path->path_length, 2);
	KUNIT_EXPECT_EQ(test, path->hops[0].nfc_credits, 0U);
	KUNIT_EXPECT_EQ(test, path->hops[0].initial_credits, 7U);
	KUNIT_EXPECT_EQ(test, path->hops[1].nfc_credits, 0U);
	KUNIT_EXPECT_EQ(test, path->hops[1].initial_credits, 16U);

	path = tunnel->paths[1];
	KUNIT_ASSERT_EQ(test, path->path_length, 2);
	KUNIT_EXPECT_EQ(test, path->hops[0].nfc_credits, 0U);
	KUNIT_EXPECT_EQ(test, path->hops[0].initial_credits, 7U);
	KUNIT_EXPECT_EQ(test, path->hops[1].nfc_credits, 0U);
	KUNIT_EXPECT_EQ(test, path->hops[1].initial_credits, 16U);

	tb_tunnel_free(tunnel);
}

static void tb_test_credit_alloc_legacy_bonded(struct kunit *test)
{
	struct tb_switch *host, *dev;
	struct tb_port *up, *down;
	struct tb_tunnel *tunnel;
	struct tb_path *path;

	host = alloc_host(test);
	dev = alloc_dev_default(test, host, 0x1, true);

	down = &host->ports[8];
	up = &dev->ports[9];
	tunnel = tb_tunnel_alloc_pci(NULL, up, down);
	KUNIT_ASSERT_NOT_NULL(test, tunnel);
	KUNIT_ASSERT_EQ(test, tunnel->npaths, (size_t)2);

	path = tunnel->paths[0];
	KUNIT_ASSERT_EQ(test, path->path_length, 2);
	KUNIT_EXPECT_EQ(test, path->hops[0].nfc_credits, 0U);
	KUNIT_EXPECT_EQ(test, path->hops[0].initial_credits, 7U);
	KUNIT_EXPECT_EQ(test, path->hops[1].nfc_credits, 0U);
	KUNIT_EXPECT_EQ(test, path->hops[1].initial_credits, 32U);

	path = tunnel->paths[1];
	KUNIT_ASSERT_EQ(test, path->path_length, 2);
	KUNIT_EXPECT_EQ(test, path->hops[0].nfc_credits, 0U);
	KUNIT_EXPECT_EQ(test, path->hops[0].initial_credits, 7U);
	KUNIT_EXPECT_EQ(test, path->hops[1].nfc_credits, 0U);
	KUNIT_EXPECT_EQ(test, path->hops[1].initial_credits, 32U);

	tb_tunnel_free(tunnel);
}

static void tb_test_credit_alloc_pcie(struct kunit *test)
{
	struct tb_switch *host, *dev;
	struct tb_port *up, *down;
	struct tb_tunnel *tunnel;
	struct tb_path *path;

	host = alloc_host_usb4(test);
	dev = alloc_dev_usb4(test, host, 0x1, true);

	down = &host->ports[8];
	up = &dev->ports[9];
	tunnel = tb_tunnel_alloc_pci(NULL, up, down);
	KUNIT_ASSERT_NOT_NULL(test, tunnel);
	KUNIT_ASSERT_EQ(test, tunnel->npaths, (size_t)2);

	path = tunnel->paths[0];
	KUNIT_ASSERT_EQ(test, path->path_length, 2);
	KUNIT_EXPECT_EQ(test, path->hops[0].nfc_credits, 0U);
	KUNIT_EXPECT_EQ(test, path->hops[0].initial_credits, 7U);
	KUNIT_EXPECT_EQ(test, path->hops[1].nfc_credits, 0U);
	KUNIT_EXPECT_EQ(test, path->hops[1].initial_credits, 32U);

	path = tunnel->paths[1];
	KUNIT_ASSERT_EQ(test, path->path_length, 2);
	KUNIT_EXPECT_EQ(test, path->hops[0].nfc_credits, 0U);
	KUNIT_EXPECT_EQ(test, path->hops[0].initial_credits, 7U);
	KUNIT_EXPECT_EQ(test, path->hops[1].nfc_credits, 0U);
	KUNIT_EXPECT_EQ(test, path->hops[1].initial_credits, 64U);

	tb_tunnel_free(tunnel);
}

static void tb_test_credit_alloc_without_dp(struct kunit *test)
{
	struct tb_switch *host, *dev;
	struct tb_port *up, *down;
	struct tb_tunnel *tunnel;
	struct tb_path *path;

	host = alloc_host_usb4(test);
	dev = alloc_dev_without_dp(test, host, 0x1, true);

	/*
	 * The device has no DP therefore baMinDPmain = baMinDPaux = 0
	 *
	 * Create PCIe path with buffers less than baMaxPCIe.
	 *
	 * For a device with buffers configurations:
	 * baMaxUSB3 = 109
	 * baMinDPaux = 0
	 * baMinDPmain = 0
	 * baMaxPCIe = 30
	 * baMaxHI = 1
	 * Remaining Buffers = Total - (CP + DP) = 120 - (2 + 0) = 118
	 * PCIe Credits = Max(6, Min(baMaxPCIe, Remaining Buffers - baMaxUSB3)
	 *		= Max(6, Min(30, 9) = 9
	 */
	down = &host->ports[8];
	up = &dev->ports[9];
	tunnel = tb_tunnel_alloc_pci(NULL, up, down);
	KUNIT_ASSERT_TRUE(test, tunnel != NULL);
	KUNIT_ASSERT_EQ(test, tunnel->npaths, (size_t)2);

	/* PCIe downstream path */
	path = tunnel->paths[0];
	KUNIT_ASSERT_EQ(test, path->path_length, 2);
	KUNIT_EXPECT_EQ(test, path->hops[0].nfc_credits, 0U);
	KUNIT_EXPECT_EQ(test, path->hops[0].initial_credits, 7U);
	KUNIT_EXPECT_EQ(test, path->hops[1].nfc_credits, 0U);
	KUNIT_EXPECT_EQ(test, path->hops[1].initial_credits, 9U);

	/* PCIe upstream path */
	path = tunnel->paths[1];
	KUNIT_ASSERT_EQ(test, path->path_length, 2);
	KUNIT_EXPECT_EQ(test, path->hops[0].nfc_credits, 0U);
	KUNIT_EXPECT_EQ(test, path->hops[0].initial_credits, 7U);
	KUNIT_EXPECT_EQ(test, path->hops[1].nfc_credits, 0U);
	KUNIT_EXPECT_EQ(test, path->hops[1].initial_credits, 64U);

	tb_tunnel_free(tunnel);
}

static void tb_test_credit_alloc_dp(struct kunit *test)
{
	struct tb_switch *host, *dev;
	struct tb_port *in, *out;
	struct tb_tunnel *tunnel;
	struct tb_path *path;

	host = alloc_host_usb4(test);
	dev = alloc_dev_usb4(test, host, 0x1, true);

	in = &host->ports[5];
	out = &dev->ports[14];

<<<<<<< HEAD
	tunnel = tb_tunnel_alloc_dp(NULL, in, out, 0, 0);
	KUNIT_ASSERT_NOT_NULL(test, tunnel);
=======
	tunnel = tb_tunnel_alloc_dp(NULL, in, out, 1, 0, 0);
	KUNIT_ASSERT_TRUE(test, tunnel != NULL);
>>>>>>> 97fa5887
	KUNIT_ASSERT_EQ(test, tunnel->npaths, (size_t)3);

	/* Video (main) path */
	path = tunnel->paths[0];
	KUNIT_ASSERT_EQ(test, path->path_length, 2);
	KUNIT_EXPECT_EQ(test, path->hops[0].nfc_credits, 12U);
	KUNIT_EXPECT_EQ(test, path->hops[0].initial_credits, 0U);
	KUNIT_EXPECT_EQ(test, path->hops[1].nfc_credits, 18U);
	KUNIT_EXPECT_EQ(test, path->hops[1].initial_credits, 0U);

	/* AUX TX */
	path = tunnel->paths[1];
	KUNIT_ASSERT_EQ(test, path->path_length, 2);
	KUNIT_EXPECT_EQ(test, path->hops[0].nfc_credits, 0U);
	KUNIT_EXPECT_EQ(test, path->hops[0].initial_credits, 1U);
	KUNIT_EXPECT_EQ(test, path->hops[1].nfc_credits, 0U);
	KUNIT_EXPECT_EQ(test, path->hops[1].initial_credits, 1U);

	/* AUX RX */
	path = tunnel->paths[2];
	KUNIT_ASSERT_EQ(test, path->path_length, 2);
	KUNIT_EXPECT_EQ(test, path->hops[0].nfc_credits, 0U);
	KUNIT_EXPECT_EQ(test, path->hops[0].initial_credits, 1U);
	KUNIT_EXPECT_EQ(test, path->hops[1].nfc_credits, 0U);
	KUNIT_EXPECT_EQ(test, path->hops[1].initial_credits, 1U);

	tb_tunnel_free(tunnel);
}

static void tb_test_credit_alloc_usb3(struct kunit *test)
{
	struct tb_switch *host, *dev;
	struct tb_port *up, *down;
	struct tb_tunnel *tunnel;
	struct tb_path *path;

	host = alloc_host_usb4(test);
	dev = alloc_dev_usb4(test, host, 0x1, true);

	down = &host->ports[12];
	up = &dev->ports[16];
	tunnel = tb_tunnel_alloc_usb3(NULL, up, down, 0, 0);
	KUNIT_ASSERT_NOT_NULL(test, tunnel);
	KUNIT_ASSERT_EQ(test, tunnel->npaths, (size_t)2);

	path = tunnel->paths[0];
	KUNIT_ASSERT_EQ(test, path->path_length, 2);
	KUNIT_EXPECT_EQ(test, path->hops[0].nfc_credits, 0U);
	KUNIT_EXPECT_EQ(test, path->hops[0].initial_credits, 7U);
	KUNIT_EXPECT_EQ(test, path->hops[1].nfc_credits, 0U);
	KUNIT_EXPECT_EQ(test, path->hops[1].initial_credits, 14U);

	path = tunnel->paths[1];
	KUNIT_ASSERT_EQ(test, path->path_length, 2);
	KUNIT_EXPECT_EQ(test, path->hops[0].nfc_credits, 0U);
	KUNIT_EXPECT_EQ(test, path->hops[0].initial_credits, 7U);
	KUNIT_EXPECT_EQ(test, path->hops[1].nfc_credits, 0U);
	KUNIT_EXPECT_EQ(test, path->hops[1].initial_credits, 32U);

	tb_tunnel_free(tunnel);
}

static void tb_test_credit_alloc_dma(struct kunit *test)
{
	struct tb_switch *host, *dev;
	struct tb_port *nhi, *port;
	struct tb_tunnel *tunnel;
	struct tb_path *path;

	host = alloc_host_usb4(test);
	dev = alloc_dev_usb4(test, host, 0x1, true);

	nhi = &host->ports[7];
	port = &dev->ports[3];

	tunnel = tb_tunnel_alloc_dma(NULL, nhi, port, 8, 1, 8, 1);
	KUNIT_ASSERT_NOT_NULL(test, tunnel);
	KUNIT_ASSERT_EQ(test, tunnel->npaths, (size_t)2);

	/* DMA RX */
	path = tunnel->paths[0];
	KUNIT_ASSERT_EQ(test, path->path_length, 2);
	KUNIT_EXPECT_EQ(test, path->hops[0].nfc_credits, 0U);
	KUNIT_EXPECT_EQ(test, path->hops[0].initial_credits, 14U);
	KUNIT_EXPECT_EQ(test, path->hops[1].nfc_credits, 0U);
	KUNIT_EXPECT_EQ(test, path->hops[1].initial_credits, 14U);

	/* DMA TX */
	path = tunnel->paths[1];
	KUNIT_ASSERT_EQ(test, path->path_length, 2);
	KUNIT_EXPECT_EQ(test, path->hops[0].nfc_credits, 0U);
	KUNIT_EXPECT_EQ(test, path->hops[0].initial_credits, 0U);
	KUNIT_EXPECT_EQ(test, path->hops[1].nfc_credits, 0U);
	KUNIT_EXPECT_EQ(test, path->hops[1].initial_credits, 14U);

	tb_tunnel_free(tunnel);
}

static void tb_test_credit_alloc_dma_multiple(struct kunit *test)
{
	struct tb_tunnel *tunnel1, *tunnel2, *tunnel3;
	struct tb_switch *host, *dev;
	struct tb_port *nhi, *port;
	struct tb_path *path;

	host = alloc_host_usb4(test);
	dev = alloc_dev_usb4(test, host, 0x1, true);

	nhi = &host->ports[7];
	port = &dev->ports[3];

	/*
	 * Create three DMA tunnels through the same ports. With the
	 * default buffers we should be able to create two and the last
	 * one fails.
	 *
	 * For default host we have following buffers for DMA:
	 *
	 *   120 - (2 + 2 * (1 + 0) + 32 + 64 + spare) = 20
	 *
	 * For device we have following:
	 *
	 *  120 - (2 + 2 * (1 + 18) + 14 + 32 + spare) = 34
	 *
	 * spare = 14 + 1 = 15
	 *
	 * So on host the first tunnel gets 14 and the second gets the
	 * remaining 1 and then we run out of buffers.
	 */
	tunnel1 = tb_tunnel_alloc_dma(NULL, nhi, port, 8, 1, 8, 1);
	KUNIT_ASSERT_NOT_NULL(test, tunnel1);
	KUNIT_ASSERT_EQ(test, tunnel1->npaths, (size_t)2);

	path = tunnel1->paths[0];
	KUNIT_ASSERT_EQ(test, path->path_length, 2);
	KUNIT_EXPECT_EQ(test, path->hops[0].nfc_credits, 0U);
	KUNIT_EXPECT_EQ(test, path->hops[0].initial_credits, 14U);
	KUNIT_EXPECT_EQ(test, path->hops[1].nfc_credits, 0U);
	KUNIT_EXPECT_EQ(test, path->hops[1].initial_credits, 14U);

	path = tunnel1->paths[1];
	KUNIT_ASSERT_EQ(test, path->path_length, 2);
	KUNIT_EXPECT_EQ(test, path->hops[0].nfc_credits, 0U);
	KUNIT_EXPECT_EQ(test, path->hops[0].initial_credits, 0U);
	KUNIT_EXPECT_EQ(test, path->hops[1].nfc_credits, 0U);
	KUNIT_EXPECT_EQ(test, path->hops[1].initial_credits, 14U);

	tunnel2 = tb_tunnel_alloc_dma(NULL, nhi, port, 9, 2, 9, 2);
	KUNIT_ASSERT_NOT_NULL(test, tunnel2);
	KUNIT_ASSERT_EQ(test, tunnel2->npaths, (size_t)2);

	path = tunnel2->paths[0];
	KUNIT_ASSERT_EQ(test, path->path_length, 2);
	KUNIT_EXPECT_EQ(test, path->hops[0].nfc_credits, 0U);
	KUNIT_EXPECT_EQ(test, path->hops[0].initial_credits, 14U);
	KUNIT_EXPECT_EQ(test, path->hops[1].nfc_credits, 0U);
	KUNIT_EXPECT_EQ(test, path->hops[1].initial_credits, 1U);

	path = tunnel2->paths[1];
	KUNIT_ASSERT_EQ(test, path->path_length, 2);
	KUNIT_EXPECT_EQ(test, path->hops[0].nfc_credits, 0U);
	KUNIT_EXPECT_EQ(test, path->hops[0].initial_credits, 0U);
	KUNIT_EXPECT_EQ(test, path->hops[1].nfc_credits, 0U);
	KUNIT_EXPECT_EQ(test, path->hops[1].initial_credits, 1U);

	tunnel3 = tb_tunnel_alloc_dma(NULL, nhi, port, 10, 3, 10, 3);
	KUNIT_ASSERT_NULL(test, tunnel3);

	/*
	 * Release the first DMA tunnel. That should make 14 buffers
	 * available for the next tunnel.
	 */
	tb_tunnel_free(tunnel1);

	tunnel3 = tb_tunnel_alloc_dma(NULL, nhi, port, 10, 3, 10, 3);
	KUNIT_ASSERT_NOT_NULL(test, tunnel3);

	path = tunnel3->paths[0];
	KUNIT_ASSERT_EQ(test, path->path_length, 2);
	KUNIT_EXPECT_EQ(test, path->hops[0].nfc_credits, 0U);
	KUNIT_EXPECT_EQ(test, path->hops[0].initial_credits, 14U);
	KUNIT_EXPECT_EQ(test, path->hops[1].nfc_credits, 0U);
	KUNIT_EXPECT_EQ(test, path->hops[1].initial_credits, 14U);

	path = tunnel3->paths[1];
	KUNIT_ASSERT_EQ(test, path->path_length, 2);
	KUNIT_EXPECT_EQ(test, path->hops[0].nfc_credits, 0U);
	KUNIT_EXPECT_EQ(test, path->hops[0].initial_credits, 0U);
	KUNIT_EXPECT_EQ(test, path->hops[1].nfc_credits, 0U);
	KUNIT_EXPECT_EQ(test, path->hops[1].initial_credits, 14U);

	tb_tunnel_free(tunnel3);
	tb_tunnel_free(tunnel2);
}

static struct tb_tunnel *TB_TEST_PCIE_TUNNEL(struct kunit *test,
			struct tb_switch *host, struct tb_switch *dev)
{
	struct tb_port *up, *down;
	struct tb_tunnel *pcie_tunnel;
	struct tb_path *path;

	down = &host->ports[8];
	up = &dev->ports[9];
	pcie_tunnel = tb_tunnel_alloc_pci(NULL, up, down);
	KUNIT_ASSERT_NOT_NULL(test, pcie_tunnel);
	KUNIT_ASSERT_EQ(test, pcie_tunnel->npaths, (size_t)2);

	path = pcie_tunnel->paths[0];
	KUNIT_ASSERT_EQ(test, path->path_length, 2);
	KUNIT_EXPECT_EQ(test, path->hops[0].nfc_credits, 0U);
	KUNIT_EXPECT_EQ(test, path->hops[0].initial_credits, 7U);
	KUNIT_EXPECT_EQ(test, path->hops[1].nfc_credits, 0U);
	KUNIT_EXPECT_EQ(test, path->hops[1].initial_credits, 32U);

	path = pcie_tunnel->paths[1];
	KUNIT_ASSERT_EQ(test, path->path_length, 2);
	KUNIT_EXPECT_EQ(test, path->hops[0].nfc_credits, 0U);
	KUNIT_EXPECT_EQ(test, path->hops[0].initial_credits, 7U);
	KUNIT_EXPECT_EQ(test, path->hops[1].nfc_credits, 0U);
	KUNIT_EXPECT_EQ(test, path->hops[1].initial_credits, 64U);

	return pcie_tunnel;
}

static struct tb_tunnel *TB_TEST_DP_TUNNEL1(struct kunit *test,
			struct tb_switch *host, struct tb_switch *dev)
{
	struct tb_port *in, *out;
	struct tb_tunnel *dp_tunnel1;
	struct tb_path *path;

	in = &host->ports[5];
	out = &dev->ports[13];
<<<<<<< HEAD
	dp_tunnel1 = tb_tunnel_alloc_dp(NULL, in, out, 0, 0);
	KUNIT_ASSERT_NOT_NULL(test, dp_tunnel1);
=======
	dp_tunnel1 = tb_tunnel_alloc_dp(NULL, in, out, 1, 0, 0);
	KUNIT_ASSERT_TRUE(test, dp_tunnel1 != NULL);
>>>>>>> 97fa5887
	KUNIT_ASSERT_EQ(test, dp_tunnel1->npaths, (size_t)3);

	path = dp_tunnel1->paths[0];
	KUNIT_ASSERT_EQ(test, path->path_length, 2);
	KUNIT_EXPECT_EQ(test, path->hops[0].nfc_credits, 12U);
	KUNIT_EXPECT_EQ(test, path->hops[0].initial_credits, 0U);
	KUNIT_EXPECT_EQ(test, path->hops[1].nfc_credits, 18U);
	KUNIT_EXPECT_EQ(test, path->hops[1].initial_credits, 0U);

	path = dp_tunnel1->paths[1];
	KUNIT_ASSERT_EQ(test, path->path_length, 2);
	KUNIT_EXPECT_EQ(test, path->hops[0].nfc_credits, 0U);
	KUNIT_EXPECT_EQ(test, path->hops[0].initial_credits, 1U);
	KUNIT_EXPECT_EQ(test, path->hops[1].nfc_credits, 0U);
	KUNIT_EXPECT_EQ(test, path->hops[1].initial_credits, 1U);

	path = dp_tunnel1->paths[2];
	KUNIT_ASSERT_EQ(test, path->path_length, 2);
	KUNIT_EXPECT_EQ(test, path->hops[0].nfc_credits, 0U);
	KUNIT_EXPECT_EQ(test, path->hops[0].initial_credits, 1U);
	KUNIT_EXPECT_EQ(test, path->hops[1].nfc_credits, 0U);
	KUNIT_EXPECT_EQ(test, path->hops[1].initial_credits, 1U);

	return dp_tunnel1;
}

static struct tb_tunnel *TB_TEST_DP_TUNNEL2(struct kunit *test,
			struct tb_switch *host, struct tb_switch *dev)
{
	struct tb_port *in, *out;
	struct tb_tunnel *dp_tunnel2;
	struct tb_path *path;

	in = &host->ports[6];
	out = &dev->ports[14];
<<<<<<< HEAD
	dp_tunnel2 = tb_tunnel_alloc_dp(NULL, in, out, 0, 0);
	KUNIT_ASSERT_NOT_NULL(test, dp_tunnel2);
=======
	dp_tunnel2 = tb_tunnel_alloc_dp(NULL, in, out, 1, 0, 0);
	KUNIT_ASSERT_TRUE(test, dp_tunnel2 != NULL);
>>>>>>> 97fa5887
	KUNIT_ASSERT_EQ(test, dp_tunnel2->npaths, (size_t)3);

	path = dp_tunnel2->paths[0];
	KUNIT_ASSERT_EQ(test, path->path_length, 2);
	KUNIT_EXPECT_EQ(test, path->hops[0].nfc_credits, 12U);
	KUNIT_EXPECT_EQ(test, path->hops[0].initial_credits, 0U);
	KUNIT_EXPECT_EQ(test, path->hops[1].nfc_credits, 18U);
	KUNIT_EXPECT_EQ(test, path->hops[1].initial_credits, 0U);

	path = dp_tunnel2->paths[1];
	KUNIT_ASSERT_EQ(test, path->path_length, 2);
	KUNIT_EXPECT_EQ(test, path->hops[0].nfc_credits, 0U);
	KUNIT_EXPECT_EQ(test, path->hops[0].initial_credits, 1U);
	KUNIT_EXPECT_EQ(test, path->hops[1].nfc_credits, 0U);
	KUNIT_EXPECT_EQ(test, path->hops[1].initial_credits, 1U);

	path = dp_tunnel2->paths[2];
	KUNIT_ASSERT_EQ(test, path->path_length, 2);
	KUNIT_EXPECT_EQ(test, path->hops[0].nfc_credits, 0U);
	KUNIT_EXPECT_EQ(test, path->hops[0].initial_credits, 1U);
	KUNIT_EXPECT_EQ(test, path->hops[1].nfc_credits, 0U);
	KUNIT_EXPECT_EQ(test, path->hops[1].initial_credits, 1U);

	return dp_tunnel2;
}

static struct tb_tunnel *TB_TEST_USB3_TUNNEL(struct kunit *test,
			struct tb_switch *host, struct tb_switch *dev)
{
	struct tb_port *up, *down;
	struct tb_tunnel *usb3_tunnel;
	struct tb_path *path;

	down = &host->ports[12];
	up = &dev->ports[16];
	usb3_tunnel = tb_tunnel_alloc_usb3(NULL, up, down, 0, 0);
	KUNIT_ASSERT_NOT_NULL(test, usb3_tunnel);
	KUNIT_ASSERT_EQ(test, usb3_tunnel->npaths, (size_t)2);

	path = usb3_tunnel->paths[0];
	KUNIT_ASSERT_EQ(test, path->path_length, 2);
	KUNIT_EXPECT_EQ(test, path->hops[0].nfc_credits, 0U);
	KUNIT_EXPECT_EQ(test, path->hops[0].initial_credits, 7U);
	KUNIT_EXPECT_EQ(test, path->hops[1].nfc_credits, 0U);
	KUNIT_EXPECT_EQ(test, path->hops[1].initial_credits, 14U);

	path = usb3_tunnel->paths[1];
	KUNIT_ASSERT_EQ(test, path->path_length, 2);
	KUNIT_EXPECT_EQ(test, path->hops[0].nfc_credits, 0U);
	KUNIT_EXPECT_EQ(test, path->hops[0].initial_credits, 7U);
	KUNIT_EXPECT_EQ(test, path->hops[1].nfc_credits, 0U);
	KUNIT_EXPECT_EQ(test, path->hops[1].initial_credits, 32U);

	return usb3_tunnel;
}

static struct tb_tunnel *TB_TEST_DMA_TUNNEL1(struct kunit *test,
			struct tb_switch *host, struct tb_switch *dev)
{
	struct tb_port *nhi, *port;
	struct tb_tunnel *dma_tunnel1;
	struct tb_path *path;

	nhi = &host->ports[7];
	port = &dev->ports[3];
	dma_tunnel1 = tb_tunnel_alloc_dma(NULL, nhi, port, 8, 1, 8, 1);
	KUNIT_ASSERT_NOT_NULL(test, dma_tunnel1);
	KUNIT_ASSERT_EQ(test, dma_tunnel1->npaths, (size_t)2);

	path = dma_tunnel1->paths[0];
	KUNIT_ASSERT_EQ(test, path->path_length, 2);
	KUNIT_EXPECT_EQ(test, path->hops[0].nfc_credits, 0U);
	KUNIT_EXPECT_EQ(test, path->hops[0].initial_credits, 14U);
	KUNIT_EXPECT_EQ(test, path->hops[1].nfc_credits, 0U);
	KUNIT_EXPECT_EQ(test, path->hops[1].initial_credits, 14U);

	path = dma_tunnel1->paths[1];
	KUNIT_ASSERT_EQ(test, path->path_length, 2);
	KUNIT_EXPECT_EQ(test, path->hops[0].nfc_credits, 0U);
	KUNIT_EXPECT_EQ(test, path->hops[0].initial_credits, 0U);
	KUNIT_EXPECT_EQ(test, path->hops[1].nfc_credits, 0U);
	KUNIT_EXPECT_EQ(test, path->hops[1].initial_credits, 14U);

	return dma_tunnel1;
}

static struct tb_tunnel *TB_TEST_DMA_TUNNEL2(struct kunit *test,
			struct tb_switch *host, struct tb_switch *dev)
{
	struct tb_port *nhi, *port;
	struct tb_tunnel *dma_tunnel2;
	struct tb_path *path;

	nhi = &host->ports[7];
	port = &dev->ports[3];
	dma_tunnel2 = tb_tunnel_alloc_dma(NULL, nhi, port, 9, 2, 9, 2);
	KUNIT_ASSERT_NOT_NULL(test, dma_tunnel2);
	KUNIT_ASSERT_EQ(test, dma_tunnel2->npaths, (size_t)2);

	path = dma_tunnel2->paths[0];
	KUNIT_ASSERT_EQ(test, path->path_length, 2);
	KUNIT_EXPECT_EQ(test, path->hops[0].nfc_credits, 0U);
	KUNIT_EXPECT_EQ(test, path->hops[0].initial_credits, 14U);
	KUNIT_EXPECT_EQ(test, path->hops[1].nfc_credits, 0U);
	KUNIT_EXPECT_EQ(test, path->hops[1].initial_credits, 1U);

	path = dma_tunnel2->paths[1];
	KUNIT_ASSERT_EQ(test, path->path_length, 2);
	KUNIT_EXPECT_EQ(test, path->hops[0].nfc_credits, 0U);
	KUNIT_EXPECT_EQ(test, path->hops[0].initial_credits, 0U);
	KUNIT_EXPECT_EQ(test, path->hops[1].nfc_credits, 0U);
	KUNIT_EXPECT_EQ(test, path->hops[1].initial_credits, 1U);

	return dma_tunnel2;
}

static void tb_test_credit_alloc_all(struct kunit *test)
{
	struct tb_tunnel *pcie_tunnel, *dp_tunnel1, *dp_tunnel2, *usb3_tunnel;
	struct tb_tunnel *dma_tunnel1, *dma_tunnel2;
	struct tb_switch *host, *dev;

	/*
	 * Create PCIe, 2 x DP, USB 3.x and two DMA tunnels from host to
	 * device. Expectation is that all these can be established with
	 * the default credit allocation found in Intel hardware.
	 */

	host = alloc_host_usb4(test);
	dev = alloc_dev_usb4(test, host, 0x1, true);

	pcie_tunnel = TB_TEST_PCIE_TUNNEL(test, host, dev);
	dp_tunnel1 = TB_TEST_DP_TUNNEL1(test, host, dev);
	dp_tunnel2 = TB_TEST_DP_TUNNEL2(test, host, dev);
	usb3_tunnel = TB_TEST_USB3_TUNNEL(test, host, dev);
	dma_tunnel1 = TB_TEST_DMA_TUNNEL1(test, host, dev);
	dma_tunnel2 = TB_TEST_DMA_TUNNEL2(test, host, dev);

	tb_tunnel_free(dma_tunnel2);
	tb_tunnel_free(dma_tunnel1);
	tb_tunnel_free(usb3_tunnel);
	tb_tunnel_free(dp_tunnel2);
	tb_tunnel_free(dp_tunnel1);
	tb_tunnel_free(pcie_tunnel);
}

static const u32 root_directory[] = {
	0x55584401,	/* "UXD" v1 */
	0x00000018,	/* Root directory length */
	0x76656e64,	/* "vend" */
	0x6f726964,	/* "orid" */
	0x76000001,	/* "v" R 1 */
	0x00000a27,	/* Immediate value, ! Vendor ID */
	0x76656e64,	/* "vend" */
	0x6f726964,	/* "orid" */
	0x74000003,	/* "t" R 3 */
	0x0000001a,	/* Text leaf offset, (“Apple Inc.”) */
	0x64657669,	/* "devi" */
	0x63656964,	/* "ceid" */
	0x76000001,	/* "v" R 1 */
	0x0000000a,	/* Immediate value, ! Device ID */
	0x64657669,	/* "devi" */
	0x63656964,	/* "ceid" */
	0x74000003,	/* "t" R 3 */
	0x0000001d,	/* Text leaf offset, (“Macintosh”) */
	0x64657669,	/* "devi" */
	0x63657276,	/* "cerv" */
	0x76000001,	/* "v" R 1 */
	0x80000100,	/* Immediate value, Device Revision */
	0x6e657477,	/* "netw" */
	0x6f726b00,	/* "ork" */
	0x44000014,	/* "D" R 20 */
	0x00000021,	/* Directory data offset, (Network Directory) */
	0x4170706c,	/* "Appl" */
	0x6520496e,	/* "e In" */
	0x632e0000,	/* "c." ! */
	0x4d616369,	/* "Maci" */
	0x6e746f73,	/* "ntos" */
	0x68000000,	/* "h" */
	0x00000000,	/* padding */
	0xca8961c6,	/* Directory UUID, Network Directory */
	0x9541ce1c,	/* Directory UUID, Network Directory */
	0x5949b8bd,	/* Directory UUID, Network Directory */
	0x4f5a5f2e,	/* Directory UUID, Network Directory */
	0x70727463,	/* "prtc" */
	0x69640000,	/* "id" */
	0x76000001,	/* "v" R 1 */
	0x00000001,	/* Immediate value, Network Protocol ID */
	0x70727463,	/* "prtc" */
	0x76657273,	/* "vers" */
	0x76000001,	/* "v" R 1 */
	0x00000001,	/* Immediate value, Network Protocol Version */
	0x70727463,	/* "prtc" */
	0x72657673,	/* "revs" */
	0x76000001,	/* "v" R 1 */
	0x00000001,	/* Immediate value, Network Protocol Revision */
	0x70727463,	/* "prtc" */
	0x73746e73,	/* "stns" */
	0x76000001,	/* "v" R 1 */
	0x00000000,	/* Immediate value, Network Protocol Settings */
};

static const uuid_t network_dir_uuid =
	UUID_INIT(0xc66189ca, 0x1cce, 0x4195,
		  0xbd, 0xb8, 0x49, 0x59, 0x2e, 0x5f, 0x5a, 0x4f);

static void tb_test_property_parse(struct kunit *test)
{
	struct tb_property_dir *dir, *network_dir;
	struct tb_property *p;

	dir = tb_property_parse_dir(root_directory, ARRAY_SIZE(root_directory));
	KUNIT_ASSERT_NOT_NULL(test, dir);

	p = tb_property_find(dir, "foo", TB_PROPERTY_TYPE_TEXT);
	KUNIT_ASSERT_NULL(test, p);

	p = tb_property_find(dir, "vendorid", TB_PROPERTY_TYPE_TEXT);
	KUNIT_ASSERT_NOT_NULL(test, p);
	KUNIT_EXPECT_STREQ(test, p->value.text, "Apple Inc.");

	p = tb_property_find(dir, "vendorid", TB_PROPERTY_TYPE_VALUE);
	KUNIT_ASSERT_NOT_NULL(test, p);
	KUNIT_EXPECT_EQ(test, p->value.immediate, 0xa27);

	p = tb_property_find(dir, "deviceid", TB_PROPERTY_TYPE_TEXT);
	KUNIT_ASSERT_NOT_NULL(test, p);
	KUNIT_EXPECT_STREQ(test, p->value.text, "Macintosh");

	p = tb_property_find(dir, "deviceid", TB_PROPERTY_TYPE_VALUE);
	KUNIT_ASSERT_NOT_NULL(test, p);
	KUNIT_EXPECT_EQ(test, p->value.immediate, 0xa);

	p = tb_property_find(dir, "missing", TB_PROPERTY_TYPE_DIRECTORY);
	KUNIT_ASSERT_NULL(test, p);

	p = tb_property_find(dir, "network", TB_PROPERTY_TYPE_DIRECTORY);
	KUNIT_ASSERT_NOT_NULL(test, p);

	network_dir = p->value.dir;
	KUNIT_EXPECT_TRUE(test, uuid_equal(network_dir->uuid, &network_dir_uuid));

	p = tb_property_find(network_dir, "prtcid", TB_PROPERTY_TYPE_VALUE);
	KUNIT_ASSERT_NOT_NULL(test, p);
	KUNIT_EXPECT_EQ(test, p->value.immediate, 0x1);

	p = tb_property_find(network_dir, "prtcvers", TB_PROPERTY_TYPE_VALUE);
	KUNIT_ASSERT_NOT_NULL(test, p);
	KUNIT_EXPECT_EQ(test, p->value.immediate, 0x1);

	p = tb_property_find(network_dir, "prtcrevs", TB_PROPERTY_TYPE_VALUE);
	KUNIT_ASSERT_NOT_NULL(test, p);
	KUNIT_EXPECT_EQ(test, p->value.immediate, 0x1);

	p = tb_property_find(network_dir, "prtcstns", TB_PROPERTY_TYPE_VALUE);
	KUNIT_ASSERT_NOT_NULL(test, p);
	KUNIT_EXPECT_EQ(test, p->value.immediate, 0x0);

	p = tb_property_find(network_dir, "deviceid", TB_PROPERTY_TYPE_VALUE);
	KUNIT_EXPECT_TRUE(test, !p);
	p = tb_property_find(network_dir, "deviceid", TB_PROPERTY_TYPE_TEXT);
	KUNIT_EXPECT_TRUE(test, !p);

	tb_property_free_dir(dir);
}

static void tb_test_property_format(struct kunit *test)
{
	struct tb_property_dir *dir;
	ssize_t block_len;
	u32 *block;
	int ret, i;

	dir = tb_property_parse_dir(root_directory, ARRAY_SIZE(root_directory));
	KUNIT_ASSERT_NOT_NULL(test, dir);

	ret = tb_property_format_dir(dir, NULL, 0);
	KUNIT_ASSERT_EQ(test, ret, ARRAY_SIZE(root_directory));

	block_len = ret;

	block = kunit_kzalloc(test, block_len * sizeof(u32), GFP_KERNEL);
	KUNIT_ASSERT_NOT_NULL(test, block);

	ret = tb_property_format_dir(dir, block, block_len);
	KUNIT_EXPECT_EQ(test, ret, 0);

	for (i = 0; i < ARRAY_SIZE(root_directory); i++)
		KUNIT_EXPECT_EQ(test, root_directory[i], block[i]);

	tb_property_free_dir(dir);
}

static void compare_dirs(struct kunit *test, struct tb_property_dir *d1,
			 struct tb_property_dir *d2)
{
	struct tb_property *p1, *p2, *tmp;
	int n1, n2, i;

	if (d1->uuid) {
		KUNIT_ASSERT_NOT_NULL(test, d2->uuid);
		KUNIT_ASSERT_TRUE(test, uuid_equal(d1->uuid, d2->uuid));
	} else {
		KUNIT_ASSERT_NULL(test, d2->uuid);
	}

	n1 = 0;
	tb_property_for_each(d1, tmp)
		n1++;
	KUNIT_ASSERT_NE(test, n1, 0);

	n2 = 0;
	tb_property_for_each(d2, tmp)
		n2++;
	KUNIT_ASSERT_NE(test, n2, 0);

	KUNIT_ASSERT_EQ(test, n1, n2);

	p1 = NULL;
	p2 = NULL;
	for (i = 0; i < n1; i++) {
		p1 = tb_property_get_next(d1, p1);
		KUNIT_ASSERT_NOT_NULL(test, p1);
		p2 = tb_property_get_next(d2, p2);
		KUNIT_ASSERT_NOT_NULL(test, p2);

		KUNIT_ASSERT_STREQ(test, &p1->key[0], &p2->key[0]);
		KUNIT_ASSERT_EQ(test, p1->type, p2->type);
		KUNIT_ASSERT_EQ(test, p1->length, p2->length);

		switch (p1->type) {
		case TB_PROPERTY_TYPE_DIRECTORY:
			KUNIT_ASSERT_NOT_NULL(test, p1->value.dir);
			KUNIT_ASSERT_NOT_NULL(test, p2->value.dir);
			compare_dirs(test, p1->value.dir, p2->value.dir);
			break;

		case TB_PROPERTY_TYPE_DATA:
			KUNIT_ASSERT_NOT_NULL(test, p1->value.data);
			KUNIT_ASSERT_NOT_NULL(test, p2->value.data);
			KUNIT_ASSERT_TRUE(test,
				!memcmp(p1->value.data, p2->value.data,
					p1->length * 4)
			);
			break;

		case TB_PROPERTY_TYPE_TEXT:
			KUNIT_ASSERT_NOT_NULL(test, p1->value.text);
			KUNIT_ASSERT_NOT_NULL(test, p2->value.text);
			KUNIT_ASSERT_STREQ(test, p1->value.text, p2->value.text);
			break;

		case TB_PROPERTY_TYPE_VALUE:
			KUNIT_ASSERT_EQ(test, p1->value.immediate,
					p2->value.immediate);
			break;
		default:
			KUNIT_FAIL(test, "unexpected property type");
			break;
		}
	}
}

static void tb_test_property_copy(struct kunit *test)
{
	struct tb_property_dir *src, *dst;
	u32 *block;
	int ret, i;

	src = tb_property_parse_dir(root_directory, ARRAY_SIZE(root_directory));
	KUNIT_ASSERT_NOT_NULL(test, src);

	dst = tb_property_copy_dir(src);
	KUNIT_ASSERT_NOT_NULL(test, dst);

	/* Compare the structures */
	compare_dirs(test, src, dst);

	/* Compare the resulting property block */
	ret = tb_property_format_dir(dst, NULL, 0);
	KUNIT_ASSERT_EQ(test, ret, ARRAY_SIZE(root_directory));

	block = kunit_kzalloc(test, sizeof(root_directory), GFP_KERNEL);
	KUNIT_ASSERT_NOT_NULL(test, block);

	ret = tb_property_format_dir(dst, block, ARRAY_SIZE(root_directory));
	KUNIT_EXPECT_TRUE(test, !ret);

	for (i = 0; i < ARRAY_SIZE(root_directory); i++)
		KUNIT_EXPECT_EQ(test, root_directory[i], block[i]);

	tb_property_free_dir(dst);
	tb_property_free_dir(src);
}

static struct kunit_case tb_test_cases[] = {
	KUNIT_CASE(tb_test_path_basic),
	KUNIT_CASE(tb_test_path_not_connected_walk),
	KUNIT_CASE(tb_test_path_single_hop_walk),
	KUNIT_CASE(tb_test_path_daisy_chain_walk),
	KUNIT_CASE(tb_test_path_simple_tree_walk),
	KUNIT_CASE(tb_test_path_complex_tree_walk),
	KUNIT_CASE(tb_test_path_max_length_walk),
	KUNIT_CASE(tb_test_path_not_connected),
	KUNIT_CASE(tb_test_path_not_bonded_lane0),
	KUNIT_CASE(tb_test_path_not_bonded_lane1),
	KUNIT_CASE(tb_test_path_not_bonded_lane1_chain),
	KUNIT_CASE(tb_test_path_not_bonded_lane1_chain_reverse),
	KUNIT_CASE(tb_test_path_mixed_chain),
	KUNIT_CASE(tb_test_path_mixed_chain_reverse),
	KUNIT_CASE(tb_test_tunnel_pcie),
	KUNIT_CASE(tb_test_tunnel_dp),
	KUNIT_CASE(tb_test_tunnel_dp_chain),
	KUNIT_CASE(tb_test_tunnel_dp_tree),
	KUNIT_CASE(tb_test_tunnel_dp_max_length),
	KUNIT_CASE(tb_test_tunnel_port_on_path),
	KUNIT_CASE(tb_test_tunnel_usb3),
	KUNIT_CASE(tb_test_tunnel_dma),
	KUNIT_CASE(tb_test_tunnel_dma_rx),
	KUNIT_CASE(tb_test_tunnel_dma_tx),
	KUNIT_CASE(tb_test_tunnel_dma_chain),
	KUNIT_CASE(tb_test_tunnel_dma_match),
	KUNIT_CASE(tb_test_credit_alloc_legacy_not_bonded),
	KUNIT_CASE(tb_test_credit_alloc_legacy_bonded),
	KUNIT_CASE(tb_test_credit_alloc_pcie),
	KUNIT_CASE(tb_test_credit_alloc_without_dp),
	KUNIT_CASE(tb_test_credit_alloc_dp),
	KUNIT_CASE(tb_test_credit_alloc_usb3),
	KUNIT_CASE(tb_test_credit_alloc_dma),
	KUNIT_CASE(tb_test_credit_alloc_dma_multiple),
	KUNIT_CASE(tb_test_credit_alloc_all),
	KUNIT_CASE(tb_test_property_parse),
	KUNIT_CASE(tb_test_property_format),
	KUNIT_CASE(tb_test_property_copy),
	{ }
};

static struct kunit_suite tb_test_suite = {
	.name = "thunderbolt",
	.test_cases = tb_test_cases,
};

static struct kunit_suite *tb_test_suites[] = { &tb_test_suite, NULL };

int tb_test_init(void)
{
	return __kunit_test_suites_init(tb_test_suites);
}

void tb_test_exit(void)
{
	return __kunit_test_suites_exit(tb_test_suites);
}<|MERGE_RESOLUTION|>--- conflicted
+++ resolved
@@ -1389,13 +1389,8 @@
 	in = &host->ports[5];
 	out = &dev->ports[13];
 
-<<<<<<< HEAD
-	tunnel = tb_tunnel_alloc_dp(NULL, in, out, 0, 0);
+	tunnel = tb_tunnel_alloc_dp(NULL, in, out, 1, 0, 0);
 	KUNIT_ASSERT_NOT_NULL(test, tunnel);
-=======
-	tunnel = tb_tunnel_alloc_dp(NULL, in, out, 1, 0, 0);
-	KUNIT_ASSERT_TRUE(test, tunnel != NULL);
->>>>>>> 97fa5887
 	KUNIT_EXPECT_EQ(test, tunnel->type, TB_TUNNEL_DP);
 	KUNIT_EXPECT_PTR_EQ(test, tunnel->src_port, in);
 	KUNIT_EXPECT_PTR_EQ(test, tunnel->dst_port, out);
@@ -1440,13 +1435,8 @@
 	in = &host->ports[5];
 	out = &dev4->ports[14];
 
-<<<<<<< HEAD
-	tunnel = tb_tunnel_alloc_dp(NULL, in, out, 0, 0);
+	tunnel = tb_tunnel_alloc_dp(NULL, in, out, 1, 0, 0);
 	KUNIT_ASSERT_NOT_NULL(test, tunnel);
-=======
-	tunnel = tb_tunnel_alloc_dp(NULL, in, out, 1, 0, 0);
-	KUNIT_ASSERT_TRUE(test, tunnel != NULL);
->>>>>>> 97fa5887
 	KUNIT_EXPECT_EQ(test, tunnel->type, TB_TUNNEL_DP);
 	KUNIT_EXPECT_PTR_EQ(test, tunnel->src_port, in);
 	KUNIT_EXPECT_PTR_EQ(test, tunnel->dst_port, out);
@@ -1495,13 +1485,8 @@
 	in = &dev2->ports[13];
 	out = &dev5->ports[13];
 
-<<<<<<< HEAD
-	tunnel = tb_tunnel_alloc_dp(NULL, in, out, 0, 0);
+	tunnel = tb_tunnel_alloc_dp(NULL, in, out, 1, 0, 0);
 	KUNIT_ASSERT_NOT_NULL(test, tunnel);
-=======
-	tunnel = tb_tunnel_alloc_dp(NULL, in, out, 1, 0, 0);
-	KUNIT_ASSERT_TRUE(test, tunnel != NULL);
->>>>>>> 97fa5887
 	KUNIT_EXPECT_EQ(test, tunnel->type, TB_TUNNEL_DP);
 	KUNIT_EXPECT_PTR_EQ(test, tunnel->src_port, in);
 	KUNIT_EXPECT_PTR_EQ(test, tunnel->dst_port, out);
@@ -1565,13 +1550,8 @@
 	in = &dev6->ports[13];
 	out = &dev12->ports[13];
 
-<<<<<<< HEAD
-	tunnel = tb_tunnel_alloc_dp(NULL, in, out, 0, 0);
+	tunnel = tb_tunnel_alloc_dp(NULL, in, out, 1, 0, 0);
 	KUNIT_ASSERT_NOT_NULL(test, tunnel);
-=======
-	tunnel = tb_tunnel_alloc_dp(NULL, in, out, 1, 0, 0);
-	KUNIT_ASSERT_TRUE(test, tunnel != NULL);
->>>>>>> 97fa5887
 	KUNIT_EXPECT_EQ(test, tunnel->type, TB_TUNNEL_DP);
 	KUNIT_EXPECT_PTR_EQ(test, tunnel->src_port, in);
 	KUNIT_EXPECT_PTR_EQ(test, tunnel->dst_port, out);
@@ -1688,13 +1668,8 @@
 	in = &dev2->ports[13];
 	out = &dev5->ports[13];
 
-<<<<<<< HEAD
-	dp_tunnel = tb_tunnel_alloc_dp(NULL, in, out, 0, 0);
+	dp_tunnel = tb_tunnel_alloc_dp(NULL, in, out, 1, 0, 0);
 	KUNIT_ASSERT_NOT_NULL(test, dp_tunnel);
-=======
-	dp_tunnel = tb_tunnel_alloc_dp(NULL, in, out, 1, 0, 0);
-	KUNIT_ASSERT_TRUE(test, dp_tunnel != NULL);
->>>>>>> 97fa5887
 
 	KUNIT_EXPECT_TRUE(test, tb_tunnel_port_on_path(dp_tunnel, in));
 	KUNIT_EXPECT_TRUE(test, tb_tunnel_port_on_path(dp_tunnel, out));
@@ -2125,13 +2100,8 @@
 	in = &host->ports[5];
 	out = &dev->ports[14];
 
-<<<<<<< HEAD
-	tunnel = tb_tunnel_alloc_dp(NULL, in, out, 0, 0);
+	tunnel = tb_tunnel_alloc_dp(NULL, in, out, 1, 0, 0);
 	KUNIT_ASSERT_NOT_NULL(test, tunnel);
-=======
-	tunnel = tb_tunnel_alloc_dp(NULL, in, out, 1, 0, 0);
-	KUNIT_ASSERT_TRUE(test, tunnel != NULL);
->>>>>>> 97fa5887
 	KUNIT_ASSERT_EQ(test, tunnel->npaths, (size_t)3);
 
 	/* Video (main) path */
@@ -2366,13 +2336,8 @@
 
 	in = &host->ports[5];
 	out = &dev->ports[13];
-<<<<<<< HEAD
-	dp_tunnel1 = tb_tunnel_alloc_dp(NULL, in, out, 0, 0);
+	dp_tunnel1 = tb_tunnel_alloc_dp(NULL, in, out, 1, 0, 0);
 	KUNIT_ASSERT_NOT_NULL(test, dp_tunnel1);
-=======
-	dp_tunnel1 = tb_tunnel_alloc_dp(NULL, in, out, 1, 0, 0);
-	KUNIT_ASSERT_TRUE(test, dp_tunnel1 != NULL);
->>>>>>> 97fa5887
 	KUNIT_ASSERT_EQ(test, dp_tunnel1->npaths, (size_t)3);
 
 	path = dp_tunnel1->paths[0];
@@ -2408,13 +2373,8 @@
 
 	in = &host->ports[6];
 	out = &dev->ports[14];
-<<<<<<< HEAD
-	dp_tunnel2 = tb_tunnel_alloc_dp(NULL, in, out, 0, 0);
+	dp_tunnel2 = tb_tunnel_alloc_dp(NULL, in, out, 1, 0, 0);
 	KUNIT_ASSERT_NOT_NULL(test, dp_tunnel2);
-=======
-	dp_tunnel2 = tb_tunnel_alloc_dp(NULL, in, out, 1, 0, 0);
-	KUNIT_ASSERT_TRUE(test, dp_tunnel2 != NULL);
->>>>>>> 97fa5887
 	KUNIT_ASSERT_EQ(test, dp_tunnel2->npaths, (size_t)3);
 
 	path = dp_tunnel2->paths[0];
