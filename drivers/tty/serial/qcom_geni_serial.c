--- conflicted
+++ resolved
@@ -100,11 +100,8 @@
 #define DMA_RX_BUF_SIZE		2048
 
 static DEFINE_IDA(port_ida);
-<<<<<<< HEAD
-=======
 #define DOMAIN_IDX_POWER	0
 #define DOMAIN_IDX_PERF		1
->>>>>>> a7fc15ed
 
 struct qcom_geni_device_data {
 	bool console;
