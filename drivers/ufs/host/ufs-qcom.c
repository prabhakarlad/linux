// SPDX-License-Identifier: GPL-2.0-only
/*
 * Copyright (c) 2013-2016, Linux Foundation. All rights reserved.
 */

#include <linux/acpi.h>
#include <linux/clk.h>
#include <linux/cleanup.h>
#include <linux/delay.h>
#include <linux/devfreq.h>
#include <linux/gpio/consumer.h>
#include <linux/interconnect.h>
#include <linux/module.h>
#include <linux/of.h>
#include <linux/phy/phy.h>
#include <linux/platform_device.h>
#include <linux/reset-controller.h>
#include <linux/time.h>
#include <linux/unaligned.h>
#include <linux/units.h>

#include <soc/qcom/ice.h>

#include <ufs/ufshcd.h>
#include <ufs/ufshci.h>
#include <ufs/ufs_quirks.h>
#include <ufs/unipro.h>
#include "ufshcd-pltfrm.h"
#include "ufs-qcom.h"

#define MCQ_QCFGPTR_MASK	GENMASK(7, 0)
#define MCQ_QCFGPTR_UNIT	0x200
#define MCQ_SQATTR_OFFSET(c) \
	((((c) >> 16) & MCQ_QCFGPTR_MASK) * MCQ_QCFGPTR_UNIT)
#define MCQ_QCFG_SIZE	0x40

/* De-emphasis for gear-5 */
#define DEEMPHASIS_3_5_dB	0x04
#define NO_DEEMPHASIS		0x0

enum {
	TSTBUS_UAWM,
	TSTBUS_UARM,
	TSTBUS_TXUC,
	TSTBUS_RXUC,
	TSTBUS_DFC,
	TSTBUS_TRLUT,
	TSTBUS_TMRLUT,
	TSTBUS_OCSC,
	TSTBUS_UTP_HCI,
	TSTBUS_COMBINED,
	TSTBUS_WRAPPER,
	TSTBUS_UNIPRO,
	TSTBUS_MAX,
};

#define QCOM_UFS_MAX_GEAR 5
#define QCOM_UFS_MAX_LANE 2

enum {
	MODE_MIN,
	MODE_PWM,
	MODE_HS_RA,
	MODE_HS_RB,
	MODE_MAX,
};

static const struct __ufs_qcom_bw_table {
	u32 mem_bw;
	u32 cfg_bw;
} ufs_qcom_bw_table[MODE_MAX + 1][QCOM_UFS_MAX_GEAR + 1][QCOM_UFS_MAX_LANE + 1] = {
	[MODE_MIN][0][0]		   = { 0,		0 }, /* Bandwidth values in KB/s */
	[MODE_PWM][UFS_PWM_G1][UFS_LANE_1] = { 922,		1000 },
	[MODE_PWM][UFS_PWM_G2][UFS_LANE_1] = { 1844,		1000 },
	[MODE_PWM][UFS_PWM_G3][UFS_LANE_1] = { 3688,		1000 },
	[MODE_PWM][UFS_PWM_G4][UFS_LANE_1] = { 7376,		1000 },
	[MODE_PWM][UFS_PWM_G5][UFS_LANE_1] = { 14752,		1000 },
	[MODE_PWM][UFS_PWM_G1][UFS_LANE_2] = { 1844,		1000 },
	[MODE_PWM][UFS_PWM_G2][UFS_LANE_2] = { 3688,		1000 },
	[MODE_PWM][UFS_PWM_G3][UFS_LANE_2] = { 7376,		1000 },
	[MODE_PWM][UFS_PWM_G4][UFS_LANE_2] = { 14752,		1000 },
	[MODE_PWM][UFS_PWM_G5][UFS_LANE_2] = { 29504,		1000 },
	[MODE_HS_RA][UFS_HS_G1][UFS_LANE_1] = { 127796,		1000 },
	[MODE_HS_RA][UFS_HS_G2][UFS_LANE_1] = { 255591,		1000 },
	[MODE_HS_RA][UFS_HS_G3][UFS_LANE_1] = { 1492582,	102400 },
	[MODE_HS_RA][UFS_HS_G4][UFS_LANE_1] = { 2915200,	204800 },
	[MODE_HS_RA][UFS_HS_G5][UFS_LANE_1] = { 5836800,	409600 },
	[MODE_HS_RA][UFS_HS_G1][UFS_LANE_2] = { 255591,		1000 },
	[MODE_HS_RA][UFS_HS_G2][UFS_LANE_2] = { 511181,		1000 },
	[MODE_HS_RA][UFS_HS_G3][UFS_LANE_2] = { 1492582,	204800 },
	[MODE_HS_RA][UFS_HS_G4][UFS_LANE_2] = { 2915200,	409600 },
	[MODE_HS_RA][UFS_HS_G5][UFS_LANE_2] = { 5836800,	819200 },
	[MODE_HS_RB][UFS_HS_G1][UFS_LANE_1] = { 149422,		1000 },
	[MODE_HS_RB][UFS_HS_G2][UFS_LANE_1] = { 298189,		1000 },
	[MODE_HS_RB][UFS_HS_G3][UFS_LANE_1] = { 1492582,	102400 },
	[MODE_HS_RB][UFS_HS_G4][UFS_LANE_1] = { 2915200,	204800 },
	[MODE_HS_RB][UFS_HS_G5][UFS_LANE_1] = { 5836800,	409600 },
	[MODE_HS_RB][UFS_HS_G1][UFS_LANE_2] = { 298189,		1000 },
	[MODE_HS_RB][UFS_HS_G2][UFS_LANE_2] = { 596378,		1000 },
	[MODE_HS_RB][UFS_HS_G3][UFS_LANE_2] = { 1492582,	204800 },
	[MODE_HS_RB][UFS_HS_G4][UFS_LANE_2] = { 2915200,	409600 },
	[MODE_HS_RB][UFS_HS_G5][UFS_LANE_2] = { 5836800,	819200 },
	[MODE_MAX][0][0]		    = { 7643136,	819200 },
};

static const struct {
	int nminor;
	char *prefix;
} testbus_info[TSTBUS_MAX] = {
	[TSTBUS_UAWM]     = {32, "TSTBUS_UAWM"},
	[TSTBUS_UARM]     = {32, "TSTBUS_UARM"},
	[TSTBUS_TXUC]     = {32, "TSTBUS_TXUC"},
	[TSTBUS_RXUC]     = {32, "TSTBUS_RXUC"},
	[TSTBUS_DFC]      = {32, "TSTBUS_DFC"},
	[TSTBUS_TRLUT]    = {32, "TSTBUS_TRLUT"},
	[TSTBUS_TMRLUT]   = {32, "TSTBUS_TMRLUT"},
	[TSTBUS_OCSC]     = {32, "TSTBUS_OCSC"},
	[TSTBUS_UTP_HCI]  = {32, "TSTBUS_UTP_HCI"},
	[TSTBUS_COMBINED] = {32, "TSTBUS_COMBINED"},
	[TSTBUS_WRAPPER]  = {32, "TSTBUS_WRAPPER"},
	[TSTBUS_UNIPRO]   = {256, "TSTBUS_UNIPRO"},
};

static void ufs_qcom_get_default_testbus_cfg(struct ufs_qcom_host *host);
static unsigned long ufs_qcom_opp_freq_to_clk_freq(struct ufs_hba *hba,
						   unsigned long freq, char *name);
static int ufs_qcom_set_core_clk_ctrl(struct ufs_hba *hba, bool is_scale_up, unsigned long freq);

static struct ufs_qcom_host *rcdev_to_ufs_host(struct reset_controller_dev *rcd)
{
	return container_of(rcd, struct ufs_qcom_host, rcdev);
}

#ifdef CONFIG_SCSI_UFS_CRYPTO
/**
 * ufs_qcom_config_ice_allocator() - ICE core allocator configuration
 *
 * @host: pointer to qcom specific variant structure.
 */
static void ufs_qcom_config_ice_allocator(struct ufs_qcom_host *host)
{
	struct ufs_hba *hba = host->hba;
	static const uint8_t val[4] = { NUM_RX_R1W0, NUM_TX_R0W1, NUM_RX_R1W1, NUM_TX_R1W1 };
	u32 config;

	if (!(host->caps & UFS_QCOM_CAP_ICE_CONFIG) ||
			!(host->hba->caps & UFSHCD_CAP_CRYPTO))
		return;

	config = get_unaligned_le32(val);

	ufshcd_writel(hba, ICE_ALLOCATOR_TYPE, REG_UFS_MEM_ICE_CONFIG);
	ufshcd_writel(hba, config, REG_UFS_MEM_ICE_NUM_CORE);
}

static inline void ufs_qcom_ice_enable(struct ufs_qcom_host *host)
{
	if (host->hba->caps & UFSHCD_CAP_CRYPTO)
		qcom_ice_enable(host->ice);
}

static const struct blk_crypto_ll_ops ufs_qcom_crypto_ops; /* forward decl */

static int ufs_qcom_ice_init(struct ufs_qcom_host *host)
{
	struct ufs_hba *hba = host->hba;
	struct blk_crypto_profile *profile = &hba->crypto_profile;
	struct device *dev = hba->dev;
	struct qcom_ice *ice;
	union ufs_crypto_capabilities caps;
	union ufs_crypto_cap_entry cap;
	int err;
	int i;

	ice = devm_of_qcom_ice_get(dev);
	if (ice == ERR_PTR(-EOPNOTSUPP)) {
		dev_warn(dev, "Disabling inline encryption support\n");
		ice = NULL;
	}

	if (IS_ERR_OR_NULL(ice))
		return PTR_ERR_OR_ZERO(ice);

	host->ice = ice;

	/* Initialize the blk_crypto_profile */

	caps.reg_val = cpu_to_le32(ufshcd_readl(hba, REG_UFS_CCAP));

	/* The number of keyslots supported is (CFGC+1) */
	err = devm_blk_crypto_profile_init(dev, profile, caps.config_count + 1);
	if (err)
		return err;

	profile->ll_ops = ufs_qcom_crypto_ops;
	profile->max_dun_bytes_supported = 8;
	profile->key_types_supported = qcom_ice_get_supported_key_type(ice);
	profile->dev = dev;

	/*
	 * Currently this driver only supports AES-256-XTS.  All known versions
	 * of ICE support it, but to be safe make sure it is really declared in
	 * the crypto capability registers.  The crypto capability registers
	 * also give the supported data unit size(s).
	 */
	for (i = 0; i < caps.num_crypto_cap; i++) {
		cap.reg_val = cpu_to_le32(ufshcd_readl(hba,
						       REG_UFS_CRYPTOCAP +
						       i * sizeof(__le32)));
		if (cap.algorithm_id == UFS_CRYPTO_ALG_AES_XTS &&
		    cap.key_size == UFS_CRYPTO_KEY_SIZE_256)
			profile->modes_supported[BLK_ENCRYPTION_MODE_AES_256_XTS] |=
				cap.sdus_mask * 512;
	}

	hba->caps |= UFSHCD_CAP_CRYPTO;
	hba->quirks |= UFSHCD_QUIRK_CUSTOM_CRYPTO_PROFILE;
	return 0;
}

static inline int ufs_qcom_ice_resume(struct ufs_qcom_host *host)
{
	if (host->hba->caps & UFSHCD_CAP_CRYPTO)
		return qcom_ice_resume(host->ice);

	return 0;
}

static inline int ufs_qcom_ice_suspend(struct ufs_qcom_host *host)
{
	if (host->hba->caps & UFSHCD_CAP_CRYPTO)
		return qcom_ice_suspend(host->ice);

	return 0;
}

static int ufs_qcom_ice_keyslot_program(struct blk_crypto_profile *profile,
					const struct blk_crypto_key *key,
					unsigned int slot)
{
	struct ufs_hba *hba = ufs_hba_from_crypto_profile(profile);
	struct ufs_qcom_host *host = ufshcd_get_variant(hba);
	int err;

	ufshcd_hold(hba);
	err = qcom_ice_program_key(host->ice, slot, key);
	ufshcd_release(hba);
	return err;
}

static int ufs_qcom_ice_keyslot_evict(struct blk_crypto_profile *profile,
				      const struct blk_crypto_key *key,
				      unsigned int slot)
{
	struct ufs_hba *hba = ufs_hba_from_crypto_profile(profile);
	struct ufs_qcom_host *host = ufshcd_get_variant(hba);
	int err;

	ufshcd_hold(hba);
	err = qcom_ice_evict_key(host->ice, slot);
	ufshcd_release(hba);
	return err;
}

static int ufs_qcom_ice_derive_sw_secret(struct blk_crypto_profile *profile,
					 const u8 *eph_key, size_t eph_key_size,
					 u8 sw_secret[BLK_CRYPTO_SW_SECRET_SIZE])
{
	struct ufs_hba *hba = ufs_hba_from_crypto_profile(profile);
	struct ufs_qcom_host *host = ufshcd_get_variant(hba);

	return qcom_ice_derive_sw_secret(host->ice, eph_key, eph_key_size,
					 sw_secret);
}

static int ufs_qcom_ice_import_key(struct blk_crypto_profile *profile,
				   const u8 *raw_key, size_t raw_key_size,
				   u8 lt_key[BLK_CRYPTO_MAX_HW_WRAPPED_KEY_SIZE])
{
	struct ufs_hba *hba = ufs_hba_from_crypto_profile(profile);
	struct ufs_qcom_host *host = ufshcd_get_variant(hba);

	return qcom_ice_import_key(host->ice, raw_key, raw_key_size, lt_key);
}

static int ufs_qcom_ice_generate_key(struct blk_crypto_profile *profile,
				     u8 lt_key[BLK_CRYPTO_MAX_HW_WRAPPED_KEY_SIZE])
{
	struct ufs_hba *hba = ufs_hba_from_crypto_profile(profile);
	struct ufs_qcom_host *host = ufshcd_get_variant(hba);

	return qcom_ice_generate_key(host->ice, lt_key);
}

static int ufs_qcom_ice_prepare_key(struct blk_crypto_profile *profile,
				    const u8 *lt_key, size_t lt_key_size,
				    u8 eph_key[BLK_CRYPTO_MAX_HW_WRAPPED_KEY_SIZE])
{
	struct ufs_hba *hba = ufs_hba_from_crypto_profile(profile);
	struct ufs_qcom_host *host = ufshcd_get_variant(hba);

	return qcom_ice_prepare_key(host->ice, lt_key, lt_key_size, eph_key);
}

static const struct blk_crypto_ll_ops ufs_qcom_crypto_ops = {
	.keyslot_program	= ufs_qcom_ice_keyslot_program,
	.keyslot_evict		= ufs_qcom_ice_keyslot_evict,
	.derive_sw_secret	= ufs_qcom_ice_derive_sw_secret,
	.import_key		= ufs_qcom_ice_import_key,
	.generate_key		= ufs_qcom_ice_generate_key,
	.prepare_key		= ufs_qcom_ice_prepare_key,
};

#else

static inline void ufs_qcom_ice_enable(struct ufs_qcom_host *host)
{
}

static int ufs_qcom_ice_init(struct ufs_qcom_host *host)
{
	return 0;
}

static inline int ufs_qcom_ice_resume(struct ufs_qcom_host *host)
{
	return 0;
}

static inline int ufs_qcom_ice_suspend(struct ufs_qcom_host *host)
{
	return 0;
}

static void ufs_qcom_config_ice_allocator(struct ufs_qcom_host *host)
{
}

#endif

static void ufs_qcom_disable_lane_clks(struct ufs_qcom_host *host)
{
	if (!host->is_lane_clks_enabled)
		return;

	clk_bulk_disable_unprepare(host->num_clks, host->clks);

	host->is_lane_clks_enabled = false;
}

static int ufs_qcom_enable_lane_clks(struct ufs_qcom_host *host)
{
	int err;

	err = clk_bulk_prepare_enable(host->num_clks, host->clks);
	if (err)
		return err;

	host->is_lane_clks_enabled = true;

	return 0;
}

static int ufs_qcom_init_lane_clks(struct ufs_qcom_host *host)
{
	int err;
	struct device *dev = host->hba->dev;

	if (has_acpi_companion(dev))
		return 0;

	err = devm_clk_bulk_get_all(dev, &host->clks);
	if (err <= 0)
		return err;

	host->num_clks = err;

	return 0;
}

static int ufs_qcom_check_hibern8(struct ufs_hba *hba)
{
	int err;
	u32 tx_fsm_val;
	unsigned long timeout = jiffies + msecs_to_jiffies(HBRN8_POLL_TOUT_MS);

	do {
		err = ufshcd_dme_get(hba,
				UIC_ARG_MIB_SEL(MPHY_TX_FSM_STATE,
					UIC_ARG_MPHY_TX_GEN_SEL_INDEX(0)),
				&tx_fsm_val);
		if (err || tx_fsm_val == TX_FSM_HIBERN8)
			break;

		/* sleep for max. 200us */
		usleep_range(100, 200);
	} while (time_before(jiffies, timeout));

	/*
	 * we might have scheduled out for long during polling so
	 * check the state again.
	 */
	if (time_after(jiffies, timeout))
		err = ufshcd_dme_get(hba,
				UIC_ARG_MIB_SEL(MPHY_TX_FSM_STATE,
					UIC_ARG_MPHY_TX_GEN_SEL_INDEX(0)),
				&tx_fsm_val);

	if (err) {
		dev_err(hba->dev, "%s: unable to get TX_FSM_STATE, err %d\n",
				__func__, err);
	} else if (tx_fsm_val != TX_FSM_HIBERN8) {
		err = tx_fsm_val;
		dev_err(hba->dev, "%s: invalid TX_FSM_STATE = %d\n",
				__func__, err);
	}

	return err;
}

static void ufs_qcom_select_unipro_mode(struct ufs_qcom_host *host)
{
	ufshcd_rmwl(host->hba, QUNIPRO_SEL, QUNIPRO_SEL, REG_UFS_CFG1);

	if (host->hw_ver.major >= 0x05)
		ufshcd_rmwl(host->hba, QUNIPRO_G4_SEL, 0, REG_UFS_CFG0);
}

/*
 * ufs_qcom_host_reset - reset host controller and PHY
 */
static int ufs_qcom_host_reset(struct ufs_hba *hba)
{
	int ret;
	struct ufs_qcom_host *host = ufshcd_get_variant(hba);
	bool reenable_intr;

	if (!host->core_reset)
		return 0;

	reenable_intr = hba->is_irq_enabled;
	ufshcd_disable_irq(hba);

	ret = reset_control_assert(host->core_reset);
	if (ret) {
		dev_err(hba->dev, "%s: core_reset assert failed, err = %d\n",
				 __func__, ret);
		return ret;
	}

	/*
	 * The hardware requirement for delay between assert/deassert
	 * is at least 3-4 sleep clock (32.7KHz) cycles, which comes to
	 * ~125us (4/32768). To be on the safe side add 200us delay.
	 */
	usleep_range(200, 210);

	ret = reset_control_deassert(host->core_reset);
	if (ret) {
		dev_err(hba->dev, "%s: core_reset deassert failed, err = %d\n",
				 __func__, ret);
		return ret;
	}

	usleep_range(1000, 1100);

	if (reenable_intr)
		ufshcd_enable_irq(hba);

	return 0;
}

static u32 ufs_qcom_get_hs_gear(struct ufs_hba *hba)
{
	struct ufs_qcom_host *host = ufshcd_get_variant(hba);

	if (host->hw_ver.major >= 0x4)
		return UFS_QCOM_MAX_GEAR(ufshcd_readl(hba, REG_UFS_PARAM0));

	/* Default is HS-G3 */
	return UFS_HS_G3;
}

static int ufs_qcom_power_up_sequence(struct ufs_hba *hba)
{
	struct ufs_qcom_host *host = ufshcd_get_variant(hba);
	struct ufs_host_params *host_params = &host->host_params;
	struct phy *phy = host->generic_phy;
	enum phy_mode mode;
	int ret;

	/*
	 * HW ver 5 can only support up to HS-G5 Rate-A due to HW limitations.
	 * If the HS-G5 PHY gear is used, update host_params->hs_rate to Rate-A,
	 * so that the subsequent power mode change shall stick to Rate-A.
	 */
	if (host->hw_ver.major == 0x5) {
		if (host->phy_gear == UFS_HS_G5)
			host_params->hs_rate = PA_HS_MODE_A;
		else
			host_params->hs_rate = PA_HS_MODE_B;
	}

	mode = host_params->hs_rate == PA_HS_MODE_B ? PHY_MODE_UFS_HS_B : PHY_MODE_UFS_HS_A;

	/* Reset UFS Host Controller and PHY */
	ret = ufs_qcom_host_reset(hba);
	if (ret)
		return ret;

	if (phy->power_count)
		phy_power_off(phy);


	/* phy initialization - calibrate the phy */
	ret = phy_init(phy);
	if (ret) {
		dev_err(hba->dev, "%s: phy init failed, ret = %d\n",
			__func__, ret);
		return ret;
	}

	ret = phy_set_mode_ext(phy, mode, host->phy_gear);
	if (ret)
		goto out_disable_phy;

	/* power on phy - start serdes and phy's power and clocks */
	ret = phy_power_on(phy);
	if (ret) {
		dev_err(hba->dev, "%s: phy power on failed, ret = %d\n",
			__func__, ret);
		goto out_disable_phy;
	}

	ufs_qcom_select_unipro_mode(host);

	return 0;

out_disable_phy:
	phy_exit(phy);

	return ret;
}

/*
 * The UTP controller has a number of internal clock gating cells (CGCs).
 * Internal hardware sub-modules within the UTP controller control the CGCs.
 * Hardware CGCs disable the clock to inactivate UTP sub-modules not involved
 * in a specific operation, UTP controller CGCs are by default disabled and
 * this function enables them (after every UFS link startup) to save some power
 * leakage.
 */
static void ufs_qcom_enable_hw_clk_gating(struct ufs_hba *hba)
{
	int err;

	/* Enable UTP internal clock gating */
	ufshcd_rmwl(hba, REG_UFS_CFG2_CGC_EN_ALL, REG_UFS_CFG2_CGC_EN_ALL,
		    REG_UFS_CFG2);

	/* Ensure that HW clock gating is enabled before next operations */
	ufshcd_readl(hba, REG_UFS_CFG2);

	/* Enable Unipro internal clock gating */
	err = ufshcd_dme_rmw(hba, DL_VS_CLK_CFG_MASK,
			     DL_VS_CLK_CFG_MASK, DL_VS_CLK_CFG);
	if (err)
		goto out;

	err = ufshcd_dme_rmw(hba, PA_VS_CLK_CFG_REG_MASK,
			     PA_VS_CLK_CFG_REG_MASK, PA_VS_CLK_CFG_REG);
	if (err)
		goto out;

	err = ufshcd_dme_rmw(hba, DME_VS_CORE_CLK_CTRL_DME_HW_CGC_EN,
			     DME_VS_CORE_CLK_CTRL_DME_HW_CGC_EN,
			     DME_VS_CORE_CLK_CTRL);
out:
	if (err)
		dev_err(hba->dev, "hw clk gating enabled failed\n");
}

static int ufs_qcom_hce_enable_notify(struct ufs_hba *hba,
				      enum ufs_notify_change_status status)
{
	struct ufs_qcom_host *host = ufshcd_get_variant(hba);
	int err;

	switch (status) {
	case PRE_CHANGE:
		err = ufs_qcom_power_up_sequence(hba);
		if (err)
			return err;

		/*
		 * The PHY PLL output is the source of tx/rx lane symbol
		 * clocks, hence, enable the lane clocks only after PHY
		 * is initialized.
		 */
		err = ufs_qcom_enable_lane_clks(host);
		break;
	case POST_CHANGE:
		/* check if UFS PHY moved from DISABLED to HIBERN8 */
		err = ufs_qcom_check_hibern8(hba);
		ufs_qcom_enable_hw_clk_gating(hba);
		ufs_qcom_ice_enable(host);
		ufs_qcom_config_ice_allocator(host);
		break;
	default:
		dev_err(hba->dev, "%s: invalid status %d\n", __func__, status);
		err = -EINVAL;
		break;
	}
	return err;
}

/**
 * ufs_qcom_cfg_timers - Configure ufs qcom cfg timers
 *
 * @hba: host controller instance
 * @is_pre_scale_up: flag to check if pre scale up condition.
 * @freq: target opp freq
 * Return: zero for success and non-zero in case of a failure.
 */
static int ufs_qcom_cfg_timers(struct ufs_hba *hba, bool is_pre_scale_up, unsigned long freq)
{
	struct ufs_qcom_host *host = ufshcd_get_variant(hba);
	struct ufs_clk_info *clki;
	unsigned long clk_freq = 0;
	u32 core_clk_cycles_per_us;

	/*
	 * UTP controller uses SYS1CLK_1US_REG register for Interrupt
	 * Aggregation logic.
	 * It is mandatory to write SYS1CLK_1US_REG register on UFS host
	 * controller V4.0.0 onwards.
	 */
	if (host->hw_ver.major < 4 && !ufshcd_is_intr_aggr_allowed(hba))
		return 0;

	if (hba->use_pm_opp && freq != ULONG_MAX) {
		clk_freq = ufs_qcom_opp_freq_to_clk_freq(hba, freq, "core_clk");
		if (clk_freq)
			goto cfg_timers;
	}

	list_for_each_entry(clki, &hba->clk_list_head, list) {
		if (!strcmp(clki->name, "core_clk")) {
			if (freq == ULONG_MAX) {
				clk_freq = clki->max_freq;
				break;
			}

			if (is_pre_scale_up)
				clk_freq = clki->max_freq;
			else
				clk_freq = clk_get_rate(clki->clk);
			break;
		}

	}

cfg_timers:
	/* If frequency is smaller than 1MHz, set to 1MHz */
	if (clk_freq < DEFAULT_CLK_RATE_HZ)
		clk_freq = DEFAULT_CLK_RATE_HZ;

	core_clk_cycles_per_us = clk_freq / USEC_PER_SEC;
	if (ufshcd_readl(hba, REG_UFS_SYS1CLK_1US) != core_clk_cycles_per_us) {
		ufshcd_writel(hba, core_clk_cycles_per_us, REG_UFS_SYS1CLK_1US);
		/*
		 * make sure above write gets applied before we return from
		 * this function.
		 */
		ufshcd_readl(hba, REG_UFS_SYS1CLK_1US);
	}

	return 0;
}

static int ufs_qcom_link_startup_notify(struct ufs_hba *hba,
					enum ufs_notify_change_status status)
{
	int err = 0;

	switch (status) {
	case PRE_CHANGE:
		if (ufs_qcom_cfg_timers(hba, false, ULONG_MAX)) {
			dev_err(hba->dev, "%s: ufs_qcom_cfg_timers() failed\n",
				__func__);
			return -EINVAL;
		}

		err = ufs_qcom_set_core_clk_ctrl(hba, true, ULONG_MAX);
		if (err)
			dev_err(hba->dev, "cfg core clk ctrl failed\n");
		/*
		 * Some UFS devices (and may be host) have issues if LCC is
		 * enabled. So we are setting PA_Local_TX_LCC_Enable to 0
		 * before link startup which will make sure that both host
		 * and device TX LCC are disabled once link startup is
		 * completed.
		 */
		err = ufshcd_disable_host_tx_lcc(hba);

		break;
	default:
		break;
	}

	return err;
}

static void ufs_qcom_device_reset_ctrl(struct ufs_hba *hba, bool asserted)
{
	struct ufs_qcom_host *host = ufshcd_get_variant(hba);

	/* reset gpio is optional */
	if (!host->device_reset)
		return;

	gpiod_set_value_cansleep(host->device_reset, asserted);
}

static int ufs_qcom_suspend(struct ufs_hba *hba, enum ufs_pm_op pm_op,
	enum ufs_notify_change_status status)
{
	struct ufs_qcom_host *host = ufshcd_get_variant(hba);
	struct phy *phy = host->generic_phy;

	if (status == PRE_CHANGE)
		return 0;

	if (ufs_qcom_is_link_off(hba)) {
		/*
		 * Disable the tx/rx lane symbol clocks before PHY is
		 * powered down as the PLL source should be disabled
		 * after downstream clocks are disabled.
		 */
		ufs_qcom_disable_lane_clks(host);
		phy_power_off(phy);

		/* reset the connected UFS device during power down */
		ufs_qcom_device_reset_ctrl(hba, true);

	} else if (!ufs_qcom_is_link_active(hba)) {
		ufs_qcom_disable_lane_clks(host);
	}

	return ufs_qcom_ice_suspend(host);
}

static int ufs_qcom_resume(struct ufs_hba *hba, enum ufs_pm_op pm_op)
{
	struct ufs_qcom_host *host = ufshcd_get_variant(hba);
	struct phy *phy = host->generic_phy;
	int err;

	if (ufs_qcom_is_link_off(hba)) {
		err = phy_power_on(phy);
		if (err) {
			dev_err(hba->dev, "%s: failed PHY power on: %d\n",
				__func__, err);
			return err;
		}

		err = ufs_qcom_enable_lane_clks(host);
		if (err)
			return err;

	} else if (!ufs_qcom_is_link_active(hba)) {
		err = ufs_qcom_enable_lane_clks(host);
		if (err)
			return err;
	}

	return ufs_qcom_ice_resume(host);
}

static void ufs_qcom_dev_ref_clk_ctrl(struct ufs_qcom_host *host, bool enable)
{
	if (host->dev_ref_clk_ctrl_mmio &&
	    (enable ^ host->is_dev_ref_clk_enabled)) {
		u32 temp = readl_relaxed(host->dev_ref_clk_ctrl_mmio);

		if (enable)
			temp |= host->dev_ref_clk_en_mask;
		else
			temp &= ~host->dev_ref_clk_en_mask;

		/*
		 * If we are here to disable this clock it might be immediately
		 * after entering into hibern8 in which case we need to make
		 * sure that device ref_clk is active for specific time after
		 * hibern8 enter.
		 */
		if (!enable) {
			unsigned long gating_wait;

			gating_wait = host->hba->dev_info.clk_gating_wait_us;
			if (!gating_wait) {
				udelay(1);
			} else {
				/*
				 * bRefClkGatingWaitTime defines the minimum
				 * time for which the reference clock is
				 * required by device during transition from
				 * HS-MODE to LS-MODE or HIBERN8 state. Give it
				 * more delay to be on the safe side.
				 */
				gating_wait += 10;
				usleep_range(gating_wait, gating_wait + 10);
			}
		}

		writel_relaxed(temp, host->dev_ref_clk_ctrl_mmio);

		/*
		 * Make sure the write to ref_clk reaches the destination and
		 * not stored in a Write Buffer (WB).
		 */
		readl(host->dev_ref_clk_ctrl_mmio);

		/*
		 * If we call hibern8 exit after this, we need to make sure that
		 * device ref_clk is stable for at least 1us before the hibern8
		 * exit command.
		 */
		if (enable)
			udelay(1);

		host->is_dev_ref_clk_enabled = enable;
	}
}

static int ufs_qcom_icc_set_bw(struct ufs_qcom_host *host, u32 mem_bw, u32 cfg_bw)
{
	struct device *dev = host->hba->dev;
	int ret;

	ret = icc_set_bw(host->icc_ddr, 0, mem_bw);
	if (ret < 0) {
		dev_err(dev, "failed to set bandwidth request: %d\n", ret);
		return ret;
	}

	ret = icc_set_bw(host->icc_cpu, 0, cfg_bw);
	if (ret < 0) {
		dev_err(dev, "failed to set bandwidth request: %d\n", ret);
		return ret;
	}

	return 0;
}

static struct __ufs_qcom_bw_table ufs_qcom_get_bw_table(struct ufs_qcom_host *host)
{
	struct ufs_pa_layer_attr *p = &host->dev_req_params;
	int gear = max_t(u32, p->gear_rx, p->gear_tx);
	int lane = max_t(u32, p->lane_rx, p->lane_tx);

	if (WARN_ONCE(gear > QCOM_UFS_MAX_GEAR,
		      "ICC scaling for UFS Gear (%d) not supported. Using Gear (%d) bandwidth\n",
		      gear, QCOM_UFS_MAX_GEAR))
		gear = QCOM_UFS_MAX_GEAR;

	if (WARN_ONCE(lane > QCOM_UFS_MAX_LANE,
		      "ICC scaling for UFS Lane (%d) not supported. Using Lane (%d) bandwidth\n",
		      lane, QCOM_UFS_MAX_LANE))
		lane = QCOM_UFS_MAX_LANE;

	if (ufshcd_is_hs_mode(p)) {
		if (p->hs_rate == PA_HS_MODE_B)
			return ufs_qcom_bw_table[MODE_HS_RB][gear][lane];
		else
			return ufs_qcom_bw_table[MODE_HS_RA][gear][lane];
	} else {
		return ufs_qcom_bw_table[MODE_PWM][gear][lane];
	}
}

static int ufs_qcom_icc_update_bw(struct ufs_qcom_host *host)
{
	struct __ufs_qcom_bw_table bw_table;

	bw_table = ufs_qcom_get_bw_table(host);

	return ufs_qcom_icc_set_bw(host, bw_table.mem_bw, bw_table.cfg_bw);
}

static void ufs_qcom_set_tx_hs_equalizer(struct ufs_hba *hba, u32 gear, u32 tx_lanes)
{
	u32 equalizer_val;
	int ret, i;

	/* Determine the equalizer value based on the gear */
	equalizer_val = (gear == 5) ? DEEMPHASIS_3_5_dB : NO_DEEMPHASIS;

	for (i = 0; i < tx_lanes; i++) {
		ret = ufshcd_dme_set(hba, UIC_ARG_MIB_SEL(TX_HS_EQUALIZER, i),
				     equalizer_val);
		if (ret)
			dev_err(hba->dev, "%s: failed equalizer lane %d\n",
				__func__, i);
	}
}

static int ufs_qcom_pwr_change_notify(struct ufs_hba *hba,
				enum ufs_notify_change_status status,
				const struct ufs_pa_layer_attr *dev_max_params,
				struct ufs_pa_layer_attr *dev_req_params)
{
	struct ufs_qcom_host *host = ufshcd_get_variant(hba);
	struct ufs_host_params *host_params = &host->host_params;
	int ret = 0;

	if (!dev_req_params) {
		pr_err("%s: incoming dev_req_params is NULL\n", __func__);
		return -EINVAL;
	}

	switch (status) {
	case PRE_CHANGE:
		ret = ufshcd_negotiate_pwr_params(host_params, dev_max_params, dev_req_params);
		if (ret) {
			dev_err(hba->dev, "%s: failed to determine capabilities\n",
					__func__);
			return ret;
		}

		/*
		 * During UFS driver probe, always update the PHY gear to match the negotiated
		 * gear, so that, if quirk UFSHCD_QUIRK_REINIT_AFTER_MAX_GEAR_SWITCH is enabled,
		 * the second init can program the optimal PHY settings. This allows one to start
		 * the first init with either the minimum or the maximum support gear.
		 */
		if (hba->ufshcd_state == UFSHCD_STATE_RESET) {
			/*
			 * Skip REINIT if the negotiated gear matches with the
			 * initial phy_gear. Otherwise, update the phy_gear to
			 * program the optimal gear setting during REINIT.
			 */
			if (host->phy_gear == dev_req_params->gear_tx)
				hba->quirks &= ~UFSHCD_QUIRK_REINIT_AFTER_MAX_GEAR_SWITCH;
			else
				host->phy_gear = dev_req_params->gear_tx;
		}

		/* enable the device ref clock before changing to HS mode */
		if (!ufshcd_is_hs_mode(&hba->pwr_info) &&
			ufshcd_is_hs_mode(dev_req_params))
			ufs_qcom_dev_ref_clk_ctrl(host, true);

		if (host->hw_ver.major >= 0x4) {
			ufshcd_dme_configure_adapt(hba,
						dev_req_params->gear_tx,
						PA_INITIAL_ADAPT);
		}

		if (hba->dev_quirks & UFS_DEVICE_QUIRK_PA_TX_DEEMPHASIS_TUNING)
			ufs_qcom_set_tx_hs_equalizer(hba,
					dev_req_params->gear_tx, dev_req_params->lane_tx);

		break;
	case POST_CHANGE:
		/* cache the power mode parameters to use internally */
		memcpy(&host->dev_req_params,
				dev_req_params, sizeof(*dev_req_params));

		ufs_qcom_icc_update_bw(host);

		/* disable the device ref clock if entered PWM mode */
		if (ufshcd_is_hs_mode(&hba->pwr_info) &&
			!ufshcd_is_hs_mode(dev_req_params))
			ufs_qcom_dev_ref_clk_ctrl(host, false);
		break;
	default:
		ret = -EINVAL;
		break;
	}

	return ret;
}

static int ufs_qcom_quirk_host_pa_saveconfigtime(struct ufs_hba *hba)
{
	int err;
	u32 pa_vs_config_reg1;

	err = ufshcd_dme_get(hba, UIC_ARG_MIB(PA_VS_CONFIG_REG1),
			     &pa_vs_config_reg1);
	if (err)
		return err;

	/* Allow extension of MSB bits of PA_SaveConfigTime attribute */
	return ufshcd_dme_set(hba, UIC_ARG_MIB(PA_VS_CONFIG_REG1),
			    (pa_vs_config_reg1 | (1 << 12)));
}

static void ufs_qcom_override_pa_tx_hsg1_sync_len(struct ufs_hba *hba)
{
	int err;

	err = ufshcd_dme_peer_set(hba, UIC_ARG_MIB(PA_TX_HSG1_SYNC_LENGTH),
				  PA_TX_HSG1_SYNC_LENGTH_VAL);
	if (err)
		dev_err(hba->dev, "Failed (%d) set PA_TX_HSG1_SYNC_LENGTH\n", err);
}

static int ufs_qcom_apply_dev_quirks(struct ufs_hba *hba)
{
	int err = 0;

	if (hba->dev_quirks & UFS_DEVICE_QUIRK_HOST_PA_SAVECONFIGTIME)
		err = ufs_qcom_quirk_host_pa_saveconfigtime(hba);

	if (hba->dev_quirks & UFS_DEVICE_QUIRK_PA_TX_HSG1_SYNC_LENGTH)
		ufs_qcom_override_pa_tx_hsg1_sync_len(hba);

	return err;
}

/* UFS device-specific quirks */
static struct ufs_dev_quirk ufs_qcom_dev_fixups[] = {
	{ .wmanufacturerid = UFS_VENDOR_SKHYNIX,
	  .model = UFS_ANY_MODEL,
	  .quirk = UFS_DEVICE_QUIRK_DELAY_BEFORE_LPM },
	{ .wmanufacturerid = UFS_VENDOR_TOSHIBA,
	  .model = UFS_ANY_MODEL,
	  .quirk = UFS_DEVICE_QUIRK_DELAY_AFTER_LPM },
	{ .wmanufacturerid = UFS_VENDOR_WDC,
	  .model = UFS_ANY_MODEL,
	  .quirk = UFS_DEVICE_QUIRK_HOST_PA_TACTIVATE },
	{ .wmanufacturerid = UFS_VENDOR_SAMSUNG,
	  .model = UFS_ANY_MODEL,
	  .quirk = UFS_DEVICE_QUIRK_PA_TX_HSG1_SYNC_LENGTH |
		   UFS_DEVICE_QUIRK_PA_TX_DEEMPHASIS_TUNING },
	{}
};

static void ufs_qcom_fixup_dev_quirks(struct ufs_hba *hba)
{
	ufshcd_fixup_dev_quirks(hba, ufs_qcom_dev_fixups);
}

static u32 ufs_qcom_get_ufs_hci_version(struct ufs_hba *hba)
{
	return ufshci_version(2, 0);
}

/**
 * ufs_qcom_advertise_quirks - advertise the known QCOM UFS controller quirks
 * @hba: host controller instance
 *
 * QCOM UFS host controller might have some non standard behaviours (quirks)
 * than what is specified by UFSHCI specification. Advertise all such
 * quirks to standard UFS host controller driver so standard takes them into
 * account.
 */
static void ufs_qcom_advertise_quirks(struct ufs_hba *hba)
{
	const struct ufs_qcom_drvdata *drvdata = of_device_get_match_data(hba->dev);
	struct ufs_qcom_host *host = ufshcd_get_variant(hba);

	if (host->hw_ver.major == 0x2)
		hba->quirks |= UFSHCD_QUIRK_BROKEN_UFS_HCI_VERSION;

	if (host->hw_ver.major > 0x3)
		hba->quirks |= UFSHCD_QUIRK_REINIT_AFTER_MAX_GEAR_SWITCH;

	if (drvdata && drvdata->quirks)
		hba->quirks |= drvdata->quirks;
}

static void ufs_qcom_set_phy_gear(struct ufs_qcom_host *host)
{
	struct ufs_host_params *host_params = &host->host_params;
	u32 val, dev_major;

	/*
	 * Default to powering up the PHY to the max gear possible, which is
	 * backwards compatible with lower gears but not optimal from
	 * a power usage point of view. After device negotiation, if the
	 * gear is lower a reinit will be performed to program the PHY
	 * to the ideal gear for this combo of controller and device.
	 */
	host->phy_gear = host_params->hs_tx_gear;

	if (host->hw_ver.major < 0x4) {
		/*
		 * These controllers only have one PHY init sequence,
		 * let's power up the PHY using that (the minimum supported
		 * gear, UFS_HS_G2).
		 */
		host->phy_gear = UFS_HS_G2;
	} else if (host->hw_ver.major >= 0x5) {
		val = ufshcd_readl(host->hba, REG_UFS_DEBUG_SPARE_CFG);
		dev_major = FIELD_GET(UFS_DEV_VER_MAJOR_MASK, val);

		/*
		 * Since the UFS device version is populated, let's remove the
		 * REINIT quirk as the negotiated gear won't change during boot.
		 * So there is no need to do reinit.
		 */
		if (dev_major != 0x0)
			host->hba->quirks &= ~UFSHCD_QUIRK_REINIT_AFTER_MAX_GEAR_SWITCH;

		/*
		 * For UFS 3.1 device and older, power up the PHY using HS-G4
		 * PHY gear to save power.
		 */
		if (dev_major > 0x0 && dev_major < 0x4)
			host->phy_gear = UFS_HS_G4;
	}
}

static void ufs_qcom_set_host_params(struct ufs_hba *hba)
{
	struct ufs_qcom_host *host = ufshcd_get_variant(hba);
	struct ufs_host_params *host_params = &host->host_params;

	ufshcd_init_host_params(host_params);

	/* This driver only supports symmetic gear setting i.e., hs_tx_gear == hs_rx_gear */
	host_params->hs_tx_gear = host_params->hs_rx_gear = ufs_qcom_get_hs_gear(hba);
}

static void ufs_qcom_set_host_caps(struct ufs_hba *hba)
{
	struct ufs_qcom_host *host = ufshcd_get_variant(hba);

	if (host->hw_ver.major >= 0x5)
		host->caps |= UFS_QCOM_CAP_ICE_CONFIG;
}

static void ufs_qcom_set_caps(struct ufs_hba *hba)
{
	hba->caps |= UFSHCD_CAP_CLK_GATING | UFSHCD_CAP_HIBERN8_WITH_CLK_GATING;
	hba->caps |= UFSHCD_CAP_CLK_SCALING | UFSHCD_CAP_WB_WITH_CLK_SCALING;
	hba->caps |= UFSHCD_CAP_AUTO_BKOPS_SUSPEND;
	hba->caps |= UFSHCD_CAP_WB_EN;
	hba->caps |= UFSHCD_CAP_AGGR_POWER_COLLAPSE;
	hba->caps |= UFSHCD_CAP_RPM_AUTOSUSPEND;

	ufs_qcom_set_host_caps(hba);
}

/**
 * ufs_qcom_setup_clocks - enables/disable clocks
 * @hba: host controller instance
 * @on: If true, enable clocks else disable them.
 * @status: PRE_CHANGE or POST_CHANGE notify
 *
 * Return: 0 on success, non-zero on failure.
 */
static int ufs_qcom_setup_clocks(struct ufs_hba *hba, bool on,
				 enum ufs_notify_change_status status)
{
	struct ufs_qcom_host *host = ufshcd_get_variant(hba);

	/*
	 * In case ufs_qcom_init() is not yet done, simply ignore.
	 * This ufs_qcom_setup_clocks() shall be called from
	 * ufs_qcom_init() after init is done.
	 */
	if (!host)
		return 0;

	switch (status) {
	case PRE_CHANGE:
		if (on) {
			ufs_qcom_icc_update_bw(host);
		} else {
			if (!ufs_qcom_is_link_active(hba)) {
				/* disable device ref_clk */
				ufs_qcom_dev_ref_clk_ctrl(host, false);
			}
		}
		break;
	case POST_CHANGE:
		if (on) {
			/* enable the device ref clock for HS mode*/
			if (ufshcd_is_hs_mode(&hba->pwr_info))
				ufs_qcom_dev_ref_clk_ctrl(host, true);
		} else {
			ufs_qcom_icc_set_bw(host, ufs_qcom_bw_table[MODE_MIN][0][0].mem_bw,
					    ufs_qcom_bw_table[MODE_MIN][0][0].cfg_bw);
		}
		break;
	}

	return 0;
}

static int
ufs_qcom_reset_assert(struct reset_controller_dev *rcdev, unsigned long id)
{
	struct ufs_qcom_host *host = rcdev_to_ufs_host(rcdev);

	ufs_qcom_assert_reset(host->hba);
	/* provide 1ms delay to let the reset pulse propagate. */
	usleep_range(1000, 1100);
	return 0;
}

static int
ufs_qcom_reset_deassert(struct reset_controller_dev *rcdev, unsigned long id)
{
	struct ufs_qcom_host *host = rcdev_to_ufs_host(rcdev);

	ufs_qcom_deassert_reset(host->hba);

	/*
	 * after reset deassertion, phy will need all ref clocks,
	 * voltage, current to settle down before starting serdes.
	 */
	usleep_range(1000, 1100);
	return 0;
}

static const struct reset_control_ops ufs_qcom_reset_ops = {
	.assert = ufs_qcom_reset_assert,
	.deassert = ufs_qcom_reset_deassert,
};

static int ufs_qcom_icc_init(struct ufs_qcom_host *host)
{
	struct device *dev = host->hba->dev;
	int ret;

	host->icc_ddr = devm_of_icc_get(dev, "ufs-ddr");
	if (IS_ERR(host->icc_ddr))
		return dev_err_probe(dev, PTR_ERR(host->icc_ddr),
				    "failed to acquire interconnect path\n");

	host->icc_cpu = devm_of_icc_get(dev, "cpu-ufs");
	if (IS_ERR(host->icc_cpu))
		return dev_err_probe(dev, PTR_ERR(host->icc_cpu),
				    "failed to acquire interconnect path\n");

	/*
	 * Set Maximum bandwidth vote before initializing the UFS controller and
	 * device. Ideally, a minimal interconnect vote would suffice for the
	 * initialization, but a max vote would allow faster initialization.
	 */
	ret = ufs_qcom_icc_set_bw(host, ufs_qcom_bw_table[MODE_MAX][0][0].mem_bw,
				  ufs_qcom_bw_table[MODE_MAX][0][0].cfg_bw);
	if (ret < 0)
		return dev_err_probe(dev, ret, "failed to set bandwidth request\n");

	return 0;
}

/**
 * ufs_qcom_init - bind phy with controller
 * @hba: host controller instance
 *
 * Binds PHY with controller and powers up PHY enabling clocks
 * and regulators.
 *
 * Return: -EPROBE_DEFER if binding fails, returns negative error
 * on phy power up failure and returns zero on success.
 */
static int ufs_qcom_init(struct ufs_hba *hba)
{
	int err;
	struct device *dev = hba->dev;
	struct ufs_qcom_host *host;
	struct ufs_clk_info *clki;
	const struct ufs_qcom_drvdata *drvdata = of_device_get_match_data(hba->dev);

	host = devm_kzalloc(dev, sizeof(*host), GFP_KERNEL);
	if (!host)
		return -ENOMEM;

	/* Make a two way bind between the qcom host and the hba */
	host->hba = hba;
	ufshcd_set_variant(hba, host);

	/* Setup the optional reset control of HCI */
	host->core_reset = devm_reset_control_get_optional(hba->dev, "rst");
	if (IS_ERR(host->core_reset)) {
		err = dev_err_probe(dev, PTR_ERR(host->core_reset),
				    "Failed to get reset control\n");
		goto out_variant_clear;
	}

	/* Fire up the reset controller. Failure here is non-fatal. */
	host->rcdev.of_node = dev->of_node;
	host->rcdev.ops = &ufs_qcom_reset_ops;
	host->rcdev.owner = dev->driver->owner;
	host->rcdev.nr_resets = 1;
	err = devm_reset_controller_register(dev, &host->rcdev);
	if (err)
		dev_warn(dev, "Failed to register reset controller\n");

	if (!has_acpi_companion(dev)) {
		host->generic_phy = devm_phy_get(dev, "ufsphy");
		if (IS_ERR(host->generic_phy)) {
			err = dev_err_probe(dev, PTR_ERR(host->generic_phy), "Failed to get PHY\n");
			goto out_variant_clear;
		}
	}

	err = ufs_qcom_icc_init(host);
	if (err)
		goto out_variant_clear;

	host->device_reset = devm_gpiod_get_optional(dev, "reset",
						     GPIOD_OUT_HIGH);
	if (IS_ERR(host->device_reset)) {
		err = dev_err_probe(dev, PTR_ERR(host->device_reset),
				    "Failed to acquire device reset gpio\n");
		goto out_variant_clear;
	}

	ufs_qcom_get_controller_revision(hba, &host->hw_ver.major,
		&host->hw_ver.minor, &host->hw_ver.step);

	host->dev_ref_clk_ctrl_mmio = hba->mmio_base + REG_UFS_CFG1;
	host->dev_ref_clk_en_mask = BIT(26);

	list_for_each_entry(clki, &hba->clk_list_head, list) {
		if (!strcmp(clki->name, "core_clk_unipro"))
			clki->keep_link_active = true;
	}

	err = ufs_qcom_init_lane_clks(host);
	if (err)
		goto out_variant_clear;

	ufs_qcom_set_caps(hba);
	ufs_qcom_advertise_quirks(hba);
	ufs_qcom_set_host_params(hba);
	ufs_qcom_set_phy_gear(host);

	err = ufs_qcom_ice_init(host);
	if (err)
		goto out_variant_clear;

	ufs_qcom_setup_clocks(hba, true, POST_CHANGE);

	ufs_qcom_get_default_testbus_cfg(host);
	err = ufs_qcom_testbus_config(host);
	if (err)
		/* Failure is non-fatal */
		dev_warn(dev, "%s: failed to configure the testbus %d\n",
				__func__, err);

	if (drvdata && drvdata->no_phy_retention)
		hba->spm_lvl = UFS_PM_LVL_5;

	return 0;

out_variant_clear:
	ufshcd_set_variant(hba, NULL);

	return err;
}

static void ufs_qcom_exit(struct ufs_hba *hba)
{
	struct ufs_qcom_host *host = ufshcd_get_variant(hba);

	ufs_qcom_disable_lane_clks(host);
	phy_power_off(host->generic_phy);
	phy_exit(host->generic_phy);
}

/**
 * ufs_qcom_set_clk_40ns_cycles - Configure 40ns clk cycles
 *
 * @hba: host controller instance
 * @cycles_in_1us: No of cycles in 1us to be configured
 *
 * Returns error if dme get/set configuration for 40ns fails
 * and returns zero on success.
 */
static int ufs_qcom_set_clk_40ns_cycles(struct ufs_hba *hba,
					u32 cycles_in_1us)
{
	struct ufs_qcom_host *host = ufshcd_get_variant(hba);
	u32 cycles_in_40ns;
	u32 reg;
	int err;

	/*
	 * UFS host controller V4.0.0 onwards needs to program
	 * PA_VS_CORE_CLK_40NS_CYCLES attribute per programmed
	 * frequency of unipro core clk of UFS host controller.
	 */
	if (host->hw_ver.major < 4)
		return 0;

	/*
	 * Generic formulae for cycles_in_40ns = (freq_unipro/25) is not
	 * applicable for all frequencies. For ex: ceil(37.5 MHz/25) will
	 * be 2 and ceil(403 MHZ/25) will be 17 whereas Hardware
	 * specification expect to be 16. Hence use exact hardware spec
	 * mandated value for cycles_in_40ns instead of calculating using
	 * generic formulae.
	 */
	switch (cycles_in_1us) {
	case UNIPRO_CORE_CLK_FREQ_403_MHZ:
		cycles_in_40ns = 16;
		break;
	case UNIPRO_CORE_CLK_FREQ_300_MHZ:
		cycles_in_40ns = 12;
		break;
	case UNIPRO_CORE_CLK_FREQ_201_5_MHZ:
		cycles_in_40ns = 8;
		break;
	case UNIPRO_CORE_CLK_FREQ_150_MHZ:
		cycles_in_40ns = 6;
		break;
	case UNIPRO_CORE_CLK_FREQ_100_MHZ:
		cycles_in_40ns = 4;
		break;
	case  UNIPRO_CORE_CLK_FREQ_75_MHZ:
		cycles_in_40ns = 3;
		break;
	case UNIPRO_CORE_CLK_FREQ_37_5_MHZ:
		cycles_in_40ns = 2;
		break;
	default:
		dev_err(hba->dev, "UNIPRO clk freq %u MHz not supported\n",
				cycles_in_1us);
		return -EINVAL;
	}

	err = ufshcd_dme_get(hba, UIC_ARG_MIB(PA_VS_CORE_CLK_40NS_CYCLES), &reg);
	if (err)
		return err;

	reg &= ~PA_VS_CORE_CLK_40NS_CYCLES_MASK;
	reg |= cycles_in_40ns;

	return ufshcd_dme_set(hba, UIC_ARG_MIB(PA_VS_CORE_CLK_40NS_CYCLES), reg);
}

static int ufs_qcom_set_core_clk_ctrl(struct ufs_hba *hba, bool is_scale_up, unsigned long freq)
{
	struct ufs_qcom_host *host = ufshcd_get_variant(hba);
	struct list_head *head = &hba->clk_list_head;
	struct ufs_clk_info *clki;
	u32 cycles_in_1us = 0;
	u32 core_clk_ctrl_reg;
	unsigned long clk_freq;
	int err;

	if (hba->use_pm_opp && freq != ULONG_MAX) {
		clk_freq = ufs_qcom_opp_freq_to_clk_freq(hba, freq, "core_clk_unipro");
		if (clk_freq) {
			cycles_in_1us = ceil(clk_freq, HZ_PER_MHZ);
			goto set_core_clk_ctrl;
		}
	}

	list_for_each_entry(clki, head, list) {
		if (!IS_ERR_OR_NULL(clki->clk) &&
		    !strcmp(clki->name, "core_clk_unipro")) {
			if (!clki->max_freq) {
				cycles_in_1us = 150; /* default for backwards compatibility */
				break;
			}

			if (freq == ULONG_MAX) {
				cycles_in_1us = ceil(clki->max_freq, HZ_PER_MHZ);
				break;
			}

			if (is_scale_up)
				cycles_in_1us = ceil(clki->max_freq, HZ_PER_MHZ);
			else
				cycles_in_1us = ceil(clk_get_rate(clki->clk), HZ_PER_MHZ);
			break;
		}
	}

set_core_clk_ctrl:
	err = ufshcd_dme_get(hba,
			    UIC_ARG_MIB(DME_VS_CORE_CLK_CTRL),
			    &core_clk_ctrl_reg);
	if (err)
		return err;

	/* Bit mask is different for UFS host controller V4.0.0 onwards */
	if (host->hw_ver.major >= 4) {
		if (!FIELD_FIT(CLK_1US_CYCLES_MASK_V4, cycles_in_1us))
			return -ERANGE;
		core_clk_ctrl_reg &= ~CLK_1US_CYCLES_MASK_V4;
		core_clk_ctrl_reg |= FIELD_PREP(CLK_1US_CYCLES_MASK_V4, cycles_in_1us);
	} else {
		if (!FIELD_FIT(CLK_1US_CYCLES_MASK, cycles_in_1us))
			return -ERANGE;
		core_clk_ctrl_reg &= ~CLK_1US_CYCLES_MASK;
		core_clk_ctrl_reg |= FIELD_PREP(CLK_1US_CYCLES_MASK, cycles_in_1us);
	}

	/* Clear CORE_CLK_DIV_EN */
	core_clk_ctrl_reg &= ~DME_VS_CORE_CLK_CTRL_CORE_CLK_DIV_EN_BIT;

	err = ufshcd_dme_set(hba,
			    UIC_ARG_MIB(DME_VS_CORE_CLK_CTRL),
			    core_clk_ctrl_reg);
	if (err)
		return err;

	/* Configure unipro core clk 40ns attribute */
	return ufs_qcom_set_clk_40ns_cycles(hba, cycles_in_1us);
}

static int ufs_qcom_clk_scale_up_pre_change(struct ufs_hba *hba, unsigned long freq)
{
	int ret;

	ret = ufs_qcom_cfg_timers(hba, true, freq);
	if (ret) {
		dev_err(hba->dev, "%s ufs cfg timer failed\n", __func__);
		return ret;
	}
	/* set unipro core clock attributes and clear clock divider */
	return ufs_qcom_set_core_clk_ctrl(hba, true, freq);
}

static int ufs_qcom_clk_scale_up_post_change(struct ufs_hba *hba)
{
	return 0;
}

static int ufs_qcom_clk_scale_down_pre_change(struct ufs_hba *hba)
{
	int err;
	u32 core_clk_ctrl_reg;

	err = ufshcd_dme_get(hba,
			    UIC_ARG_MIB(DME_VS_CORE_CLK_CTRL),
			    &core_clk_ctrl_reg);

	/* make sure CORE_CLK_DIV_EN is cleared */
	if (!err &&
	    (core_clk_ctrl_reg & DME_VS_CORE_CLK_CTRL_CORE_CLK_DIV_EN_BIT)) {
		core_clk_ctrl_reg &= ~DME_VS_CORE_CLK_CTRL_CORE_CLK_DIV_EN_BIT;
		err = ufshcd_dme_set(hba,
				    UIC_ARG_MIB(DME_VS_CORE_CLK_CTRL),
				    core_clk_ctrl_reg);
	}

	return err;
}

static int ufs_qcom_clk_scale_down_post_change(struct ufs_hba *hba, unsigned long freq)
{
	int ret;

	ret = ufs_qcom_cfg_timers(hba, false, freq);
	if (ret) {
		dev_err(hba->dev, "%s: ufs_qcom_cfg_timers() failed\n",	__func__);
		return ret;
	}
	/* set unipro core clock attributes and clear clock divider */
	return ufs_qcom_set_core_clk_ctrl(hba, false, freq);
}

static int ufs_qcom_clk_scale_notify(struct ufs_hba *hba, bool scale_up,
				     unsigned long target_freq,
				     enum ufs_notify_change_status status)
{
	struct ufs_qcom_host *host = ufshcd_get_variant(hba);
	int err;

	/* check the host controller state before sending hibern8 cmd */
	if (!ufshcd_is_hba_active(hba))
		return 0;

	if (status == PRE_CHANGE) {
		err = ufshcd_uic_hibern8_enter(hba);
		if (err)
			return err;
		if (scale_up)
			err = ufs_qcom_clk_scale_up_pre_change(hba, target_freq);
		else
			err = ufs_qcom_clk_scale_down_pre_change(hba);

		if (err) {
			ufshcd_uic_hibern8_exit(hba);
			return err;
		}
	} else {
		if (scale_up)
			err = ufs_qcom_clk_scale_up_post_change(hba);
		else
			err = ufs_qcom_clk_scale_down_post_change(hba, target_freq);


		if (err) {
			ufshcd_uic_hibern8_exit(hba);
			return err;
		}

		ufs_qcom_icc_update_bw(host);
		ufshcd_uic_hibern8_exit(hba);
	}

	return 0;
}

static void ufs_qcom_enable_test_bus(struct ufs_qcom_host *host)
{
	ufshcd_rmwl(host->hba, UFS_REG_TEST_BUS_EN,
			UFS_REG_TEST_BUS_EN, REG_UFS_CFG1);
	ufshcd_rmwl(host->hba, TEST_BUS_EN, TEST_BUS_EN, REG_UFS_CFG1);
}

static void ufs_qcom_get_default_testbus_cfg(struct ufs_qcom_host *host)
{
	/* provide a legal default configuration */
	host->testbus.select_major = TSTBUS_UNIPRO;
	host->testbus.select_minor = 37;
}

static bool ufs_qcom_testbus_cfg_is_ok(struct ufs_qcom_host *host)
{
	if (host->testbus.select_major >= TSTBUS_MAX) {
		dev_err(host->hba->dev,
			"%s: UFS_CFG1[TEST_BUS_SEL} may not equal 0x%05X\n",
			__func__, host->testbus.select_major);
		return false;
	}

	return true;
}

int ufs_qcom_testbus_config(struct ufs_qcom_host *host)
{
	int reg;
	int offset;
	u32 mask = TEST_BUS_SUB_SEL_MASK;

	if (!host)
		return -EINVAL;

	if (!ufs_qcom_testbus_cfg_is_ok(host))
		return -EPERM;

	switch (host->testbus.select_major) {
	case TSTBUS_UAWM:
		reg = UFS_TEST_BUS_CTRL_0;
		offset = 24;
		break;
	case TSTBUS_UARM:
		reg = UFS_TEST_BUS_CTRL_0;
		offset = 16;
		break;
	case TSTBUS_TXUC:
		reg = UFS_TEST_BUS_CTRL_0;
		offset = 8;
		break;
	case TSTBUS_RXUC:
		reg = UFS_TEST_BUS_CTRL_0;
		offset = 0;
		break;
	case TSTBUS_DFC:
		reg = UFS_TEST_BUS_CTRL_1;
		offset = 24;
		break;
	case TSTBUS_TRLUT:
		reg = UFS_TEST_BUS_CTRL_1;
		offset = 16;
		break;
	case TSTBUS_TMRLUT:
		reg = UFS_TEST_BUS_CTRL_1;
		offset = 8;
		break;
	case TSTBUS_OCSC:
		reg = UFS_TEST_BUS_CTRL_1;
		offset = 0;
		break;
	case TSTBUS_WRAPPER:
		reg = UFS_TEST_BUS_CTRL_2;
		offset = 16;
		break;
	case TSTBUS_COMBINED:
		reg = UFS_TEST_BUS_CTRL_2;
		offset = 8;
		break;
	case TSTBUS_UTP_HCI:
		reg = UFS_TEST_BUS_CTRL_2;
		offset = 0;
		break;
	case TSTBUS_UNIPRO:
		reg = UFS_UNIPRO_CFG;
		offset = 20;
		mask = 0xFFF;
		break;
	/*
	 * No need for a default case, since
	 * ufs_qcom_testbus_cfg_is_ok() checks that the configuration
	 * is legal
	 */
	}
	mask <<= offset;
	ufshcd_rmwl(host->hba, TEST_BUS_SEL,
		    (u32)host->testbus.select_major << 19,
		    REG_UFS_CFG1);
	ufshcd_rmwl(host->hba, mask,
		    (u32)host->testbus.select_minor << offset,
		    reg);
	ufs_qcom_enable_test_bus(host);

	return 0;
}

static void ufs_qcom_dump_testbus(struct ufs_hba *hba)
{
	struct ufs_qcom_host *host = ufshcd_get_variant(hba);
	int i, j, nminor = 0, testbus_len = 0;
	u32 *testbus __free(kfree) = NULL;
	char *prefix;

	testbus = kmalloc_array(256, sizeof(u32), GFP_KERNEL);
	if (!testbus)
		return;

	for (j = 0; j < TSTBUS_MAX; j++) {
		nminor = testbus_info[j].nminor;
		prefix = testbus_info[j].prefix;
		host->testbus.select_major = j;
		testbus_len = nminor * sizeof(u32);
		for (i = 0; i < nminor; i++) {
			host->testbus.select_minor = i;
			ufs_qcom_testbus_config(host);
			testbus[i] = ufshcd_readl(hba, UFS_TEST_BUS);
		}
		print_hex_dump(KERN_ERR, prefix, DUMP_PREFIX_OFFSET,
			       16, 4, testbus, testbus_len, false);
	}
}

static int ufs_qcom_dump_regs(struct ufs_hba *hba, size_t offset, size_t len,
			      const char *prefix, enum ufshcd_res id)
{
	u32 *regs __free(kfree) = NULL;
	size_t pos;

	if (offset % 4 != 0 || len % 4 != 0)
		return -EINVAL;

	regs = kzalloc(len, GFP_ATOMIC);
	if (!regs)
		return -ENOMEM;

	for (pos = 0; pos < len; pos += 4)
		regs[pos / 4] = readl(hba->res[id].base + offset + pos);

	print_hex_dump(KERN_ERR, prefix,
		       len > 4 ? DUMP_PREFIX_OFFSET : DUMP_PREFIX_NONE,
		       16, 4, regs, len, false);

	return 0;
}

static void ufs_qcom_dump_mcq_hci_regs(struct ufs_hba *hba)
{
	struct dump_info {
		size_t offset;
		size_t len;
		const char *prefix;
		enum ufshcd_res id;
	};

	struct dump_info mcq_dumps[] = {
		{0x0, 256 * 4, "MCQ HCI-0 ", RES_MCQ},
		{0x400, 256 * 4, "MCQ HCI-1 ", RES_MCQ},
		{0x0, 5 * 4, "MCQ VS-0 ", RES_MCQ_VS},
		{0x0, 256 * 4, "MCQ SQD-0 ", RES_MCQ_SQD},
		{0x400, 256 * 4, "MCQ SQD-1 ", RES_MCQ_SQD},
		{0x800, 256 * 4, "MCQ SQD-2 ", RES_MCQ_SQD},
		{0xc00, 256 * 4, "MCQ SQD-3 ", RES_MCQ_SQD},
		{0x1000, 256 * 4, "MCQ SQD-4 ", RES_MCQ_SQD},
		{0x1400, 256 * 4, "MCQ SQD-5 ", RES_MCQ_SQD},
		{0x1800, 256 * 4, "MCQ SQD-6 ", RES_MCQ_SQD},
		{0x1c00, 256 * 4, "MCQ SQD-7 ", RES_MCQ_SQD},
	};

	for (int i = 0; i < ARRAY_SIZE(mcq_dumps); i++) {
		ufs_qcom_dump_regs(hba, mcq_dumps[i].offset, mcq_dumps[i].len,
				   mcq_dumps[i].prefix, mcq_dumps[i].id);
		cond_resched();
	}
}

static void ufs_qcom_dump_dbg_regs(struct ufs_hba *hba)
{
	u32 reg;
	struct ufs_qcom_host *host;

	host = ufshcd_get_variant(hba);

	dev_err(hba->dev, "HW_H8_ENTER_CNT=%d\n", ufshcd_readl(hba, REG_UFS_HW_H8_ENTER_CNT));
	dev_err(hba->dev, "HW_H8_EXIT_CNT=%d\n", ufshcd_readl(hba, REG_UFS_HW_H8_EXIT_CNT));

	dev_err(hba->dev, "SW_H8_ENTER_CNT=%d\n", ufshcd_readl(hba, REG_UFS_SW_H8_ENTER_CNT));
	dev_err(hba->dev, "SW_H8_EXIT_CNT=%d\n", ufshcd_readl(hba, REG_UFS_SW_H8_EXIT_CNT));

	dev_err(hba->dev, "SW_AFTER_HW_H8_ENTER_CNT=%d\n",
			ufshcd_readl(hba, REG_UFS_SW_AFTER_HW_H8_ENTER_CNT));

	ufshcd_dump_regs(hba, REG_UFS_SYS1CLK_1US, 16 * 4,
			 "HCI Vendor Specific Registers ");

	reg = ufs_qcom_get_debug_reg_offset(host, UFS_UFS_DBG_RD_REG_OCSC);
	ufshcd_dump_regs(hba, reg, 44 * 4, "UFS_UFS_DBG_RD_REG_OCSC ");

	reg = ufshcd_readl(hba, REG_UFS_CFG1);
	reg |= UTP_DBG_RAMS_EN;
	ufshcd_writel(hba, reg, REG_UFS_CFG1);

	reg = ufs_qcom_get_debug_reg_offset(host, UFS_UFS_DBG_RD_EDTL_RAM);
	ufshcd_dump_regs(hba, reg, 32 * 4, "UFS_UFS_DBG_RD_EDTL_RAM ");

	reg = ufs_qcom_get_debug_reg_offset(host, UFS_UFS_DBG_RD_DESC_RAM);
	ufshcd_dump_regs(hba, reg, 128 * 4, "UFS_UFS_DBG_RD_DESC_RAM ");

	reg = ufs_qcom_get_debug_reg_offset(host, UFS_UFS_DBG_RD_PRDT_RAM);
	ufshcd_dump_regs(hba, reg, 64 * 4, "UFS_UFS_DBG_RD_PRDT_RAM ");

	/* clear bit 17 - UTP_DBG_RAMS_EN */
	ufshcd_rmwl(hba, UTP_DBG_RAMS_EN, 0, REG_UFS_CFG1);

	reg = ufs_qcom_get_debug_reg_offset(host, UFS_DBG_RD_REG_UAWM);
	ufshcd_dump_regs(hba, reg, 4 * 4, "UFS_DBG_RD_REG_UAWM ");

	reg = ufs_qcom_get_debug_reg_offset(host, UFS_DBG_RD_REG_UARM);
	ufshcd_dump_regs(hba, reg, 4 * 4, "UFS_DBG_RD_REG_UARM ");

	reg = ufs_qcom_get_debug_reg_offset(host, UFS_DBG_RD_REG_TXUC);
	ufshcd_dump_regs(hba, reg, 48 * 4, "UFS_DBG_RD_REG_TXUC ");

	reg = ufs_qcom_get_debug_reg_offset(host, UFS_DBG_RD_REG_RXUC);
	ufshcd_dump_regs(hba, reg, 27 * 4, "UFS_DBG_RD_REG_RXUC ");

	reg = ufs_qcom_get_debug_reg_offset(host, UFS_DBG_RD_REG_DFC);
	ufshcd_dump_regs(hba, reg, 19 * 4, "UFS_DBG_RD_REG_DFC ");

	reg = ufs_qcom_get_debug_reg_offset(host, UFS_DBG_RD_REG_TRLUT);
	ufshcd_dump_regs(hba, reg, 34 * 4, "UFS_DBG_RD_REG_TRLUT ");

	reg = ufs_qcom_get_debug_reg_offset(host, UFS_DBG_RD_REG_TMRLUT);
	ufshcd_dump_regs(hba, reg, 9 * 4, "UFS_DBG_RD_REG_TMRLUT ");

	if (hba->mcq_enabled) {
		reg = ufs_qcom_get_debug_reg_offset(host, UFS_RD_REG_MCQ);
		ufshcd_dump_regs(hba, reg, 64 * 4, "HCI MCQ Debug Registers ");
	}

	/* ensure below dumps occur only in task context due to blocking calls. */
	if (in_task()) {
		/* Dump MCQ Host Vendor Specific Registers */
		if (hba->mcq_enabled)
			ufs_qcom_dump_mcq_hci_regs(hba);

		/* voluntarily yield the CPU as we are dumping too much data */
		ufshcd_dump_regs(hba, UFS_TEST_BUS, 4, "UFS_TEST_BUS ");
		cond_resched();
		ufs_qcom_dump_testbus(hba);
	}
}

/**
 * ufs_qcom_device_reset() - toggle the (optional) device reset line
 * @hba: per-adapter instance
 *
 * Toggles the (optional) reset line to reset the attached device.
 */
static int ufs_qcom_device_reset(struct ufs_hba *hba)
{
	struct ufs_qcom_host *host = ufshcd_get_variant(hba);

	/* reset gpio is optional */
	if (!host->device_reset)
		return -EOPNOTSUPP;

	/*
	 * The UFS device shall detect reset pulses of 1us, sleep for 10us to
	 * be on the safe side.
	 */
	ufs_qcom_device_reset_ctrl(hba, true);
	usleep_range(10, 15);

	ufs_qcom_device_reset_ctrl(hba, false);
	usleep_range(10, 15);

	return 0;
}

#if IS_ENABLED(CONFIG_DEVFREQ_GOV_SIMPLE_ONDEMAND)
static void ufs_qcom_config_scaling_param(struct ufs_hba *hba,
					struct devfreq_dev_profile *p,
					struct devfreq_simple_ondemand_data *d)
{
	p->polling_ms = 60;
	p->timer = DEVFREQ_TIMER_DELAYED;
	d->upthreshold = 70;
	d->downdifferential = 5;

	hba->clk_scaling.suspend_on_no_request = true;
}
#else
static void ufs_qcom_config_scaling_param(struct ufs_hba *hba,
		struct devfreq_dev_profile *p,
		struct devfreq_simple_ondemand_data *data)
{
}
#endif

/* Resources */
static const struct ufshcd_res_info ufs_res_info[RES_MAX] = {
	{.name = "ufs_mem",},
	{.name = "mcq",},
	/* Submission Queue DAO */
	{.name = "mcq_sqd",},
	/* Submission Queue Interrupt Status */
	{.name = "mcq_sqis",},
	/* Completion Queue DAO */
	{.name = "mcq_cqd",},
	/* Completion Queue Interrupt Status */
	{.name = "mcq_cqis",},
	/* MCQ vendor specific */
	{.name = "mcq_vs",},
};

static int ufs_qcom_mcq_config_resource(struct ufs_hba *hba)
{
	struct platform_device *pdev = to_platform_device(hba->dev);
	struct ufshcd_res_info *res;
	struct resource *res_mem, *res_mcq;
	int i, ret;

	memcpy(hba->res, ufs_res_info, sizeof(ufs_res_info));

	for (i = 0; i < RES_MAX; i++) {
		res = &hba->res[i];
		res->resource = platform_get_resource_byname(pdev,
							     IORESOURCE_MEM,
							     res->name);
		if (!res->resource) {
			dev_info(hba->dev, "Resource %s not provided\n", res->name);
			if (i == RES_UFS)
				return -ENODEV;
			continue;
		} else if (i == RES_UFS) {
			res_mem = res->resource;
			res->base = hba->mmio_base;
			continue;
		}

		res->base = devm_ioremap_resource(hba->dev, res->resource);
		if (IS_ERR(res->base)) {
			dev_err(hba->dev, "Failed to map res %s, err=%d\n",
					 res->name, (int)PTR_ERR(res->base));
			ret = PTR_ERR(res->base);
			res->base = NULL;
			return ret;
		}
	}

	/* MCQ resource provided in DT */
	res = &hba->res[RES_MCQ];
	/* Bail if MCQ resource is provided */
	if (res->base)
		goto out;

	/* Explicitly allocate MCQ resource from ufs_mem */
	res_mcq = devm_kzalloc(hba->dev, sizeof(*res_mcq), GFP_KERNEL);
	if (!res_mcq)
		return -ENOMEM;

	res_mcq->start = res_mem->start +
			 MCQ_SQATTR_OFFSET(hba->mcq_capabilities);
	res_mcq->end = res_mcq->start + hba->nr_hw_queues * MCQ_QCFG_SIZE - 1;
	res_mcq->flags = res_mem->flags;
	res_mcq->name = "mcq";

	ret = insert_resource(&iomem_resource, res_mcq);
	if (ret) {
		dev_err(hba->dev, "Failed to insert MCQ resource, err=%d\n",
			ret);
		return ret;
	}

	res->base = devm_ioremap_resource(hba->dev, res_mcq);
	if (IS_ERR(res->base)) {
		dev_err(hba->dev, "MCQ registers mapping failed, err=%d\n",
			(int)PTR_ERR(res->base));
		ret = PTR_ERR(res->base);
		goto ioremap_err;
	}

out:
	hba->mcq_base = res->base;
	return 0;
ioremap_err:
	res->base = NULL;
	remove_resource(res_mcq);
	return ret;
}

static int ufs_qcom_op_runtime_config(struct ufs_hba *hba)
{
	struct ufshcd_res_info *mem_res, *sqdao_res;
	struct ufshcd_mcq_opr_info_t *opr;
	int i;

	mem_res = &hba->res[RES_UFS];
	sqdao_res = &hba->res[RES_MCQ_SQD];

	if (!mem_res->base || !sqdao_res->base)
		return -EINVAL;

	for (i = 0; i < OPR_MAX; i++) {
		opr = &hba->mcq_opr[i];
		opr->offset = sqdao_res->resource->start -
			      mem_res->resource->start + 0x40 * i;
		opr->stride = 0x100;
		opr->base = sqdao_res->base + 0x40 * i;
	}

	return 0;
}

static int ufs_qcom_get_hba_mac(struct ufs_hba *hba)
{
	/* Qualcomm HC supports up to 64 */
	return MAX_SUPP_MAC;
}

static int ufs_qcom_get_outstanding_cqs(struct ufs_hba *hba,
					unsigned long *ocqs)
{
	struct ufshcd_res_info *mcq_vs_res = &hba->res[RES_MCQ_VS];

	if (!mcq_vs_res->base)
		return -EINVAL;

	*ocqs = readl(mcq_vs_res->base + UFS_MEM_CQIS_VS);

	return 0;
}

static void ufs_qcom_write_msi_msg(struct msi_desc *desc, struct msi_msg *msg)
{
	struct device *dev = msi_desc_to_dev(desc);
	struct ufs_hba *hba = dev_get_drvdata(dev);

	ufshcd_mcq_config_esi(hba, msg);
}

struct ufs_qcom_irq {
	unsigned int		irq;
	unsigned int		idx;
	struct ufs_hba		*hba;
};

static irqreturn_t ufs_qcom_mcq_esi_handler(int irq, void *data)
{
	struct ufs_qcom_irq *qi = data;
	struct ufs_hba *hba = qi->hba;
	struct ufs_hw_queue *hwq = &hba->uhq[qi->idx];

	ufshcd_mcq_write_cqis(hba, 0x1, qi->idx);
	ufshcd_mcq_poll_cqe_lock(hba, hwq);

	return IRQ_HANDLED;
}

static void ufs_qcom_irq_free(struct ufs_qcom_irq *uqi)
{
	for (struct ufs_qcom_irq *q = uqi; q->irq; q++)
		devm_free_irq(q->hba->dev, q->irq, q->hba);

	platform_device_msi_free_irqs_all(uqi->hba->dev);
	devm_kfree(uqi->hba->dev, uqi);
}

DEFINE_FREE(ufs_qcom_irq, struct ufs_qcom_irq *, if (_T) ufs_qcom_irq_free(_T))

static int ufs_qcom_config_esi(struct ufs_hba *hba)
{
	struct ufs_qcom_host *host = ufshcd_get_variant(hba);
	int nr_irqs, ret;

	if (host->esi_enabled)
		return 0;

	/*
	 * 1. We only handle CQs as of now.
	 * 2. Poll queues do not need ESI.
	 */
	nr_irqs = hba->nr_hw_queues - hba->nr_queues[HCTX_TYPE_POLL];

	struct ufs_qcom_irq *qi __free(ufs_qcom_irq) =
		devm_kcalloc(hba->dev, nr_irqs, sizeof(*qi), GFP_KERNEL);
	if (!qi)
		return -ENOMEM;
	/* Preset so __free() has a pointer to hba in all error paths */
	qi[0].hba = hba;

	ret = platform_device_msi_init_and_alloc_irqs(hba->dev, nr_irqs,
						      ufs_qcom_write_msi_msg);
	if (ret) {
		dev_err(hba->dev, "Failed to request Platform MSI %d\n", ret);
		return ret;
	}

	for (int idx = 0; idx < nr_irqs; idx++) {
		qi[idx].irq = msi_get_virq(hba->dev, idx);
		qi[idx].idx = idx;
		qi[idx].hba = hba;

		ret = devm_request_irq(hba->dev, qi[idx].irq, ufs_qcom_mcq_esi_handler,
				       IRQF_SHARED, "qcom-mcq-esi", qi + idx);
		if (ret) {
			dev_err(hba->dev, "%s: Fail to request IRQ for %d, err = %d\n",
				__func__, qi[idx].irq, ret);
			qi[idx].irq = 0;
			return ret;
		}
	}

	retain_and_null_ptr(qi);

	if (host->hw_ver.major >= 6) {
		ufshcd_rmwl(hba, ESI_VEC_MASK, FIELD_PREP(ESI_VEC_MASK, MAX_ESI_VEC - 1),
			    REG_UFS_CFG3);
	}
	ufshcd_mcq_enable_esi(hba);
	host->esi_enabled = true;
	return 0;
}

static unsigned long ufs_qcom_opp_freq_to_clk_freq(struct ufs_hba *hba,
						   unsigned long freq, char *name)
{
	struct ufs_clk_info *clki;
	struct dev_pm_opp *opp;
	unsigned long clk_freq;
	int idx = 0;
	bool found = false;

	opp = dev_pm_opp_find_freq_exact_indexed(hba->dev, freq, 0, true);
	if (IS_ERR(opp)) {
		dev_err(hba->dev, "Failed to find OPP for exact frequency %lu\n", freq);
		return 0;
	}

	list_for_each_entry(clki, &hba->clk_list_head, list) {
		if (!strcmp(clki->name, name)) {
			found = true;
			break;
		}

		idx++;
	}

	if (!found) {
		dev_err(hba->dev, "Failed to find clock '%s' in clk list\n", name);
		dev_pm_opp_put(opp);
		return 0;
	}

	clk_freq = dev_pm_opp_get_freq_indexed(opp, idx);

	dev_pm_opp_put(opp);

	return clk_freq;
}

static u32 ufs_qcom_freq_to_gear_speed(struct ufs_hba *hba, unsigned long freq)
{
	u32 gear = UFS_HS_DONT_CHANGE;
	unsigned long unipro_freq;
<<<<<<< HEAD

	if (!hba->use_pm_opp)
		return gear;

=======

	if (!hba->use_pm_opp)
		return gear;

>>>>>>> a7fc15ed
	unipro_freq = ufs_qcom_opp_freq_to_clk_freq(hba, freq, "core_clk_unipro");
	switch (unipro_freq) {
	case 403000000:
		gear = UFS_HS_G5;
		break;
	case 300000000:
		gear = UFS_HS_G4;
		break;
	case 201500000:
		gear = UFS_HS_G3;
		break;
	case 150000000:
	case 100000000:
		gear = UFS_HS_G2;
		break;
	case 75000000:
	case 37500000:
		gear = UFS_HS_G1;
		break;
	default:
		dev_err(hba->dev, "%s: Unsupported clock freq : %lu\n", __func__, freq);
		return UFS_HS_DONT_CHANGE;
	}

	return min_t(u32, gear, hba->max_pwr_info.info.gear_rx);
}

/*
 * struct ufs_hba_qcom_vops - UFS QCOM specific variant operations
 *
 * The variant operations configure the necessary controller and PHY
 * handshake during initialization.
 */
static const struct ufs_hba_variant_ops ufs_hba_qcom_vops = {
	.name                   = "qcom",
	.init                   = ufs_qcom_init,
	.exit                   = ufs_qcom_exit,
	.get_ufs_hci_version	= ufs_qcom_get_ufs_hci_version,
	.clk_scale_notify	= ufs_qcom_clk_scale_notify,
	.setup_clocks           = ufs_qcom_setup_clocks,
	.hce_enable_notify      = ufs_qcom_hce_enable_notify,
	.link_startup_notify    = ufs_qcom_link_startup_notify,
	.pwr_change_notify	= ufs_qcom_pwr_change_notify,
	.apply_dev_quirks	= ufs_qcom_apply_dev_quirks,
	.fixup_dev_quirks       = ufs_qcom_fixup_dev_quirks,
	.suspend		= ufs_qcom_suspend,
	.resume			= ufs_qcom_resume,
	.dbg_register_dump	= ufs_qcom_dump_dbg_regs,
	.device_reset		= ufs_qcom_device_reset,
	.config_scaling_param = ufs_qcom_config_scaling_param,
	.mcq_config_resource	= ufs_qcom_mcq_config_resource,
	.get_hba_mac		= ufs_qcom_get_hba_mac,
	.op_runtime_config	= ufs_qcom_op_runtime_config,
	.get_outstanding_cqs	= ufs_qcom_get_outstanding_cqs,
	.config_esi		= ufs_qcom_config_esi,
	.freq_to_gear_speed	= ufs_qcom_freq_to_gear_speed,
};

/**
 * ufs_qcom_probe - probe routine of the driver
 * @pdev: pointer to Platform device handle
 *
 * Return: zero for success and non-zero for failure.
 */
static int ufs_qcom_probe(struct platform_device *pdev)
{
	int err;
	struct device *dev = &pdev->dev;

	/* Perform generic probe */
	err = ufshcd_pltfrm_init(pdev, &ufs_hba_qcom_vops);
	if (err)
		return dev_err_probe(dev, err, "ufshcd_pltfrm_init() failed\n");

	return 0;
}

/**
 * ufs_qcom_remove - set driver_data of the device to NULL
 * @pdev: pointer to platform device handle
 *
 * Always returns 0
 */
static void ufs_qcom_remove(struct platform_device *pdev)
{
	struct ufs_hba *hba =  platform_get_drvdata(pdev);
	struct ufs_qcom_host *host = ufshcd_get_variant(hba);

	ufshcd_pltfrm_remove(pdev);
	if (host->esi_enabled)
		platform_device_msi_free_irqs_all(hba->dev);
}

static const struct ufs_qcom_drvdata ufs_qcom_sm8550_drvdata = {
	.quirks = UFSHCD_QUIRK_BROKEN_LSDBS_CAP,
	.no_phy_retention = true,
};

static const struct of_device_id ufs_qcom_of_match[] __maybe_unused = {
	{ .compatible = "qcom,ufshc" },
	{ .compatible = "qcom,sm8550-ufshc", .data = &ufs_qcom_sm8550_drvdata },
	{ .compatible = "qcom,sm8650-ufshc", .data = &ufs_qcom_sm8550_drvdata },
	{},
};
MODULE_DEVICE_TABLE(of, ufs_qcom_of_match);

#ifdef CONFIG_ACPI
static const struct acpi_device_id ufs_qcom_acpi_match[] = {
	{ "QCOM24A5" },
	{ },
};
MODULE_DEVICE_TABLE(acpi, ufs_qcom_acpi_match);
#endif

static const struct dev_pm_ops ufs_qcom_pm_ops = {
	SET_RUNTIME_PM_OPS(ufshcd_runtime_suspend, ufshcd_runtime_resume, NULL)
	.prepare	 = ufshcd_suspend_prepare,
	.complete	 = ufshcd_resume_complete,
#ifdef CONFIG_PM_SLEEP
	.suspend         = ufshcd_system_suspend,
	.resume          = ufshcd_system_resume,
	.freeze          = ufshcd_system_freeze,
	.restore         = ufshcd_system_restore,
	.thaw            = ufshcd_system_thaw,
#endif
};

static struct platform_driver ufs_qcom_pltform = {
	.probe	= ufs_qcom_probe,
	.remove = ufs_qcom_remove,
	.driver	= {
		.name	= "ufshcd-qcom",
		.pm	= &ufs_qcom_pm_ops,
		.of_match_table = of_match_ptr(ufs_qcom_of_match),
		.acpi_match_table = ACPI_PTR(ufs_qcom_acpi_match),
	},
};
module_platform_driver(ufs_qcom_pltform);

MODULE_DESCRIPTION("Qualcomm UFS host controller driver");
MODULE_LICENSE("GPL v2");<|MERGE_RESOLUTION|>--- conflicted
+++ resolved
@@ -2180,17 +2180,10 @@
 {
 	u32 gear = UFS_HS_DONT_CHANGE;
 	unsigned long unipro_freq;
-<<<<<<< HEAD
 
 	if (!hba->use_pm_opp)
 		return gear;
 
-=======
-
-	if (!hba->use_pm_opp)
-		return gear;
-
->>>>>>> a7fc15ed
 	unipro_freq = ufs_qcom_opp_freq_to_clk_freq(hba, freq, "core_clk_unipro");
 	switch (unipro_freq) {
 	case 403000000:
