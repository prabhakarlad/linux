// SPDX-License-Identifier: GPL-2.0+
/*
 * u_serial.c - utilities for USB gadget "serial port"/TTY support
 *
 * Copyright (C) 2003 Al Borchers (alborchers@steinerpoint.com)
 * Copyright (C) 2008 David Brownell
 * Copyright (C) 2008 by Nokia Corporation
 *
 * This code also borrows from usbserial.c, which is
 * Copyright (C) 1999 - 2002 Greg Kroah-Hartman (greg@kroah.com)
 * Copyright (C) 2000 Peter Berger (pberger@brimson.com)
 * Copyright (C) 2000 Al Borchers (alborchers@steinerpoint.com)
 */

/* #define VERBOSE_DEBUG */

#include <linux/kernel.h>
#include <linux/sched.h>
#include <linux/device.h>
#include <linux/delay.h>
#include <linux/tty.h>
#include <linux/tty_flip.h>
#include <linux/slab.h>
#include <linux/string_choices.h>
#include <linux/export.h>
#include <linux/module.h>
#include <linux/console.h>
#include <linux/kstrtox.h>
#include <linux/kthread.h>
#include <linux/workqueue.h>
#include <linux/kfifo.h>
#include <linux/serial.h>

#include "u_serial.h"


/*
 * This component encapsulates the TTY layer glue needed to provide basic
 * "serial port" functionality through the USB gadget stack.  Each such
 * port is exposed through a /dev/ttyGS* node.
 *
 * After this module has been loaded, the individual TTY port can be requested
 * (gserial_alloc_line()) and it will stay available until they are removed
 * (gserial_free_line()). Each one may be connected to a USB function
 * (gserial_connect), or disconnected (with gserial_disconnect) when the USB
 * host issues a config change event. Data can only flow when the port is
 * connected to the host.
 *
 * A given TTY port can be made available in multiple configurations.
 * For example, each one might expose a ttyGS0 node which provides a
 * login application.  In one case that might use CDC ACM interface 0,
 * while another configuration might use interface 3 for that.  The
 * work to handle that (including descriptor management) is not part
 * of this component.
 *
 * Configurations may expose more than one TTY port.  For example, if
 * ttyGS0 provides login service, then ttyGS1 might provide dialer access
 * for a telephone or fax link.  And ttyGS2 might be something that just
 * needs a simple byte stream interface for some messaging protocol that
 * is managed in userspace ... OBEX, PTP, and MTP have been mentioned.
 *
 *
 * gserial is the lifecycle interface, used by USB functions
 * gs_port is the I/O nexus, used by the tty driver
 * tty_struct links to the tty/filesystem framework
 *
 * gserial <---> gs_port ... links will be null when the USB link is
 * inactive; managed by gserial_{connect,disconnect}().  each gserial
 * instance can wrap its own USB control protocol.
 *	gserial->ioport == usb_ep->driver_data ... gs_port
 *	gs_port->port_usb ... gserial
 *
 * gs_port <---> tty_struct ... links will be null when the TTY file
 * isn't opened; managed by gs_open()/gs_close()
 *	gserial->port_tty ... tty_struct
 *	tty_struct->driver_data ... gserial
 */

/* RX and TX queues can buffer QUEUE_SIZE packets before they hit the
 * next layer of buffering.  For TX that's a circular buffer; for RX
 * consider it a NOP.  A third layer is provided by the TTY code.
 */
#define QUEUE_SIZE		16
#define WRITE_BUF_SIZE		8192		/* TX only */
#define GS_CONSOLE_BUF_SIZE	8192

/* Prevents race conditions while accessing gser->ioport */
static DEFINE_SPINLOCK(serial_port_lock);

/* console info */
struct gs_console {
	struct console		console;
	struct work_struct	work;
	spinlock_t		lock;
	struct usb_request	*req;
	struct kfifo		buf;
	size_t			missed;
};

/*
 * The port structure holds info for each port, one for each minor number
 * (and thus for each /dev/ node).
 */
struct gs_port {
	struct tty_port		port;
	spinlock_t		port_lock;	/* guard port_* access */

	struct gserial		*port_usb;
#ifdef CONFIG_U_SERIAL_CONSOLE
	struct gs_console	*console;
#endif

	u8			port_num;

	struct list_head	read_pool;
	int read_started;
	int read_allocated;
	struct list_head	read_queue;
	unsigned		n_read;
	struct delayed_work	push;

	struct list_head	write_pool;
	int write_started;
	int write_allocated;
	struct kfifo		port_write_buf;
	wait_queue_head_t	drain_wait;	/* wait while writes drain */
	bool                    write_busy;
	wait_queue_head_t	close_wait;
	bool			suspended;	/* port suspended */
	bool			start_delayed;	/* delay start when suspended */
	struct async_icount	icount;

	/* REVISIT this state ... */
	struct usb_cdc_line_coding port_line_coding;	/* 8-N-1 etc */
};

static struct portmaster {
	struct mutex	lock;			/* protect open/close */
	struct gs_port	*port;
} ports[MAX_U_SERIAL_PORTS];

#define GS_CLOSE_TIMEOUT		15		/* seconds */



#ifdef VERBOSE_DEBUG
#ifndef pr_vdebug
#define pr_vdebug(fmt, arg...) \
	pr_debug(fmt, ##arg)
#endif /* pr_vdebug */
#else
#ifndef pr_vdebug
#define pr_vdebug(fmt, arg...) \
	({ if (0) pr_debug(fmt, ##arg); })
#endif /* pr_vdebug */
#endif

/*-------------------------------------------------------------------------*/

/* I/O glue between TTY (upper) and USB function (lower) driver layers */

/*
 * gs_alloc_req
 *
 * Allocate a usb_request and its buffer.  Returns a pointer to the
 * usb_request or NULL if there is an error.
 */
struct usb_request *
gs_alloc_req(struct usb_ep *ep, unsigned len, gfp_t kmalloc_flags)
{
	struct usb_request *req;

	req = usb_ep_alloc_request(ep, kmalloc_flags);

	if (req != NULL) {
		req->length = len;
		req->buf = kmalloc(len, kmalloc_flags);
		if (req->buf == NULL) {
			usb_ep_free_request(ep, req);
			return NULL;
		}
	}

	return req;
}
EXPORT_SYMBOL_GPL(gs_alloc_req);

/*
 * gs_free_req
 *
 * Free a usb_request and its buffer.
 */
void gs_free_req(struct usb_ep *ep, struct usb_request *req)
{
	kfree(req->buf);
	usb_ep_free_request(ep, req);
}
EXPORT_SYMBOL_GPL(gs_free_req);

/*
 * gs_send_packet
 *
 * If there is data to send, a packet is built in the given
 * buffer and the size is returned.  If there is no data to
 * send, 0 is returned.
 *
 * Called with port_lock held.
 */
static unsigned
gs_send_packet(struct gs_port *port, char *packet, unsigned size)
{
	unsigned len;

	len = kfifo_len(&port->port_write_buf);
	if (len < size)
		size = len;
	if (size != 0)
		size = kfifo_out(&port->port_write_buf, packet, size);
	return size;
}

/*
 * gs_start_tx
 *
 * This function finds available write requests, calls
 * gs_send_packet to fill these packets with data, and
 * continues until either there are no more write requests
 * available or no more data to send.  This function is
 * run whenever data arrives or write requests are available.
 *
 * Context: caller owns port_lock; port_usb is non-null.
 */
static int gs_start_tx(struct gs_port *port)
/*
__releases(&port->port_lock)
__acquires(&port->port_lock)
*/
{
	struct list_head	*pool = &port->write_pool;
	struct usb_ep		*in;
	int			status = 0;
	bool			do_tty_wake = false;

	if (!port->port_usb)
		return status;

	in = port->port_usb->in;

	while (!port->write_busy && !list_empty(pool)) {
		struct usb_request	*req;
		int			len;

		if (port->write_started >= QUEUE_SIZE)
			break;

		req = list_entry(pool->next, struct usb_request, list);
		len = gs_send_packet(port, req->buf, in->maxpacket);
		if (len == 0) {
			wake_up_interruptible(&port->drain_wait);
			break;
		}
		do_tty_wake = true;
		port->icount.tx += len;

		req->length = len;
		list_del(&req->list);
		req->zero = kfifo_is_empty(&port->port_write_buf);

		pr_vdebug("ttyGS%d: tx len=%d, %3ph ...\n", port->port_num, len, req->buf);

		/* Drop lock while we call out of driver; completions
		 * could be issued while we do so.  Disconnection may
		 * happen too; maybe immediately before we queue this!
		 *
		 * NOTE that we may keep sending data for a while after
		 * the TTY closed (dev->ioport->port_tty is NULL).
		 */
		port->write_busy = true;
		spin_unlock(&port->port_lock);
		status = usb_ep_queue(in, req, GFP_ATOMIC);
		spin_lock(&port->port_lock);
		port->write_busy = false;

		if (status) {
			pr_debug("%s: %s %s err %d\n",
					__func__, "queue", in->name, status);
			list_add(&req->list, pool);
			break;
		}

		port->write_started++;

		/* abort immediately after disconnect */
		if (!port->port_usb)
			break;
	}

	if (do_tty_wake)
		tty_port_tty_wakeup(&port->port);
	return status;
}

/*
 * Context: caller owns port_lock, and port_usb is set
 */
static unsigned gs_start_rx(struct gs_port *port)
/*
__releases(&port->port_lock)
__acquires(&port->port_lock)
*/
{
	struct list_head	*pool = &port->read_pool;
	struct usb_ep		*out = port->port_usb->out;

	while (!list_empty(pool)) {
		struct usb_request	*req;
		int			status;
		struct tty_struct	*tty;

		/* no more rx if closed */
		tty = port->port.tty;
		if (!tty)
			break;

		if (port->read_started >= QUEUE_SIZE)
			break;

		req = list_entry(pool->next, struct usb_request, list);
		list_del(&req->list);
		req->length = out->maxpacket;

		/* drop lock while we call out; the controller driver
		 * may need to call us back (e.g. for disconnect)
		 */
		spin_unlock(&port->port_lock);
		status = usb_ep_queue(out, req, GFP_ATOMIC);
		spin_lock(&port->port_lock);

		if (status) {
			pr_debug("%s: %s %s err %d\n",
					__func__, "queue", out->name, status);
			list_add(&req->list, pool);
			break;
		}
		port->read_started++;

		/* abort immediately after disconnect */
		if (!port->port_usb)
			break;
	}
	return port->read_started;
}

/*
 * RX work takes data out of the RX queue and hands it up to the TTY
 * layer until it refuses to take any more data (or is throttled back).
 * Then it issues reads for any further data.
 *
 * If the RX queue becomes full enough that no usb_request is queued,
 * the OUT endpoint may begin NAKing as soon as its FIFO fills up.
 * So QUEUE_SIZE packets plus however many the FIFO holds (usually two)
 * can be buffered before the TTY layer's buffers (currently 64 KB).
 */
static void gs_rx_push(struct work_struct *work)
{
	struct delayed_work	*w = to_delayed_work(work);
	struct gs_port		*port = container_of(w, struct gs_port, push);
	struct tty_struct	*tty;
	struct list_head	*queue = &port->read_queue;
	bool			disconnect = false;
	bool			do_push = false;

	/* hand any queued data to the tty */
	spin_lock_irq(&port->port_lock);
	tty = port->port.tty;
	while (!list_empty(queue)) {
		struct usb_request	*req;

		req = list_first_entry(queue, struct usb_request, list);

		/* leave data queued if tty was rx throttled */
		if (tty && tty_throttled(tty))
			break;

		switch (req->status) {
		case -ESHUTDOWN:
			disconnect = true;
			pr_vdebug("ttyGS%d: shutdown\n", port->port_num);
			break;

		default:
			/* presumably a transient fault */
			pr_warn("ttyGS%d: unexpected RX status %d\n",
				port->port_num, req->status);
			fallthrough;
		case 0:
			/* normal completion */
			break;
		}

		/* push data to (open) tty */
		if (req->actual && tty) {
			char		*packet = req->buf;
			unsigned	size = req->actual;
			unsigned	n;
			int		count;

			/* we may have pushed part of this packet already... */
			n = port->n_read;
			if (n) {
				packet += n;
				size -= n;
			}

			port->icount.rx += size;
			count = tty_insert_flip_string(&port->port, packet,
					size);
			if (count)
				do_push = true;
			if (count != size) {
				/* stop pushing; TTY layer can't handle more */
				port->n_read += count;
				pr_vdebug("ttyGS%d: rx block %d/%d\n",
					  port->port_num, count, req->actual);
				break;
			}
			port->n_read = 0;
		}

		list_move(&req->list, &port->read_pool);
		port->read_started--;
	}

	/* Push from tty to ldisc; this is handled by a workqueue,
	 * so we won't get callbacks and can hold port_lock
	 */
	if (do_push)
		tty_flip_buffer_push(&port->port);


	/* We want our data queue to become empty ASAP, keeping data
	 * in the tty and ldisc (not here).  If we couldn't push any
	 * this time around, RX may be starved, so wait until next jiffy.
	 *
	 * We may leave non-empty queue only when there is a tty, and
	 * either it is throttled or there is no more room in flip buffer.
	 */
	if (!list_empty(queue) && !tty_throttled(tty))
		schedule_delayed_work(&port->push, 1);

	/* If we're still connected, refill the USB RX queue. */
	if (!disconnect && port->port_usb)
		gs_start_rx(port);

	spin_unlock_irq(&port->port_lock);
}

static void gs_read_complete(struct usb_ep *ep, struct usb_request *req)
{
	struct gs_port	*port = ep->driver_data;

	/* Queue all received data until the tty layer is ready for it. */
	spin_lock(&port->port_lock);
	list_add_tail(&req->list, &port->read_queue);
	schedule_delayed_work(&port->push, 0);
	spin_unlock(&port->port_lock);
}

static void gs_write_complete(struct usb_ep *ep, struct usb_request *req)
{
	struct gs_port	*port = ep->driver_data;

	spin_lock(&port->port_lock);
	list_add(&req->list, &port->write_pool);
	port->write_started--;

	switch (req->status) {
	default:
		/* presumably a transient fault */
		pr_warn("%s: unexpected %s status %d\n",
			__func__, ep->name, req->status);
		fallthrough;
	case 0:
		/* normal completion */
		gs_start_tx(port);
		break;

	case -ESHUTDOWN:
		/* disconnect */
		pr_vdebug("%s: %s shutdown\n", __func__, ep->name);
		break;
	}

	spin_unlock(&port->port_lock);
}

static void gs_free_requests(struct usb_ep *ep, struct list_head *head,
							 int *allocated)
{
	struct usb_request	*req;

	while (!list_empty(head)) {
		req = list_entry(head->next, struct usb_request, list);
		list_del(&req->list);
		gs_free_req(ep, req);
		if (allocated)
			(*allocated)--;
	}
}

static int gs_alloc_requests(struct usb_ep *ep, struct list_head *head,
		void (*fn)(struct usb_ep *, struct usb_request *),
		int *allocated)
{
	int			i;
	struct usb_request	*req;
	int n = allocated ? QUEUE_SIZE - *allocated : QUEUE_SIZE;

	/* Pre-allocate up to QUEUE_SIZE transfers, but if we can't
	 * do quite that many this time, don't fail ... we just won't
	 * be as speedy as we might otherwise be.
	 */
	for (i = 0; i < n; i++) {
		req = gs_alloc_req(ep, ep->maxpacket, GFP_ATOMIC);
		if (!req)
			return list_empty(head) ? -ENOMEM : 0;
		req->complete = fn;
		list_add_tail(&req->list, head);
		if (allocated)
			(*allocated)++;
	}
	return 0;
}

/**
 * gs_start_io - start USB I/O streams
 * @port: port to use
 * Context: holding port_lock; port_tty and port_usb are non-null
 *
 * We only start I/O when something is connected to both sides of
 * this port.  If nothing is listening on the host side, we may
 * be pointlessly filling up our TX buffers and FIFO.
 */
static int gs_start_io(struct gs_port *port)
{
	struct list_head	*head = &port->read_pool;
	struct usb_ep		*ep = port->port_usb->out;
	int			status;
	unsigned		started;

	/* Allocate RX and TX I/O buffers.  We can't easily do this much
	 * earlier (with GFP_KERNEL) because the requests are coupled to
	 * endpoints, as are the packet sizes we'll be using.  Different
	 * configurations may use different endpoints with a given port;
	 * and high speed vs full speed changes packet sizes too.
	 */
	status = gs_alloc_requests(ep, head, gs_read_complete,
		&port->read_allocated);
	if (status)
		return status;

	status = gs_alloc_requests(port->port_usb->in, &port->write_pool,
			gs_write_complete, &port->write_allocated);
	if (status) {
		gs_free_requests(ep, head, &port->read_allocated);
		return status;
	}

	/* queue read requests */
	port->n_read = 0;
	started = gs_start_rx(port);

	if (started) {
		gs_start_tx(port);
		/* Unblock any pending writes into our circular buffer, in case
		 * we didn't in gs_start_tx() */
		tty_port_tty_wakeup(&port->port);
	} else {
		/* Free reqs only if we are still connected */
		if (port->port_usb) {
			gs_free_requests(ep, head, &port->read_allocated);
			gs_free_requests(port->port_usb->in, &port->write_pool,
				&port->write_allocated);
		}
		status = -EIO;
	}

	return status;
}

static int gserial_wakeup_host(struct gserial *gser)
{
	struct usb_function	*func = &gser->func;
	struct usb_gadget	*gadget = func->config->cdev->gadget;

	if (func->func_suspended)
		return usb_func_wakeup(func);
	else
		return usb_gadget_wakeup(gadget);
}

/*-------------------------------------------------------------------------*/

/* TTY Driver */

/*
 * gs_open sets up the link between a gs_port and its associated TTY.
 * That link is broken *only* by TTY close(), and all driver methods
 * know that.
 */
static int gs_open(struct tty_struct *tty, struct file *file)
{
	int		port_num = tty->index;
	struct gs_port	*port;
	int		status = 0;

	mutex_lock(&ports[port_num].lock);
	port = ports[port_num].port;
	if (!port) {
		status = -ENODEV;
		goto out;
	}

	spin_lock_irq(&port->port_lock);

	/* allocate circular buffer on first open */
	if (!kfifo_initialized(&port->port_write_buf)) {

		spin_unlock_irq(&port->port_lock);

		/*
		 * portmaster's mutex still protects from simultaneous open(),
		 * and close() can't happen, yet.
		 */

		status = kfifo_alloc(&port->port_write_buf,
				     WRITE_BUF_SIZE, GFP_KERNEL);
		if (status) {
			pr_debug("gs_open: ttyGS%d (%p,%p) no buffer\n",
				 port_num, tty, file);
			goto out;
		}

		spin_lock_irq(&port->port_lock);
	}

	/* already open?  Great. */
	if (port->port.count++)
		goto exit_unlock_port;

	tty->driver_data = port;
	port->port.tty = tty;

	/* if connected, start the I/O stream */
	if (port->port_usb) {
		/* if port is suspended, wait resume to start I/0 stream */
		if (!port->suspended) {
			struct gserial	*gser = port->port_usb;

			pr_debug("gs_open: start ttyGS%d\n", port->port_num);
			gs_start_io(port);

			if (gser->connect)
				gser->connect(gser);
		} else {
			pr_debug("delay start of ttyGS%d\n", port->port_num);
			port->start_delayed = true;
		}
	}

	pr_debug("gs_open: ttyGS%d (%p,%p)\n", port->port_num, tty, file);

exit_unlock_port:
	spin_unlock_irq(&port->port_lock);
out:
	mutex_unlock(&ports[port_num].lock);
	return status;
}

static int gs_close_flush_done(struct gs_port *p)
{
	int cond;

	/* return true on disconnect or empty buffer or if raced with open() */
	spin_lock_irq(&p->port_lock);
	cond = p->port_usb == NULL || !kfifo_len(&p->port_write_buf) ||
		p->port.count > 1;
	spin_unlock_irq(&p->port_lock);

	return cond;
}

static void gs_close(struct tty_struct *tty, struct file *file)
{
	struct gs_port *port = tty->driver_data;
	struct gserial	*gser;

	spin_lock_irq(&port->port_lock);

	if (port->port.count != 1) {
raced_with_open:
		if (port->port.count == 0)
			WARN_ON(1);
		else
			--port->port.count;
		goto exit;
	}

	pr_debug("gs_close: ttyGS%d (%p,%p) ...\n", port->port_num, tty, file);

	gser = port->port_usb;
	if (gser && !port->suspended && gser->disconnect)
		gser->disconnect(gser);

	/* wait for circular write buffer to drain, disconnect, or at
	 * most GS_CLOSE_TIMEOUT seconds; then discard the rest
	 */
	if (kfifo_len(&port->port_write_buf) > 0 && gser) {
		spin_unlock_irq(&port->port_lock);
		wait_event_interruptible_timeout(port->drain_wait,
					gs_close_flush_done(port),
					GS_CLOSE_TIMEOUT * HZ);
		spin_lock_irq(&port->port_lock);

		if (port->port.count != 1)
			goto raced_with_open;

		gser = port->port_usb;
	}

	/* Iff we're disconnected, there can be no I/O in flight so it's
	 * ok to free the circular buffer; else just scrub it.  And don't
	 * let the push async work fire again until we're re-opened.
	 */
	if (gser == NULL)
		kfifo_free(&port->port_write_buf);
	else
		kfifo_reset(&port->port_write_buf);

	port->start_delayed = false;
	port->port.count = 0;
	port->port.tty = NULL;

	pr_debug("gs_close: ttyGS%d (%p,%p) done!\n",
			port->port_num, tty, file);

	wake_up(&port->close_wait);
exit:
	spin_unlock_irq(&port->port_lock);
}

static ssize_t gs_write(struct tty_struct *tty, const u8 *buf, size_t count)
{
	struct gs_port	*port = tty->driver_data;
	unsigned long	flags;
	int ret = 0;
	struct gserial  *gser = port->port_usb;

	pr_vdebug("gs_write: ttyGS%d (%p) writing %zu bytes\n",
			port->port_num, tty, count);

	spin_lock_irqsave(&port->port_lock, flags);
	if (count)
		count = kfifo_in(&port->port_write_buf, buf, count);

	if (port->suspended) {
		spin_unlock_irqrestore(&port->port_lock, flags);
		ret = gserial_wakeup_host(gser);
		if (ret) {
			pr_debug("ttyGS%d: Remote wakeup failed:%d\n", port->port_num, ret);
			return count;
		}
		spin_lock_irqsave(&port->port_lock, flags);
	}

	/* treat count == 0 as flush_chars() */
	if (port->port_usb)
		gs_start_tx(port);
	spin_unlock_irqrestore(&port->port_lock, flags);

	return count;
}

static int gs_put_char(struct tty_struct *tty, u8 ch)
{
	struct gs_port	*port = tty->driver_data;
	unsigned long	flags;
	int		status;

	pr_vdebug("gs_put_char: (%d,%p) char=0x%x, called from %ps\n",
		port->port_num, tty, ch, __builtin_return_address(0));

	spin_lock_irqsave(&port->port_lock, flags);
	status = kfifo_put(&port->port_write_buf, ch);
	spin_unlock_irqrestore(&port->port_lock, flags);

	return status;
}

static void gs_flush_chars(struct tty_struct *tty)
{
	struct gs_port	*port = tty->driver_data;
	unsigned long	flags;
	int ret = 0;
	struct gserial  *gser = port->port_usb;

	pr_vdebug("gs_flush_chars: (%d,%p)\n", port->port_num, tty);

	spin_lock_irqsave(&port->port_lock, flags);
	if (port->suspended) {
		spin_unlock_irqrestore(&port->port_lock, flags);
		ret = gserial_wakeup_host(gser);
		if (ret) {
			pr_debug("ttyGS%d: Remote wakeup failed:%d\n", port->port_num, ret);
			return;
		}
		spin_lock_irqsave(&port->port_lock, flags);
	}

	if (port->port_usb)
		gs_start_tx(port);
	spin_unlock_irqrestore(&port->port_lock, flags);
}

static unsigned int gs_write_room(struct tty_struct *tty)
{
	struct gs_port	*port = tty->driver_data;
	unsigned long	flags;
	unsigned int room = 0;

	spin_lock_irqsave(&port->port_lock, flags);
	if (port->port_usb)
		room = kfifo_avail(&port->port_write_buf);
	spin_unlock_irqrestore(&port->port_lock, flags);

	pr_vdebug("gs_write_room: (%d,%p) room=%u\n",
		port->port_num, tty, room);

	return room;
}

static unsigned int gs_chars_in_buffer(struct tty_struct *tty)
{
	struct gs_port	*port = tty->driver_data;
	unsigned long	flags;
	unsigned int	chars;

	spin_lock_irqsave(&port->port_lock, flags);
	chars = kfifo_len(&port->port_write_buf);
	spin_unlock_irqrestore(&port->port_lock, flags);

	pr_vdebug("gs_chars_in_buffer: (%d,%p) chars=%u\n",
		port->port_num, tty, chars);

	return chars;
}

/* undo side effects of setting TTY_THROTTLED */
static void gs_unthrottle(struct tty_struct *tty)
{
	struct gs_port		*port = tty->driver_data;
	unsigned long		flags;

	spin_lock_irqsave(&port->port_lock, flags);
	if (port->port_usb) {
		/* Kickstart read queue processing.  We don't do xon/xoff,
		 * rts/cts, or other handshaking with the host, but if the
		 * read queue backs up enough we'll be NAKing OUT packets.
		 */
		pr_vdebug("ttyGS%d: unthrottle\n", port->port_num);
		schedule_delayed_work(&port->push, 0);
	}
	spin_unlock_irqrestore(&port->port_lock, flags);
}

static int gs_break_ctl(struct tty_struct *tty, int duration)
{
	struct gs_port	*port = tty->driver_data;
	int		status = 0;
	struct gserial	*gser;

	pr_vdebug("gs_break_ctl: ttyGS%d, send break (%d) \n",
			port->port_num, duration);

	spin_lock_irq(&port->port_lock);
	gser = port->port_usb;
	if (gser && gser->send_break)
		status = gser->send_break(gser, duration);
	spin_unlock_irq(&port->port_lock);

	return status;
}

static int gs_get_icount(struct tty_struct *tty,
			 struct serial_icounter_struct *icount)
{
	struct gs_port *port = tty->driver_data;
	struct async_icount cnow;
	unsigned long flags;

	spin_lock_irqsave(&port->port_lock, flags);
	cnow = port->icount;
	spin_unlock_irqrestore(&port->port_lock, flags);

	icount->rx = cnow.rx;
	icount->tx = cnow.tx;

	return 0;
}

static const struct tty_operations gs_tty_ops = {
	.open =			gs_open,
	.close =		gs_close,
	.write =		gs_write,
	.put_char =		gs_put_char,
	.flush_chars =		gs_flush_chars,
	.write_room =		gs_write_room,
	.chars_in_buffer =	gs_chars_in_buffer,
	.unthrottle =		gs_unthrottle,
	.break_ctl =		gs_break_ctl,
	.get_icount =		gs_get_icount,
};

/*-------------------------------------------------------------------------*/

static struct tty_driver *gs_tty_driver;

#ifdef CONFIG_U_SERIAL_CONSOLE

static void gs_console_complete_out(struct usb_ep *ep, struct usb_request *req)
{
	struct gs_console *cons = req->context;

	switch (req->status) {
	default:
		pr_warn("%s: unexpected %s status %d\n",
			__func__, ep->name, req->status);
		fallthrough;
	case 0:
		/* normal completion */
		spin_lock(&cons->lock);
		req->length = 0;
		schedule_work(&cons->work);
		spin_unlock(&cons->lock);
		break;
	case -ECONNRESET:
	case -ESHUTDOWN:
		/* disconnect */
		pr_vdebug("%s: %s shutdown\n", __func__, ep->name);
		break;
	}
}

static void __gs_console_push(struct gs_console *cons)
{
	struct usb_request *req = cons->req;
	struct usb_ep *ep;
	size_t size;

	if (!req)
		return;	/* disconnected */

	if (req->length)
		return;	/* busy */

	ep = cons->console.data;
	size = kfifo_out(&cons->buf, req->buf, ep->maxpacket);
	if (!size)
		return;

	if (cons->missed && ep->maxpacket >= 64) {
		char buf[64];
		size_t len;

		len = sprintf(buf, "\n[missed %zu bytes]\n", cons->missed);
		kfifo_in(&cons->buf, buf, len);
		cons->missed = 0;
	}

	req->length = size;

	spin_unlock_irq(&cons->lock);
	if (usb_ep_queue(ep, req, GFP_ATOMIC))
		req->length = 0;
	spin_lock_irq(&cons->lock);
}

static void gs_console_work(struct work_struct *work)
{
	struct gs_console *cons = container_of(work, struct gs_console, work);

	spin_lock_irq(&cons->lock);

	__gs_console_push(cons);

	spin_unlock_irq(&cons->lock);
}

static void gs_console_write(struct console *co,
			     const char *buf, unsigned count)
{
	struct gs_console *cons = container_of(co, struct gs_console, console);
	unsigned long flags;
	size_t n;

	spin_lock_irqsave(&cons->lock, flags);

	n = kfifo_in(&cons->buf, buf, count);
	if (n < count)
		cons->missed += count - n;

	if (cons->req && !cons->req->length)
		schedule_work(&cons->work);

	spin_unlock_irqrestore(&cons->lock, flags);
}

static struct tty_driver *gs_console_device(struct console *co, int *index)
{
	*index = co->index;
	return gs_tty_driver;
}

static int gs_console_connect(struct gs_port *port)
{
	struct gs_console *cons = port->console;
	struct usb_request *req;
	struct usb_ep *ep;

	if (!cons)
		return 0;

	ep = port->port_usb->in;
	req = gs_alloc_req(ep, ep->maxpacket, GFP_ATOMIC);
	if (!req)
		return -ENOMEM;
	req->complete = gs_console_complete_out;
	req->context = cons;
	req->length = 0;

	spin_lock(&cons->lock);
	cons->req = req;
	cons->console.data = ep;
	spin_unlock(&cons->lock);

	pr_debug("ttyGS%d: console connected!\n", port->port_num);

	schedule_work(&cons->work);

	return 0;
}

static void gs_console_disconnect(struct gs_port *port)
{
	struct gs_console *cons = port->console;
	struct usb_request *req;
	struct usb_ep *ep;

	if (!cons)
		return;

	spin_lock(&cons->lock);

	req = cons->req;
	ep = cons->console.data;
	cons->req = NULL;

	spin_unlock(&cons->lock);

	if (!req)
		return;

	usb_ep_dequeue(ep, req);
	gs_free_req(ep, req);
}

static int gs_console_init(struct gs_port *port)
{
	struct gs_console *cons;
	int err;

	if (port->console)
		return 0;

	cons = kzalloc(sizeof(*port->console), GFP_KERNEL);
	if (!cons)
		return -ENOMEM;

	strcpy(cons->console.name, "ttyGS");
	cons->console.write = gs_console_write;
	cons->console.device = gs_console_device;
	cons->console.flags = CON_PRINTBUFFER;
	cons->console.index = port->port_num;

	INIT_WORK(&cons->work, gs_console_work);
	spin_lock_init(&cons->lock);

	err = kfifo_alloc(&cons->buf, GS_CONSOLE_BUF_SIZE, GFP_KERNEL);
	if (err) {
		pr_err("ttyGS%d: allocate console buffer failed\n", port->port_num);
		kfree(cons);
		return err;
	}

	port->console = cons;
	register_console(&cons->console);

	spin_lock_irq(&port->port_lock);
	if (port->port_usb)
		gs_console_connect(port);
	spin_unlock_irq(&port->port_lock);

	return 0;
}

static void gs_console_exit(struct gs_port *port)
{
	struct gs_console *cons = port->console;

	if (!cons)
		return;

	unregister_console(&cons->console);

	spin_lock_irq(&port->port_lock);
	if (cons->req)
		gs_console_disconnect(port);
	spin_unlock_irq(&port->port_lock);

	cancel_work_sync(&cons->work);
	kfifo_free(&cons->buf);
	kfree(cons);
	port->console = NULL;
}

ssize_t gserial_set_console(unsigned char port_num, const char *page, size_t count)
{
	struct gs_port *port;
	bool enable;
	int ret;

	ret = kstrtobool(page, &enable);
	if (ret)
		return ret;

	mutex_lock(&ports[port_num].lock);
	port = ports[port_num].port;

	if (WARN_ON(port == NULL)) {
		ret = -ENXIO;
		goto out;
	}

	if (enable)
		ret = gs_console_init(port);
	else
		gs_console_exit(port);
out:
	mutex_unlock(&ports[port_num].lock);

	return ret < 0 ? ret : count;
}
EXPORT_SYMBOL_GPL(gserial_set_console);

ssize_t gserial_get_console(unsigned char port_num, char *page)
{
	struct gs_port *port;
	ssize_t ret;

	mutex_lock(&ports[port_num].lock);
	port = ports[port_num].port;

	if (WARN_ON(port == NULL))
		ret = -ENXIO;
	else
		ret = sprintf(page, "%u\n", !!port->console);

	mutex_unlock(&ports[port_num].lock);

	return ret;
}
EXPORT_SYMBOL_GPL(gserial_get_console);

#else

static int gs_console_connect(struct gs_port *port)
{
	return 0;
}

static void gs_console_disconnect(struct gs_port *port)
{
}

static int gs_console_init(struct gs_port *port)
{
	return -ENOSYS;
}

static void gs_console_exit(struct gs_port *port)
{
}

#endif

static int
gs_port_alloc(unsigned port_num, struct usb_cdc_line_coding *coding)
{
	struct gs_port	*port;
	int		ret = 0;

	mutex_lock(&ports[port_num].lock);
	if (ports[port_num].port) {
		ret = -EBUSY;
		goto out;
	}

	port = kzalloc(sizeof(struct gs_port), GFP_KERNEL);
	if (port == NULL) {
		ret = -ENOMEM;
		goto out;
	}

	tty_port_init(&port->port);
	spin_lock_init(&port->port_lock);
	init_waitqueue_head(&port->drain_wait);
	init_waitqueue_head(&port->close_wait);

	INIT_DELAYED_WORK(&port->push, gs_rx_push);

	INIT_LIST_HEAD(&port->read_pool);
	INIT_LIST_HEAD(&port->read_queue);
	INIT_LIST_HEAD(&port->write_pool);

	port->port_num = port_num;
	port->port_line_coding = *coding;

	ports[port_num].port = port;
out:
	mutex_unlock(&ports[port_num].lock);
	return ret;
}

static int gs_closed(struct gs_port *port)
{
	int cond;

	spin_lock_irq(&port->port_lock);
	cond = port->port.count == 0;
	spin_unlock_irq(&port->port_lock);

	return cond;
}

static void gserial_free_port(struct gs_port *port)
{
	cancel_delayed_work_sync(&port->push);
	/* wait for old opens to finish */
	wait_event(port->close_wait, gs_closed(port));
	WARN_ON(port->port_usb != NULL);
	tty_port_destroy(&port->port);
	kfree(port);
}

void gserial_free_line(unsigned char port_num)
{
	struct gs_port	*port;

	mutex_lock(&ports[port_num].lock);
	if (!ports[port_num].port) {
		mutex_unlock(&ports[port_num].lock);
		return;
	}
	port = ports[port_num].port;
	gs_console_exit(port);
	ports[port_num].port = NULL;
	mutex_unlock(&ports[port_num].lock);

	gserial_free_port(port);
	tty_unregister_device(gs_tty_driver, port_num);
}
EXPORT_SYMBOL_GPL(gserial_free_line);

int gserial_alloc_line_no_console(unsigned char *line_num)
{
	struct usb_cdc_line_coding	coding;
	struct gs_port			*port;
	struct device			*tty_dev;
	int				ret;
	int				port_num;

	coding.dwDTERate = cpu_to_le32(9600);
	coding.bCharFormat = 8;
	coding.bParityType = USB_CDC_NO_PARITY;
	coding.bDataBits = USB_CDC_1_STOP_BITS;

	for (port_num = 0; port_num < MAX_U_SERIAL_PORTS; port_num++) {
		ret = gs_port_alloc(port_num, &coding);
		if (ret == -EBUSY)
			continue;
		if (ret)
			return ret;
		break;
	}
	if (ret)
		return ret;

	/* ... and sysfs class devices, so mdev/udev make /dev/ttyGS* */

	port = ports[port_num].port;
	tty_dev = tty_port_register_device(&port->port,
			gs_tty_driver, port_num, NULL);
	if (IS_ERR(tty_dev)) {
		pr_err("%s: failed to register tty for port %d, err %ld\n",
				__func__, port_num, PTR_ERR(tty_dev));

		ret = PTR_ERR(tty_dev);
		mutex_lock(&ports[port_num].lock);
		ports[port_num].port = NULL;
		mutex_unlock(&ports[port_num].lock);
		gserial_free_port(port);
		goto err;
	}
	*line_num = port_num;
err:
	return ret;
}
EXPORT_SYMBOL_GPL(gserial_alloc_line_no_console);

int gserial_alloc_line(unsigned char *line_num)
{
	int ret = gserial_alloc_line_no_console(line_num);

	if (!ret && !*line_num)
		gs_console_init(ports[*line_num].port);

	return ret;
}
EXPORT_SYMBOL_GPL(gserial_alloc_line);

/**
 * gserial_connect - notify TTY I/O glue that USB link is active
 * @gser: the function, set up with endpoints and descriptors
 * @port_num: which port is active
 * Context: any (usually from irq)
 *
 * This is called activate endpoints and let the TTY layer know that
 * the connection is active ... not unlike "carrier detect".  It won't
 * necessarily start I/O queues; unless the TTY is held open by any
 * task, there would be no point.  However, the endpoints will be
 * activated so the USB host can perform I/O, subject to basic USB
 * hardware flow control.
 *
 * Caller needs to have set up the endpoints and USB function in @dev
 * before calling this, as well as the appropriate (speed-specific)
 * endpoint descriptors, and also have allocate @port_num by calling
 * @gserial_alloc_line().
 *
 * Returns negative errno or zero.
 * On success, ep->driver_data will be overwritten.
 */
int gserial_connect(struct gserial *gser, u8 port_num)
{
	struct gs_port	*port;
	unsigned long	flags;
	int		status;

	if (port_num >= MAX_U_SERIAL_PORTS)
		return -ENXIO;

	port = ports[port_num].port;
	if (!port) {
		pr_err("serial line %d not allocated.\n", port_num);
		return -EINVAL;
	}
	if (port->port_usb) {
		pr_err("serial line %d is in use.\n", port_num);
		return -EBUSY;
	}

	/* activate the endpoints */
	status = usb_ep_enable(gser->in);
	if (status < 0)
		return status;
	gser->in->driver_data = port;

	status = usb_ep_enable(gser->out);
	if (status < 0)
		goto fail_out;
	gser->out->driver_data = port;

	/* then tell the tty glue that I/O can work */
	spin_lock_irqsave(&port->port_lock, flags);
	gser->ioport = port;
	port->port_usb = gser;

	/* REVISIT unclear how best to handle this state...
	 * we don't really couple it with the Linux TTY.
	 */
	gser->port_line_coding = port->port_line_coding;

	/* REVISIT if waiting on "carrier detect", signal. */

	/* if it's already open, start I/O ... and notify the serial
	 * protocol about open/close status (connect/disconnect).
	 */
	if (port->port.count) {
		pr_debug("gserial_connect: start ttyGS%d\n", port->port_num);
		gs_start_io(port);
		if (gser->connect)
			gser->connect(gser);
	} else {
		if (gser->disconnect)
			gser->disconnect(gser);
	}

	status = gs_console_connect(port);
	spin_unlock_irqrestore(&port->port_lock, flags);

	return status;

fail_out:
	usb_ep_disable(gser->in);
	return status;
}
EXPORT_SYMBOL_GPL(gserial_connect);
/**
 * gserial_disconnect - notify TTY I/O glue that USB link is inactive
 * @gser: the function, on which gserial_connect() was called
 * Context: any (usually from irq)
 *
 * This is called to deactivate endpoints and let the TTY layer know
 * that the connection went inactive ... not unlike "hangup".
 *
 * On return, the state is as if gserial_connect() had never been called;
 * there is no active USB I/O on these endpoints.
 */
void gserial_disconnect(struct gserial *gser)
{
	struct gs_port	*port = gser->ioport;
	unsigned long	flags;

	if (!port)
		return;

	spin_lock_irqsave(&serial_port_lock, flags);

	/* tell the TTY glue not to do I/O here any more */
	spin_lock(&port->port_lock);

	gs_console_disconnect(port);

	/* REVISIT as above: how best to track this? */
	port->port_line_coding = gser->port_line_coding;

	port->port_usb = NULL;
	gser->ioport = NULL;
	if (port->port.count > 0) {
		wake_up_interruptible(&port->drain_wait);
		if (port->port.tty)
			tty_hangup(port->port.tty);
	}
	port->suspended = false;
	spin_unlock(&port->port_lock);
	spin_unlock_irqrestore(&serial_port_lock, flags);

	/* disable endpoints, aborting down any active I/O */
	usb_ep_disable(gser->out);
	usb_ep_disable(gser->in);

	/* finally, free any unused/unusable I/O buffers */
	spin_lock_irqsave(&port->port_lock, flags);
	if (port->port.count == 0)
		kfifo_free(&port->port_write_buf);
	gs_free_requests(gser->out, &port->read_pool, NULL);
	gs_free_requests(gser->out, &port->read_queue, NULL);
	gs_free_requests(gser->in, &port->write_pool, NULL);

	port->read_allocated = port->read_started =
		port->write_allocated = port->write_started = 0;

	spin_unlock_irqrestore(&port->port_lock, flags);
}
EXPORT_SYMBOL_GPL(gserial_disconnect);

void gserial_suspend(struct gserial *gser)
{
	struct gs_port	*port;
	unsigned long	flags;

	spin_lock_irqsave(&serial_port_lock, flags);
	port = gser->ioport;

	if (!port) {
		spin_unlock_irqrestore(&serial_port_lock, flags);
		return;
	}

	if (port->write_busy || port->write_started) {
		/* Wakeup to host if there are ongoing transfers */
		spin_unlock_irqrestore(&serial_port_lock, flags);
		if (!gserial_wakeup_host(gser))
			return;
<<<<<<< HEAD

		/* Check if port is valid after acquiring lock back */
		spin_lock_irqsave(&serial_port_lock, flags);
		if (!port) {
			spin_unlock_irqrestore(&serial_port_lock, flags);
			return;
		}
=======
		spin_lock_irqsave(&serial_port_lock, flags);
>>>>>>> a7fc15ed
	}

	spin_lock(&port->port_lock);
	spin_unlock(&serial_port_lock);
	port->suspended = true;
	port->start_delayed = true;
	spin_unlock_irqrestore(&port->port_lock, flags);
}
EXPORT_SYMBOL_GPL(gserial_suspend);

void gserial_resume(struct gserial *gser)
{
	struct gs_port *port;
	unsigned long	flags;

	spin_lock_irqsave(&serial_port_lock, flags);
	port = gser->ioport;

	if (!port) {
		spin_unlock_irqrestore(&serial_port_lock, flags);
		return;
	}

	spin_lock(&port->port_lock);
	spin_unlock(&serial_port_lock);
	port->suspended = false;
	if (!port->start_delayed) {
		spin_unlock_irqrestore(&port->port_lock, flags);
		return;
	}

	pr_debug("delayed start ttyGS%d\n", port->port_num);
	gs_start_io(port);
	if (gser->connect)
		gser->connect(gser);
	port->start_delayed = false;
	spin_unlock_irqrestore(&port->port_lock, flags);
}
EXPORT_SYMBOL_GPL(gserial_resume);

static int __init userial_init(void)
{
	struct tty_driver *driver;
	unsigned			i;
	int				status;

	driver = tty_alloc_driver(MAX_U_SERIAL_PORTS, TTY_DRIVER_REAL_RAW |
			TTY_DRIVER_DYNAMIC_DEV);
	if (IS_ERR(driver))
		return PTR_ERR(driver);

	driver->driver_name = "g_serial";
	driver->name = "ttyGS";
	/* uses dynamically assigned dev_t values */

	driver->type = TTY_DRIVER_TYPE_SERIAL;
	driver->subtype = SERIAL_TYPE_NORMAL;
	driver->init_termios = tty_std_termios;

	/* 9600-8-N-1 ... matches defaults expected by "usbser.sys" on
	 * MS-Windows.  Otherwise, most of these flags shouldn't affect
	 * anything unless we were to actually hook up to a serial line.
	 */
	driver->init_termios.c_cflag =
			B9600 | CS8 | CREAD | HUPCL | CLOCAL;
	driver->init_termios.c_ispeed = 9600;
	driver->init_termios.c_ospeed = 9600;

	tty_set_operations(driver, &gs_tty_ops);
	for (i = 0; i < MAX_U_SERIAL_PORTS; i++)
		mutex_init(&ports[i].lock);

	/* export the driver ... */
	status = tty_register_driver(driver);
	if (status) {
		pr_err("%s: cannot register, err %d\n",
				__func__, status);
		goto fail;
	}

	gs_tty_driver = driver;

	pr_debug("%s: registered %d ttyGS* device%s\n", __func__,
			MAX_U_SERIAL_PORTS,
			str_plural(MAX_U_SERIAL_PORTS));

	return status;
fail:
	tty_driver_kref_put(driver);
	return status;
}
module_init(userial_init);

static void __exit userial_cleanup(void)
{
	tty_unregister_driver(gs_tty_driver);
	tty_driver_kref_put(gs_tty_driver);
	gs_tty_driver = NULL;
}
module_exit(userial_cleanup);

MODULE_DESCRIPTION("utilities for USB gadget \"serial port\"/TTY support");
MODULE_LICENSE("GPL");<|MERGE_RESOLUTION|>--- conflicted
+++ resolved
@@ -1501,17 +1501,7 @@
 		spin_unlock_irqrestore(&serial_port_lock, flags);
 		if (!gserial_wakeup_host(gser))
 			return;
-<<<<<<< HEAD
-
-		/* Check if port is valid after acquiring lock back */
 		spin_lock_irqsave(&serial_port_lock, flags);
-		if (!port) {
-			spin_unlock_irqrestore(&serial_port_lock, flags);
-			return;
-		}
-=======
-		spin_lock_irqsave(&serial_port_lock, flags);
->>>>>>> a7fc15ed
 	}
 
 	spin_lock(&port->port_lock);
