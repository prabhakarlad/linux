// SPDX-License-Identifier: GPL-2.0

#include <linux/log2.h>
#include <linux/rcupdate.h>
#include <linux/slab.h>
#include <linux/vmalloc.h>
#include "darray.h"

int __bch2_darray_resize_noprof(darray_char *d, size_t element_size, size_t new_size, gfp_t gfp,
				bool rcu)
{
	if (new_size > d->size) {
		new_size = roundup_pow_of_two(new_size);

		/*
		 * This is a workaround: kvmalloc() doesn't support > INT_MAX
		 * allocations, but vmalloc() does.
		 * The limit needs to be lifted from kvmalloc, and when it does
		 * we'll go back to just using that.
		 */
		size_t bytes;
		if (unlikely(check_mul_overflow(new_size, element_size, &bytes)))
			return -ENOMEM;

<<<<<<< HEAD
		void *data = likely(bytes < INT_MAX)
			? kvmalloc_node_align_noprof(bytes, 1, gfp, NUMA_NO_NODE)
=======
		void *old = d->data;
		void *new = likely(bytes < INT_MAX)
			? kvmalloc_noprof(bytes, gfp)
>>>>>>> 72b8db00
			: vmalloc_noprof(bytes);
		if (!new)
			return -ENOMEM;

		if (d->size)
			memcpy(new, old, d->size * element_size);

		rcu_assign_pointer(d->data, new);
		d->size = new_size;

		if (old != d->preallocated) {
			if (!rcu)
				kvfree(old);
			else
				kvfree_rcu_mightsleep(old);
		}
	}

	return 0;
}<|MERGE_RESOLUTION|>--- conflicted
+++ resolved
@@ -22,14 +22,9 @@
 		if (unlikely(check_mul_overflow(new_size, element_size, &bytes)))
 			return -ENOMEM;
 
-<<<<<<< HEAD
-		void *data = likely(bytes < INT_MAX)
-			? kvmalloc_node_align_noprof(bytes, 1, gfp, NUMA_NO_NODE)
-=======
 		void *old = d->data;
 		void *new = likely(bytes < INT_MAX)
-			? kvmalloc_noprof(bytes, gfp)
->>>>>>> 72b8db00
+			? kvmalloc_node_align_noprof(bytes, 1, gfp, NUMA_NO_NODE)
 			: vmalloc_noprof(bytes);
 		if (!new)
 			return -ENOMEM;
