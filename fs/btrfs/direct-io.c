// SPDX-License-Identifier: GPL-2.0

#include <linux/fsverity.h>
#include <linux/iomap.h>
#include "ctree.h"
#include "delalloc-space.h"
#include "direct-io.h"
#include "extent-tree.h"
#include "file.h"
#include "fs.h"
#include "transaction.h"
#include "volumes.h"

struct btrfs_dio_data {
	ssize_t submitted;
	struct extent_changeset *data_reserved;
	struct btrfs_ordered_extent *ordered;
	bool data_space_reserved;
	bool nocow_done;
};

struct btrfs_dio_private {
	/* Range of I/O */
	u64 file_offset;
	u32 bytes;

	/* This must be last */
	struct btrfs_bio bbio;
};

static struct bio_set btrfs_dio_bioset;

static int lock_extent_direct(struct inode *inode, u64 lockstart, u64 lockend,
			      struct extent_state **cached_state,
			      unsigned int iomap_flags)
{
	const bool writing = (iomap_flags & IOMAP_WRITE);
	const bool nowait = (iomap_flags & IOMAP_NOWAIT);
	struct extent_io_tree *io_tree = &BTRFS_I(inode)->io_tree;
	struct btrfs_ordered_extent *ordered;
	int ret = 0;

	/* Direct lock must be taken before the extent lock. */
	if (nowait) {
		if (!try_lock_dio_extent(io_tree, lockstart, lockend, cached_state))
			return -EAGAIN;
	} else {
		lock_dio_extent(io_tree, lockstart, lockend, cached_state);
	}

	while (1) {
		if (nowait) {
			if (!try_lock_extent(io_tree, lockstart, lockend,
					     cached_state)) {
				ret = -EAGAIN;
				break;
			}
		} else {
			lock_extent(io_tree, lockstart, lockend, cached_state);
		}
		/*
		 * We're concerned with the entire range that we're going to be
		 * doing DIO to, so we need to make sure there's no ordered
		 * extents in this range.
		 */
		ordered = btrfs_lookup_ordered_range(BTRFS_I(inode), lockstart,
						     lockend - lockstart + 1);

		/*
		 * We need to make sure there are no buffered pages in this
		 * range either, we could have raced between the invalidate in
		 * generic_file_direct_write and locking the extent.  The
		 * invalidate needs to happen so that reads after a write do not
		 * get stale data.
		 */
		if (!ordered &&
		    (!writing || !filemap_range_has_page(inode->i_mapping,
							 lockstart, lockend)))
			break;

		unlock_extent(io_tree, lockstart, lockend, cached_state);

		if (ordered) {
			if (nowait) {
				btrfs_put_ordered_extent(ordered);
				ret = -EAGAIN;
				break;
			}
			/*
			 * If we are doing a DIO read and the ordered extent we
			 * found is for a buffered write, we can not wait for it
			 * to complete and retry, because if we do so we can
			 * deadlock with concurrent buffered writes on page
			 * locks. This happens only if our DIO read covers more
			 * than one extent map, if at this point has already
			 * created an ordered extent for a previous extent map
			 * and locked its range in the inode's io tree, and a
			 * concurrent write against that previous extent map's
			 * range and this range started (we unlock the ranges
			 * in the io tree only when the bios complete and
			 * buffered writes always lock pages before attempting
			 * to lock range in the io tree).
			 */
			if (writing ||
			    test_bit(BTRFS_ORDERED_DIRECT, &ordered->flags))
				btrfs_start_ordered_extent(ordered);
			else
				ret = nowait ? -EAGAIN : -ENOTBLK;
			btrfs_put_ordered_extent(ordered);
		} else {
			/*
			 * We could trigger writeback for this range (and wait
			 * for it to complete) and then invalidate the pages for
			 * this range (through invalidate_inode_pages2_range()),
			 * but that can lead us to a deadlock with a concurrent
			 * call to readahead (a buffered read or a defrag call
			 * triggered a readahead) on a page lock due to an
			 * ordered dio extent we created before but did not have
			 * yet a corresponding bio submitted (whence it can not
			 * complete), which makes readahead wait for that
			 * ordered extent to complete while holding a lock on
			 * that page.
			 */
			ret = nowait ? -EAGAIN : -ENOTBLK;
		}

		if (ret)
			break;

		cond_resched();
	}

	if (ret)
		unlock_dio_extent(io_tree, lockstart, lockend, cached_state);
	return ret;
}

static struct extent_map *btrfs_create_dio_extent(struct btrfs_inode *inode,
						  struct btrfs_dio_data *dio_data,
						  const u64 start,
						  const struct btrfs_file_extent *file_extent,
						  const int type)
{
	struct extent_map *em = NULL;
	struct btrfs_ordered_extent *ordered;

	if (type != BTRFS_ORDERED_NOCOW) {
		em = btrfs_create_io_em(inode, start, file_extent, type);
		if (IS_ERR(em))
			goto out;
	}

	ordered = btrfs_alloc_ordered_extent(inode, start, file_extent,
					     (1 << type) |
					     (1 << BTRFS_ORDERED_DIRECT));
	if (IS_ERR(ordered)) {
		if (em) {
			free_extent_map(em);
			btrfs_drop_extent_map_range(inode, start,
					start + file_extent->num_bytes - 1, false);
		}
		em = ERR_CAST(ordered);
	} else {
		ASSERT(!dio_data->ordered);
		dio_data->ordered = ordered;
	}
 out:

	return em;
}

static struct extent_map *btrfs_new_extent_direct(struct btrfs_inode *inode,
						  struct btrfs_dio_data *dio_data,
						  u64 start, u64 len)
{
	struct btrfs_root *root = inode->root;
	struct btrfs_fs_info *fs_info = root->fs_info;
	struct btrfs_file_extent file_extent;
	struct extent_map *em;
	struct btrfs_key ins;
	u64 alloc_hint;
	int ret;

	alloc_hint = btrfs_get_extent_allocation_hint(inode, start, len);
again:
	ret = btrfs_reserve_extent(root, len, len, fs_info->sectorsize,
				   0, alloc_hint, &ins, 1, 1);
	if (ret == -EAGAIN) {
		ASSERT(btrfs_is_zoned(fs_info));
		wait_on_bit_io(&inode->root->fs_info->flags, BTRFS_FS_NEED_ZONE_FINISH,
			       TASK_UNINTERRUPTIBLE);
		goto again;
	}
	if (ret)
		return ERR_PTR(ret);

	file_extent.disk_bytenr = ins.objectid;
	file_extent.disk_num_bytes = ins.offset;
	file_extent.num_bytes = ins.offset;
	file_extent.ram_bytes = ins.offset;
	file_extent.offset = 0;
	file_extent.compression = BTRFS_COMPRESS_NONE;
	em = btrfs_create_dio_extent(inode, dio_data, start, &file_extent,
				     BTRFS_ORDERED_REGULAR);
	btrfs_dec_block_group_reservations(fs_info, ins.objectid);
	if (IS_ERR(em))
		btrfs_free_reserved_extent(fs_info, ins.objectid, ins.offset,
					   1);

	return em;
}

static int btrfs_get_blocks_direct_write(struct extent_map **map,
					 struct inode *inode,
					 struct btrfs_dio_data *dio_data,
					 u64 start, u64 *lenp,
					 unsigned int iomap_flags)
{
	const bool nowait = (iomap_flags & IOMAP_NOWAIT);
	struct btrfs_fs_info *fs_info = inode_to_fs_info(inode);
	struct btrfs_file_extent file_extent;
	struct extent_map *em = *map;
	int type;
	u64 block_start;
	struct btrfs_block_group *bg;
	bool can_nocow = false;
	bool space_reserved = false;
	u64 len = *lenp;
	u64 prev_len;
	int ret = 0;

	/*
	 * We don't allocate a new extent in the following cases
	 *
	 * 1) The inode is marked as NODATACOW. In this case we'll just use the
	 * existing extent.
	 * 2) The extent is marked as PREALLOC. We're good to go here and can
	 * just use the extent.
	 *
	 */
	if ((em->flags & EXTENT_FLAG_PREALLOC) ||
	    ((BTRFS_I(inode)->flags & BTRFS_INODE_NODATACOW) &&
	     em->disk_bytenr != EXTENT_MAP_HOLE)) {
		if (em->flags & EXTENT_FLAG_PREALLOC)
			type = BTRFS_ORDERED_PREALLOC;
		else
			type = BTRFS_ORDERED_NOCOW;
		len = min(len, em->len - (start - em->start));
		block_start = extent_map_block_start(em) + (start - em->start);

		if (can_nocow_extent(inode, start, &len,
				     &file_extent, false, false) == 1) {
			bg = btrfs_inc_nocow_writers(fs_info, block_start);
			if (bg)
				can_nocow = true;
		}
	}

	prev_len = len;
	if (can_nocow) {
		struct extent_map *em2;

		/* We can NOCOW, so only need to reserve metadata space. */
		ret = btrfs_delalloc_reserve_metadata(BTRFS_I(inode), len, len,
						      nowait);
		if (ret < 0) {
			/* Our caller expects us to free the input extent map. */
			free_extent_map(em);
			*map = NULL;
			btrfs_dec_nocow_writers(bg);
			if (nowait && (ret == -ENOSPC || ret == -EDQUOT))
				ret = -EAGAIN;
			goto out;
		}
		space_reserved = true;

		em2 = btrfs_create_dio_extent(BTRFS_I(inode), dio_data, start,
					      &file_extent, type);
		btrfs_dec_nocow_writers(bg);
		if (type == BTRFS_ORDERED_PREALLOC) {
			free_extent_map(em);
			*map = em2;
			em = em2;
		}

		if (IS_ERR(em2)) {
			ret = PTR_ERR(em2);
			goto out;
		}

		dio_data->nocow_done = true;
	} else {
		/* Our caller expects us to free the input extent map. */
		free_extent_map(em);
		*map = NULL;

		if (nowait) {
			ret = -EAGAIN;
			goto out;
		}

		/*
		 * If we could not allocate data space before locking the file
		 * range and we can't do a NOCOW write, then we have to fail.
		 */
		if (!dio_data->data_space_reserved) {
			ret = -ENOSPC;
			goto out;
		}

		/*
		 * We have to COW and we have already reserved data space before,
		 * so now we reserve only metadata.
		 */
		ret = btrfs_delalloc_reserve_metadata(BTRFS_I(inode), len, len,
						      false);
		if (ret < 0)
			goto out;
		space_reserved = true;

		em = btrfs_new_extent_direct(BTRFS_I(inode), dio_data, start, len);
		if (IS_ERR(em)) {
			ret = PTR_ERR(em);
			goto out;
		}
		*map = em;
		len = min(len, em->len - (start - em->start));
		if (len < prev_len)
			btrfs_delalloc_release_metadata(BTRFS_I(inode),
							prev_len - len, true);
	}

	/*
	 * We have created our ordered extent, so we can now release our reservation
	 * for an outstanding extent.
	 */
	btrfs_delalloc_release_extents(BTRFS_I(inode), prev_len);

	/*
	 * Need to update the i_size under the extent lock so buffered
	 * readers will get the updated i_size when we unlock.
	 */
	if (start + len > i_size_read(inode))
		i_size_write(inode, start + len);
out:
	if (ret && space_reserved) {
		btrfs_delalloc_release_extents(BTRFS_I(inode), len);
		btrfs_delalloc_release_metadata(BTRFS_I(inode), len, true);
	}
	*lenp = len;
	return ret;
}

static int btrfs_dio_iomap_begin(struct inode *inode, loff_t start,
		loff_t length, unsigned int flags, struct iomap *iomap,
		struct iomap *srcmap)
{
	struct iomap_iter *iter = container_of(iomap, struct iomap_iter, iomap);
	struct btrfs_fs_info *fs_info = inode_to_fs_info(inode);
	struct extent_map *em;
	struct extent_state *cached_state = NULL;
	struct btrfs_dio_data *dio_data = iter->private;
	u64 lockstart, lockend;
	const bool write = !!(flags & IOMAP_WRITE);
	int ret = 0;
	u64 len = length;
	const u64 data_alloc_len = length;
	u32 unlock_bits = EXTENT_LOCKED;

	/*
	 * We could potentially fault if we have a buffer > PAGE_SIZE, and if
	 * we're NOWAIT we may submit a bio for a partial range and return
	 * EIOCBQUEUED, which would result in an errant short read.
	 *
	 * The best way to handle this would be to allow for partial completions
	 * of iocb's, so we could submit the partial bio, return and fault in
	 * the rest of the pages, and then submit the io for the rest of the
	 * range.  However we don't have that currently, so simply return
	 * -EAGAIN at this point so that the normal path is used.
	 */
	if (!write && (flags & IOMAP_NOWAIT) && length > PAGE_SIZE)
		return -EAGAIN;

	/*
	 * Cap the size of reads to that usually seen in buffered I/O as we need
	 * to allocate a contiguous array for the checksums.
	 */
	if (!write)
		len = min_t(u64, len, fs_info->sectorsize * BTRFS_MAX_BIO_SECTORS);

	lockstart = start;
	lockend = start + len - 1;

	/*
	 * iomap_dio_rw() only does filemap_write_and_wait_range(), which isn't
	 * enough if we've written compressed pages to this area, so we need to
	 * flush the dirty pages again to make absolutely sure that any
	 * outstanding dirty pages are on disk - the first flush only starts
	 * compression on the data, while keeping the pages locked, so by the
	 * time the second flush returns we know bios for the compressed pages
	 * were submitted and finished, and the pages no longer under writeback.
	 *
	 * If we have a NOWAIT request and we have any pages in the range that
	 * are locked, likely due to compression still in progress, we don't want
	 * to block on page locks. We also don't want to block on pages marked as
	 * dirty or under writeback (same as for the non-compression case).
	 * iomap_dio_rw() did the same check, but after that and before we got
	 * here, mmap'ed writes may have happened or buffered reads started
	 * (readpage() and readahead(), which lock pages), as we haven't locked
	 * the file range yet.
	 */
	if (test_bit(BTRFS_INODE_HAS_ASYNC_EXTENT,
		     &BTRFS_I(inode)->runtime_flags)) {
		if (flags & IOMAP_NOWAIT) {
			if (filemap_range_needs_writeback(inode->i_mapping,
							  lockstart, lockend))
				return -EAGAIN;
		} else {
			ret = filemap_fdatawrite_range(inode->i_mapping, start,
						       start + length - 1);
			if (ret)
				return ret;
		}
	}

	memset(dio_data, 0, sizeof(*dio_data));

	/*
	 * We always try to allocate data space and must do it before locking
	 * the file range, to avoid deadlocks with concurrent writes to the same
	 * range if the range has several extents and the writes don't expand the
	 * current i_size (the inode lock is taken in shared mode). If we fail to
	 * allocate data space here we continue and later, after locking the
	 * file range, we fail with ENOSPC only if we figure out we can not do a
	 * NOCOW write.
	 */
	if (write && !(flags & IOMAP_NOWAIT)) {
		ret = btrfs_check_data_free_space(BTRFS_I(inode),
						  &dio_data->data_reserved,
						  start, data_alloc_len, false);
		if (!ret)
			dio_data->data_space_reserved = true;
		else if (ret && !(BTRFS_I(inode)->flags &
				  (BTRFS_INODE_NODATACOW | BTRFS_INODE_PREALLOC)))
			goto err;
	}

	/*
	 * If this errors out it's because we couldn't invalidate pagecache for
	 * this range and we need to fallback to buffered IO, or we are doing a
	 * NOWAIT read/write and we need to block.
	 */
	ret = lock_extent_direct(inode, lockstart, lockend, &cached_state, flags);
	if (ret < 0)
		goto err;

	em = btrfs_get_extent(BTRFS_I(inode), NULL, start, len);
	if (IS_ERR(em)) {
		ret = PTR_ERR(em);
		goto unlock_err;
	}

	/*
	 * Ok for INLINE and COMPRESSED extents we need to fallback on buffered
	 * io.  INLINE is special, and we could probably kludge it in here, but
	 * it's still buffered so for safety lets just fall back to the generic
	 * buffered path.
	 *
	 * For COMPRESSED we _have_ to read the entire extent in so we can
	 * decompress it, so there will be buffering required no matter what we
	 * do, so go ahead and fallback to buffered.
	 *
	 * We return -ENOTBLK because that's what makes DIO go ahead and go back
	 * to buffered IO.  Don't blame me, this is the price we pay for using
	 * the generic code.
	 */
	if (extent_map_is_compressed(em) || em->disk_bytenr == EXTENT_MAP_INLINE) {
		free_extent_map(em);
		/*
		 * If we are in a NOWAIT context, return -EAGAIN in order to
		 * fallback to buffered IO. This is not only because we can
		 * block with buffered IO (no support for NOWAIT semantics at
		 * the moment) but also to avoid returning short reads to user
		 * space - this happens if we were able to read some data from
		 * previous non-compressed extents and then when we fallback to
		 * buffered IO, at btrfs_file_read_iter() by calling
		 * filemap_read(), we fail to fault in pages for the read buffer,
		 * in which case filemap_read() returns a short read (the number
		 * of bytes previously read is > 0, so it does not return -EFAULT).
		 */
		ret = (flags & IOMAP_NOWAIT) ? -EAGAIN : -ENOTBLK;
		goto unlock_err;
	}

	len = min(len, em->len - (start - em->start));

	/*
	 * If we have a NOWAIT request and the range contains multiple extents
	 * (or a mix of extents and holes), then we return -EAGAIN to make the
	 * caller fallback to a context where it can do a blocking (without
	 * NOWAIT) request. This way we avoid doing partial IO and returning
	 * success to the caller, which is not optimal for writes and for reads
	 * it can result in unexpected behaviour for an application.
	 *
	 * When doing a read, because we use IOMAP_DIO_PARTIAL when calling
	 * iomap_dio_rw(), we can end up returning less data then what the caller
	 * asked for, resulting in an unexpected, and incorrect, short read.
	 * That is, the caller asked to read N bytes and we return less than that,
	 * which is wrong unless we are crossing EOF. This happens if we get a
	 * page fault error when trying to fault in pages for the buffer that is
	 * associated to the struct iov_iter passed to iomap_dio_rw(), and we
	 * have previously submitted bios for other extents in the range, in
	 * which case iomap_dio_rw() may return us EIOCBQUEUED if not all of
	 * those bios have completed by the time we get the page fault error,
	 * which we return back to our caller - we should only return EIOCBQUEUED
	 * after we have submitted bios for all the extents in the range.
	 */
	if ((flags & IOMAP_NOWAIT) && len < length) {
		free_extent_map(em);
		ret = -EAGAIN;
		goto unlock_err;
	}

	if (write) {
		ret = btrfs_get_blocks_direct_write(&em, inode, dio_data,
						    start, &len, flags);
		if (ret < 0)
			goto unlock_err;
		/* Recalc len in case the new em is smaller than requested */
		len = min(len, em->len - (start - em->start));
		if (dio_data->data_space_reserved) {
			u64 release_offset;
			u64 release_len = 0;

			if (dio_data->nocow_done) {
				release_offset = start;
				release_len = data_alloc_len;
			} else if (len < data_alloc_len) {
				release_offset = start + len;
				release_len = data_alloc_len - len;
			}

			if (release_len > 0)
				btrfs_free_reserved_data_space(BTRFS_I(inode),
							       dio_data->data_reserved,
							       release_offset,
							       release_len);
		}
	}

	/*
	 * Translate extent map information to iomap.
	 * We trim the extents (and move the addr) even though iomap code does
	 * that, since we have locked only the parts we are performing I/O in.
	 */
	if ((em->disk_bytenr == EXTENT_MAP_HOLE) ||
	    ((em->flags & EXTENT_FLAG_PREALLOC) && !write)) {
		iomap->addr = IOMAP_NULL_ADDR;
		iomap->type = IOMAP_HOLE;
	} else {
		iomap->addr = extent_map_block_start(em) + (start - em->start);
		iomap->type = IOMAP_MAPPED;
	}
	iomap->offset = start;
	iomap->bdev = fs_info->fs_devices->latest_dev->bdev;
	iomap->length = len;
	free_extent_map(em);

	/*
	 * Reads will hold the EXTENT_DIO_LOCKED bit until the io is completed,
	 * writes only hold it for this part.  We hold the extent lock until
	 * we're completely done with the extent map to make sure it remains
	 * valid.
	 */
	if (write)
		unlock_bits |= EXTENT_DIO_LOCKED;

	clear_extent_bit(&BTRFS_I(inode)->io_tree, lockstart, lockend,
			 unlock_bits, &cached_state);

	/* We didn't use everything, unlock the dio extent for the remainder. */
	if (!write && (start + len) < lockend)
		unlock_dio_extent(&BTRFS_I(inode)->io_tree, start + len,
				  lockend, NULL);

	return 0;

unlock_err:
	/*
	 * Don't use EXTENT_LOCK_BITS here in case we extend it later and forget
	 * to update this, be explicit that we expect EXTENT_LOCKED and
	 * EXTENT_DIO_LOCKED to be set here, and so that's what we're clearing.
	 */
	clear_extent_bit(&BTRFS_I(inode)->io_tree, lockstart, lockend,
			 EXTENT_LOCKED | EXTENT_DIO_LOCKED, &cached_state);
err:
	if (dio_data->data_space_reserved) {
		btrfs_free_reserved_data_space(BTRFS_I(inode),
					       dio_data->data_reserved,
					       start, data_alloc_len);
		extent_changeset_free(dio_data->data_reserved);
	}

	return ret;
}

static int btrfs_dio_iomap_end(struct inode *inode, loff_t pos, loff_t length,
		ssize_t written, unsigned int flags, struct iomap *iomap)
{
	struct iomap_iter *iter = container_of(iomap, struct iomap_iter, iomap);
	struct btrfs_dio_data *dio_data = iter->private;
	size_t submitted = dio_data->submitted;
	const bool write = !!(flags & IOMAP_WRITE);
	int ret = 0;

	if (!write && (iomap->type == IOMAP_HOLE)) {
		/* If reading from a hole, unlock and return */
		unlock_dio_extent(&BTRFS_I(inode)->io_tree, pos,
				  pos + length - 1, NULL);
		return 0;
	}

	if (submitted < length) {
		pos += submitted;
		length -= submitted;
		if (write)
			btrfs_finish_ordered_extent(dio_data->ordered, NULL,
						    pos, length, false);
		else
			unlock_dio_extent(&BTRFS_I(inode)->io_tree, pos,
					  pos + length - 1, NULL);
		ret = -ENOTBLK;
	}
	if (write) {
		btrfs_put_ordered_extent(dio_data->ordered);
		dio_data->ordered = NULL;
	}

	if (write)
		extent_changeset_free(dio_data->data_reserved);
	return ret;
}

static void btrfs_dio_end_io(struct btrfs_bio *bbio)
{
	struct btrfs_dio_private *dip =
		container_of(bbio, struct btrfs_dio_private, bbio);
	struct btrfs_inode *inode = bbio->inode;
	struct bio *bio = &bbio->bio;

	if (bio->bi_status) {
		btrfs_warn(inode->root->fs_info,
		"direct IO failed ino %llu op 0x%0x offset %#llx len %u err no %d",
			   btrfs_ino(inode), bio->bi_opf,
			   dip->file_offset, dip->bytes, bio->bi_status);
	}

	if (btrfs_op(bio) == BTRFS_MAP_WRITE) {
		btrfs_finish_ordered_extent(bbio->ordered, NULL,
					    dip->file_offset, dip->bytes,
					    !bio->bi_status);
	} else {
		unlock_dio_extent(&inode->io_tree, dip->file_offset,
				  dip->file_offset + dip->bytes - 1, NULL);
	}

	bbio->bio.bi_private = bbio->private;
	iomap_dio_bio_end_io(bio);
}

static int btrfs_extract_ordered_extent(struct btrfs_bio *bbio,
					struct btrfs_ordered_extent *ordered)
{
	u64 start = (u64)bbio->bio.bi_iter.bi_sector << SECTOR_SHIFT;
	u64 len = bbio->bio.bi_iter.bi_size;
	struct btrfs_ordered_extent *new;
	int ret;

	/* Must always be called for the beginning of an ordered extent. */
	if (WARN_ON_ONCE(start != ordered->disk_bytenr))
		return -EINVAL;

	/* No need to split if the ordered extent covers the entire bio. */
	if (ordered->disk_num_bytes == len) {
		refcount_inc(&ordered->refs);
		bbio->ordered = ordered;
		return 0;
	}

	/*
	 * Don't split the extent_map for NOCOW extents, as we're writing into
	 * a pre-existing one.
	 */
	if (!test_bit(BTRFS_ORDERED_NOCOW, &ordered->flags)) {
		ret = split_extent_map(bbio->inode, bbio->file_offset,
				       ordered->num_bytes, len,
				       ordered->disk_bytenr);
		if (ret)
			return ret;
	}

	new = btrfs_split_ordered_extent(ordered, len);
	if (IS_ERR(new))
		return PTR_ERR(new);
	bbio->ordered = new;
	return 0;
}

static void btrfs_dio_submit_io(const struct iomap_iter *iter, struct bio *bio,
				loff_t file_offset)
{
	struct btrfs_bio *bbio = btrfs_bio(bio);
	struct btrfs_dio_private *dip =
		container_of(bbio, struct btrfs_dio_private, bbio);
	struct btrfs_dio_data *dio_data = iter->private;

	btrfs_bio_init(bbio, BTRFS_I(iter->inode)->root->fs_info,
		       btrfs_dio_end_io, bio->bi_private);
	bbio->inode = BTRFS_I(iter->inode);
	bbio->file_offset = file_offset;

	dip->file_offset = file_offset;
	dip->bytes = bio->bi_iter.bi_size;

	dio_data->submitted += bio->bi_iter.bi_size;

	/*
	 * Check if we are doing a partial write.  If we are, we need to split
	 * the ordered extent to match the submitted bio.  Hang on to the
	 * remaining unfinishable ordered_extent in dio_data so that it can be
	 * cancelled in iomap_end to avoid a deadlock wherein faulting the
	 * remaining pages is blocked on the outstanding ordered extent.
	 */
	if (iter->flags & IOMAP_WRITE) {
		int ret;

		ret = btrfs_extract_ordered_extent(bbio, dio_data->ordered);
		if (ret) {
			btrfs_finish_ordered_extent(dio_data->ordered, NULL,
						    file_offset, dip->bytes,
						    !ret);
			bio->bi_status = errno_to_blk_status(ret);
			iomap_dio_bio_end_io(bio);
			return;
		}
	}

	btrfs_submit_bbio(bbio, 0);
}

static const struct iomap_ops btrfs_dio_iomap_ops = {
	.iomap_begin            = btrfs_dio_iomap_begin,
	.iomap_end              = btrfs_dio_iomap_end,
};

static const struct iomap_dio_ops btrfs_dio_ops = {
	.submit_io		= btrfs_dio_submit_io,
	.bio_set		= &btrfs_dio_bioset,
};

static ssize_t btrfs_dio_read(struct kiocb *iocb, struct iov_iter *iter,
			      size_t done_before)
{
	struct btrfs_dio_data data = { 0 };

	return iomap_dio_rw(iocb, iter, &btrfs_dio_iomap_ops, &btrfs_dio_ops,
			    IOMAP_DIO_PARTIAL, &data, done_before);
}

static struct iomap_dio *btrfs_dio_write(struct kiocb *iocb, struct iov_iter *iter,
					 size_t done_before)
{
	struct btrfs_dio_data data = { 0 };

	return __iomap_dio_rw(iocb, iter, &btrfs_dio_iomap_ops, &btrfs_dio_ops,
			    IOMAP_DIO_PARTIAL, &data, done_before);
}

static ssize_t check_direct_IO(struct btrfs_fs_info *fs_info,
			       const struct iov_iter *iter, loff_t offset)
{
	const u32 blocksize_mask = fs_info->sectorsize - 1;

	if (offset & blocksize_mask)
		return -EINVAL;

	if (iov_iter_alignment(iter) & blocksize_mask)
		return -EINVAL;

	return 0;
}

ssize_t btrfs_direct_write(struct kiocb *iocb, struct iov_iter *from)
{
	struct file *file = iocb->ki_filp;
	struct inode *inode = file_inode(file);
	struct btrfs_fs_info *fs_info = inode_to_fs_info(inode);
	loff_t pos;
	ssize_t written = 0;
	ssize_t written_buffered;
	size_t prev_left = 0;
	loff_t endbyte;
	ssize_t ret;
	unsigned int ilock_flags = 0;
	struct iomap_dio *dio;

	if (iocb->ki_flags & IOCB_NOWAIT)
		ilock_flags |= BTRFS_ILOCK_TRY;

	/*
	 * If the write DIO is within EOF, use a shared lock and also only if
	 * security bits will likely not be dropped by file_remove_privs() called
	 * from btrfs_write_check(). Either will need to be rechecked after the
	 * lock was acquired.
	 */
	if (iocb->ki_pos + iov_iter_count(from) <= i_size_read(inode) && IS_NOSEC(inode))
		ilock_flags |= BTRFS_ILOCK_SHARED;

relock:
	ret = btrfs_inode_lock(BTRFS_I(inode), ilock_flags);
	if (ret < 0)
		return ret;

	/* Shared lock cannot be used with security bits set. */
	if ((ilock_flags & BTRFS_ILOCK_SHARED) && !IS_NOSEC(inode)) {
		btrfs_inode_unlock(BTRFS_I(inode), ilock_flags);
		ilock_flags &= ~BTRFS_ILOCK_SHARED;
		goto relock;
	}

	ret = generic_write_checks(iocb, from);
	if (ret <= 0) {
		btrfs_inode_unlock(BTRFS_I(inode), ilock_flags);
		return ret;
	}

	ret = btrfs_write_check(iocb, from, ret);
	if (ret < 0) {
		btrfs_inode_unlock(BTRFS_I(inode), ilock_flags);
		goto out;
	}

	pos = iocb->ki_pos;
	/*
	 * Re-check since file size may have changed just before taking the
	 * lock or pos may have changed because of O_APPEND in generic_write_check()
	 */
	if ((ilock_flags & BTRFS_ILOCK_SHARED) &&
	    pos + iov_iter_count(from) > i_size_read(inode)) {
		btrfs_inode_unlock(BTRFS_I(inode), ilock_flags);
		ilock_flags &= ~BTRFS_ILOCK_SHARED;
		goto relock;
	}

	if (check_direct_IO(fs_info, from, pos)) {
		btrfs_inode_unlock(BTRFS_I(inode), ilock_flags);
		goto buffered;
	}

	/*
	 * The iov_iter can be mapped to the same file range we are writing to.
	 * If that's the case, then we will deadlock in the iomap code, because
	 * it first calls our callback btrfs_dio_iomap_begin(), which will create
	 * an ordered extent, and after that it will fault in the pages that the
	 * iov_iter refers to. During the fault in we end up in the readahead
	 * pages code (starting at btrfs_readahead()), which will lock the range,
	 * find that ordered extent and then wait for it to complete (at
	 * btrfs_lock_and_flush_ordered_range()), resulting in a deadlock since
	 * obviously the ordered extent can never complete as we didn't submit
	 * yet the respective bio(s). This always happens when the buffer is
	 * memory mapped to the same file range, since the iomap DIO code always
	 * invalidates pages in the target file range (after starting and waiting
	 * for any writeback).
	 *
	 * So here we disable page faults in the iov_iter and then retry if we
	 * got -EFAULT, faulting in the pages before the retry.
	 */
again:
	from->nofault = true;
	dio = btrfs_dio_write(iocb, from, written);
	from->nofault = false;

	if (IS_ERR_OR_NULL(dio)) {
		ret = PTR_ERR_OR_ZERO(dio);
	} else {
<<<<<<< HEAD
		struct btrfs_file_private stack_private = { 0 };
		struct btrfs_file_private *private;
		const bool have_private = (file->private_data != NULL);

		if (!have_private)
			file->private_data = &stack_private;

=======
>>>>>>> 17b65575
		/*
		 * If we have a synchronous write, we must make sure the fsync
		 * triggered by the iomap_dio_complete() call below doesn't
		 * deadlock on the inode lock - we are already holding it and we
		 * can't call it after unlocking because we may need to complete
		 * partial writes due to the input buffer (or parts of it) not
		 * being already faulted in.
		 */
<<<<<<< HEAD
		private = file->private_data;
		private->fsync_skip_inode_lock = true;
		ret = iomap_dio_complete(dio);
		private->fsync_skip_inode_lock = false;

		if (!have_private)
			file->private_data = NULL;
=======
		ASSERT(current->journal_info == NULL);
		current->journal_info = BTRFS_TRANS_DIO_WRITE_STUB;
		ret = iomap_dio_complete(dio);
		current->journal_info = NULL;
>>>>>>> 17b65575
	}

	/* No increment (+=) because iomap returns a cumulative value. */
	if (ret > 0)
		written = ret;

	if (iov_iter_count(from) > 0 && (ret == -EFAULT || ret > 0)) {
		const size_t left = iov_iter_count(from);
		/*
		 * We have more data left to write. Try to fault in as many as
		 * possible of the remainder pages and retry. We do this without
		 * releasing and locking again the inode, to prevent races with
		 * truncate.
		 *
		 * Also, in case the iov refers to pages in the file range of the
		 * file we want to write to (due to a mmap), we could enter an
		 * infinite loop if we retry after faulting the pages in, since
		 * iomap will invalidate any pages in the range early on, before
		 * it tries to fault in the pages of the iov. So we keep track of
		 * how much was left of iov in the previous EFAULT and fallback
		 * to buffered IO in case we haven't made any progress.
		 */
		if (left == prev_left) {
			ret = -ENOTBLK;
		} else {
			fault_in_iov_iter_readable(from, left);
			prev_left = left;
			goto again;
		}
	}

	btrfs_inode_unlock(BTRFS_I(inode), ilock_flags);

	/*
	 * If 'ret' is -ENOTBLK or we have not written all data, then it means
	 * we must fallback to buffered IO.
	 */
	if ((ret < 0 && ret != -ENOTBLK) || !iov_iter_count(from))
		goto out;

buffered:
	/*
	 * If we are in a NOWAIT context, then return -EAGAIN to signal the caller
	 * it must retry the operation in a context where blocking is acceptable,
	 * because even if we end up not blocking during the buffered IO attempt
	 * below, we will block when flushing and waiting for the IO.
	 */
	if (iocb->ki_flags & IOCB_NOWAIT) {
		ret = -EAGAIN;
		goto out;
	}

	pos = iocb->ki_pos;
	written_buffered = btrfs_buffered_write(iocb, from);
	if (written_buffered < 0) {
		ret = written_buffered;
		goto out;
	}
	/*
	 * Ensure all data is persisted. We want the next direct IO read to be
	 * able to read what was just written.
	 */
	endbyte = pos + written_buffered - 1;
	ret = btrfs_fdatawrite_range(BTRFS_I(inode), pos, endbyte);
	if (ret)
		goto out;
	ret = filemap_fdatawait_range(inode->i_mapping, pos, endbyte);
	if (ret)
		goto out;
	written += written_buffered;
	iocb->ki_pos = pos + written_buffered;
	invalidate_mapping_pages(file->f_mapping, pos >> PAGE_SHIFT,
				 endbyte >> PAGE_SHIFT);
out:
	return ret < 0 ? ret : written;
}

static int check_direct_read(struct btrfs_fs_info *fs_info,
			     const struct iov_iter *iter, loff_t offset)
{
	int ret;
	int i, seg;

	ret = check_direct_IO(fs_info, iter, offset);
	if (ret < 0)
		return ret;

	if (!iter_is_iovec(iter))
		return 0;

	for (seg = 0; seg < iter->nr_segs; seg++) {
		for (i = seg + 1; i < iter->nr_segs; i++) {
			const struct iovec *iov1 = iter_iov(iter) + seg;
			const struct iovec *iov2 = iter_iov(iter) + i;

			if (iov1->iov_base == iov2->iov_base)
				return -EINVAL;
		}
	}
	return 0;
}

ssize_t btrfs_direct_read(struct kiocb *iocb, struct iov_iter *to)
{
	struct inode *inode = file_inode(iocb->ki_filp);
	size_t prev_left = 0;
	ssize_t read = 0;
	ssize_t ret;

	if (fsverity_active(inode))
		return 0;

	if (check_direct_read(inode_to_fs_info(inode), to, iocb->ki_pos))
		return 0;

	btrfs_inode_lock(BTRFS_I(inode), BTRFS_ILOCK_SHARED);
again:
	/*
	 * This is similar to what we do for direct IO writes, see the comment
	 * at btrfs_direct_write(), but we also disable page faults in addition
	 * to disabling them only at the iov_iter level. This is because when
	 * reading from a hole or prealloc extent, iomap calls iov_iter_zero(),
	 * which can still trigger page fault ins despite having set ->nofault
	 * to true of our 'to' iov_iter.
	 *
	 * The difference to direct IO writes is that we deadlock when trying
	 * to lock the extent range in the inode's tree during he page reads
	 * triggered by the fault in (while for writes it is due to waiting for
	 * our own ordered extent). This is because for direct IO reads,
	 * btrfs_dio_iomap_begin() returns with the extent range locked, which
	 * is only unlocked in the endio callback (end_bio_extent_readpage()).
	 */
	pagefault_disable();
	to->nofault = true;
	ret = btrfs_dio_read(iocb, to, read);
	to->nofault = false;
	pagefault_enable();

	/* No increment (+=) because iomap returns a cumulative value. */
	if (ret > 0)
		read = ret;

	if (iov_iter_count(to) > 0 && (ret == -EFAULT || ret > 0)) {
		const size_t left = iov_iter_count(to);

		if (left == prev_left) {
			/*
			 * We didn't make any progress since the last attempt,
			 * fallback to a buffered read for the remainder of the
			 * range. This is just to avoid any possibility of looping
			 * for too long.
			 */
			ret = read;
		} else {
			/*
			 * We made some progress since the last retry or this is
			 * the first time we are retrying. Fault in as many pages
			 * as possible and retry.
			 */
			fault_in_iov_iter_writeable(to, left);
			prev_left = left;
			goto again;
		}
	}
	btrfs_inode_unlock(BTRFS_I(inode), BTRFS_ILOCK_SHARED);
	return ret < 0 ? ret : read;
}

int __init btrfs_init_dio(void)
{
	if (bioset_init(&btrfs_dio_bioset, BIO_POOL_SIZE,
			offsetof(struct btrfs_dio_private, bbio.bio),
			BIOSET_NEED_BVECS))
		return -ENOMEM;

	return 0;
}

void __cold btrfs_destroy_dio(void)
{
	bioset_exit(&btrfs_dio_bioset);
}<|MERGE_RESOLUTION|>--- conflicted
+++ resolved
@@ -883,16 +883,6 @@
 	if (IS_ERR_OR_NULL(dio)) {
 		ret = PTR_ERR_OR_ZERO(dio);
 	} else {
-<<<<<<< HEAD
-		struct btrfs_file_private stack_private = { 0 };
-		struct btrfs_file_private *private;
-		const bool have_private = (file->private_data != NULL);
-
-		if (!have_private)
-			file->private_data = &stack_private;
-
-=======
->>>>>>> 17b65575
 		/*
 		 * If we have a synchronous write, we must make sure the fsync
 		 * triggered by the iomap_dio_complete() call below doesn't
@@ -901,20 +891,10 @@
 		 * partial writes due to the input buffer (or parts of it) not
 		 * being already faulted in.
 		 */
-<<<<<<< HEAD
-		private = file->private_data;
-		private->fsync_skip_inode_lock = true;
-		ret = iomap_dio_complete(dio);
-		private->fsync_skip_inode_lock = false;
-
-		if (!have_private)
-			file->private_data = NULL;
-=======
 		ASSERT(current->journal_info == NULL);
 		current->journal_info = BTRFS_TRANS_DIO_WRITE_STUB;
 		ret = iomap_dio_complete(dio);
 		current->journal_info = NULL;
->>>>>>> 17b65575
 	}
 
 	/* No increment (+=) because iomap returns a cumulative value. */
