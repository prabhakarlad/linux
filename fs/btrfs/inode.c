// SPDX-License-Identifier: GPL-2.0
/*
 * Copyright (C) 2007 Oracle.  All rights reserved.
 */

#include <crypto/hash.h>
#include <linux/kernel.h>
#include <linux/bio.h>
#include <linux/blk-cgroup.h>
#include <linux/file.h>
#include <linux/fs.h>
#include <linux/pagemap.h>
#include <linux/highmem.h>
#include <linux/time.h>
#include <linux/init.h>
#include <linux/string.h>
#include <linux/backing-dev.h>
#include <linux/writeback.h>
#include <linux/compat.h>
#include <linux/xattr.h>
#include <linux/posix_acl.h>
#include <linux/falloc.h>
#include <linux/slab.h>
#include <linux/ratelimit.h>
#include <linux/btrfs.h>
#include <linux/blkdev.h>
#include <linux/posix_acl_xattr.h>
#include <linux/uio.h>
#include <linux/magic.h>
#include <linux/iversion.h>
#include <linux/swap.h>
#include <linux/migrate.h>
#include <linux/sched/mm.h>
#include <linux/iomap.h>
#include <linux/unaligned.h>
#include <linux/fsverity.h>
#include "misc.h"
#include "ctree.h"
#include "disk-io.h"
#include "transaction.h"
#include "btrfs_inode.h"
#include "ordered-data.h"
#include "xattr.h"
#include "tree-log.h"
#include "bio.h"
#include "compression.h"
#include "locking.h"
#include "props.h"
#include "qgroup.h"
#include "delalloc-space.h"
#include "block-group.h"
#include "space-info.h"
#include "zoned.h"
#include "subpage.h"
#include "inode-item.h"
#include "fs.h"
#include "accessors.h"
#include "extent-tree.h"
#include "root-tree.h"
#include "defrag.h"
#include "dir-item.h"
#include "file-item.h"
#include "uuid-tree.h"
#include "ioctl.h"
#include "file.h"
#include "acl.h"
#include "relocation.h"
#include "verity.h"
#include "super.h"
#include "orphan.h"
#include "backref.h"
#include "raid-stripe-tree.h"
#include "fiemap.h"

struct btrfs_iget_args {
	u64 ino;
	struct btrfs_root *root;
};

struct btrfs_rename_ctx {
	/* Output field. Stores the index number of the old directory entry. */
	u64 index;
};

/*
 * Used by data_reloc_print_warning_inode() to pass needed info for filename
 * resolution and output of error message.
 */
struct data_reloc_warn {
	struct btrfs_path path;
	struct btrfs_fs_info *fs_info;
	u64 extent_item_size;
	u64 logical;
	int mirror_num;
};

/*
 * For the file_extent_tree, we want to hold the inode lock when we lookup and
 * update the disk_i_size, but lockdep will complain because our io_tree we hold
 * the tree lock and get the inode lock when setting delalloc. These two things
 * are unrelated, so make a class for the file_extent_tree so we don't get the
 * two locking patterns mixed up.
 */
static struct lock_class_key file_extent_tree_class;

static const struct inode_operations btrfs_dir_inode_operations;
static const struct inode_operations btrfs_symlink_inode_operations;
static const struct inode_operations btrfs_special_inode_operations;
static const struct inode_operations btrfs_file_inode_operations;
static const struct address_space_operations btrfs_aops;
static const struct file_operations btrfs_dir_file_operations;

static struct kmem_cache *btrfs_inode_cachep;

static int btrfs_setsize(struct inode *inode, struct iattr *attr);
static int btrfs_truncate(struct btrfs_inode *inode, bool skip_writeback);

static noinline int run_delalloc_cow(struct btrfs_inode *inode,
				     struct folio *locked_folio, u64 start,
				     u64 end, struct writeback_control *wbc,
				     bool pages_dirty);

static int data_reloc_print_warning_inode(u64 inum, u64 offset, u64 num_bytes,
					  u64 root, void *warn_ctx)
{
	struct data_reloc_warn *warn = warn_ctx;
	struct btrfs_fs_info *fs_info = warn->fs_info;
	struct extent_buffer *eb;
	struct btrfs_inode_item *inode_item;
	struct inode_fs_paths *ipath = NULL;
	struct btrfs_root *local_root;
	struct btrfs_key key;
	unsigned int nofs_flag;
	u32 nlink;
	int ret;

	local_root = btrfs_get_fs_root(fs_info, root, true);
	if (IS_ERR(local_root)) {
		ret = PTR_ERR(local_root);
		goto err;
	}

	/* This makes the path point to (inum INODE_ITEM ioff). */
	key.objectid = inum;
	key.type = BTRFS_INODE_ITEM_KEY;
	key.offset = 0;

	ret = btrfs_search_slot(NULL, local_root, &key, &warn->path, 0, 0);
	if (ret) {
		btrfs_put_root(local_root);
		btrfs_release_path(&warn->path);
		goto err;
	}

	eb = warn->path.nodes[0];
	inode_item = btrfs_item_ptr(eb, warn->path.slots[0], struct btrfs_inode_item);
	nlink = btrfs_inode_nlink(eb, inode_item);
	btrfs_release_path(&warn->path);

	nofs_flag = memalloc_nofs_save();
	ipath = init_ipath(4096, local_root, &warn->path);
	memalloc_nofs_restore(nofs_flag);
	if (IS_ERR(ipath)) {
		btrfs_put_root(local_root);
		ret = PTR_ERR(ipath);
		ipath = NULL;
		/*
		 * -ENOMEM, not a critical error, just output an generic error
		 * without filename.
		 */
		btrfs_warn(fs_info,
"checksum error at logical %llu mirror %u root %llu, inode %llu offset %llu",
			   warn->logical, warn->mirror_num, root, inum, offset);
		return ret;
	}
	ret = paths_from_inode(inum, ipath);
	if (ret < 0)
		goto err;

	/*
	 * We deliberately ignore the bit ipath might have been too small to
	 * hold all of the paths here
	 */
	for (int i = 0; i < ipath->fspath->elem_cnt; i++) {
		btrfs_warn(fs_info,
"checksum error at logical %llu mirror %u root %llu inode %llu offset %llu length %u links %u (path: %s)",
			   warn->logical, warn->mirror_num, root, inum, offset,
			   fs_info->sectorsize, nlink,
			   (char *)(unsigned long)ipath->fspath->val[i]);
	}

	btrfs_put_root(local_root);
	free_ipath(ipath);
	return 0;

err:
	btrfs_warn(fs_info,
"checksum error at logical %llu mirror %u root %llu inode %llu offset %llu, path resolving failed with ret=%d",
		   warn->logical, warn->mirror_num, root, inum, offset, ret);

	free_ipath(ipath);
	return ret;
}

/*
 * Do extra user-friendly error output (e.g. lookup all the affected files).
 *
 * Return true if we succeeded doing the backref lookup.
 * Return false if such lookup failed, and has to fallback to the old error message.
 */
static void print_data_reloc_error(const struct btrfs_inode *inode, u64 file_off,
				   const u8 *csum, const u8 *csum_expected,
				   int mirror_num)
{
	struct btrfs_fs_info *fs_info = inode->root->fs_info;
	struct btrfs_path path = { 0 };
	struct btrfs_key found_key = { 0 };
	struct extent_buffer *eb;
	struct btrfs_extent_item *ei;
	const u32 csum_size = fs_info->csum_size;
	u64 logical;
	u64 flags;
	u32 item_size;
	int ret;

	mutex_lock(&fs_info->reloc_mutex);
	logical = btrfs_get_reloc_bg_bytenr(fs_info);
	mutex_unlock(&fs_info->reloc_mutex);

	if (logical == U64_MAX) {
		btrfs_warn_rl(fs_info, "has data reloc tree but no running relocation");
		btrfs_warn_rl(fs_info,
"csum failed root %lld ino %llu off %llu csum " CSUM_FMT " expected csum " CSUM_FMT " mirror %d",
			btrfs_root_id(inode->root), btrfs_ino(inode), file_off,
			CSUM_FMT_VALUE(csum_size, csum),
			CSUM_FMT_VALUE(csum_size, csum_expected),
			mirror_num);
		return;
	}

	logical += file_off;
	btrfs_warn_rl(fs_info,
"csum failed root %lld ino %llu off %llu logical %llu csum " CSUM_FMT " expected csum " CSUM_FMT " mirror %d",
			btrfs_root_id(inode->root),
			btrfs_ino(inode), file_off, logical,
			CSUM_FMT_VALUE(csum_size, csum),
			CSUM_FMT_VALUE(csum_size, csum_expected),
			mirror_num);

	ret = extent_from_logical(fs_info, logical, &path, &found_key, &flags);
	if (ret < 0) {
		btrfs_err_rl(fs_info, "failed to lookup extent item for logical %llu: %d",
			     logical, ret);
		return;
	}
	eb = path.nodes[0];
	ei = btrfs_item_ptr(eb, path.slots[0], struct btrfs_extent_item);
	item_size = btrfs_item_size(eb, path.slots[0]);
	if (flags & BTRFS_EXTENT_FLAG_TREE_BLOCK) {
		unsigned long ptr = 0;
		u64 ref_root;
		u8 ref_level;

		while (true) {
			ret = tree_backref_for_extent(&ptr, eb, &found_key, ei,
						      item_size, &ref_root,
						      &ref_level);
			if (ret < 0) {
				btrfs_warn_rl(fs_info,
				"failed to resolve tree backref for logical %llu: %d",
					      logical, ret);
				break;
			}
			if (ret > 0)
				break;

			btrfs_warn_rl(fs_info,
"csum error at logical %llu mirror %u: metadata %s (level %d) in tree %llu",
				logical, mirror_num,
				(ref_level ? "node" : "leaf"),
				ref_level, ref_root);
		}
		btrfs_release_path(&path);
	} else {
		struct btrfs_backref_walk_ctx ctx = { 0 };
		struct data_reloc_warn reloc_warn = { 0 };

		btrfs_release_path(&path);

		ctx.bytenr = found_key.objectid;
		ctx.extent_item_pos = logical - found_key.objectid;
		ctx.fs_info = fs_info;

		reloc_warn.logical = logical;
		reloc_warn.extent_item_size = found_key.offset;
		reloc_warn.mirror_num = mirror_num;
		reloc_warn.fs_info = fs_info;

		iterate_extent_inodes(&ctx, true,
				      data_reloc_print_warning_inode, &reloc_warn);
	}
}

static void __cold btrfs_print_data_csum_error(struct btrfs_inode *inode,
		u64 logical_start, u8 *csum, u8 *csum_expected, int mirror_num)
{
	struct btrfs_root *root = inode->root;
	const u32 csum_size = root->fs_info->csum_size;

	/* For data reloc tree, it's better to do a backref lookup instead. */
	if (btrfs_is_data_reloc_root(root))
		return print_data_reloc_error(inode, logical_start, csum,
					      csum_expected, mirror_num);

	/* Output without objectid, which is more meaningful */
	if (btrfs_root_id(root) >= BTRFS_LAST_FREE_OBJECTID) {
		btrfs_warn_rl(root->fs_info,
"csum failed root %lld ino %lld off %llu csum " CSUM_FMT " expected csum " CSUM_FMT " mirror %d",
			btrfs_root_id(root), btrfs_ino(inode),
			logical_start,
			CSUM_FMT_VALUE(csum_size, csum),
			CSUM_FMT_VALUE(csum_size, csum_expected),
			mirror_num);
	} else {
		btrfs_warn_rl(root->fs_info,
"csum failed root %llu ino %llu off %llu csum " CSUM_FMT " expected csum " CSUM_FMT " mirror %d",
			btrfs_root_id(root), btrfs_ino(inode),
			logical_start,
			CSUM_FMT_VALUE(csum_size, csum),
			CSUM_FMT_VALUE(csum_size, csum_expected),
			mirror_num);
	}
}

/*
 * Lock inode i_rwsem based on arguments passed.
 *
 * ilock_flags can have the following bit set:
 *
 * BTRFS_ILOCK_SHARED - acquire a shared lock on the inode
 * BTRFS_ILOCK_TRY - try to acquire the lock, if fails on first attempt
 *		     return -EAGAIN
 * BTRFS_ILOCK_MMAP - acquire a write lock on the i_mmap_lock
 */
int btrfs_inode_lock(struct btrfs_inode *inode, unsigned int ilock_flags)
{
	if (ilock_flags & BTRFS_ILOCK_SHARED) {
		if (ilock_flags & BTRFS_ILOCK_TRY) {
			if (!inode_trylock_shared(&inode->vfs_inode))
				return -EAGAIN;
			else
				return 0;
		}
		inode_lock_shared(&inode->vfs_inode);
	} else {
		if (ilock_flags & BTRFS_ILOCK_TRY) {
			if (!inode_trylock(&inode->vfs_inode))
				return -EAGAIN;
			else
				return 0;
		}
		inode_lock(&inode->vfs_inode);
	}
	if (ilock_flags & BTRFS_ILOCK_MMAP)
		down_write(&inode->i_mmap_lock);
	return 0;
}

/*
 * Unock inode i_rwsem.
 *
 * ilock_flags should contain the same bits set as passed to btrfs_inode_lock()
 * to decide whether the lock acquired is shared or exclusive.
 */
void btrfs_inode_unlock(struct btrfs_inode *inode, unsigned int ilock_flags)
{
	if (ilock_flags & BTRFS_ILOCK_MMAP)
		up_write(&inode->i_mmap_lock);
	if (ilock_flags & BTRFS_ILOCK_SHARED)
		inode_unlock_shared(&inode->vfs_inode);
	else
		inode_unlock(&inode->vfs_inode);
}

/*
 * Cleanup all submitted ordered extents in specified range to handle errors
 * from the btrfs_run_delalloc_range() callback.
 *
 * NOTE: caller must ensure that when an error happens, it can not call
 * extent_clear_unlock_delalloc() to clear both the bits EXTENT_DO_ACCOUNTING
 * and EXTENT_DELALLOC simultaneously, because that causes the reserved metadata
 * to be released, which we want to happen only when finishing the ordered
 * extent (btrfs_finish_ordered_io()).
 */
static inline void btrfs_cleanup_ordered_extents(struct btrfs_inode *inode,
						 u64 offset, u64 bytes)
{
	pgoff_t index = offset >> PAGE_SHIFT;
	const pgoff_t end_index = (offset + bytes - 1) >> PAGE_SHIFT;
	struct folio *folio;

	while (index <= end_index) {
		folio = filemap_get_folio(inode->vfs_inode.i_mapping, index);
		index++;
		if (IS_ERR(folio))
			continue;

		/*
		 * Here we just clear all Ordered bits for every page in the
		 * range, then btrfs_mark_ordered_io_finished() will handle
		 * the ordered extent accounting for the range.
		 */
		btrfs_folio_clamp_clear_ordered(inode->root->fs_info, folio,
						offset, bytes);
		folio_put(folio);
	}

	return btrfs_mark_ordered_io_finished(inode, NULL, offset, bytes, false);
}

static int btrfs_dirty_inode(struct btrfs_inode *inode);

static int btrfs_init_inode_security(struct btrfs_trans_handle *trans,
				     struct btrfs_new_inode_args *args)
{
	int ret;

	if (args->default_acl) {
		ret = __btrfs_set_acl(trans, args->inode, args->default_acl,
				      ACL_TYPE_DEFAULT);
		if (ret)
			return ret;
	}
	if (args->acl) {
		ret = __btrfs_set_acl(trans, args->inode, args->acl, ACL_TYPE_ACCESS);
		if (ret)
			return ret;
	}
	if (!args->default_acl && !args->acl)
		cache_no_acl(args->inode);
	return btrfs_xattr_security_init(trans, args->inode, args->dir,
					 &args->dentry->d_name);
}

/*
 * this does all the hard work for inserting an inline extent into
 * the btree.  The caller should have done a btrfs_drop_extents so that
 * no overlapping inline items exist in the btree
 */
static int insert_inline_extent(struct btrfs_trans_handle *trans,
				struct btrfs_path *path,
				struct btrfs_inode *inode, bool extent_inserted,
				size_t size, size_t compressed_size,
				int compress_type,
				struct folio *compressed_folio,
				bool update_i_size)
{
	struct btrfs_root *root = inode->root;
	struct extent_buffer *leaf;
	const u32 sectorsize = trans->fs_info->sectorsize;
	char *kaddr;
	unsigned long ptr;
	struct btrfs_file_extent_item *ei;
	int ret;
	size_t cur_size = size;
	u64 i_size;

	/*
	 * The decompressed size must still be no larger than a sector.  Under
	 * heavy race, we can have size == 0 passed in, but that shouldn't be a
	 * big deal and we can continue the insertion.
	 */
	ASSERT(size <= sectorsize);

	/*
	 * The compressed size also needs to be no larger than a sector.
	 * That's also why we only need one page as the parameter.
	 */
	if (compressed_folio)
		ASSERT(compressed_size <= sectorsize);
	else
		ASSERT(compressed_size == 0);

	if (compressed_size && compressed_folio)
		cur_size = compressed_size;

	if (!extent_inserted) {
		struct btrfs_key key;
		size_t datasize;

		key.objectid = btrfs_ino(inode);
		key.type = BTRFS_EXTENT_DATA_KEY;
		key.offset = 0;

		datasize = btrfs_file_extent_calc_inline_size(cur_size);
		ret = btrfs_insert_empty_item(trans, root, path, &key,
					      datasize);
		if (ret)
			goto fail;
	}
	leaf = path->nodes[0];
	ei = btrfs_item_ptr(leaf, path->slots[0],
			    struct btrfs_file_extent_item);
	btrfs_set_file_extent_generation(leaf, ei, trans->transid);
	btrfs_set_file_extent_type(leaf, ei, BTRFS_FILE_EXTENT_INLINE);
	btrfs_set_file_extent_encryption(leaf, ei, 0);
	btrfs_set_file_extent_other_encoding(leaf, ei, 0);
	btrfs_set_file_extent_ram_bytes(leaf, ei, size);
	ptr = btrfs_file_extent_inline_start(ei);

	if (compress_type != BTRFS_COMPRESS_NONE) {
		kaddr = kmap_local_folio(compressed_folio, 0);
		write_extent_buffer(leaf, kaddr, ptr, compressed_size);
		kunmap_local(kaddr);

		btrfs_set_file_extent_compression(leaf, ei,
						  compress_type);
	} else {
		struct folio *folio;

		folio = filemap_get_folio(inode->vfs_inode.i_mapping, 0);
		ASSERT(!IS_ERR(folio));
		btrfs_set_file_extent_compression(leaf, ei, 0);
		kaddr = kmap_local_folio(folio, 0);
		write_extent_buffer(leaf, kaddr, ptr, size);
		kunmap_local(kaddr);
		folio_put(folio);
	}
	btrfs_release_path(path);

	/*
	 * We align size to sectorsize for inline extents just for simplicity
	 * sake.
	 */
	ret = btrfs_inode_set_file_extent_range(inode, 0,
					ALIGN(size, root->fs_info->sectorsize));
	if (ret)
		goto fail;

	/*
	 * We're an inline extent, so nobody can extend the file past i_size
	 * without locking a page we already have locked.
	 *
	 * We must do any i_size and inode updates before we unlock the pages.
	 * Otherwise we could end up racing with unlink.
	 */
	i_size = i_size_read(&inode->vfs_inode);
	if (update_i_size && size > i_size) {
		i_size_write(&inode->vfs_inode, size);
		i_size = size;
	}
	inode->disk_i_size = i_size;

fail:
	return ret;
}

static bool can_cow_file_range_inline(struct btrfs_inode *inode,
				      u64 offset, u64 size,
				      size_t compressed_size)
{
	struct btrfs_fs_info *fs_info = inode->root->fs_info;
	u64 data_len = (compressed_size ?: size);

	/* Inline extents must start at offset 0. */
	if (offset != 0)
		return false;

	/* Inline extents are limited to sectorsize. */
	if (size > fs_info->sectorsize)
		return false;

	/* We do not allow a non-compressed extent to be as large as block size. */
	if (data_len >= fs_info->sectorsize)
		return false;

	/* We cannot exceed the maximum inline data size. */
	if (data_len > BTRFS_MAX_INLINE_DATA_SIZE(fs_info))
		return false;

	/* We cannot exceed the user specified max_inline size. */
	if (data_len > fs_info->max_inline)
		return false;

	/* Inline extents must be the entirety of the file. */
	if (size < i_size_read(&inode->vfs_inode))
		return false;

	return true;
}

/*
 * conditionally insert an inline extent into the file.  This
 * does the checks required to make sure the data is small enough
 * to fit as an inline extent.
 *
 * If being used directly, you must have already checked we're allowed to cow
 * the range by getting true from can_cow_file_range_inline().
 */
static noinline int __cow_file_range_inline(struct btrfs_inode *inode,
					    u64 size, size_t compressed_size,
					    int compress_type,
					    struct folio *compressed_folio,
					    bool update_i_size)
{
	struct btrfs_drop_extents_args drop_args = { 0 };
	struct btrfs_root *root = inode->root;
	struct btrfs_fs_info *fs_info = root->fs_info;
	struct btrfs_trans_handle *trans;
	u64 data_len = (compressed_size ?: size);
	int ret;
	struct btrfs_path *path;

	path = btrfs_alloc_path();
	if (!path)
		return -ENOMEM;

	trans = btrfs_join_transaction(root);
	if (IS_ERR(trans)) {
		btrfs_free_path(path);
		return PTR_ERR(trans);
	}
	trans->block_rsv = &inode->block_rsv;

	drop_args.path = path;
	drop_args.start = 0;
	drop_args.end = fs_info->sectorsize;
	drop_args.drop_cache = true;
	drop_args.replace_extent = true;
	drop_args.extent_item_size = btrfs_file_extent_calc_inline_size(data_len);
	ret = btrfs_drop_extents(trans, root, inode, &drop_args);
	if (ret) {
		btrfs_abort_transaction(trans, ret);
		goto out;
	}

	ret = insert_inline_extent(trans, path, inode, drop_args.extent_inserted,
				   size, compressed_size, compress_type,
				   compressed_folio, update_i_size);
	if (ret && ret != -ENOSPC) {
		btrfs_abort_transaction(trans, ret);
		goto out;
	} else if (ret == -ENOSPC) {
		ret = 1;
		goto out;
	}

	btrfs_update_inode_bytes(inode, size, drop_args.bytes_found);
	ret = btrfs_update_inode(trans, inode);
	if (ret && ret != -ENOSPC) {
		btrfs_abort_transaction(trans, ret);
		goto out;
	} else if (ret == -ENOSPC) {
		ret = 1;
		goto out;
	}

	btrfs_set_inode_full_sync(inode);
out:
	/*
	 * Don't forget to free the reserved space, as for inlined extent
	 * it won't count as data extent, free them directly here.
	 * And at reserve time, it's always aligned to page size, so
	 * just free one page here.
	 */
	btrfs_qgroup_free_data(inode, NULL, 0, fs_info->sectorsize, NULL);
	btrfs_free_path(path);
	btrfs_end_transaction(trans);
	return ret;
}

static noinline int cow_file_range_inline(struct btrfs_inode *inode,
					  struct folio *locked_folio,
					  u64 offset, u64 end,
					  size_t compressed_size,
					  int compress_type,
					  struct folio *compressed_folio,
					  bool update_i_size)
{
	struct extent_state *cached = NULL;
	unsigned long clear_flags = EXTENT_DELALLOC | EXTENT_DELALLOC_NEW |
		EXTENT_DEFRAG | EXTENT_DO_ACCOUNTING | EXTENT_LOCKED;
	u64 size = min_t(u64, i_size_read(&inode->vfs_inode), end + 1);
	int ret;

	if (!can_cow_file_range_inline(inode, offset, size, compressed_size))
		return 1;

	btrfs_lock_extent(&inode->io_tree, offset, end, &cached);
	ret = __cow_file_range_inline(inode, size, compressed_size,
				      compress_type, compressed_folio,
				      update_i_size);
	if (ret > 0) {
		btrfs_unlock_extent(&inode->io_tree, offset, end, &cached);
		return ret;
	}

	/*
	 * In the successful case (ret == 0 here), cow_file_range will return 1.
	 *
	 * Quite a bit further up the callstack in extent_writepage(), ret == 1
	 * is treated as a short circuited success and does not unlock the folio,
	 * so we must do it here.
	 *
	 * In the failure case, the locked_folio does get unlocked by
	 * btrfs_folio_end_all_writers, which asserts that it is still locked
	 * at that point, so we must *not* unlock it here.
	 *
	 * The other two callsites in compress_file_range do not have a
	 * locked_folio, so they are not relevant to this logic.
	 */
	if (ret == 0)
		locked_folio = NULL;

	extent_clear_unlock_delalloc(inode, offset, end, locked_folio, &cached,
				     clear_flags, PAGE_UNLOCK |
				     PAGE_START_WRITEBACK | PAGE_END_WRITEBACK);
	return ret;
}

struct async_extent {
	u64 start;
	u64 ram_size;
	u64 compressed_size;
	struct folio **folios;
	unsigned long nr_folios;
	int compress_type;
	struct list_head list;
};

struct async_chunk {
	struct btrfs_inode *inode;
	struct folio *locked_folio;
	u64 start;
	u64 end;
	blk_opf_t write_flags;
	struct list_head extents;
	struct cgroup_subsys_state *blkcg_css;
	struct btrfs_work work;
	struct async_cow *async_cow;
};

struct async_cow {
	atomic_t num_chunks;
	struct async_chunk chunks[];
};

static noinline int add_async_extent(struct async_chunk *cow,
				     u64 start, u64 ram_size,
				     u64 compressed_size,
				     struct folio **folios,
				     unsigned long nr_folios,
				     int compress_type)
{
	struct async_extent *async_extent;

	async_extent = kmalloc(sizeof(*async_extent), GFP_NOFS);
	if (!async_extent)
		return -ENOMEM;
	async_extent->start = start;
	async_extent->ram_size = ram_size;
	async_extent->compressed_size = compressed_size;
	async_extent->folios = folios;
	async_extent->nr_folios = nr_folios;
	async_extent->compress_type = compress_type;
	list_add_tail(&async_extent->list, &cow->extents);
	return 0;
}

/*
 * Check if the inode needs to be submitted to compression, based on mount
 * options, defragmentation, properties or heuristics.
 */
static inline int inode_need_compress(struct btrfs_inode *inode, u64 start,
				      u64 end)
{
	struct btrfs_fs_info *fs_info = inode->root->fs_info;

	if (!btrfs_inode_can_compress(inode)) {
		DEBUG_WARN("BTRFS: unexpected compression for ino %llu", btrfs_ino(inode));
		return 0;
	}

	/* Defrag ioctl takes precedence over mount options and properties. */
	if (inode->defrag_compress == BTRFS_DEFRAG_DONT_COMPRESS)
		return 0;
	if (BTRFS_COMPRESS_NONE < inode->defrag_compress &&
	    inode->defrag_compress < BTRFS_NR_COMPRESS_TYPES)
		return 1;
	/* force compress */
	if (btrfs_test_opt(fs_info, FORCE_COMPRESS))
		return 1;
	/* bad compression ratios */
	if (inode->flags & BTRFS_INODE_NOCOMPRESS)
		return 0;
	if (btrfs_test_opt(fs_info, COMPRESS) ||
	    inode->flags & BTRFS_INODE_COMPRESS ||
	    inode->prop_compress)
		return btrfs_compress_heuristic(inode, start, end);
	return 0;
}

static inline void inode_should_defrag(struct btrfs_inode *inode,
		u64 start, u64 end, u64 num_bytes, u32 small_write)
{
	/* If this is a small write inside eof, kick off a defrag */
	if (num_bytes < small_write &&
	    (start > 0 || end + 1 < inode->disk_i_size))
		btrfs_add_inode_defrag(inode, small_write);
}

static int extent_range_clear_dirty_for_io(struct btrfs_inode *inode, u64 start, u64 end)
{
	const pgoff_t end_index = end >> PAGE_SHIFT;
	struct folio *folio;
	int ret = 0;

	for (pgoff_t index = start >> PAGE_SHIFT; index <= end_index; index++) {
		folio = filemap_get_folio(inode->vfs_inode.i_mapping, index);
		if (IS_ERR(folio)) {
			if (!ret)
				ret = PTR_ERR(folio);
			continue;
		}
		btrfs_folio_clamp_clear_dirty(inode->root->fs_info, folio, start,
					      end + 1 - start);
		folio_put(folio);
	}
	return ret;
}

/*
 * Work queue call back to started compression on a file and pages.
 *
 * This is done inside an ordered work queue, and the compression is spread
 * across many cpus.  The actual IO submission is step two, and the ordered work
 * queue takes care of making sure that happens in the same order things were
 * put onto the queue by writepages and friends.
 *
 * If this code finds it can't get good compression, it puts an entry onto the
 * work queue to write the uncompressed bytes.  This makes sure that both
 * compressed inodes and uncompressed inodes are written in the same order that
 * the flusher thread sent them down.
 */
static void compress_file_range(struct btrfs_work *work)
{
	struct async_chunk *async_chunk =
		container_of(work, struct async_chunk, work);
	struct btrfs_inode *inode = async_chunk->inode;
	struct btrfs_fs_info *fs_info = inode->root->fs_info;
	struct address_space *mapping = inode->vfs_inode.i_mapping;
	u64 blocksize = fs_info->sectorsize;
	u64 start = async_chunk->start;
	u64 end = async_chunk->end;
	u64 actual_end;
	u64 i_size;
	int ret = 0;
	struct folio **folios;
	unsigned long nr_folios;
	unsigned long total_compressed = 0;
	unsigned long total_in = 0;
	unsigned int poff;
	int i;
	int compress_type = fs_info->compress_type;
	int compress_level = fs_info->compress_level;

	inode_should_defrag(inode, start, end, end - start + 1, SZ_16K);

	/*
	 * We need to call clear_page_dirty_for_io on each page in the range.
	 * Otherwise applications with the file mmap'd can wander in and change
	 * the page contents while we are compressing them.
	 */
	ret = extent_range_clear_dirty_for_io(inode, start, end);

	/*
	 * All the folios should have been locked thus no failure.
	 *
	 * And even if some folios are missing, btrfs_compress_folios()
	 * would handle them correctly, so here just do an ASSERT() check for
	 * early logic errors.
	 */
	ASSERT(ret == 0);

	/*
	 * We need to save i_size before now because it could change in between
	 * us evaluating the size and assigning it.  This is because we lock and
	 * unlock the page in truncate and fallocate, and then modify the i_size
	 * later on.
	 *
	 * The barriers are to emulate READ_ONCE, remove that once i_size_read
	 * does that for us.
	 */
	barrier();
	i_size = i_size_read(&inode->vfs_inode);
	barrier();
	actual_end = min_t(u64, i_size, end + 1);
again:
	folios = NULL;
	nr_folios = (end >> PAGE_SHIFT) - (start >> PAGE_SHIFT) + 1;
	nr_folios = min_t(unsigned long, nr_folios, BTRFS_MAX_COMPRESSED_PAGES);

	/*
	 * we don't want to send crud past the end of i_size through
	 * compression, that's just a waste of CPU time.  So, if the
	 * end of the file is before the start of our current
	 * requested range of bytes, we bail out to the uncompressed
	 * cleanup code that can deal with all of this.
	 *
	 * It isn't really the fastest way to fix things, but this is a
	 * very uncommon corner.
	 */
	if (actual_end <= start)
		goto cleanup_and_bail_uncompressed;

	total_compressed = actual_end - start;

	/*
	 * Skip compression for a small file range(<=blocksize) that
	 * isn't an inline extent, since it doesn't save disk space at all.
	 */
	if (total_compressed <= blocksize &&
	   (start > 0 || end + 1 < inode->disk_i_size))
		goto cleanup_and_bail_uncompressed;

	total_compressed = min_t(unsigned long, total_compressed,
			BTRFS_MAX_UNCOMPRESSED);
	total_in = 0;
	ret = 0;

	/*
	 * We do compression for mount -o compress and when the inode has not
	 * been flagged as NOCOMPRESS.  This flag can change at any time if we
	 * discover bad compression ratios.
	 */
	if (!inode_need_compress(inode, start, end))
		goto cleanup_and_bail_uncompressed;

	folios = kcalloc(nr_folios, sizeof(struct folio *), GFP_NOFS);
	if (!folios) {
		/*
		 * Memory allocation failure is not a fatal error, we can fall
		 * back to uncompressed code.
		 */
		goto cleanup_and_bail_uncompressed;
	}

	if (0 < inode->defrag_compress && inode->defrag_compress < BTRFS_NR_COMPRESS_TYPES) {
		compress_type = inode->defrag_compress;
		compress_level = inode->defrag_compress_level;
	} else if (inode->prop_compress) {
		compress_type = inode->prop_compress;
	}

	/* Compression level is applied here. */
	ret = btrfs_compress_folios(compress_type, compress_level,
				    mapping, start, folios, &nr_folios, &total_in,
				    &total_compressed);
	if (ret)
		goto mark_incompressible;

	/*
	 * Zero the tail end of the last page, as we might be sending it down
	 * to disk.
	 */
	poff = offset_in_page(total_compressed);
	if (poff)
		folio_zero_range(folios[nr_folios - 1], poff, PAGE_SIZE - poff);

	/*
	 * Try to create an inline extent.
	 *
	 * If we didn't compress the entire range, try to create an uncompressed
	 * inline extent, else a compressed one.
	 *
	 * Check cow_file_range() for why we don't even try to create inline
	 * extent for the subpage case.
	 */
	if (total_in < actual_end)
		ret = cow_file_range_inline(inode, NULL, start, end, 0,
					    BTRFS_COMPRESS_NONE, NULL, false);
	else
		ret = cow_file_range_inline(inode, NULL, start, end, total_compressed,
					    compress_type, folios[0], false);
	if (ret <= 0) {
		if (ret < 0)
			mapping_set_error(mapping, -EIO);
		goto free_pages;
	}

	/*
	 * We aren't doing an inline extent. Round the compressed size up to a
	 * block size boundary so the allocator does sane things.
	 */
	total_compressed = ALIGN(total_compressed, blocksize);

	/*
	 * One last check to make sure the compression is really a win, compare
	 * the page count read with the blocks on disk, compression must free at
	 * least one sector.
	 */
	total_in = round_up(total_in, fs_info->sectorsize);
	if (total_compressed + blocksize > total_in)
		goto mark_incompressible;

	/*
	 * The async work queues will take care of doing actual allocation on
	 * disk for these compressed pages, and will submit the bios.
	 */
	ret = add_async_extent(async_chunk, start, total_in, total_compressed, folios,
			       nr_folios, compress_type);
	BUG_ON(ret);
	if (start + total_in < end) {
		start += total_in;
		cond_resched();
		goto again;
	}
	return;

mark_incompressible:
	if (!btrfs_test_opt(fs_info, FORCE_COMPRESS) && !inode->prop_compress)
		inode->flags |= BTRFS_INODE_NOCOMPRESS;
cleanup_and_bail_uncompressed:
	ret = add_async_extent(async_chunk, start, end - start + 1, 0, NULL, 0,
			       BTRFS_COMPRESS_NONE);
	BUG_ON(ret);
free_pages:
	if (folios) {
		for (i = 0; i < nr_folios; i++) {
			WARN_ON(folios[i]->mapping);
			btrfs_free_compr_folio(folios[i]);
		}
		kfree(folios);
	}
}

static void free_async_extent_pages(struct async_extent *async_extent)
{
	int i;

	if (!async_extent->folios)
		return;

	for (i = 0; i < async_extent->nr_folios; i++) {
		WARN_ON(async_extent->folios[i]->mapping);
		btrfs_free_compr_folio(async_extent->folios[i]);
	}
	kfree(async_extent->folios);
	async_extent->nr_folios = 0;
	async_extent->folios = NULL;
}

static void submit_uncompressed_range(struct btrfs_inode *inode,
				      struct async_extent *async_extent,
				      struct folio *locked_folio)
{
	u64 start = async_extent->start;
	u64 end = async_extent->start + async_extent->ram_size - 1;
	int ret;
	struct writeback_control wbc = {
		.sync_mode		= WB_SYNC_ALL,
		.range_start		= start,
		.range_end		= end,
		.no_cgroup_owner	= 1,
	};

	wbc_attach_fdatawrite_inode(&wbc, &inode->vfs_inode);
	ret = run_delalloc_cow(inode, locked_folio, start, end,
			       &wbc, false);
	wbc_detach_inode(&wbc);
	if (ret < 0) {
		if (locked_folio)
			btrfs_folio_end_lock(inode->root->fs_info, locked_folio,
					     start, async_extent->ram_size);
		btrfs_err_rl(inode->root->fs_info,
			"%s failed, root=%llu inode=%llu start=%llu len=%llu: %d",
			     __func__, btrfs_root_id(inode->root),
			     btrfs_ino(inode), start, async_extent->ram_size, ret);
	}
}

static void submit_one_async_extent(struct async_chunk *async_chunk,
				    struct async_extent *async_extent,
				    u64 *alloc_hint)
{
	struct btrfs_inode *inode = async_chunk->inode;
	struct extent_io_tree *io_tree = &inode->io_tree;
	struct btrfs_root *root = inode->root;
	struct btrfs_fs_info *fs_info = root->fs_info;
	struct btrfs_ordered_extent *ordered;
	struct btrfs_file_extent file_extent;
	struct btrfs_key ins;
	struct folio *locked_folio = NULL;
	struct extent_state *cached = NULL;
	struct extent_map *em;
	int ret = 0;
	bool free_pages = false;
	u64 start = async_extent->start;
	u64 end = async_extent->start + async_extent->ram_size - 1;

	if (async_chunk->blkcg_css)
		kthread_associate_blkcg(async_chunk->blkcg_css);

	/*
	 * If async_chunk->locked_folio is in the async_extent range, we need to
	 * handle it.
	 */
	if (async_chunk->locked_folio) {
		u64 locked_folio_start = folio_pos(async_chunk->locked_folio);
		u64 locked_folio_end = locked_folio_start +
			folio_size(async_chunk->locked_folio) - 1;

		if (!(start >= locked_folio_end || end <= locked_folio_start))
			locked_folio = async_chunk->locked_folio;
	}

	if (async_extent->compress_type == BTRFS_COMPRESS_NONE) {
		ASSERT(!async_extent->folios);
		ASSERT(async_extent->nr_folios == 0);
		submit_uncompressed_range(inode, async_extent, locked_folio);
		free_pages = true;
		goto done;
	}

	ret = btrfs_reserve_extent(root, async_extent->ram_size,
				   async_extent->compressed_size,
				   async_extent->compressed_size,
				   0, *alloc_hint, &ins, 1, 1);
	if (ret) {
		/*
		 * We can't reserve contiguous space for the compressed size.
		 * Unlikely, but it's possible that we could have enough
		 * non-contiguous space for the uncompressed size instead.  So
		 * fall back to uncompressed.
		 */
		submit_uncompressed_range(inode, async_extent, locked_folio);
		free_pages = true;
		goto done;
	}

	btrfs_lock_extent(io_tree, start, end, &cached);

	/* Here we're doing allocation and writeback of the compressed pages */
	file_extent.disk_bytenr = ins.objectid;
	file_extent.disk_num_bytes = ins.offset;
	file_extent.ram_bytes = async_extent->ram_size;
	file_extent.num_bytes = async_extent->ram_size;
	file_extent.offset = 0;
	file_extent.compression = async_extent->compress_type;

	em = btrfs_create_io_em(inode, start, &file_extent, BTRFS_ORDERED_COMPRESSED);
	if (IS_ERR(em)) {
		ret = PTR_ERR(em);
		goto out_free_reserve;
	}
	btrfs_free_extent_map(em);

	ordered = btrfs_alloc_ordered_extent(inode, start, &file_extent,
					     1U << BTRFS_ORDERED_COMPRESSED);
	if (IS_ERR(ordered)) {
		btrfs_drop_extent_map_range(inode, start, end, false);
		ret = PTR_ERR(ordered);
		goto out_free_reserve;
	}
	btrfs_dec_block_group_reservations(fs_info, ins.objectid);

	/* Clear dirty, set writeback and unlock the pages. */
	extent_clear_unlock_delalloc(inode, start, end,
			NULL, &cached, EXTENT_LOCKED | EXTENT_DELALLOC,
			PAGE_UNLOCK | PAGE_START_WRITEBACK);
	btrfs_submit_compressed_write(ordered,
			    async_extent->folios,	/* compressed_folios */
			    async_extent->nr_folios,
			    async_chunk->write_flags, true);
	*alloc_hint = ins.objectid + ins.offset;
done:
	if (async_chunk->blkcg_css)
		kthread_associate_blkcg(NULL);
	if (free_pages)
		free_async_extent_pages(async_extent);
	kfree(async_extent);
	return;

out_free_reserve:
	btrfs_dec_block_group_reservations(fs_info, ins.objectid);
	btrfs_free_reserved_extent(fs_info, ins.objectid, ins.offset, true);
	mapping_set_error(inode->vfs_inode.i_mapping, -EIO);
	extent_clear_unlock_delalloc(inode, start, end,
				     NULL, &cached,
				     EXTENT_LOCKED | EXTENT_DELALLOC |
				     EXTENT_DELALLOC_NEW |
				     EXTENT_DEFRAG | EXTENT_DO_ACCOUNTING,
				     PAGE_UNLOCK | PAGE_START_WRITEBACK |
				     PAGE_END_WRITEBACK);
	free_async_extent_pages(async_extent);
	if (async_chunk->blkcg_css)
		kthread_associate_blkcg(NULL);
	btrfs_debug(fs_info,
"async extent submission failed root=%lld inode=%llu start=%llu len=%llu ret=%d",
		    btrfs_root_id(root), btrfs_ino(inode), start,
		    async_extent->ram_size, ret);
	kfree(async_extent);
}

u64 btrfs_get_extent_allocation_hint(struct btrfs_inode *inode, u64 start,
				     u64 num_bytes)
{
	struct extent_map_tree *em_tree = &inode->extent_tree;
	struct extent_map *em;
	u64 alloc_hint = 0;

	read_lock(&em_tree->lock);
	em = btrfs_search_extent_mapping(em_tree, start, num_bytes);
	if (em) {
		/*
		 * if block start isn't an actual block number then find the
		 * first block in this inode and use that as a hint.  If that
		 * block is also bogus then just don't worry about it.
		 */
		if (em->disk_bytenr >= EXTENT_MAP_LAST_BYTE) {
			btrfs_free_extent_map(em);
			em = btrfs_search_extent_mapping(em_tree, 0, 0);
			if (em && em->disk_bytenr < EXTENT_MAP_LAST_BYTE)
				alloc_hint = btrfs_extent_map_block_start(em);
			if (em)
				btrfs_free_extent_map(em);
		} else {
			alloc_hint = btrfs_extent_map_block_start(em);
			btrfs_free_extent_map(em);
		}
	}
	read_unlock(&em_tree->lock);

	return alloc_hint;
}

/*
 * when extent_io.c finds a delayed allocation range in the file,
 * the call backs end up in this code.  The basic idea is to
 * allocate extents on disk for the range, and create ordered data structs
 * in ram to track those extents.
 *
 * locked_folio is the folio that writepage had locked already.  We use
 * it to make sure we don't do extra locks or unlocks.
 *
 * When this function fails, it unlocks all pages except @locked_folio.
 *
 * When this function successfully creates an inline extent, it returns 1 and
 * unlocks all pages including locked_folio and starts I/O on them.
 * (In reality inline extents are limited to a single page, so locked_folio is
 * the only page handled anyway).
 *
 * When this function succeed and creates a normal extent, the page locking
 * status depends on the passed in flags:
 *
 * - If @keep_locked is set, all pages are kept locked.
 * - Else all pages except for @locked_folio are unlocked.
 *
 * When a failure happens in the second or later iteration of the
 * while-loop, the ordered extents created in previous iterations are cleaned up.
 */
static noinline int cow_file_range(struct btrfs_inode *inode,
				   struct folio *locked_folio, u64 start,
				   u64 end, u64 *done_offset,
				   bool keep_locked, bool no_inline)
{
	struct btrfs_root *root = inode->root;
	struct btrfs_fs_info *fs_info = root->fs_info;
	struct extent_state *cached = NULL;
	u64 alloc_hint = 0;
	u64 orig_start = start;
	u64 num_bytes;
	u64 cur_alloc_size = 0;
	u64 min_alloc_size;
	u64 blocksize = fs_info->sectorsize;
	struct btrfs_key ins;
	struct extent_map *em;
	unsigned clear_bits;
	unsigned long page_ops;
	int ret = 0;

	if (btrfs_is_free_space_inode(inode)) {
		ret = -EINVAL;
		goto out_unlock;
	}

	num_bytes = ALIGN(end - start + 1, blocksize);
	num_bytes = max(blocksize,  num_bytes);
	ASSERT(num_bytes <= btrfs_super_total_bytes(fs_info->super_copy));

	inode_should_defrag(inode, start, end, num_bytes, SZ_64K);

	if (!no_inline) {
		/* lets try to make an inline extent */
		ret = cow_file_range_inline(inode, locked_folio, start, end, 0,
					    BTRFS_COMPRESS_NONE, NULL, false);
		if (ret <= 0) {
			/*
			 * We succeeded, return 1 so the caller knows we're done
			 * with this page and already handled the IO.
			 *
			 * If there was an error then cow_file_range_inline() has
			 * already done the cleanup.
			 */
			if (ret == 0)
				ret = 1;
			goto done;
		}
	}

	alloc_hint = btrfs_get_extent_allocation_hint(inode, start, num_bytes);

	/*
	 * We're not doing compressed IO, don't unlock the first page (which
	 * the caller expects to stay locked), don't clear any dirty bits and
	 * don't set any writeback bits.
	 *
	 * Do set the Ordered (Private2) bit so we know this page was properly
	 * setup for writepage.
	 */
	page_ops = (keep_locked ? 0 : PAGE_UNLOCK);
	page_ops |= PAGE_SET_ORDERED;

	/*
	 * Relocation relies on the relocated extents to have exactly the same
	 * size as the original extents. Normally writeback for relocation data
	 * extents follows a NOCOW path because relocation preallocates the
	 * extents. However, due to an operation such as scrub turning a block
	 * group to RO mode, it may fallback to COW mode, so we must make sure
	 * an extent allocated during COW has exactly the requested size and can
	 * not be split into smaller extents, otherwise relocation breaks and
	 * fails during the stage where it updates the bytenr of file extent
	 * items.
	 */
	if (btrfs_is_data_reloc_root(root))
		min_alloc_size = num_bytes;
	else
		min_alloc_size = fs_info->sectorsize;

	while (num_bytes > 0) {
		struct btrfs_ordered_extent *ordered;
		struct btrfs_file_extent file_extent;

		ret = btrfs_reserve_extent(root, num_bytes, num_bytes,
					   min_alloc_size, 0, alloc_hint,
					   &ins, 1, 1);
		if (ret == -EAGAIN) {
			/*
			 * btrfs_reserve_extent only returns -EAGAIN for zoned
			 * file systems, which is an indication that there are
			 * no active zones to allocate from at the moment.
			 *
			 * If this is the first loop iteration, wait for at
			 * least one zone to finish before retrying the
			 * allocation.  Otherwise ask the caller to write out
			 * the already allocated blocks before coming back to
			 * us, or return -ENOSPC if it can't handle retries.
			 */
			ASSERT(btrfs_is_zoned(fs_info));
			if (start == orig_start) {
				wait_on_bit_io(&inode->root->fs_info->flags,
					       BTRFS_FS_NEED_ZONE_FINISH,
					       TASK_UNINTERRUPTIBLE);
				continue;
			}
			if (done_offset) {
				/*
				 * Move @end to the end of the processed range,
				 * and exit the loop to unlock the processed extents.
				 */
				end = start - 1;
				ret = 0;
				break;
			}
			ret = -ENOSPC;
		}
		if (ret < 0)
			goto out_unlock;
		cur_alloc_size = ins.offset;

		file_extent.disk_bytenr = ins.objectid;
		file_extent.disk_num_bytes = ins.offset;
		file_extent.num_bytes = ins.offset;
		file_extent.ram_bytes = ins.offset;
		file_extent.offset = 0;
		file_extent.compression = BTRFS_COMPRESS_NONE;

		/*
		 * Locked range will be released either during error clean up or
		 * after the whole range is finished.
		 */
		btrfs_lock_extent(&inode->io_tree, start, start + cur_alloc_size - 1,
				  &cached);

		em = btrfs_create_io_em(inode, start, &file_extent,
					BTRFS_ORDERED_REGULAR);
		if (IS_ERR(em)) {
			btrfs_unlock_extent(&inode->io_tree, start,
					    start + cur_alloc_size - 1, &cached);
			ret = PTR_ERR(em);
			goto out_reserve;
		}
		btrfs_free_extent_map(em);

		ordered = btrfs_alloc_ordered_extent(inode, start, &file_extent,
						     1U << BTRFS_ORDERED_REGULAR);
		if (IS_ERR(ordered)) {
			btrfs_unlock_extent(&inode->io_tree, start,
					    start + cur_alloc_size - 1, &cached);
			ret = PTR_ERR(ordered);
			goto out_drop_extent_cache;
		}

		if (btrfs_is_data_reloc_root(root)) {
			ret = btrfs_reloc_clone_csums(ordered);

			/*
			 * Only drop cache here, and process as normal.
			 *
			 * We must not allow extent_clear_unlock_delalloc()
			 * at out_unlock label to free meta of this ordered
			 * extent, as its meta should be freed by
			 * btrfs_finish_ordered_io().
			 *
			 * So we must continue until @start is increased to
			 * skip current ordered extent.
			 */
			if (ret)
				btrfs_drop_extent_map_range(inode, start,
							    start + cur_alloc_size - 1,
							    false);
		}
		btrfs_put_ordered_extent(ordered);

		btrfs_dec_block_group_reservations(fs_info, ins.objectid);

		if (num_bytes < cur_alloc_size)
			num_bytes = 0;
		else
			num_bytes -= cur_alloc_size;
		alloc_hint = ins.objectid + ins.offset;
		start += cur_alloc_size;
		cur_alloc_size = 0;

		/*
		 * btrfs_reloc_clone_csums() error, since start is increased
		 * extent_clear_unlock_delalloc() at out_unlock label won't
		 * free metadata of current ordered extent, we're OK to exit.
		 */
		if (ret)
			goto out_unlock;
	}
	extent_clear_unlock_delalloc(inode, orig_start, end, locked_folio, &cached,
				     EXTENT_LOCKED | EXTENT_DELALLOC, page_ops);
done:
	if (done_offset)
		*done_offset = end;
	return ret;

out_drop_extent_cache:
	btrfs_drop_extent_map_range(inode, start, start + cur_alloc_size - 1, false);
out_reserve:
	btrfs_dec_block_group_reservations(fs_info, ins.objectid);
	btrfs_free_reserved_extent(fs_info, ins.objectid, ins.offset, true);
out_unlock:
	/*
	 * Now, we have three regions to clean up:
	 *
	 * |-------(1)----|---(2)---|-------------(3)----------|
	 * `- orig_start  `- start  `- start + cur_alloc_size  `- end
	 *
	 * We process each region below.
	 */

	/*
	 * For the range (1). We have already instantiated the ordered extents
	 * for this region, thus we need to cleanup those ordered extents.
	 * EXTENT_DELALLOC_NEW | EXTENT_DEFRAG | EXTENT_CLEAR_META_RESV
	 * are also handled by the ordered extents cleanup.
	 *
	 * So here we only clear EXTENT_LOCKED and EXTENT_DELALLOC flag, and
	 * finish the writeback of the involved folios, which will be never submitted.
	 */
	if (orig_start < start) {
		clear_bits = EXTENT_LOCKED | EXTENT_DELALLOC;
		page_ops = PAGE_UNLOCK | PAGE_START_WRITEBACK | PAGE_END_WRITEBACK;

		if (!locked_folio)
			mapping_set_error(inode->vfs_inode.i_mapping, ret);

		btrfs_cleanup_ordered_extents(inode, orig_start, start - orig_start);
		extent_clear_unlock_delalloc(inode, orig_start, start - 1,
					     locked_folio, NULL, clear_bits, page_ops);
	}

	clear_bits = EXTENT_LOCKED | EXTENT_DELALLOC | EXTENT_DELALLOC_NEW |
		     EXTENT_DEFRAG | EXTENT_CLEAR_META_RESV;
	page_ops = PAGE_UNLOCK | PAGE_START_WRITEBACK | PAGE_END_WRITEBACK;

	/*
	 * For the range (2). If we reserved an extent for our delalloc range
	 * (or a subrange) and failed to create the respective ordered extent,
	 * then it means that when we reserved the extent we decremented the
	 * extent's size from the data space_info's bytes_may_use counter and
	 * incremented the space_info's bytes_reserved counter by the same
	 * amount. We must make sure extent_clear_unlock_delalloc() does not try
	 * to decrement again the data space_info's bytes_may_use counter,
	 * therefore we do not pass it the flag EXTENT_CLEAR_DATA_RESV.
	 */
	if (cur_alloc_size) {
		extent_clear_unlock_delalloc(inode, start,
					     start + cur_alloc_size - 1,
					     locked_folio, &cached, clear_bits,
					     page_ops);
		btrfs_qgroup_free_data(inode, NULL, start, cur_alloc_size, NULL);
	}

	/*
	 * For the range (3). We never touched the region. In addition to the
	 * clear_bits above, we add EXTENT_CLEAR_DATA_RESV to release the data
	 * space_info's bytes_may_use counter, reserved in
	 * btrfs_check_data_free_space().
	 */
	if (start + cur_alloc_size < end) {
		clear_bits |= EXTENT_CLEAR_DATA_RESV;
		extent_clear_unlock_delalloc(inode, start + cur_alloc_size,
					     end, locked_folio,
					     &cached, clear_bits, page_ops);
		btrfs_qgroup_free_data(inode, NULL, start + cur_alloc_size,
				       end - start - cur_alloc_size + 1, NULL);
	}
	btrfs_err_rl(fs_info,
		     "%s failed, root=%llu inode=%llu start=%llu len=%llu: %d",
		     __func__, btrfs_root_id(inode->root),
		     btrfs_ino(inode), orig_start, end + 1 - orig_start, ret);
	return ret;
}

/*
 * Phase two of compressed writeback.  This is the ordered portion of the code,
 * which only gets called in the order the work was queued.  We walk all the
 * async extents created by compress_file_range and send them down to the disk.
 *
 * If called with @do_free == true then it'll try to finish the work and free
 * the work struct eventually.
 */
static noinline void submit_compressed_extents(struct btrfs_work *work, bool do_free)
{
	struct async_chunk *async_chunk = container_of(work, struct async_chunk,
						     work);
	struct btrfs_fs_info *fs_info = btrfs_work_owner(work);
	struct async_extent *async_extent;
	unsigned long nr_pages;
	u64 alloc_hint = 0;

	if (do_free) {
		struct async_cow *async_cow;

		btrfs_add_delayed_iput(async_chunk->inode);
		if (async_chunk->blkcg_css)
			css_put(async_chunk->blkcg_css);

		async_cow = async_chunk->async_cow;
		if (atomic_dec_and_test(&async_cow->num_chunks))
			kvfree(async_cow);
		return;
	}

	nr_pages = (async_chunk->end - async_chunk->start + PAGE_SIZE) >>
		PAGE_SHIFT;

	while (!list_empty(&async_chunk->extents)) {
		async_extent = list_first_entry(&async_chunk->extents,
						struct async_extent, list);
		list_del(&async_extent->list);
		submit_one_async_extent(async_chunk, async_extent, &alloc_hint);
	}

	/* atomic_sub_return implies a barrier */
	if (atomic_sub_return(nr_pages, &fs_info->async_delalloc_pages) <
	    5 * SZ_1M)
		cond_wake_up_nomb(&fs_info->async_submit_wait);
}

static bool run_delalloc_compressed(struct btrfs_inode *inode,
				    struct folio *locked_folio, u64 start,
				    u64 end, struct writeback_control *wbc)
{
	struct btrfs_fs_info *fs_info = inode->root->fs_info;
	struct cgroup_subsys_state *blkcg_css = wbc_blkcg_css(wbc);
	struct async_cow *ctx;
	struct async_chunk *async_chunk;
	unsigned long nr_pages;
	u64 num_chunks = DIV_ROUND_UP(end - start, SZ_512K);
	int i;
	unsigned nofs_flag;
	const blk_opf_t write_flags = wbc_to_write_flags(wbc);

	nofs_flag = memalloc_nofs_save();
	ctx = kvmalloc(struct_size(ctx, chunks, num_chunks), GFP_KERNEL);
	memalloc_nofs_restore(nofs_flag);
	if (!ctx)
		return false;

	set_bit(BTRFS_INODE_HAS_ASYNC_EXTENT, &inode->runtime_flags);

	async_chunk = ctx->chunks;
	atomic_set(&ctx->num_chunks, num_chunks);

	for (i = 0; i < num_chunks; i++) {
		u64 cur_end = min(end, start + SZ_512K - 1);

		/*
		 * igrab is called higher up in the call chain, take only the
		 * lightweight reference for the callback lifetime
		 */
		ihold(&inode->vfs_inode);
		async_chunk[i].async_cow = ctx;
		async_chunk[i].inode = inode;
		async_chunk[i].start = start;
		async_chunk[i].end = cur_end;
		async_chunk[i].write_flags = write_flags;
		INIT_LIST_HEAD(&async_chunk[i].extents);

		/*
		 * The locked_folio comes all the way from writepage and its
		 * the original folio we were actually given.  As we spread
		 * this large delalloc region across multiple async_chunk
		 * structs, only the first struct needs a pointer to
		 * locked_folio.
		 *
		 * This way we don't need racey decisions about who is supposed
		 * to unlock it.
		 */
		if (locked_folio) {
			/*
			 * Depending on the compressibility, the pages might or
			 * might not go through async.  We want all of them to
			 * be accounted against wbc once.  Let's do it here
			 * before the paths diverge.  wbc accounting is used
			 * only for foreign writeback detection and doesn't
			 * need full accuracy.  Just account the whole thing
			 * against the first page.
			 */
			wbc_account_cgroup_owner(wbc, locked_folio,
						 cur_end - start);
			async_chunk[i].locked_folio = locked_folio;
			locked_folio = NULL;
		} else {
			async_chunk[i].locked_folio = NULL;
		}

		if (blkcg_css != blkcg_root_css) {
			css_get(blkcg_css);
			async_chunk[i].blkcg_css = blkcg_css;
			async_chunk[i].write_flags |= REQ_BTRFS_CGROUP_PUNT;
		} else {
			async_chunk[i].blkcg_css = NULL;
		}

		btrfs_init_work(&async_chunk[i].work, compress_file_range,
				submit_compressed_extents);

		nr_pages = DIV_ROUND_UP(cur_end - start, PAGE_SIZE);
		atomic_add(nr_pages, &fs_info->async_delalloc_pages);

		btrfs_queue_work(fs_info->delalloc_workers, &async_chunk[i].work);

		start = cur_end + 1;
	}
	return true;
}

/*
 * Run the delalloc range from start to end, and write back any dirty pages
 * covered by the range.
 */
static noinline int run_delalloc_cow(struct btrfs_inode *inode,
				     struct folio *locked_folio, u64 start,
				     u64 end, struct writeback_control *wbc,
				     bool pages_dirty)
{
	u64 done_offset = end;
	int ret;

	while (start <= end) {
		ret = cow_file_range(inode, locked_folio, start, end,
				     &done_offset, true, false);
		if (ret)
			return ret;
		extent_write_locked_range(&inode->vfs_inode, locked_folio,
					  start, done_offset, wbc, pages_dirty);
		start = done_offset + 1;
	}

	return 1;
}

static int fallback_to_cow(struct btrfs_inode *inode,
			   struct folio *locked_folio, const u64 start,
			   const u64 end)
{
	const bool is_space_ino = btrfs_is_free_space_inode(inode);
	const bool is_reloc_ino = btrfs_is_data_reloc_root(inode->root);
	const u64 range_bytes = end + 1 - start;
	struct extent_io_tree *io_tree = &inode->io_tree;
	struct extent_state *cached_state = NULL;
	u64 range_start = start;
	u64 count;
	int ret;

	/*
	 * If EXTENT_NORESERVE is set it means that when the buffered write was
	 * made we had not enough available data space and therefore we did not
	 * reserve data space for it, since we though we could do NOCOW for the
	 * respective file range (either there is prealloc extent or the inode
	 * has the NOCOW bit set).
	 *
	 * However when we need to fallback to COW mode (because for example the
	 * block group for the corresponding extent was turned to RO mode by a
	 * scrub or relocation) we need to do the following:
	 *
	 * 1) We increment the bytes_may_use counter of the data space info.
	 *    If COW succeeds, it allocates a new data extent and after doing
	 *    that it decrements the space info's bytes_may_use counter and
	 *    increments its bytes_reserved counter by the same amount (we do
	 *    this at btrfs_add_reserved_bytes()). So we need to increment the
	 *    bytes_may_use counter to compensate (when space is reserved at
	 *    buffered write time, the bytes_may_use counter is incremented);
	 *
	 * 2) We clear the EXTENT_NORESERVE bit from the range. We do this so
	 *    that if the COW path fails for any reason, it decrements (through
	 *    extent_clear_unlock_delalloc()) the bytes_may_use counter of the
	 *    data space info, which we incremented in the step above.
	 *
	 * If we need to fallback to cow and the inode corresponds to a free
	 * space cache inode or an inode of the data relocation tree, we must
	 * also increment bytes_may_use of the data space_info for the same
	 * reason. Space caches and relocated data extents always get a prealloc
	 * extent for them, however scrub or balance may have set the block
	 * group that contains that extent to RO mode and therefore force COW
	 * when starting writeback.
	 */
	btrfs_lock_extent(io_tree, start, end, &cached_state);
	count = btrfs_count_range_bits(io_tree, &range_start, end, range_bytes,
				       EXTENT_NORESERVE, 0, NULL);
	if (count > 0 || is_space_ino || is_reloc_ino) {
		u64 bytes = count;
		struct btrfs_fs_info *fs_info = inode->root->fs_info;
		struct btrfs_space_info *sinfo = fs_info->data_sinfo;

		if (is_space_ino || is_reloc_ino)
			bytes = range_bytes;

		spin_lock(&sinfo->lock);
		btrfs_space_info_update_bytes_may_use(sinfo, bytes);
		spin_unlock(&sinfo->lock);

		if (count > 0)
			btrfs_clear_extent_bit(io_tree, start, end, EXTENT_NORESERVE,
					       &cached_state);
	}
	btrfs_unlock_extent(io_tree, start, end, &cached_state);

	/*
	 * Don't try to create inline extents, as a mix of inline extent that
	 * is written out and unlocked directly and a normal NOCOW extent
	 * doesn't work.
	 */
	ret = cow_file_range(inode, locked_folio, start, end, NULL, false,
			     true);
	ASSERT(ret != 1);
	return ret;
}

struct can_nocow_file_extent_args {
	/* Input fields. */

	/* Start file offset of the range we want to NOCOW. */
	u64 start;
	/* End file offset (inclusive) of the range we want to NOCOW. */
	u64 end;
	bool writeback_path;
	/*
	 * Free the path passed to can_nocow_file_extent() once it's not needed
	 * anymore.
	 */
	bool free_path;

	/*
	 * Output fields. Only set when can_nocow_file_extent() returns 1.
	 * The expected file extent for the NOCOW write.
	 */
	struct btrfs_file_extent file_extent;
};

/*
 * Check if we can NOCOW the file extent that the path points to.
 * This function may return with the path released, so the caller should check
 * if path->nodes[0] is NULL or not if it needs to use the path afterwards.
 *
 * Returns: < 0 on error
 *            0 if we can not NOCOW
 *            1 if we can NOCOW
 */
static int can_nocow_file_extent(struct btrfs_path *path,
				 struct btrfs_key *key,
				 struct btrfs_inode *inode,
				 struct can_nocow_file_extent_args *args)
{
	const bool is_freespace_inode = btrfs_is_free_space_inode(inode);
	struct extent_buffer *leaf = path->nodes[0];
	struct btrfs_root *root = inode->root;
	struct btrfs_file_extent_item *fi;
	struct btrfs_root *csum_root;
	u64 io_start;
	u64 extent_end;
	u8 extent_type;
	int can_nocow = 0;
	int ret = 0;
	bool nowait = path->nowait;

	fi = btrfs_item_ptr(leaf, path->slots[0], struct btrfs_file_extent_item);
	extent_type = btrfs_file_extent_type(leaf, fi);

	if (extent_type == BTRFS_FILE_EXTENT_INLINE)
		goto out;

	if (!(inode->flags & BTRFS_INODE_NODATACOW) &&
	    extent_type == BTRFS_FILE_EXTENT_REG)
		goto out;

	/*
	 * If the extent was created before the generation where the last snapshot
	 * for its subvolume was created, then this implies the extent is shared,
	 * hence we must COW.
	 */
	if (btrfs_file_extent_generation(leaf, fi) <=
	    btrfs_root_last_snapshot(&root->root_item))
		goto out;

	/* An explicit hole, must COW. */
	if (btrfs_file_extent_disk_bytenr(leaf, fi) == 0)
		goto out;

	/* Compressed/encrypted/encoded extents must be COWed. */
	if (btrfs_file_extent_compression(leaf, fi) ||
	    btrfs_file_extent_encryption(leaf, fi) ||
	    btrfs_file_extent_other_encoding(leaf, fi))
		goto out;

	extent_end = btrfs_file_extent_end(path);

	args->file_extent.disk_bytenr = btrfs_file_extent_disk_bytenr(leaf, fi);
	args->file_extent.disk_num_bytes = btrfs_file_extent_disk_num_bytes(leaf, fi);
	args->file_extent.ram_bytes = btrfs_file_extent_ram_bytes(leaf, fi);
	args->file_extent.offset = btrfs_file_extent_offset(leaf, fi);
	args->file_extent.compression = btrfs_file_extent_compression(leaf, fi);

	/*
	 * The following checks can be expensive, as they need to take other
	 * locks and do btree or rbtree searches, so release the path to avoid
	 * blocking other tasks for too long.
	 */
	btrfs_release_path(path);

	ret = btrfs_cross_ref_exist(inode, key->offset - args->file_extent.offset,
				    args->file_extent.disk_bytenr, path);
	WARN_ON_ONCE(ret > 0 && is_freespace_inode);
	if (ret != 0)
		goto out;

	if (args->free_path) {
		/*
		 * We don't need the path anymore, plus through the
		 * btrfs_lookup_csums_list() call below we will end up allocating
		 * another path. So free the path to avoid unnecessary extra
		 * memory usage.
		 */
		btrfs_free_path(path);
		path = NULL;
	}

	/* If there are pending snapshots for this root, we must COW. */
	if (args->writeback_path && !is_freespace_inode &&
	    atomic_read(&root->snapshot_force_cow))
		goto out;

	args->file_extent.num_bytes = min(args->end + 1, extent_end) - args->start;
	args->file_extent.offset += args->start - key->offset;
	io_start = args->file_extent.disk_bytenr + args->file_extent.offset;

	/*
	 * Force COW if csums exist in the range. This ensures that csums for a
	 * given extent are either valid or do not exist.
	 */

	csum_root = btrfs_csum_root(root->fs_info, io_start);
	ret = btrfs_lookup_csums_list(csum_root, io_start,
				      io_start + args->file_extent.num_bytes - 1,
				      NULL, nowait);
	WARN_ON_ONCE(ret > 0 && is_freespace_inode);
	if (ret != 0)
		goto out;

	can_nocow = 1;
 out:
	if (args->free_path && path)
		btrfs_free_path(path);

	return ret < 0 ? ret : can_nocow;
}

/*
 * Cleanup the dirty folios which will never be submitted due to error.
 *
 * When running a delalloc range, we may need to split the ranges (due to
 * fragmentation or NOCOW). If we hit an error in the later part, we will error
 * out and previously successfully executed range will never be submitted, thus
 * we have to cleanup those folios by clearing their dirty flag, starting and
 * finishing the writeback.
 */
static void cleanup_dirty_folios(struct btrfs_inode *inode,
				 struct folio *locked_folio,
				 u64 start, u64 end, int error)
{
	struct btrfs_fs_info *fs_info = inode->root->fs_info;
	struct address_space *mapping = inode->vfs_inode.i_mapping;
	pgoff_t start_index = start >> PAGE_SHIFT;
	pgoff_t end_index = end >> PAGE_SHIFT;
	u32 len;

	ASSERT(end + 1 - start < U32_MAX);
	ASSERT(IS_ALIGNED(start, fs_info->sectorsize) &&
	       IS_ALIGNED(end + 1, fs_info->sectorsize));
	len = end + 1 - start;

	/*
	 * Handle the locked folio first.
	 * The btrfs_folio_clamp_*() helpers can handle range out of the folio case.
	 */
	btrfs_folio_clamp_finish_io(fs_info, locked_folio, start, len);

	for (pgoff_t index = start_index; index <= end_index; index++) {
		struct folio *folio;

		/* Already handled at the beginning. */
		if (index == locked_folio->index)
			continue;
		folio = __filemap_get_folio(mapping, index, FGP_LOCK, GFP_NOFS);
		/* Cache already dropped, no need to do any cleanup. */
		if (IS_ERR(folio))
			continue;
		btrfs_folio_clamp_finish_io(fs_info, locked_folio, start, len);
		folio_unlock(folio);
		folio_put(folio);
	}
	mapping_set_error(mapping, error);
}

static int nocow_one_range(struct btrfs_inode *inode, struct folio *locked_folio,
			   struct extent_state **cached,
			   struct can_nocow_file_extent_args *nocow_args,
			   u64 file_pos, bool is_prealloc)
{
	struct btrfs_ordered_extent *ordered;
	u64 len = nocow_args->file_extent.num_bytes;
	u64 end = file_pos + len - 1;
	int ret = 0;

	btrfs_lock_extent(&inode->io_tree, file_pos, end, cached);

	if (is_prealloc) {
		struct extent_map *em;

		em = btrfs_create_io_em(inode, file_pos, &nocow_args->file_extent,
					BTRFS_ORDERED_PREALLOC);
		if (IS_ERR(em)) {
			btrfs_unlock_extent(&inode->io_tree, file_pos, end, cached);
			return PTR_ERR(em);
		}
		btrfs_free_extent_map(em);
	}

	ordered = btrfs_alloc_ordered_extent(inode, file_pos, &nocow_args->file_extent,
					     is_prealloc
					     ? (1U << BTRFS_ORDERED_PREALLOC)
					     : (1U << BTRFS_ORDERED_NOCOW));
	if (IS_ERR(ordered)) {
		if (is_prealloc)
			btrfs_drop_extent_map_range(inode, file_pos, end, false);
		btrfs_unlock_extent(&inode->io_tree, file_pos, end, cached);
		return PTR_ERR(ordered);
	}

	if (btrfs_is_data_reloc_root(inode->root))
		/*
		 * Errors are handled later, as we must prevent
		 * extent_clear_unlock_delalloc() in error handler from freeing
		 * metadata of the created ordered extent.
		 */
		ret = btrfs_reloc_clone_csums(ordered);
	btrfs_put_ordered_extent(ordered);

	extent_clear_unlock_delalloc(inode, file_pos, end, locked_folio, cached,
				     EXTENT_LOCKED | EXTENT_DELALLOC |
				     EXTENT_CLEAR_DATA_RESV,
				     PAGE_UNLOCK | PAGE_SET_ORDERED);
	/*
	 * On error, we need to cleanup the ordered extents we created.
	 *
	 * We do not clear the folio Dirty flags because they are set and
	 * cleaered by the caller.
	 */
	if (ret < 0)
		btrfs_cleanup_ordered_extents(inode, file_pos, end);
	return ret;
}

/*
 * when nowcow writeback call back.  This checks for snapshots or COW copies
 * of the extents that exist in the file, and COWs the file as required.
 *
 * If no cow copies or snapshots exist, we write directly to the existing
 * blocks on disk
 */
static noinline int run_delalloc_nocow(struct btrfs_inode *inode,
				       struct folio *locked_folio,
				       const u64 start, const u64 end)
{
	struct btrfs_fs_info *fs_info = inode->root->fs_info;
	struct btrfs_root *root = inode->root;
	struct btrfs_path *path;
	u64 cow_start = (u64)-1;
	/*
	 * If not 0, represents the inclusive end of the last fallback_to_cow()
	 * range. Only for error handling.
	 */
	u64 cow_end = 0;
	u64 cur_offset = start;
	int ret;
	bool check_prev = true;
	u64 ino = btrfs_ino(inode);
	struct can_nocow_file_extent_args nocow_args = { 0 };

	/*
	 * Normally on a zoned device we're only doing COW writes, but in case
	 * of relocation on a zoned filesystem serializes I/O so that we're only
	 * writing sequentially and can end up here as well.
	 */
	ASSERT(!btrfs_is_zoned(fs_info) || btrfs_is_data_reloc_root(root));

	path = btrfs_alloc_path();
	if (!path) {
		ret = -ENOMEM;
		goto error;
	}

	nocow_args.end = end;
	nocow_args.writeback_path = true;

	while (cur_offset <= end) {
		struct btrfs_block_group *nocow_bg = NULL;
		struct btrfs_key found_key;
		struct btrfs_file_extent_item *fi;
		struct extent_buffer *leaf;
		struct extent_state *cached_state = NULL;
		u64 extent_end;
		int extent_type;

		ret = btrfs_lookup_file_extent(NULL, root, path, ino,
					       cur_offset, 0);
		if (ret < 0)
			goto error;

		/*
		 * If there is no extent for our range when doing the initial
		 * search, then go back to the previous slot as it will be the
		 * one containing the search offset
		 */
		if (ret > 0 && path->slots[0] > 0 && check_prev) {
			leaf = path->nodes[0];
			btrfs_item_key_to_cpu(leaf, &found_key,
					      path->slots[0] - 1);
			if (found_key.objectid == ino &&
			    found_key.type == BTRFS_EXTENT_DATA_KEY)
				path->slots[0]--;
		}
		check_prev = false;
next_slot:
		/* Go to next leaf if we have exhausted the current one */
		leaf = path->nodes[0];
		if (path->slots[0] >= btrfs_header_nritems(leaf)) {
			ret = btrfs_next_leaf(root, path);
			if (ret < 0)
				goto error;
			if (ret > 0)
				break;
			leaf = path->nodes[0];
		}

		btrfs_item_key_to_cpu(leaf, &found_key, path->slots[0]);

		/* Didn't find anything for our INO */
		if (found_key.objectid > ino)
			break;
		/*
		 * Keep searching until we find an EXTENT_ITEM or there are no
		 * more extents for this inode
		 */
		if (WARN_ON_ONCE(found_key.objectid < ino) ||
		    found_key.type < BTRFS_EXTENT_DATA_KEY) {
			path->slots[0]++;
			goto next_slot;
		}

		/* Found key is not EXTENT_DATA_KEY or starts after req range */
		if (found_key.type > BTRFS_EXTENT_DATA_KEY ||
		    found_key.offset > end)
			break;

		/*
		 * If the found extent starts after requested offset, then
		 * adjust cur_offset to be right before this extent begins.
		 */
		if (found_key.offset > cur_offset) {
			if (cow_start == (u64)-1)
				cow_start = cur_offset;
			cur_offset = found_key.offset;
			goto next_slot;
		}

		/*
		 * Found extent which begins before our range and potentially
		 * intersect it
		 */
		fi = btrfs_item_ptr(leaf, path->slots[0],
				    struct btrfs_file_extent_item);
		extent_type = btrfs_file_extent_type(leaf, fi);
		/* If this is triggered then we have a memory corruption. */
		ASSERT(extent_type < BTRFS_NR_FILE_EXTENT_TYPES);
		if (WARN_ON(extent_type >= BTRFS_NR_FILE_EXTENT_TYPES)) {
			ret = -EUCLEAN;
			goto error;
		}
		extent_end = btrfs_file_extent_end(path);

		/*
		 * If the extent we got ends before our current offset, skip to
		 * the next extent.
		 */
		if (extent_end <= cur_offset) {
			path->slots[0]++;
			goto next_slot;
		}

		nocow_args.start = cur_offset;
		ret = can_nocow_file_extent(path, &found_key, inode, &nocow_args);
		if (ret < 0)
			goto error;
		if (ret == 0)
			goto must_cow;

		ret = 0;
		nocow_bg = btrfs_inc_nocow_writers(fs_info,
				nocow_args.file_extent.disk_bytenr +
				nocow_args.file_extent.offset);
		if (!nocow_bg) {
must_cow:
			/*
			 * If we can't perform NOCOW writeback for the range,
			 * then record the beginning of the range that needs to
			 * be COWed.  It will be written out before the next
			 * NOCOW range if we find one, or when exiting this
			 * loop.
			 */
			if (cow_start == (u64)-1)
				cow_start = cur_offset;
			cur_offset = extent_end;
			if (cur_offset > end)
				break;
			if (!path->nodes[0])
				continue;
			path->slots[0]++;
			goto next_slot;
		}

		/*
		 * COW range from cow_start to found_key.offset - 1. As the key
		 * will contain the beginning of the first extent that can be
		 * NOCOW, following one which needs to be COW'ed
		 */
		if (cow_start != (u64)-1) {
			ret = fallback_to_cow(inode, locked_folio, cow_start,
					      found_key.offset - 1);
			if (ret) {
				cow_end = found_key.offset - 1;
				btrfs_dec_nocow_writers(nocow_bg);
				goto error;
			}
			cow_start = (u64)-1;
		}

		ret = nocow_one_range(inode, locked_folio, &cached_state,
				      &nocow_args, cur_offset,
				      extent_type == BTRFS_FILE_EXTENT_PREALLOC);
		btrfs_dec_nocow_writers(nocow_bg);
		if (ret < 0)
			goto error;
		cur_offset = extent_end;
	}
	btrfs_release_path(path);

	if (cur_offset <= end && cow_start == (u64)-1)
		cow_start = cur_offset;

	if (cow_start != (u64)-1) {
		ret = fallback_to_cow(inode, locked_folio, cow_start, end);
		if (ret) {
			cow_end = end;
			goto error;
		}
		cow_start = (u64)-1;
	}

	btrfs_free_path(path);
	return 0;

error:
	/*
	 * There are several error cases:
	 *
	 * 1) Failed without falling back to COW
	 *    start         cur_offset             end
	 *    |/////////////|                      |
	 *
	 *    In this case, cow_start should be (u64)-1.
	 *
	 *    For range [start, cur_offset) the folios are already unlocked (except
	 *    @locked_folio), EXTENT_DELALLOC already removed.
	 *    Need to clear the dirty flags and finish the ordered extents.
	 *
	 * 2) Failed with error before calling fallback_to_cow()
	 *
	 *    start         cow_start              end
	 *    |/////////////|                      |
	 *
	 *    In this case, only @cow_start is set, @cur_offset is between
	 *    [cow_start, end)
	 *
	 *    It's mostly the same as case 1), just replace @cur_offset with
	 *    @cow_start.
	 *
	 * 3) Failed with error from fallback_to_cow()
	 *
	 *    start         cow_start   cow_end    end
	 *    |/////////////|-----------|          |
	 *
	 *    In this case, both @cow_start and @cow_end is set.
	 *
	 *    For range [start, cow_start) it's the same as case 1).
	 *    But for range [cow_start, cow_end), all the cleanup is handled by
	 *    cow_file_range(), we should not touch anything in that range.
	 *
	 * So for all above cases, if @cow_start is set, cleanup ordered extents
	 * for range [start, @cow_start), other wise cleanup range [start, @cur_offset).
	 */
	if (cow_start != (u64)-1)
		cur_offset = cow_start;

	if (cur_offset > start) {
		btrfs_cleanup_ordered_extents(inode, start, cur_offset - start);
		cleanup_dirty_folios(inode, locked_folio, start, cur_offset - 1, ret);
	}

	/*
	 * If an error happened while a COW region is outstanding, cur_offset
	 * needs to be reset to @cow_end + 1 to skip the COW range, as
	 * cow_file_range() will do the proper cleanup at error.
	 */
	if (cow_end)
		cur_offset = cow_end + 1;

	/*
	 * We need to lock the extent here because we're clearing DELALLOC and
	 * we're not locked at this point.
	 */
	if (cur_offset < end) {
		struct extent_state *cached = NULL;

		btrfs_lock_extent(&inode->io_tree, cur_offset, end, &cached);
		extent_clear_unlock_delalloc(inode, cur_offset, end,
					     locked_folio, &cached,
					     EXTENT_LOCKED | EXTENT_DELALLOC |
					     EXTENT_DEFRAG |
					     EXTENT_DO_ACCOUNTING, PAGE_UNLOCK |
					     PAGE_START_WRITEBACK |
					     PAGE_END_WRITEBACK);
		btrfs_qgroup_free_data(inode, NULL, cur_offset, end - cur_offset + 1, NULL);
	}
	btrfs_free_path(path);
	btrfs_err_rl(fs_info,
		     "%s failed, root=%llu inode=%llu start=%llu len=%llu: %d",
		     __func__, btrfs_root_id(inode->root),
		     btrfs_ino(inode), start, end + 1 - start, ret);
	return ret;
}

static bool should_nocow(struct btrfs_inode *inode, u64 start, u64 end)
{
	if (inode->flags & (BTRFS_INODE_NODATACOW | BTRFS_INODE_PREALLOC)) {
		if (inode->defrag_bytes &&
		    btrfs_test_range_bit_exists(&inode->io_tree, start, end, EXTENT_DEFRAG))
			return false;
		return true;
	}
	return false;
}

/*
 * Function to process delayed allocation (create CoW) for ranges which are
 * being touched for the first time.
 */
int btrfs_run_delalloc_range(struct btrfs_inode *inode, struct folio *locked_folio,
			     u64 start, u64 end, struct writeback_control *wbc)
{
	const bool zoned = btrfs_is_zoned(inode->root->fs_info);
	int ret;

	/*
	 * The range must cover part of the @locked_folio, or a return of 1
	 * can confuse the caller.
	 */
	ASSERT(!(end <= folio_pos(locked_folio) || start >= folio_end(locked_folio)));

	if (should_nocow(inode, start, end)) {
		ret = run_delalloc_nocow(inode, locked_folio, start, end);
		return ret;
	}

	if (btrfs_inode_can_compress(inode) &&
	    inode_need_compress(inode, start, end) &&
	    run_delalloc_compressed(inode, locked_folio, start, end, wbc))
		return 1;

	if (zoned)
		ret = run_delalloc_cow(inode, locked_folio, start, end, wbc,
				       true);
	else
		ret = cow_file_range(inode, locked_folio, start, end, NULL,
				     false, false);
	return ret;
}

void btrfs_split_delalloc_extent(struct btrfs_inode *inode,
				 struct extent_state *orig, u64 split)
{
	struct btrfs_fs_info *fs_info = inode->root->fs_info;
	u64 size;

	lockdep_assert_held(&inode->io_tree.lock);

	/* not delalloc, ignore it */
	if (!(orig->state & EXTENT_DELALLOC))
		return;

	size = orig->end - orig->start + 1;
	if (size > fs_info->max_extent_size) {
		u32 num_extents;
		u64 new_size;

		/*
		 * See the explanation in btrfs_merge_delalloc_extent, the same
		 * applies here, just in reverse.
		 */
		new_size = orig->end - split + 1;
		num_extents = count_max_extents(fs_info, new_size);
		new_size = split - orig->start;
		num_extents += count_max_extents(fs_info, new_size);
		if (count_max_extents(fs_info, size) >= num_extents)
			return;
	}

	spin_lock(&inode->lock);
	btrfs_mod_outstanding_extents(inode, 1);
	spin_unlock(&inode->lock);
}

/*
 * Handle merged delayed allocation extents so we can keep track of new extents
 * that are just merged onto old extents, such as when we are doing sequential
 * writes, so we can properly account for the metadata space we'll need.
 */
void btrfs_merge_delalloc_extent(struct btrfs_inode *inode, struct extent_state *new,
				 struct extent_state *other)
{
	struct btrfs_fs_info *fs_info = inode->root->fs_info;
	u64 new_size, old_size;
	u32 num_extents;

	lockdep_assert_held(&inode->io_tree.lock);

	/* not delalloc, ignore it */
	if (!(other->state & EXTENT_DELALLOC))
		return;

	if (new->start > other->start)
		new_size = new->end - other->start + 1;
	else
		new_size = other->end - new->start + 1;

	/* we're not bigger than the max, unreserve the space and go */
	if (new_size <= fs_info->max_extent_size) {
		spin_lock(&inode->lock);
		btrfs_mod_outstanding_extents(inode, -1);
		spin_unlock(&inode->lock);
		return;
	}

	/*
	 * We have to add up either side to figure out how many extents were
	 * accounted for before we merged into one big extent.  If the number of
	 * extents we accounted for is <= the amount we need for the new range
	 * then we can return, otherwise drop.  Think of it like this
	 *
	 * [ 4k][MAX_SIZE]
	 *
	 * So we've grown the extent by a MAX_SIZE extent, this would mean we
	 * need 2 outstanding extents, on one side we have 1 and the other side
	 * we have 1 so they are == and we can return.  But in this case
	 *
	 * [MAX_SIZE+4k][MAX_SIZE+4k]
	 *
	 * Each range on their own accounts for 2 extents, but merged together
	 * they are only 3 extents worth of accounting, so we need to drop in
	 * this case.
	 */
	old_size = other->end - other->start + 1;
	num_extents = count_max_extents(fs_info, old_size);
	old_size = new->end - new->start + 1;
	num_extents += count_max_extents(fs_info, old_size);
	if (count_max_extents(fs_info, new_size) >= num_extents)
		return;

	spin_lock(&inode->lock);
	btrfs_mod_outstanding_extents(inode, -1);
	spin_unlock(&inode->lock);
}

static void btrfs_add_delalloc_inode(struct btrfs_inode *inode)
{
	struct btrfs_root *root = inode->root;
	struct btrfs_fs_info *fs_info = root->fs_info;

	spin_lock(&root->delalloc_lock);
	ASSERT(list_empty(&inode->delalloc_inodes));
	list_add_tail(&inode->delalloc_inodes, &root->delalloc_inodes);
	root->nr_delalloc_inodes++;
	if (root->nr_delalloc_inodes == 1) {
		spin_lock(&fs_info->delalloc_root_lock);
		ASSERT(list_empty(&root->delalloc_root));
		list_add_tail(&root->delalloc_root, &fs_info->delalloc_roots);
		spin_unlock(&fs_info->delalloc_root_lock);
	}
	spin_unlock(&root->delalloc_lock);
}

void btrfs_del_delalloc_inode(struct btrfs_inode *inode)
{
	struct btrfs_root *root = inode->root;
	struct btrfs_fs_info *fs_info = root->fs_info;

	lockdep_assert_held(&root->delalloc_lock);

	/*
	 * We may be called after the inode was already deleted from the list,
	 * namely in the transaction abort path btrfs_destroy_delalloc_inodes(),
	 * and then later through btrfs_clear_delalloc_extent() while the inode
	 * still has ->delalloc_bytes > 0.
	 */
	if (!list_empty(&inode->delalloc_inodes)) {
		list_del_init(&inode->delalloc_inodes);
		root->nr_delalloc_inodes--;
		if (!root->nr_delalloc_inodes) {
			ASSERT(list_empty(&root->delalloc_inodes));
			spin_lock(&fs_info->delalloc_root_lock);
			ASSERT(!list_empty(&root->delalloc_root));
			list_del_init(&root->delalloc_root);
			spin_unlock(&fs_info->delalloc_root_lock);
		}
	}
}

/*
 * Properly track delayed allocation bytes in the inode and to maintain the
 * list of inodes that have pending delalloc work to be done.
 */
void btrfs_set_delalloc_extent(struct btrfs_inode *inode, struct extent_state *state,
			       u32 bits)
{
	struct btrfs_fs_info *fs_info = inode->root->fs_info;

	lockdep_assert_held(&inode->io_tree.lock);

	if ((bits & EXTENT_DEFRAG) && !(bits & EXTENT_DELALLOC))
		WARN_ON(1);
	/*
	 * set_bit and clear bit hooks normally require _irqsave/restore
	 * but in this case, we are only testing for the DELALLOC
	 * bit, which is only set or cleared with irqs on
	 */
	if (!(state->state & EXTENT_DELALLOC) && (bits & EXTENT_DELALLOC)) {
		u64 len = state->end + 1 - state->start;
		u64 prev_delalloc_bytes;
		u32 num_extents = count_max_extents(fs_info, len);

		spin_lock(&inode->lock);
		btrfs_mod_outstanding_extents(inode, num_extents);
		spin_unlock(&inode->lock);

		/* For sanity tests */
		if (btrfs_is_testing(fs_info))
			return;

		percpu_counter_add_batch(&fs_info->delalloc_bytes, len,
					 fs_info->delalloc_batch);
		spin_lock(&inode->lock);
		prev_delalloc_bytes = inode->delalloc_bytes;
		inode->delalloc_bytes += len;
		if (bits & EXTENT_DEFRAG)
			inode->defrag_bytes += len;
		spin_unlock(&inode->lock);

		/*
		 * We don't need to be under the protection of the inode's lock,
		 * because we are called while holding the inode's io_tree lock
		 * and are therefore protected against concurrent calls of this
		 * function and btrfs_clear_delalloc_extent().
		 */
		if (!btrfs_is_free_space_inode(inode) && prev_delalloc_bytes == 0)
			btrfs_add_delalloc_inode(inode);
	}

	if (!(state->state & EXTENT_DELALLOC_NEW) &&
	    (bits & EXTENT_DELALLOC_NEW)) {
		spin_lock(&inode->lock);
		inode->new_delalloc_bytes += state->end + 1 - state->start;
		spin_unlock(&inode->lock);
	}
}

/*
 * Once a range is no longer delalloc this function ensures that proper
 * accounting happens.
 */
void btrfs_clear_delalloc_extent(struct btrfs_inode *inode,
				 struct extent_state *state, u32 bits)
{
	struct btrfs_fs_info *fs_info = inode->root->fs_info;
	u64 len = state->end + 1 - state->start;
	u32 num_extents = count_max_extents(fs_info, len);

	lockdep_assert_held(&inode->io_tree.lock);

	if ((state->state & EXTENT_DEFRAG) && (bits & EXTENT_DEFRAG)) {
		spin_lock(&inode->lock);
		inode->defrag_bytes -= len;
		spin_unlock(&inode->lock);
	}

	/*
	 * set_bit and clear bit hooks normally require _irqsave/restore
	 * but in this case, we are only testing for the DELALLOC
	 * bit, which is only set or cleared with irqs on
	 */
	if ((state->state & EXTENT_DELALLOC) && (bits & EXTENT_DELALLOC)) {
		struct btrfs_root *root = inode->root;
		u64 new_delalloc_bytes;

		spin_lock(&inode->lock);
		btrfs_mod_outstanding_extents(inode, -num_extents);
		spin_unlock(&inode->lock);

		/*
		 * We don't reserve metadata space for space cache inodes so we
		 * don't need to call delalloc_release_metadata if there is an
		 * error.
		 */
		if (bits & EXTENT_CLEAR_META_RESV &&
		    root != fs_info->tree_root)
			btrfs_delalloc_release_metadata(inode, len, true);

		/* For sanity tests. */
		if (btrfs_is_testing(fs_info))
			return;

		if (!btrfs_is_data_reloc_root(root) &&
		    !btrfs_is_free_space_inode(inode) &&
		    !(state->state & EXTENT_NORESERVE) &&
		    (bits & EXTENT_CLEAR_DATA_RESV))
			btrfs_free_reserved_data_space_noquota(inode, len);

		percpu_counter_add_batch(&fs_info->delalloc_bytes, -len,
					 fs_info->delalloc_batch);
		spin_lock(&inode->lock);
		inode->delalloc_bytes -= len;
		new_delalloc_bytes = inode->delalloc_bytes;
		spin_unlock(&inode->lock);

		/*
		 * We don't need to be under the protection of the inode's lock,
		 * because we are called while holding the inode's io_tree lock
		 * and are therefore protected against concurrent calls of this
		 * function and btrfs_set_delalloc_extent().
		 */
		if (!btrfs_is_free_space_inode(inode) && new_delalloc_bytes == 0) {
			spin_lock(&root->delalloc_lock);
			btrfs_del_delalloc_inode(inode);
			spin_unlock(&root->delalloc_lock);
		}
	}

	if ((state->state & EXTENT_DELALLOC_NEW) &&
	    (bits & EXTENT_DELALLOC_NEW)) {
		spin_lock(&inode->lock);
		ASSERT(inode->new_delalloc_bytes >= len);
		inode->new_delalloc_bytes -= len;
		if (bits & EXTENT_ADD_INODE_BYTES)
			inode_add_bytes(&inode->vfs_inode, len);
		spin_unlock(&inode->lock);
	}
}

/*
 * given a list of ordered sums record them in the inode.  This happens
 * at IO completion time based on sums calculated at bio submission time.
 */
static int add_pending_csums(struct btrfs_trans_handle *trans,
			     struct list_head *list)
{
	struct btrfs_ordered_sum *sum;
	struct btrfs_root *csum_root = NULL;
	int ret;

	list_for_each_entry(sum, list, list) {
		trans->adding_csums = true;
		if (!csum_root)
			csum_root = btrfs_csum_root(trans->fs_info,
						    sum->logical);
		ret = btrfs_csum_file_blocks(trans, csum_root, sum);
		trans->adding_csums = false;
		if (ret)
			return ret;
	}
	return 0;
}

static int btrfs_find_new_delalloc_bytes(struct btrfs_inode *inode,
					 const u64 start,
					 const u64 len,
					 struct extent_state **cached_state)
{
	u64 search_start = start;
	const u64 end = start + len - 1;

	while (search_start < end) {
		const u64 search_len = end - search_start + 1;
		struct extent_map *em;
		u64 em_len;
		int ret = 0;

		em = btrfs_get_extent(inode, NULL, search_start, search_len);
		if (IS_ERR(em))
			return PTR_ERR(em);

		if (em->disk_bytenr != EXTENT_MAP_HOLE)
			goto next;

		em_len = em->len;
		if (em->start < search_start)
			em_len -= search_start - em->start;
		if (em_len > search_len)
			em_len = search_len;

		ret = btrfs_set_extent_bit(&inode->io_tree, search_start,
					   search_start + em_len - 1,
					   EXTENT_DELALLOC_NEW, cached_state);
next:
		search_start = btrfs_extent_map_end(em);
		btrfs_free_extent_map(em);
		if (ret)
			return ret;
	}
	return 0;
}

int btrfs_set_extent_delalloc(struct btrfs_inode *inode, u64 start, u64 end,
			      unsigned int extra_bits,
			      struct extent_state **cached_state)
{
	WARN_ON(PAGE_ALIGNED(end));

	if (start >= i_size_read(&inode->vfs_inode) &&
	    !(inode->flags & BTRFS_INODE_PREALLOC)) {
		/*
		 * There can't be any extents following eof in this case so just
		 * set the delalloc new bit for the range directly.
		 */
		extra_bits |= EXTENT_DELALLOC_NEW;
	} else {
		int ret;

		ret = btrfs_find_new_delalloc_bytes(inode, start,
						    end + 1 - start,
						    cached_state);
		if (ret)
			return ret;
	}

	return btrfs_set_extent_bit(&inode->io_tree, start, end,
				    EXTENT_DELALLOC | extra_bits, cached_state);
}

/* see btrfs_writepage_start_hook for details on why this is required */
struct btrfs_writepage_fixup {
	struct folio *folio;
	struct btrfs_inode *inode;
	struct btrfs_work work;
};

static void btrfs_writepage_fixup_worker(struct btrfs_work *work)
{
	struct btrfs_writepage_fixup *fixup =
		container_of(work, struct btrfs_writepage_fixup, work);
	struct btrfs_ordered_extent *ordered;
	struct extent_state *cached_state = NULL;
	struct extent_changeset *data_reserved = NULL;
	struct folio *folio = fixup->folio;
	struct btrfs_inode *inode = fixup->inode;
	struct btrfs_fs_info *fs_info = inode->root->fs_info;
	u64 page_start = folio_pos(folio);
	u64 page_end = folio_end(folio) - 1;
	int ret = 0;
	bool free_delalloc_space = true;

	/*
	 * This is similar to page_mkwrite, we need to reserve the space before
	 * we take the folio lock.
	 */
	ret = btrfs_delalloc_reserve_space(inode, &data_reserved, page_start,
					   folio_size(folio));
again:
	folio_lock(folio);

	/*
	 * Before we queued this fixup, we took a reference on the folio.
	 * folio->mapping may go NULL, but it shouldn't be moved to a different
	 * address space.
	 */
	if (!folio->mapping || !folio_test_dirty(folio) ||
	    !folio_test_checked(folio)) {
		/*
		 * Unfortunately this is a little tricky, either
		 *
		 * 1) We got here and our folio had already been dealt with and
		 *    we reserved our space, thus ret == 0, so we need to just
		 *    drop our space reservation and bail.  This can happen the
		 *    first time we come into the fixup worker, or could happen
		 *    while waiting for the ordered extent.
		 * 2) Our folio was already dealt with, but we happened to get an
		 *    ENOSPC above from the btrfs_delalloc_reserve_space.  In
		 *    this case we obviously don't have anything to release, but
		 *    because the folio was already dealt with we don't want to
		 *    mark the folio with an error, so make sure we're resetting
		 *    ret to 0.  This is why we have this check _before_ the ret
		 *    check, because we do not want to have a surprise ENOSPC
		 *    when the folio was already properly dealt with.
		 */
		if (!ret) {
			btrfs_delalloc_release_extents(inode, folio_size(folio));
			btrfs_delalloc_release_space(inode, data_reserved,
						     page_start, folio_size(folio),
						     true);
		}
		ret = 0;
		goto out_page;
	}

	/*
	 * We can't mess with the folio state unless it is locked, so now that
	 * it is locked bail if we failed to make our space reservation.
	 */
	if (ret)
		goto out_page;

	btrfs_lock_extent(&inode->io_tree, page_start, page_end, &cached_state);

	/* already ordered? We're done */
	if (folio_test_ordered(folio))
		goto out_reserved;

	ordered = btrfs_lookup_ordered_range(inode, page_start, PAGE_SIZE);
	if (ordered) {
		btrfs_unlock_extent(&inode->io_tree, page_start, page_end,
				    &cached_state);
		folio_unlock(folio);
		btrfs_start_ordered_extent(ordered);
		btrfs_put_ordered_extent(ordered);
		goto again;
	}

	ret = btrfs_set_extent_delalloc(inode, page_start, page_end, 0,
					&cached_state);
	if (ret)
		goto out_reserved;

	/*
	 * Everything went as planned, we're now the owner of a dirty page with
	 * delayed allocation bits set and space reserved for our COW
	 * destination.
	 *
	 * The page was dirty when we started, nothing should have cleaned it.
	 */
	BUG_ON(!folio_test_dirty(folio));
	free_delalloc_space = false;
out_reserved:
	btrfs_delalloc_release_extents(inode, PAGE_SIZE);
	if (free_delalloc_space)
		btrfs_delalloc_release_space(inode, data_reserved, page_start,
					     PAGE_SIZE, true);
	btrfs_unlock_extent(&inode->io_tree, page_start, page_end, &cached_state);
out_page:
	if (ret) {
		/*
		 * We hit ENOSPC or other errors.  Update the mapping and page
		 * to reflect the errors and clean the page.
		 */
		mapping_set_error(folio->mapping, ret);
		btrfs_mark_ordered_io_finished(inode, folio, page_start,
					       folio_size(folio), !ret);
		folio_clear_dirty_for_io(folio);
	}
	btrfs_folio_clear_checked(fs_info, folio, page_start, PAGE_SIZE);
	folio_unlock(folio);
	folio_put(folio);
	kfree(fixup);
	extent_changeset_free(data_reserved);
	/*
	 * As a precaution, do a delayed iput in case it would be the last iput
	 * that could need flushing space. Recursing back to fixup worker would
	 * deadlock.
	 */
	btrfs_add_delayed_iput(inode);
}

/*
 * There are a few paths in the higher layers of the kernel that directly
 * set the folio dirty bit without asking the filesystem if it is a
 * good idea.  This causes problems because we want to make sure COW
 * properly happens and the data=ordered rules are followed.
 *
 * In our case any range that doesn't have the ORDERED bit set
 * hasn't been properly setup for IO.  We kick off an async process
 * to fix it up.  The async helper will wait for ordered extents, set
 * the delalloc bit and make it safe to write the folio.
 */
int btrfs_writepage_cow_fixup(struct folio *folio)
{
	struct inode *inode = folio->mapping->host;
	struct btrfs_fs_info *fs_info = inode_to_fs_info(inode);
	struct btrfs_writepage_fixup *fixup;

	/* This folio has ordered extent covering it already */
	if (folio_test_ordered(folio))
		return 0;

	/*
	 * For experimental build, we error out instead of EAGAIN.
	 *
	 * We should not hit such out-of-band dirty folios anymore.
	 */
	if (IS_ENABLED(CONFIG_BTRFS_EXPERIMENTAL)) {
		DEBUG_WARN();
		btrfs_err_rl(fs_info,
	"root %lld ino %llu folio %llu is marked dirty without notifying the fs",
			     btrfs_root_id(BTRFS_I(inode)->root),
			     btrfs_ino(BTRFS_I(inode)),
			     folio_pos(folio));
		return -EUCLEAN;
	}

	/*
	 * folio_checked is set below when we create a fixup worker for this
	 * folio, don't try to create another one if we're already
	 * folio_test_checked.
	 *
	 * The extent_io writepage code will redirty the foio if we send back
	 * EAGAIN.
	 */
	if (folio_test_checked(folio))
		return -EAGAIN;

	fixup = kzalloc(sizeof(*fixup), GFP_NOFS);
	if (!fixup)
		return -EAGAIN;

	/*
	 * We are already holding a reference to this inode from
	 * write_cache_pages.  We need to hold it because the space reservation
	 * takes place outside of the folio lock, and we can't trust
	 * folio->mapping outside of the folio lock.
	 */
	ihold(inode);
	btrfs_folio_set_checked(fs_info, folio, folio_pos(folio), folio_size(folio));
	folio_get(folio);
	btrfs_init_work(&fixup->work, btrfs_writepage_fixup_worker, NULL);
	fixup->folio = folio;
	fixup->inode = BTRFS_I(inode);
	btrfs_queue_work(fs_info->fixup_workers, &fixup->work);

	return -EAGAIN;
}

static int insert_reserved_file_extent(struct btrfs_trans_handle *trans,
				       struct btrfs_inode *inode, u64 file_pos,
				       struct btrfs_file_extent_item *stack_fi,
				       const bool update_inode_bytes,
				       u64 qgroup_reserved)
{
	struct btrfs_root *root = inode->root;
	const u64 sectorsize = root->fs_info->sectorsize;
	BTRFS_PATH_AUTO_FREE(path);
	struct extent_buffer *leaf;
	struct btrfs_key ins;
	u64 disk_num_bytes = btrfs_stack_file_extent_disk_num_bytes(stack_fi);
	u64 disk_bytenr = btrfs_stack_file_extent_disk_bytenr(stack_fi);
	u64 offset = btrfs_stack_file_extent_offset(stack_fi);
	u64 num_bytes = btrfs_stack_file_extent_num_bytes(stack_fi);
	u64 ram_bytes = btrfs_stack_file_extent_ram_bytes(stack_fi);
	struct btrfs_drop_extents_args drop_args = { 0 };
	int ret;

	path = btrfs_alloc_path();
	if (!path)
		return -ENOMEM;

	/*
	 * we may be replacing one extent in the tree with another.
	 * The new extent is pinned in the extent map, and we don't want
	 * to drop it from the cache until it is completely in the btree.
	 *
	 * So, tell btrfs_drop_extents to leave this extent in the cache.
	 * the caller is expected to unpin it and allow it to be merged
	 * with the others.
	 */
	drop_args.path = path;
	drop_args.start = file_pos;
	drop_args.end = file_pos + num_bytes;
	drop_args.replace_extent = true;
	drop_args.extent_item_size = sizeof(*stack_fi);
	ret = btrfs_drop_extents(trans, root, inode, &drop_args);
	if (ret)
		goto out;

	if (!drop_args.extent_inserted) {
		ins.objectid = btrfs_ino(inode);
		ins.type = BTRFS_EXTENT_DATA_KEY;
		ins.offset = file_pos;

		ret = btrfs_insert_empty_item(trans, root, path, &ins,
					      sizeof(*stack_fi));
		if (ret)
			goto out;
	}
	leaf = path->nodes[0];
	btrfs_set_stack_file_extent_generation(stack_fi, trans->transid);
	write_extent_buffer(leaf, stack_fi,
			btrfs_item_ptr_offset(leaf, path->slots[0]),
			sizeof(struct btrfs_file_extent_item));

	btrfs_release_path(path);

	/*
	 * If we dropped an inline extent here, we know the range where it is
	 * was not marked with the EXTENT_DELALLOC_NEW bit, so we update the
	 * number of bytes only for that range containing the inline extent.
	 * The remaining of the range will be processed when clearning the
	 * EXTENT_DELALLOC_BIT bit through the ordered extent completion.
	 */
	if (file_pos == 0 && !IS_ALIGNED(drop_args.bytes_found, sectorsize)) {
		u64 inline_size = round_down(drop_args.bytes_found, sectorsize);

		inline_size = drop_args.bytes_found - inline_size;
		btrfs_update_inode_bytes(inode, sectorsize, inline_size);
		drop_args.bytes_found -= inline_size;
		num_bytes -= sectorsize;
	}

	if (update_inode_bytes)
		btrfs_update_inode_bytes(inode, num_bytes, drop_args.bytes_found);

	ins.objectid = disk_bytenr;
	ins.type = BTRFS_EXTENT_ITEM_KEY;
	ins.offset = disk_num_bytes;

	ret = btrfs_inode_set_file_extent_range(inode, file_pos, ram_bytes);
	if (ret)
		goto out;

	ret = btrfs_alloc_reserved_file_extent(trans, root, btrfs_ino(inode),
					       file_pos - offset,
					       qgroup_reserved, &ins);
out:
	return ret;
}

static void btrfs_release_delalloc_bytes(struct btrfs_fs_info *fs_info,
					 u64 start, u64 len)
{
	struct btrfs_block_group *cache;

	cache = btrfs_lookup_block_group(fs_info, start);
	ASSERT(cache);

	spin_lock(&cache->lock);
	cache->delalloc_bytes -= len;
	spin_unlock(&cache->lock);

	btrfs_put_block_group(cache);
}

static int insert_ordered_extent_file_extent(struct btrfs_trans_handle *trans,
					     struct btrfs_ordered_extent *oe)
{
	struct btrfs_file_extent_item stack_fi;
	bool update_inode_bytes;
	u64 num_bytes = oe->num_bytes;
	u64 ram_bytes = oe->ram_bytes;

	memset(&stack_fi, 0, sizeof(stack_fi));
	btrfs_set_stack_file_extent_type(&stack_fi, BTRFS_FILE_EXTENT_REG);
	btrfs_set_stack_file_extent_disk_bytenr(&stack_fi, oe->disk_bytenr);
	btrfs_set_stack_file_extent_disk_num_bytes(&stack_fi,
						   oe->disk_num_bytes);
	btrfs_set_stack_file_extent_offset(&stack_fi, oe->offset);
	if (test_bit(BTRFS_ORDERED_TRUNCATED, &oe->flags))
		num_bytes = oe->truncated_len;
	btrfs_set_stack_file_extent_num_bytes(&stack_fi, num_bytes);
	btrfs_set_stack_file_extent_ram_bytes(&stack_fi, ram_bytes);
	btrfs_set_stack_file_extent_compression(&stack_fi, oe->compress_type);
	/* Encryption and other encoding is reserved and all 0 */

	/*
	 * For delalloc, when completing an ordered extent we update the inode's
	 * bytes when clearing the range in the inode's io tree, so pass false
	 * as the argument 'update_inode_bytes' to insert_reserved_file_extent(),
	 * except if the ordered extent was truncated.
	 */
	update_inode_bytes = test_bit(BTRFS_ORDERED_DIRECT, &oe->flags) ||
			     test_bit(BTRFS_ORDERED_ENCODED, &oe->flags) ||
			     test_bit(BTRFS_ORDERED_TRUNCATED, &oe->flags);

	return insert_reserved_file_extent(trans, oe->inode,
					   oe->file_offset, &stack_fi,
					   update_inode_bytes, oe->qgroup_rsv);
}

/*
 * As ordered data IO finishes, this gets called so we can finish
 * an ordered extent if the range of bytes in the file it covers are
 * fully written.
 */
int btrfs_finish_one_ordered(struct btrfs_ordered_extent *ordered_extent)
{
	struct btrfs_inode *inode = ordered_extent->inode;
	struct btrfs_root *root = inode->root;
	struct btrfs_fs_info *fs_info = root->fs_info;
	struct btrfs_trans_handle *trans = NULL;
	struct extent_io_tree *io_tree = &inode->io_tree;
	struct extent_state *cached_state = NULL;
	u64 start, end;
	int compress_type = 0;
	int ret = 0;
	u64 logical_len = ordered_extent->num_bytes;
	bool freespace_inode;
	bool truncated = false;
	bool clear_reserved_extent = true;
	unsigned int clear_bits = EXTENT_DEFRAG;

	start = ordered_extent->file_offset;
	end = start + ordered_extent->num_bytes - 1;

	if (!test_bit(BTRFS_ORDERED_NOCOW, &ordered_extent->flags) &&
	    !test_bit(BTRFS_ORDERED_PREALLOC, &ordered_extent->flags) &&
	    !test_bit(BTRFS_ORDERED_DIRECT, &ordered_extent->flags) &&
	    !test_bit(BTRFS_ORDERED_ENCODED, &ordered_extent->flags))
		clear_bits |= EXTENT_DELALLOC_NEW;

	freespace_inode = btrfs_is_free_space_inode(inode);
	if (!freespace_inode)
		btrfs_lockdep_acquire(fs_info, btrfs_ordered_extent);

	if (test_bit(BTRFS_ORDERED_IOERR, &ordered_extent->flags)) {
		ret = -EIO;
		goto out;
	}

	if (btrfs_is_zoned(fs_info))
		btrfs_zone_finish_endio(fs_info, ordered_extent->disk_bytenr,
					ordered_extent->disk_num_bytes);

	if (test_bit(BTRFS_ORDERED_TRUNCATED, &ordered_extent->flags)) {
		truncated = true;
		logical_len = ordered_extent->truncated_len;
		/* Truncated the entire extent, don't bother adding */
		if (!logical_len)
			goto out;
	}

	/*
	 * If it's a COW write we need to lock the extent range as we will be
	 * inserting/replacing file extent items and unpinning an extent map.
	 * This must be taken before joining a transaction, as it's a higher
	 * level lock (like the inode's VFS lock), otherwise we can run into an
	 * ABBA deadlock with other tasks (transactions work like a lock,
	 * depending on their current state).
	 */
	if (!test_bit(BTRFS_ORDERED_NOCOW, &ordered_extent->flags)) {
		clear_bits |= EXTENT_LOCKED | EXTENT_FINISHING_ORDERED;
		btrfs_lock_extent_bits(io_tree, start, end,
				       EXTENT_LOCKED | EXTENT_FINISHING_ORDERED,
				       &cached_state);
	}

	if (freespace_inode)
		trans = btrfs_join_transaction_spacecache(root);
	else
		trans = btrfs_join_transaction(root);
	if (IS_ERR(trans)) {
		ret = PTR_ERR(trans);
		trans = NULL;
		goto out;
	}

	trans->block_rsv = &inode->block_rsv;

	ret = btrfs_insert_raid_extent(trans, ordered_extent);
	if (ret) {
		btrfs_abort_transaction(trans, ret);
		goto out;
	}

	if (test_bit(BTRFS_ORDERED_NOCOW, &ordered_extent->flags)) {
		/* Logic error */
		ASSERT(list_empty(&ordered_extent->list));
		if (!list_empty(&ordered_extent->list)) {
			ret = -EINVAL;
			btrfs_abort_transaction(trans, ret);
			goto out;
		}

		btrfs_inode_safe_disk_i_size_write(inode, 0);
		ret = btrfs_update_inode_fallback(trans, inode);
		if (ret) {
			/* -ENOMEM or corruption */
			btrfs_abort_transaction(trans, ret);
		}
		goto out;
	}

	if (test_bit(BTRFS_ORDERED_COMPRESSED, &ordered_extent->flags))
		compress_type = ordered_extent->compress_type;
	if (test_bit(BTRFS_ORDERED_PREALLOC, &ordered_extent->flags)) {
		BUG_ON(compress_type);
		ret = btrfs_mark_extent_written(trans, inode,
						ordered_extent->file_offset,
						ordered_extent->file_offset +
						logical_len);
		btrfs_zoned_release_data_reloc_bg(fs_info, ordered_extent->disk_bytenr,
						  ordered_extent->disk_num_bytes);
	} else {
		BUG_ON(root == fs_info->tree_root);
		ret = insert_ordered_extent_file_extent(trans, ordered_extent);
		if (!ret) {
			clear_reserved_extent = false;
			btrfs_release_delalloc_bytes(fs_info,
						ordered_extent->disk_bytenr,
						ordered_extent->disk_num_bytes);
		}
	}
	if (ret < 0) {
		btrfs_abort_transaction(trans, ret);
		goto out;
	}

	ret = btrfs_unpin_extent_cache(inode, ordered_extent->file_offset,
				       ordered_extent->num_bytes, trans->transid);
	if (ret < 0) {
		btrfs_abort_transaction(trans, ret);
		goto out;
	}

	ret = add_pending_csums(trans, &ordered_extent->list);
	if (ret) {
		btrfs_abort_transaction(trans, ret);
		goto out;
	}

	/*
	 * If this is a new delalloc range, clear its new delalloc flag to
	 * update the inode's number of bytes. This needs to be done first
	 * before updating the inode item.
	 */
	if ((clear_bits & EXTENT_DELALLOC_NEW) &&
	    !test_bit(BTRFS_ORDERED_TRUNCATED, &ordered_extent->flags))
		btrfs_clear_extent_bit(&inode->io_tree, start, end,
				       EXTENT_DELALLOC_NEW | EXTENT_ADD_INODE_BYTES,
				       &cached_state);

	btrfs_inode_safe_disk_i_size_write(inode, 0);
	ret = btrfs_update_inode_fallback(trans, inode);
	if (ret) { /* -ENOMEM or corruption */
		btrfs_abort_transaction(trans, ret);
		goto out;
	}
out:
	btrfs_clear_extent_bit(&inode->io_tree, start, end, clear_bits,
			       &cached_state);

	if (trans)
		btrfs_end_transaction(trans);

	if (ret || truncated) {
		/*
		 * If we failed to finish this ordered extent for any reason we
		 * need to make sure BTRFS_ORDERED_IOERR is set on the ordered
		 * extent, and mark the inode with the error if it wasn't
		 * already set.  Any error during writeback would have already
		 * set the mapping error, so we need to set it if we're the ones
		 * marking this ordered extent as failed.
		 */
		if (ret)
			btrfs_mark_ordered_extent_error(ordered_extent);

		/*
		 * Drop extent maps for the part of the extent we didn't write.
		 *
		 * We have an exception here for the free_space_inode, this is
		 * because when we do btrfs_get_extent() on the free space inode
		 * we will search the commit root.  If this is a new block group
		 * we won't find anything, and we will trip over the assert in
		 * writepage where we do ASSERT(em->block_start !=
		 * EXTENT_MAP_HOLE).
		 *
		 * Theoretically we could also skip this for any NOCOW extent as
		 * we don't mess with the extent map tree in the NOCOW case, but
		 * for now simply skip this if we are the free space inode.
		 */
		if (!btrfs_is_free_space_inode(inode)) {
			u64 unwritten_start = start;

			if (truncated)
				unwritten_start += logical_len;

			btrfs_drop_extent_map_range(inode, unwritten_start,
						    end, false);
		}

		/*
		 * If the ordered extent had an IOERR or something else went
		 * wrong we need to return the space for this ordered extent
		 * back to the allocator.  We only free the extent in the
		 * truncated case if we didn't write out the extent at all.
		 *
		 * If we made it past insert_reserved_file_extent before we
		 * errored out then we don't need to do this as the accounting
		 * has already been done.
		 */
		if ((ret || !logical_len) &&
		    clear_reserved_extent &&
		    !test_bit(BTRFS_ORDERED_NOCOW, &ordered_extent->flags) &&
		    !test_bit(BTRFS_ORDERED_PREALLOC, &ordered_extent->flags)) {
			/*
			 * Discard the range before returning it back to the
			 * free space pool
			 */
			if (ret && btrfs_test_opt(fs_info, DISCARD_SYNC))
				btrfs_discard_extent(fs_info,
						ordered_extent->disk_bytenr,
						ordered_extent->disk_num_bytes,
						NULL);
			btrfs_free_reserved_extent(fs_info,
					ordered_extent->disk_bytenr,
					ordered_extent->disk_num_bytes, true);
			/*
			 * Actually free the qgroup rsv which was released when
			 * the ordered extent was created.
			 */
			btrfs_qgroup_free_refroot(fs_info, btrfs_root_id(inode->root),
						  ordered_extent->qgroup_rsv,
						  BTRFS_QGROUP_RSV_DATA);
		}
	}

	/*
	 * This needs to be done to make sure anybody waiting knows we are done
	 * updating everything for this ordered extent.
	 */
	btrfs_remove_ordered_extent(inode, ordered_extent);

	/* once for us */
	btrfs_put_ordered_extent(ordered_extent);
	/* once for the tree */
	btrfs_put_ordered_extent(ordered_extent);

	return ret;
}

int btrfs_finish_ordered_io(struct btrfs_ordered_extent *ordered)
{
	if (btrfs_is_zoned(ordered->inode->root->fs_info) &&
	    !test_bit(BTRFS_ORDERED_IOERR, &ordered->flags) &&
	    list_empty(&ordered->bioc_list))
		btrfs_finish_ordered_zoned(ordered);
	return btrfs_finish_one_ordered(ordered);
}

/*
 * Verify the checksum for a single sector without any extra action that depend
 * on the type of I/O.
 *
 * @kaddr must be a properly kmapped address.
 */
int btrfs_check_sector_csum(struct btrfs_fs_info *fs_info, void *kaddr, u8 *csum,
			    const u8 * const csum_expected)
{
	SHASH_DESC_ON_STACK(shash, fs_info->csum_shash);

	shash->tfm = fs_info->csum_shash;
	crypto_shash_digest(shash, kaddr, fs_info->sectorsize, csum);

	if (memcmp(csum, csum_expected, fs_info->csum_size))
		return -EIO;
	return 0;
}

/*
 * Verify the checksum of a single data sector.
 *
 * @bbio:	btrfs_io_bio which contains the csum
 * @dev:	device the sector is on
 * @bio_offset:	offset to the beginning of the bio (in bytes)
 * @bv:		bio_vec to check
 *
 * Check if the checksum on a data block is valid.  When a checksum mismatch is
 * detected, report the error and fill the corrupted range with zero.
 *
 * Return %true if the sector is ok or had no checksum to start with, else %false.
 */
bool btrfs_data_csum_ok(struct btrfs_bio *bbio, struct btrfs_device *dev,
			u32 bio_offset, struct bio_vec *bv)
{
	struct btrfs_inode *inode = bbio->inode;
	struct btrfs_fs_info *fs_info = inode->root->fs_info;
	u64 file_offset = bbio->file_offset + bio_offset;
	u64 end = file_offset + bv->bv_len - 1;
	u8 *csum_expected;
	u8 csum[BTRFS_CSUM_SIZE];
	void *kaddr;

	ASSERT(bv->bv_len == fs_info->sectorsize);

	if (!bbio->csum)
		return true;

	if (btrfs_is_data_reloc_root(inode->root) &&
	    btrfs_test_range_bit(&inode->io_tree, file_offset, end, EXTENT_NODATASUM,
				 NULL)) {
		/* Skip the range without csum for data reloc inode */
		btrfs_clear_extent_bit(&inode->io_tree, file_offset, end,
				       EXTENT_NODATASUM, NULL);
		return true;
	}

	csum_expected = bbio->csum + (bio_offset >> fs_info->sectorsize_bits) *
				fs_info->csum_size;
	kaddr = bvec_kmap_local(bv);
	if (btrfs_check_sector_csum(fs_info, kaddr, csum, csum_expected)) {
		kunmap_local(kaddr);
		goto zeroit;
	}
	kunmap_local(kaddr);
	return true;

zeroit:
	btrfs_print_data_csum_error(inode, file_offset, csum, csum_expected,
				    bbio->mirror_num);
	if (dev)
		btrfs_dev_stat_inc_and_print(dev, BTRFS_DEV_STAT_CORRUPTION_ERRS);
	memzero_bvec(bv);
	return false;
}

/*
 * Perform a delayed iput on @inode.
 *
 * @inode: The inode we want to perform iput on
 *
 * This function uses the generic vfs_inode::i_count to track whether we should
 * just decrement it (in case it's > 1) or if this is the last iput then link
 * the inode to the delayed iput machinery. Delayed iputs are processed at
 * transaction commit time/superblock commit/cleaner kthread.
 */
void btrfs_add_delayed_iput(struct btrfs_inode *inode)
{
	struct btrfs_fs_info *fs_info = inode->root->fs_info;
	unsigned long flags;

	if (atomic_add_unless(&inode->vfs_inode.i_count, -1, 1))
		return;

	WARN_ON_ONCE(test_bit(BTRFS_FS_STATE_NO_DELAYED_IPUT, &fs_info->fs_state));
	atomic_inc(&fs_info->nr_delayed_iputs);
	/*
	 * Need to be irq safe here because we can be called from either an irq
	 * context (see bio.c and btrfs_put_ordered_extent()) or a non-irq
	 * context.
	 */
	spin_lock_irqsave(&fs_info->delayed_iput_lock, flags);
	ASSERT(list_empty(&inode->delayed_iput));
	list_add_tail(&inode->delayed_iput, &fs_info->delayed_iputs);
	spin_unlock_irqrestore(&fs_info->delayed_iput_lock, flags);
	if (!test_bit(BTRFS_FS_CLEANER_RUNNING, &fs_info->flags))
		wake_up_process(fs_info->cleaner_kthread);
}

static void run_delayed_iput_locked(struct btrfs_fs_info *fs_info,
				    struct btrfs_inode *inode)
{
	list_del_init(&inode->delayed_iput);
	spin_unlock_irq(&fs_info->delayed_iput_lock);
	iput(&inode->vfs_inode);
	if (atomic_dec_and_test(&fs_info->nr_delayed_iputs))
		wake_up(&fs_info->delayed_iputs_wait);
	spin_lock_irq(&fs_info->delayed_iput_lock);
}

static void btrfs_run_delayed_iput(struct btrfs_fs_info *fs_info,
				   struct btrfs_inode *inode)
{
	if (!list_empty(&inode->delayed_iput)) {
		spin_lock_irq(&fs_info->delayed_iput_lock);
		if (!list_empty(&inode->delayed_iput))
			run_delayed_iput_locked(fs_info, inode);
		spin_unlock_irq(&fs_info->delayed_iput_lock);
	}
}

void btrfs_run_delayed_iputs(struct btrfs_fs_info *fs_info)
{
	/*
	 * btrfs_put_ordered_extent() can run in irq context (see bio.c), which
	 * calls btrfs_add_delayed_iput() and that needs to lock
	 * fs_info->delayed_iput_lock. So we need to disable irqs here to
	 * prevent a deadlock.
	 */
	spin_lock_irq(&fs_info->delayed_iput_lock);
	while (!list_empty(&fs_info->delayed_iputs)) {
		struct btrfs_inode *inode;

		inode = list_first_entry(&fs_info->delayed_iputs,
				struct btrfs_inode, delayed_iput);
		run_delayed_iput_locked(fs_info, inode);
		if (need_resched()) {
			spin_unlock_irq(&fs_info->delayed_iput_lock);
			cond_resched();
			spin_lock_irq(&fs_info->delayed_iput_lock);
		}
	}
	spin_unlock_irq(&fs_info->delayed_iput_lock);
}

/*
 * Wait for flushing all delayed iputs
 *
 * @fs_info:  the filesystem
 *
 * This will wait on any delayed iputs that are currently running with KILLABLE
 * set.  Once they are all done running we will return, unless we are killed in
 * which case we return EINTR. This helps in user operations like fallocate etc
 * that might get blocked on the iputs.
 *
 * Return EINTR if we were killed, 0 if nothing's pending
 */
int btrfs_wait_on_delayed_iputs(struct btrfs_fs_info *fs_info)
{
	int ret = wait_event_killable(fs_info->delayed_iputs_wait,
			atomic_read(&fs_info->nr_delayed_iputs) == 0);
	if (ret)
		return -EINTR;
	return 0;
}

/*
 * This creates an orphan entry for the given inode in case something goes wrong
 * in the middle of an unlink.
 */
int btrfs_orphan_add(struct btrfs_trans_handle *trans,
		     struct btrfs_inode *inode)
{
	int ret;

	ret = btrfs_insert_orphan_item(trans, inode->root, btrfs_ino(inode));
	if (ret && ret != -EEXIST) {
		btrfs_abort_transaction(trans, ret);
		return ret;
	}

	return 0;
}

/*
 * We have done the delete so we can go ahead and remove the orphan item for
 * this particular inode.
 */
static int btrfs_orphan_del(struct btrfs_trans_handle *trans,
			    struct btrfs_inode *inode)
{
	return btrfs_del_orphan_item(trans, inode->root, btrfs_ino(inode));
}

/*
 * this cleans up any orphans that may be left on the list from the last use
 * of this root.
 */
int btrfs_orphan_cleanup(struct btrfs_root *root)
{
	struct btrfs_fs_info *fs_info = root->fs_info;
	BTRFS_PATH_AUTO_FREE(path);
	struct extent_buffer *leaf;
	struct btrfs_key key, found_key;
	struct btrfs_trans_handle *trans;
	u64 last_objectid = 0;
	int ret = 0, nr_unlink = 0;

	if (test_and_set_bit(BTRFS_ROOT_ORPHAN_CLEANUP, &root->state))
		return 0;

	path = btrfs_alloc_path();
	if (!path) {
		ret = -ENOMEM;
		goto out;
	}
	path->reada = READA_BACK;

	key.objectid = BTRFS_ORPHAN_OBJECTID;
	key.type = BTRFS_ORPHAN_ITEM_KEY;
	key.offset = (u64)-1;

	while (1) {
		struct btrfs_inode *inode;

		ret = btrfs_search_slot(NULL, root, &key, path, 0, 0);
		if (ret < 0)
			goto out;

		/*
		 * if ret == 0 means we found what we were searching for, which
		 * is weird, but possible, so only screw with path if we didn't
		 * find the key and see if we have stuff that matches
		 */
		if (ret > 0) {
			ret = 0;
			if (path->slots[0] == 0)
				break;
			path->slots[0]--;
		}

		/* pull out the item */
		leaf = path->nodes[0];
		btrfs_item_key_to_cpu(leaf, &found_key, path->slots[0]);

		/* make sure the item matches what we want */
		if (found_key.objectid != BTRFS_ORPHAN_OBJECTID)
			break;
		if (found_key.type != BTRFS_ORPHAN_ITEM_KEY)
			break;

		/* release the path since we're done with it */
		btrfs_release_path(path);

		/*
		 * this is where we are basically btrfs_lookup, without the
		 * crossing root thing.  we store the inode number in the
		 * offset of the orphan item.
		 */

		if (found_key.offset == last_objectid) {
			/*
			 * We found the same inode as before. This means we were
			 * not able to remove its items via eviction triggered
			 * by an iput(). A transaction abort may have happened,
			 * due to -ENOSPC for example, so try to grab the error
			 * that lead to a transaction abort, if any.
			 */
			btrfs_err(fs_info,
				  "Error removing orphan entry, stopping orphan cleanup");
			ret = BTRFS_FS_ERROR(fs_info) ?: -EINVAL;
			goto out;
		}

		last_objectid = found_key.offset;

		found_key.objectid = found_key.offset;
		found_key.type = BTRFS_INODE_ITEM_KEY;
		found_key.offset = 0;
		inode = btrfs_iget(last_objectid, root);
		if (IS_ERR(inode)) {
			ret = PTR_ERR(inode);
			inode = NULL;
			if (ret != -ENOENT)
				goto out;
		}

		if (!inode && root == fs_info->tree_root) {
			struct btrfs_root *dead_root;
			int is_dead_root = 0;

			/*
			 * This is an orphan in the tree root. Currently these
			 * could come from 2 sources:
			 *  a) a root (snapshot/subvolume) deletion in progress
			 *  b) a free space cache inode
			 * We need to distinguish those two, as the orphan item
			 * for a root must not get deleted before the deletion
			 * of the snapshot/subvolume's tree completes.
			 *
			 * btrfs_find_orphan_roots() ran before us, which has
			 * found all deleted roots and loaded them into
			 * fs_info->fs_roots_radix. So here we can find if an
			 * orphan item corresponds to a deleted root by looking
			 * up the root from that radix tree.
			 */

			spin_lock(&fs_info->fs_roots_radix_lock);
			dead_root = radix_tree_lookup(&fs_info->fs_roots_radix,
							 (unsigned long)found_key.objectid);
			if (dead_root && btrfs_root_refs(&dead_root->root_item) == 0)
				is_dead_root = 1;
			spin_unlock(&fs_info->fs_roots_radix_lock);

			if (is_dead_root) {
				/* prevent this orphan from being found again */
				key.offset = found_key.objectid - 1;
				continue;
			}

		}

		/*
		 * If we have an inode with links, there are a couple of
		 * possibilities:
		 *
		 * 1. We were halfway through creating fsverity metadata for the
		 * file. In that case, the orphan item represents incomplete
		 * fsverity metadata which must be cleaned up with
		 * btrfs_drop_verity_items and deleting the orphan item.

		 * 2. Old kernels (before v3.12) used to create an
		 * orphan item for truncate indicating that there were possibly
		 * extent items past i_size that needed to be deleted. In v3.12,
		 * truncate was changed to update i_size in sync with the extent
		 * items, but the (useless) orphan item was still created. Since
		 * v4.18, we don't create the orphan item for truncate at all.
		 *
		 * So, this item could mean that we need to do a truncate, but
		 * only if this filesystem was last used on a pre-v3.12 kernel
		 * and was not cleanly unmounted. The odds of that are quite
		 * slim, and it's a pain to do the truncate now, so just delete
		 * the orphan item.
		 *
		 * It's also possible that this orphan item was supposed to be
		 * deleted but wasn't. The inode number may have been reused,
		 * but either way, we can delete the orphan item.
		 */
		if (!inode || inode->vfs_inode.i_nlink) {
			if (inode) {
				ret = btrfs_drop_verity_items(inode);
				iput(&inode->vfs_inode);
				inode = NULL;
				if (ret)
					goto out;
			}
			trans = btrfs_start_transaction(root, 1);
			if (IS_ERR(trans)) {
				ret = PTR_ERR(trans);
				goto out;
			}
			btrfs_debug(fs_info, "auto deleting %Lu",
				    found_key.objectid);
			ret = btrfs_del_orphan_item(trans, root,
						    found_key.objectid);
			btrfs_end_transaction(trans);
			if (ret)
				goto out;
			continue;
		}

		nr_unlink++;

		/* this will do delete_inode and everything for us */
		iput(&inode->vfs_inode);
	}
	/* release the path since we're done with it */
	btrfs_release_path(path);

	if (test_bit(BTRFS_ROOT_ORPHAN_ITEM_INSERTED, &root->state)) {
		trans = btrfs_join_transaction(root);
		if (!IS_ERR(trans))
			btrfs_end_transaction(trans);
	}

	if (nr_unlink)
		btrfs_debug(fs_info, "unlinked %d orphans", nr_unlink);

out:
	if (ret)
		btrfs_err(fs_info, "could not do orphan cleanup %d", ret);
	return ret;
}

/*
 * Look ahead in the leaf for xattrs. If we don't find any then we know there
 * can't be any ACLs.
 *
 * @leaf:       the eb leaf where to search
 * @slot:       the slot the inode is in
 * @objectid:   the objectid of the inode
 *
 * Return true if there is xattr/ACL, false otherwise.
 */
static noinline bool acls_after_inode_item(struct extent_buffer *leaf,
					   int slot, u64 objectid,
					   int *first_xattr_slot)
{
	u32 nritems = btrfs_header_nritems(leaf);
	struct btrfs_key found_key;
	static u64 xattr_access = 0;
	static u64 xattr_default = 0;
	int scanned = 0;

	if (!xattr_access) {
		xattr_access = btrfs_name_hash(XATTR_NAME_POSIX_ACL_ACCESS,
					strlen(XATTR_NAME_POSIX_ACL_ACCESS));
		xattr_default = btrfs_name_hash(XATTR_NAME_POSIX_ACL_DEFAULT,
					strlen(XATTR_NAME_POSIX_ACL_DEFAULT));
	}

	slot++;
	*first_xattr_slot = -1;
	while (slot < nritems) {
		btrfs_item_key_to_cpu(leaf, &found_key, slot);

		/* We found a different objectid, there must be no ACLs. */
		if (found_key.objectid != objectid)
			return false;

		/* We found an xattr, assume we've got an ACL. */
		if (found_key.type == BTRFS_XATTR_ITEM_KEY) {
			if (*first_xattr_slot == -1)
				*first_xattr_slot = slot;
			if (found_key.offset == xattr_access ||
			    found_key.offset == xattr_default)
				return true;
		}

		/*
		 * We found a key greater than an xattr key, there can't be any
		 * ACLs later on.
		 */
		if (found_key.type > BTRFS_XATTR_ITEM_KEY)
			return false;

		slot++;
		scanned++;

		/*
		 * The item order goes like:
		 * - inode
		 * - inode backrefs
		 * - xattrs
		 * - extents,
		 *
		 * so if there are lots of hard links to an inode there can be
		 * a lot of backrefs.  Don't waste time searching too hard,
		 * this is just an optimization.
		 */
		if (scanned >= 8)
			break;
	}
	/*
	 * We hit the end of the leaf before we found an xattr or something
	 * larger than an xattr.  We have to assume the inode has ACLs.
	 */
	if (*first_xattr_slot == -1)
		*first_xattr_slot = slot;
	return true;
}

static int btrfs_init_file_extent_tree(struct btrfs_inode *inode)
{
	struct btrfs_fs_info *fs_info = inode->root->fs_info;

	if (WARN_ON_ONCE(inode->file_extent_tree))
		return 0;
	if (btrfs_fs_incompat(fs_info, NO_HOLES))
		return 0;
	if (!S_ISREG(inode->vfs_inode.i_mode))
		return 0;
	if (btrfs_is_free_space_inode(inode))
		return 0;

	inode->file_extent_tree = kmalloc(sizeof(struct extent_io_tree), GFP_KERNEL);
	if (!inode->file_extent_tree)
		return -ENOMEM;

	btrfs_extent_io_tree_init(fs_info, inode->file_extent_tree,
				  IO_TREE_INODE_FILE_EXTENT);
	/* Lockdep class is set only for the file extent tree. */
	lockdep_set_class(&inode->file_extent_tree->lock, &file_extent_tree_class);

	return 0;
}

static int btrfs_add_inode_to_root(struct btrfs_inode *inode, bool prealloc)
{
	struct btrfs_root *root = inode->root;
	struct btrfs_inode *existing;
	const u64 ino = btrfs_ino(inode);
	int ret;

	if (inode_unhashed(&inode->vfs_inode))
		return 0;

	if (prealloc) {
		ret = xa_reserve(&root->inodes, ino, GFP_NOFS);
		if (ret)
			return ret;
	}

	existing = xa_store(&root->inodes, ino, inode, GFP_ATOMIC);

	if (xa_is_err(existing)) {
		ret = xa_err(existing);
		ASSERT(ret != -EINVAL);
		ASSERT(ret != -ENOMEM);
		return ret;
	} else if (existing) {
		WARN_ON(!(existing->vfs_inode.i_state & (I_WILL_FREE | I_FREEING)));
	}

	return 0;
}

/*
 * Read a locked inode from the btree into the in-memory inode and add it to
 * its root list/tree.
 *
 * On failure clean up the inode.
 */
static int btrfs_read_locked_inode(struct btrfs_inode *inode, struct btrfs_path *path)
{
	struct btrfs_root *root = inode->root;
	struct btrfs_fs_info *fs_info = root->fs_info;
	struct extent_buffer *leaf;
	struct btrfs_inode_item *inode_item;
	struct inode *vfs_inode = &inode->vfs_inode;
	struct btrfs_key location;
	unsigned long ptr;
	int maybe_acls;
	u32 rdev;
	int ret;
	bool filled = false;
	int first_xattr_slot;

	ret = btrfs_init_file_extent_tree(inode);
	if (ret)
		goto out;

	ret = btrfs_fill_inode(inode, &rdev);
	if (!ret)
		filled = true;

	ASSERT(path);

	btrfs_get_inode_key(inode, &location);

	ret = btrfs_lookup_inode(NULL, root, path, &location, 0);
	if (ret) {
		/*
		 * ret > 0 can come from btrfs_search_slot called by
		 * btrfs_lookup_inode(), this means the inode was not found.
		 */
		if (ret > 0)
			ret = -ENOENT;
		goto out;
	}

	leaf = path->nodes[0];

	if (filled)
		goto cache_index;

	inode_item = btrfs_item_ptr(leaf, path->slots[0],
				    struct btrfs_inode_item);
	vfs_inode->i_mode = btrfs_inode_mode(leaf, inode_item);
	set_nlink(vfs_inode, btrfs_inode_nlink(leaf, inode_item));
	i_uid_write(vfs_inode, btrfs_inode_uid(leaf, inode_item));
	i_gid_write(vfs_inode, btrfs_inode_gid(leaf, inode_item));
	btrfs_i_size_write(inode, btrfs_inode_size(leaf, inode_item));
	btrfs_inode_set_file_extent_range(inode, 0,
			round_up(i_size_read(vfs_inode), fs_info->sectorsize));

	inode_set_atime(vfs_inode, btrfs_timespec_sec(leaf, &inode_item->atime),
			btrfs_timespec_nsec(leaf, &inode_item->atime));

	inode_set_mtime(vfs_inode, btrfs_timespec_sec(leaf, &inode_item->mtime),
			btrfs_timespec_nsec(leaf, &inode_item->mtime));

	inode_set_ctime(vfs_inode, btrfs_timespec_sec(leaf, &inode_item->ctime),
			btrfs_timespec_nsec(leaf, &inode_item->ctime));

	inode->i_otime_sec = btrfs_timespec_sec(leaf, &inode_item->otime);
	inode->i_otime_nsec = btrfs_timespec_nsec(leaf, &inode_item->otime);

	inode_set_bytes(vfs_inode, btrfs_inode_nbytes(leaf, inode_item));
	inode->generation = btrfs_inode_generation(leaf, inode_item);
	inode->last_trans = btrfs_inode_transid(leaf, inode_item);

	inode_set_iversion_queried(vfs_inode, btrfs_inode_sequence(leaf, inode_item));
	vfs_inode->i_generation = inode->generation;
	vfs_inode->i_rdev = 0;
	rdev = btrfs_inode_rdev(leaf, inode_item);

	if (S_ISDIR(vfs_inode->i_mode))
		inode->index_cnt = (u64)-1;

	btrfs_inode_split_flags(btrfs_inode_flags(leaf, inode_item),
				&inode->flags, &inode->ro_flags);
	btrfs_update_inode_mapping_flags(inode);
	btrfs_set_inode_mapping_order(inode);

cache_index:
	/*
	 * If we were modified in the current generation and evicted from memory
	 * and then re-read we need to do a full sync since we don't have any
	 * idea about which extents were modified before we were evicted from
	 * cache.
	 *
	 * This is required for both inode re-read from disk and delayed inode
	 * in the delayed_nodes xarray.
	 */
	if (inode->last_trans == btrfs_get_fs_generation(fs_info))
		set_bit(BTRFS_INODE_NEEDS_FULL_SYNC, &inode->runtime_flags);

	/*
	 * We don't persist the id of the transaction where an unlink operation
	 * against the inode was last made. So here we assume the inode might
	 * have been evicted, and therefore the exact value of last_unlink_trans
	 * lost, and set it to last_trans to avoid metadata inconsistencies
	 * between the inode and its parent if the inode is fsync'ed and the log
	 * replayed. For example, in the scenario:
	 *
	 * touch mydir/foo
	 * ln mydir/foo mydir/bar
	 * sync
	 * unlink mydir/bar
	 * echo 2 > /proc/sys/vm/drop_caches   # evicts inode
	 * xfs_io -c fsync mydir/foo
	 * <power failure>
	 * mount fs, triggers fsync log replay
	 *
	 * We must make sure that when we fsync our inode foo we also log its
	 * parent inode, otherwise after log replay the parent still has the
	 * dentry with the "bar" name but our inode foo has a link count of 1
	 * and doesn't have an inode ref with the name "bar" anymore.
	 *
	 * Setting last_unlink_trans to last_trans is a pessimistic approach,
	 * but it guarantees correctness at the expense of occasional full
	 * transaction commits on fsync if our inode is a directory, or if our
	 * inode is not a directory, logging its parent unnecessarily.
	 */
	inode->last_unlink_trans = inode->last_trans;

	/*
	 * Same logic as for last_unlink_trans. We don't persist the generation
	 * of the last transaction where this inode was used for a reflink
	 * operation, so after eviction and reloading the inode we must be
	 * pessimistic and assume the last transaction that modified the inode.
	 */
	inode->last_reflink_trans = inode->last_trans;

	path->slots[0]++;
	if (vfs_inode->i_nlink != 1 ||
	    path->slots[0] >= btrfs_header_nritems(leaf))
		goto cache_acl;

	btrfs_item_key_to_cpu(leaf, &location, path->slots[0]);
	if (location.objectid != btrfs_ino(inode))
		goto cache_acl;

	ptr = btrfs_item_ptr_offset(leaf, path->slots[0]);
	if (location.type == BTRFS_INODE_REF_KEY) {
		struct btrfs_inode_ref *ref;

		ref = (struct btrfs_inode_ref *)ptr;
		inode->dir_index = btrfs_inode_ref_index(leaf, ref);
	} else if (location.type == BTRFS_INODE_EXTREF_KEY) {
		struct btrfs_inode_extref *extref;

		extref = (struct btrfs_inode_extref *)ptr;
		inode->dir_index = btrfs_inode_extref_index(leaf, extref);
	}
cache_acl:
	/*
	 * try to precache a NULL acl entry for files that don't have
	 * any xattrs or acls
	 */
	maybe_acls = acls_after_inode_item(leaf, path->slots[0],
					   btrfs_ino(inode), &first_xattr_slot);
	if (first_xattr_slot != -1) {
		path->slots[0] = first_xattr_slot;
		ret = btrfs_load_inode_props(inode, path);
		if (ret)
			btrfs_err(fs_info,
				  "error loading props for ino %llu (root %llu): %d",
				  btrfs_ino(inode), btrfs_root_id(root), ret);
	}

	if (!maybe_acls)
		cache_no_acl(vfs_inode);

	switch (vfs_inode->i_mode & S_IFMT) {
	case S_IFREG:
		vfs_inode->i_mapping->a_ops = &btrfs_aops;
		vfs_inode->i_fop = &btrfs_file_operations;
		vfs_inode->i_op = &btrfs_file_inode_operations;
		break;
	case S_IFDIR:
		vfs_inode->i_fop = &btrfs_dir_file_operations;
		vfs_inode->i_op = &btrfs_dir_inode_operations;
		break;
	case S_IFLNK:
		vfs_inode->i_op = &btrfs_symlink_inode_operations;
		inode_nohighmem(vfs_inode);
		vfs_inode->i_mapping->a_ops = &btrfs_aops;
		break;
	default:
		vfs_inode->i_op = &btrfs_special_inode_operations;
		init_special_inode(vfs_inode, vfs_inode->i_mode, rdev);
		break;
	}

	btrfs_sync_inode_flags_to_i_flags(inode);

	ret = btrfs_add_inode_to_root(inode, true);
	if (ret)
		goto out;

	return 0;
out:
	iget_failed(vfs_inode);
	return ret;
}

/*
 * given a leaf and an inode, copy the inode fields into the leaf
 */
static void fill_inode_item(struct btrfs_trans_handle *trans,
			    struct extent_buffer *leaf,
			    struct btrfs_inode_item *item,
			    struct inode *inode)
{
	u64 flags;

	btrfs_set_inode_uid(leaf, item, i_uid_read(inode));
	btrfs_set_inode_gid(leaf, item, i_gid_read(inode));
	btrfs_set_inode_size(leaf, item, BTRFS_I(inode)->disk_i_size);
	btrfs_set_inode_mode(leaf, item, inode->i_mode);
	btrfs_set_inode_nlink(leaf, item, inode->i_nlink);

	btrfs_set_timespec_sec(leaf, &item->atime, inode_get_atime_sec(inode));
	btrfs_set_timespec_nsec(leaf, &item->atime, inode_get_atime_nsec(inode));

	btrfs_set_timespec_sec(leaf, &item->mtime, inode_get_mtime_sec(inode));
	btrfs_set_timespec_nsec(leaf, &item->mtime, inode_get_mtime_nsec(inode));

	btrfs_set_timespec_sec(leaf, &item->ctime, inode_get_ctime_sec(inode));
	btrfs_set_timespec_nsec(leaf, &item->ctime, inode_get_ctime_nsec(inode));

	btrfs_set_timespec_sec(leaf, &item->otime, BTRFS_I(inode)->i_otime_sec);
	btrfs_set_timespec_nsec(leaf, &item->otime, BTRFS_I(inode)->i_otime_nsec);

	btrfs_set_inode_nbytes(leaf, item, inode_get_bytes(inode));
	btrfs_set_inode_generation(leaf, item, BTRFS_I(inode)->generation);
	btrfs_set_inode_sequence(leaf, item, inode_peek_iversion(inode));
	btrfs_set_inode_transid(leaf, item, trans->transid);
	btrfs_set_inode_rdev(leaf, item, inode->i_rdev);
	flags = btrfs_inode_combine_flags(BTRFS_I(inode)->flags,
					  BTRFS_I(inode)->ro_flags);
	btrfs_set_inode_flags(leaf, item, flags);
	btrfs_set_inode_block_group(leaf, item, 0);
}

/*
 * copy everything in the in-memory inode into the btree.
 */
static noinline int btrfs_update_inode_item(struct btrfs_trans_handle *trans,
					    struct btrfs_inode *inode)
{
	struct btrfs_inode_item *inode_item;
	BTRFS_PATH_AUTO_FREE(path);
	struct extent_buffer *leaf;
	struct btrfs_key key;
	int ret;

	path = btrfs_alloc_path();
	if (!path)
		return -ENOMEM;

	btrfs_get_inode_key(inode, &key);
	ret = btrfs_lookup_inode(trans, inode->root, path, &key, 1);
	if (ret) {
		if (ret > 0)
			ret = -ENOENT;
		return ret;
	}

	leaf = path->nodes[0];
	inode_item = btrfs_item_ptr(leaf, path->slots[0],
				    struct btrfs_inode_item);

	fill_inode_item(trans, leaf, inode_item, &inode->vfs_inode);
	btrfs_set_inode_last_trans(trans, inode);
	return 0;
}

/*
 * copy everything in the in-memory inode into the btree.
 */
int btrfs_update_inode(struct btrfs_trans_handle *trans,
		       struct btrfs_inode *inode)
{
	struct btrfs_root *root = inode->root;
	struct btrfs_fs_info *fs_info = root->fs_info;
	int ret;

	/*
	 * If the inode is a free space inode, we can deadlock during commit
	 * if we put it into the delayed code.
	 *
	 * The data relocation inode should also be directly updated
	 * without delay
	 */
	if (!btrfs_is_free_space_inode(inode)
	    && !btrfs_is_data_reloc_root(root)
	    && !test_bit(BTRFS_FS_LOG_RECOVERING, &fs_info->flags)) {
		btrfs_update_root_times(trans, root);

		ret = btrfs_delayed_update_inode(trans, inode);
		if (!ret)
			btrfs_set_inode_last_trans(trans, inode);
		return ret;
	}

	return btrfs_update_inode_item(trans, inode);
}

int btrfs_update_inode_fallback(struct btrfs_trans_handle *trans,
				struct btrfs_inode *inode)
{
	int ret;

	ret = btrfs_update_inode(trans, inode);
	if (ret == -ENOSPC)
		return btrfs_update_inode_item(trans, inode);
	return ret;
}

/*
 * unlink helper that gets used here in inode.c and in the tree logging
 * recovery code.  It remove a link in a directory with a given name, and
 * also drops the back refs in the inode to the directory
 */
static int __btrfs_unlink_inode(struct btrfs_trans_handle *trans,
				struct btrfs_inode *dir,
				struct btrfs_inode *inode,
				const struct fscrypt_str *name,
				struct btrfs_rename_ctx *rename_ctx)
{
	struct btrfs_root *root = dir->root;
	struct btrfs_fs_info *fs_info = root->fs_info;
	struct btrfs_path *path;
	int ret = 0;
	struct btrfs_dir_item *di;
	u64 index;
	u64 ino = btrfs_ino(inode);
	u64 dir_ino = btrfs_ino(dir);

	path = btrfs_alloc_path();
	if (!path)
		return -ENOMEM;

	di = btrfs_lookup_dir_item(trans, root, path, dir_ino, name, -1);
	if (IS_ERR_OR_NULL(di)) {
		btrfs_free_path(path);
		return di ? PTR_ERR(di) : -ENOENT;
	}
	ret = btrfs_delete_one_dir_name(trans, root, path, di);
	/*
	 * Down the call chains below we'll also need to allocate a path, so no
	 * need to hold on to this one for longer than necessary.
	 */
	btrfs_free_path(path);
	if (ret)
		return ret;

	/*
	 * If we don't have dir index, we have to get it by looking up
	 * the inode ref, since we get the inode ref, remove it directly,
	 * it is unnecessary to do delayed deletion.
	 *
	 * But if we have dir index, needn't search inode ref to get it.
	 * Since the inode ref is close to the inode item, it is better
	 * that we delay to delete it, and just do this deletion when
	 * we update the inode item.
	 */
	if (inode->dir_index) {
		ret = btrfs_delayed_delete_inode_ref(inode);
		if (!ret) {
			index = inode->dir_index;
			goto skip_backref;
		}
	}

	ret = btrfs_del_inode_ref(trans, root, name, ino, dir_ino, &index);
	if (ret) {
		btrfs_crit(fs_info,
	   "failed to delete reference to %.*s, root %llu inode %llu parent %llu",
			   name->len, name->name, btrfs_root_id(root), ino, dir_ino);
		btrfs_abort_transaction(trans, ret);
		return ret;
	}
skip_backref:
	if (rename_ctx)
		rename_ctx->index = index;

	ret = btrfs_delete_delayed_dir_index(trans, dir, index);
	if (ret) {
		btrfs_abort_transaction(trans, ret);
		return ret;
	}

	/*
	 * If we are in a rename context, we don't need to update anything in the
	 * log. That will be done later during the rename by btrfs_log_new_name().
	 * Besides that, doing it here would only cause extra unnecessary btree
	 * operations on the log tree, increasing latency for applications.
	 */
	if (!rename_ctx) {
		btrfs_del_inode_ref_in_log(trans, root, name, inode, dir_ino);
		btrfs_del_dir_entries_in_log(trans, root, name, dir, index);
	}

	/*
	 * If we have a pending delayed iput we could end up with the final iput
	 * being run in btrfs-cleaner context.  If we have enough of these built
	 * up we can end up burning a lot of time in btrfs-cleaner without any
	 * way to throttle the unlinks.  Since we're currently holding a ref on
	 * the inode we can run the delayed iput here without any issues as the
	 * final iput won't be done until after we drop the ref we're currently
	 * holding.
	 */
	btrfs_run_delayed_iput(fs_info, inode);

	btrfs_i_size_write(dir, dir->vfs_inode.i_size - name->len * 2);
	inode_inc_iversion(&inode->vfs_inode);
	inode_set_ctime_current(&inode->vfs_inode);
	inode_inc_iversion(&dir->vfs_inode);
 	inode_set_mtime_to_ts(&dir->vfs_inode, inode_set_ctime_current(&dir->vfs_inode));

	return btrfs_update_inode(trans, dir);
}

int btrfs_unlink_inode(struct btrfs_trans_handle *trans,
		       struct btrfs_inode *dir, struct btrfs_inode *inode,
		       const struct fscrypt_str *name)
{
	int ret;

	ret = __btrfs_unlink_inode(trans, dir, inode, name, NULL);
	if (!ret) {
		drop_nlink(&inode->vfs_inode);
		ret = btrfs_update_inode(trans, inode);
	}
	return ret;
}

/*
 * helper to start transaction for unlink and rmdir.
 *
 * unlink and rmdir are special in btrfs, they do not always free space, so
 * if we cannot make our reservations the normal way try and see if there is
 * plenty of slack room in the global reserve to migrate, otherwise we cannot
 * allow the unlink to occur.
 */
static struct btrfs_trans_handle *__unlink_start_trans(struct btrfs_inode *dir)
{
	struct btrfs_root *root = dir->root;

	return btrfs_start_transaction_fallback_global_rsv(root,
						   BTRFS_UNLINK_METADATA_UNITS);
}

static int btrfs_unlink(struct inode *dir, struct dentry *dentry)
{
	struct btrfs_trans_handle *trans;
	struct inode *inode = d_inode(dentry);
	int ret;
	struct fscrypt_name fname;

	ret = fscrypt_setup_filename(dir, &dentry->d_name, 1, &fname);
	if (ret)
		return ret;

	/* This needs to handle no-key deletions later on */

	trans = __unlink_start_trans(BTRFS_I(dir));
	if (IS_ERR(trans)) {
		ret = PTR_ERR(trans);
		goto fscrypt_free;
	}

	btrfs_record_unlink_dir(trans, BTRFS_I(dir), BTRFS_I(d_inode(dentry)),
				false);

	ret = btrfs_unlink_inode(trans, BTRFS_I(dir), BTRFS_I(d_inode(dentry)),
				 &fname.disk_name);
	if (ret)
		goto end_trans;

	if (inode->i_nlink == 0) {
		ret = btrfs_orphan_add(trans, BTRFS_I(inode));
		if (ret)
			goto end_trans;
	}

end_trans:
	btrfs_end_transaction(trans);
	btrfs_btree_balance_dirty(BTRFS_I(dir)->root->fs_info);
fscrypt_free:
	fscrypt_free_filename(&fname);
	return ret;
}

static int btrfs_unlink_subvol(struct btrfs_trans_handle *trans,
			       struct btrfs_inode *dir, struct dentry *dentry)
{
	struct btrfs_root *root = dir->root;
	struct btrfs_inode *inode = BTRFS_I(d_inode(dentry));
	struct btrfs_path *path;
	struct extent_buffer *leaf;
	struct btrfs_dir_item *di;
	struct btrfs_key key;
	u64 index;
	int ret;
	u64 objectid;
	u64 dir_ino = btrfs_ino(dir);
	struct fscrypt_name fname;

	ret = fscrypt_setup_filename(&dir->vfs_inode, &dentry->d_name, 1, &fname);
	if (ret)
		return ret;

	/* This needs to handle no-key deletions later on */

	if (btrfs_ino(inode) == BTRFS_FIRST_FREE_OBJECTID) {
		objectid = btrfs_root_id(inode->root);
	} else if (btrfs_ino(inode) == BTRFS_EMPTY_SUBVOL_DIR_OBJECTID) {
		objectid = inode->ref_root_id;
	} else {
		WARN_ON(1);
		fscrypt_free_filename(&fname);
		return -EINVAL;
	}

	path = btrfs_alloc_path();
	if (!path) {
		ret = -ENOMEM;
		goto out;
	}

	di = btrfs_lookup_dir_item(trans, root, path, dir_ino,
				   &fname.disk_name, -1);
	if (IS_ERR_OR_NULL(di)) {
		ret = di ? PTR_ERR(di) : -ENOENT;
		goto out;
	}

	leaf = path->nodes[0];
	btrfs_dir_item_key_to_cpu(leaf, di, &key);
	WARN_ON(key.type != BTRFS_ROOT_ITEM_KEY || key.objectid != objectid);
	ret = btrfs_delete_one_dir_name(trans, root, path, di);
	if (ret) {
		btrfs_abort_transaction(trans, ret);
		goto out;
	}
	btrfs_release_path(path);

	/*
	 * This is a placeholder inode for a subvolume we didn't have a
	 * reference to at the time of the snapshot creation.  In the meantime
	 * we could have renamed the real subvol link into our snapshot, so
	 * depending on btrfs_del_root_ref to return -ENOENT here is incorrect.
	 * Instead simply lookup the dir_index_item for this entry so we can
	 * remove it.  Otherwise we know we have a ref to the root and we can
	 * call btrfs_del_root_ref, and it _shouldn't_ fail.
	 */
	if (btrfs_ino(inode) == BTRFS_EMPTY_SUBVOL_DIR_OBJECTID) {
		di = btrfs_search_dir_index_item(root, path, dir_ino, &fname.disk_name);
		if (IS_ERR(di)) {
			ret = PTR_ERR(di);
			btrfs_abort_transaction(trans, ret);
			goto out;
		}

		leaf = path->nodes[0];
		btrfs_item_key_to_cpu(leaf, &key, path->slots[0]);
		index = key.offset;
		btrfs_release_path(path);
	} else {
		ret = btrfs_del_root_ref(trans, objectid,
					 btrfs_root_id(root), dir_ino,
					 &index, &fname.disk_name);
		if (ret) {
			btrfs_abort_transaction(trans, ret);
			goto out;
		}
	}

	ret = btrfs_delete_delayed_dir_index(trans, dir, index);
	if (ret) {
		btrfs_abort_transaction(trans, ret);
		goto out;
	}

	btrfs_i_size_write(dir, dir->vfs_inode.i_size - fname.disk_name.len * 2);
	inode_inc_iversion(&dir->vfs_inode);
	inode_set_mtime_to_ts(&dir->vfs_inode, inode_set_ctime_current(&dir->vfs_inode));
	ret = btrfs_update_inode_fallback(trans, dir);
	if (ret)
		btrfs_abort_transaction(trans, ret);
out:
	btrfs_free_path(path);
	fscrypt_free_filename(&fname);
	return ret;
}

/*
 * Helper to check if the subvolume references other subvolumes or if it's
 * default.
 */
static noinline int may_destroy_subvol(struct btrfs_root *root)
{
	struct btrfs_fs_info *fs_info = root->fs_info;
	BTRFS_PATH_AUTO_FREE(path);
	struct btrfs_dir_item *di;
	struct btrfs_key key;
	struct fscrypt_str name = FSTR_INIT("default", 7);
	u64 dir_id;
	int ret;

	path = btrfs_alloc_path();
	if (!path)
		return -ENOMEM;

	/* Make sure this root isn't set as the default subvol */
	dir_id = btrfs_super_root_dir(fs_info->super_copy);
	di = btrfs_lookup_dir_item(NULL, fs_info->tree_root, path,
				   dir_id, &name, 0);
	if (di && !IS_ERR(di)) {
		btrfs_dir_item_key_to_cpu(path->nodes[0], di, &key);
		if (key.objectid == btrfs_root_id(root)) {
			ret = -EPERM;
			btrfs_err(fs_info,
				  "deleting default subvolume %llu is not allowed",
				  key.objectid);
			return ret;
		}
		btrfs_release_path(path);
	}

	key.objectid = btrfs_root_id(root);
	key.type = BTRFS_ROOT_REF_KEY;
	key.offset = (u64)-1;

	ret = btrfs_search_slot(NULL, fs_info->tree_root, &key, path, 0, 0);
	if (ret < 0)
		return ret;
	if (ret == 0) {
		/*
		 * Key with offset -1 found, there would have to exist a root
		 * with such id, but this is out of valid range.
		 */
		return -EUCLEAN;
	}

	ret = 0;
	if (path->slots[0] > 0) {
		path->slots[0]--;
		btrfs_item_key_to_cpu(path->nodes[0], &key, path->slots[0]);
		if (key.objectid == btrfs_root_id(root) && key.type == BTRFS_ROOT_REF_KEY)
			ret = -ENOTEMPTY;
	}

	return ret;
}

/* Delete all dentries for inodes belonging to the root */
static void btrfs_prune_dentries(struct btrfs_root *root)
{
	struct btrfs_fs_info *fs_info = root->fs_info;
	struct btrfs_inode *inode;
	u64 min_ino = 0;

	if (!BTRFS_FS_ERROR(fs_info))
		WARN_ON(btrfs_root_refs(&root->root_item) != 0);

	inode = btrfs_find_first_inode(root, min_ino);
	while (inode) {
		if (atomic_read(&inode->vfs_inode.i_count) > 1)
			d_prune_aliases(&inode->vfs_inode);

		min_ino = btrfs_ino(inode) + 1;
		/*
		 * btrfs_drop_inode() will have it removed from the inode
		 * cache when its usage count hits zero.
		 */
		iput(&inode->vfs_inode);
		cond_resched();
		inode = btrfs_find_first_inode(root, min_ino);
	}
}

int btrfs_delete_subvolume(struct btrfs_inode *dir, struct dentry *dentry)
{
	struct btrfs_root *root = dir->root;
	struct btrfs_fs_info *fs_info = root->fs_info;
	struct inode *inode = d_inode(dentry);
	struct btrfs_root *dest = BTRFS_I(inode)->root;
	struct btrfs_trans_handle *trans;
	struct btrfs_block_rsv block_rsv;
	u64 root_flags;
	u64 qgroup_reserved = 0;
	int ret;

	down_write(&fs_info->subvol_sem);

	/*
	 * Don't allow to delete a subvolume with send in progress. This is
	 * inside the inode lock so the error handling that has to drop the bit
	 * again is not run concurrently.
	 */
	spin_lock(&dest->root_item_lock);
	if (dest->send_in_progress) {
		spin_unlock(&dest->root_item_lock);
		btrfs_warn(fs_info,
			   "attempt to delete subvolume %llu during send",
			   btrfs_root_id(dest));
		ret = -EPERM;
		goto out_up_write;
	}
	if (atomic_read(&dest->nr_swapfiles)) {
		spin_unlock(&dest->root_item_lock);
		btrfs_warn(fs_info,
			   "attempt to delete subvolume %llu with active swapfile",
			   btrfs_root_id(root));
		ret = -EPERM;
		goto out_up_write;
	}
	root_flags = btrfs_root_flags(&dest->root_item);
	btrfs_set_root_flags(&dest->root_item,
			     root_flags | BTRFS_ROOT_SUBVOL_DEAD);
	spin_unlock(&dest->root_item_lock);

	ret = may_destroy_subvol(dest);
	if (ret)
		goto out_undead;

	btrfs_init_block_rsv(&block_rsv, BTRFS_BLOCK_RSV_TEMP);
	/*
	 * One for dir inode,
	 * two for dir entries,
	 * two for root ref/backref.
	 */
	ret = btrfs_subvolume_reserve_metadata(root, &block_rsv, 5, true);
	if (ret)
		goto out_undead;
	qgroup_reserved = block_rsv.qgroup_rsv_reserved;

	trans = btrfs_start_transaction(root, 0);
	if (IS_ERR(trans)) {
		ret = PTR_ERR(trans);
		goto out_release;
	}
	btrfs_qgroup_convert_reserved_meta(root, qgroup_reserved);
	qgroup_reserved = 0;
	trans->block_rsv = &block_rsv;
	trans->bytes_reserved = block_rsv.size;

	btrfs_record_snapshot_destroy(trans, dir);

	ret = btrfs_unlink_subvol(trans, dir, dentry);
	if (ret) {
		btrfs_abort_transaction(trans, ret);
		goto out_end_trans;
	}

	ret = btrfs_record_root_in_trans(trans, dest);
	if (ret) {
		btrfs_abort_transaction(trans, ret);
		goto out_end_trans;
	}

	memset(&dest->root_item.drop_progress, 0,
		sizeof(dest->root_item.drop_progress));
	btrfs_set_root_drop_level(&dest->root_item, 0);
	btrfs_set_root_refs(&dest->root_item, 0);

	if (!test_and_set_bit(BTRFS_ROOT_ORPHAN_ITEM_INSERTED, &dest->state)) {
		ret = btrfs_insert_orphan_item(trans,
					fs_info->tree_root,
					btrfs_root_id(dest));
		if (ret) {
			btrfs_abort_transaction(trans, ret);
			goto out_end_trans;
		}
	}

	ret = btrfs_uuid_tree_remove(trans, dest->root_item.uuid,
				     BTRFS_UUID_KEY_SUBVOL, btrfs_root_id(dest));
	if (ret && ret != -ENOENT) {
		btrfs_abort_transaction(trans, ret);
		goto out_end_trans;
	}
	if (!btrfs_is_empty_uuid(dest->root_item.received_uuid)) {
		ret = btrfs_uuid_tree_remove(trans,
					  dest->root_item.received_uuid,
					  BTRFS_UUID_KEY_RECEIVED_SUBVOL,
					  btrfs_root_id(dest));
		if (ret && ret != -ENOENT) {
			btrfs_abort_transaction(trans, ret);
			goto out_end_trans;
		}
	}

	free_anon_bdev(dest->anon_dev);
	dest->anon_dev = 0;
out_end_trans:
	trans->block_rsv = NULL;
	trans->bytes_reserved = 0;
	ret = btrfs_end_transaction(trans);
	inode->i_flags |= S_DEAD;
out_release:
	btrfs_block_rsv_release(fs_info, &block_rsv, (u64)-1, NULL);
	if (qgroup_reserved)
		btrfs_qgroup_free_meta_prealloc(root, qgroup_reserved);
out_undead:
	if (ret) {
		spin_lock(&dest->root_item_lock);
		root_flags = btrfs_root_flags(&dest->root_item);
		btrfs_set_root_flags(&dest->root_item,
				root_flags & ~BTRFS_ROOT_SUBVOL_DEAD);
		spin_unlock(&dest->root_item_lock);
	}
out_up_write:
	up_write(&fs_info->subvol_sem);
	if (!ret) {
		d_invalidate(dentry);
		btrfs_prune_dentries(dest);
		ASSERT(dest->send_in_progress == 0);
	}

	return ret;
}

static int btrfs_rmdir(struct inode *vfs_dir, struct dentry *dentry)
{
	struct btrfs_inode *dir = BTRFS_I(vfs_dir);
	struct btrfs_inode *inode = BTRFS_I(d_inode(dentry));
	struct btrfs_fs_info *fs_info = inode->root->fs_info;
	int ret = 0;
	struct btrfs_trans_handle *trans;
	struct fscrypt_name fname;

	if (inode->vfs_inode.i_size > BTRFS_EMPTY_DIR_SIZE)
		return -ENOTEMPTY;
	if (btrfs_ino(inode) == BTRFS_FIRST_FREE_OBJECTID) {
		if (unlikely(btrfs_fs_incompat(fs_info, EXTENT_TREE_V2))) {
			btrfs_err(fs_info,
			"extent tree v2 doesn't support snapshot deletion yet");
			return -EOPNOTSUPP;
		}
		return btrfs_delete_subvolume(dir, dentry);
	}

	ret = fscrypt_setup_filename(vfs_dir, &dentry->d_name, 1, &fname);
	if (ret)
		return ret;

	/* This needs to handle no-key deletions later on */

	trans = __unlink_start_trans(dir);
	if (IS_ERR(trans)) {
		ret = PTR_ERR(trans);
		goto out_notrans;
	}

	/*
	 * Propagate the last_unlink_trans value of the deleted dir to its
	 * parent directory. This is to prevent an unrecoverable log tree in the
	 * case we do something like this:
	 * 1) create dir foo
	 * 2) create snapshot under dir foo
	 * 3) delete the snapshot
	 * 4) rmdir foo
	 * 5) mkdir foo
	 * 6) fsync foo or some file inside foo
	 *
	 * This is because we can't unlink other roots when replaying the dir
	 * deletes for directory foo.
	 */
<<<<<<< HEAD
	if (BTRFS_I(inode)->last_unlink_trans >= trans->transid)
		btrfs_record_snapshot_destroy(trans, BTRFS_I(dir));

	if (unlikely(btrfs_ino(BTRFS_I(inode)) == BTRFS_EMPTY_SUBVOL_DIR_OBJECTID)) {
		ret = btrfs_unlink_subvol(trans, BTRFS_I(dir), dentry);
=======
	if (inode->last_unlink_trans >= trans->transid)
		btrfs_record_snapshot_destroy(trans, dir);

	if (unlikely(btrfs_ino(inode) == BTRFS_EMPTY_SUBVOL_DIR_OBJECTID)) {
		ret = btrfs_unlink_subvol(trans, dir, dentry);
>>>>>>> a7fc15ed
		goto out;
	}

	ret = btrfs_orphan_add(trans, inode);
	if (ret)
		goto out;

	/* now the directory is empty */
<<<<<<< HEAD
	ret = btrfs_unlink_inode(trans, BTRFS_I(dir), BTRFS_I(d_inode(dentry)),
				 &fname.disk_name);
	if (!ret)
		btrfs_i_size_write(BTRFS_I(inode), 0);
=======
	ret = btrfs_unlink_inode(trans, dir, inode, &fname.disk_name);
	if (!ret)
		btrfs_i_size_write(inode, 0);
>>>>>>> a7fc15ed
out:
	btrfs_end_transaction(trans);
out_notrans:
	btrfs_btree_balance_dirty(fs_info);
	fscrypt_free_filename(&fname);

	return ret;
}

static bool is_inside_block(u64 bytenr, u64 blockstart, u32 blocksize)
{
	ASSERT(IS_ALIGNED(blockstart, blocksize), "blockstart=%llu blocksize=%u",
		blockstart, blocksize);

	if (blockstart <= bytenr && bytenr <= blockstart + blocksize - 1)
		return true;
	return false;
}

static int truncate_block_zero_beyond_eof(struct btrfs_inode *inode, u64 start)
{
	const pgoff_t index = (start >> PAGE_SHIFT);
	struct address_space *mapping = inode->vfs_inode.i_mapping;
	struct folio *folio;
	u64 zero_start;
	u64 zero_end;
	int ret = 0;

again:
	folio = filemap_lock_folio(mapping, index);
	/* No folio present. */
	if (IS_ERR(folio))
		return 0;

	if (!folio_test_uptodate(folio)) {
		ret = btrfs_read_folio(NULL, folio);
		folio_lock(folio);
		if (folio->mapping != mapping) {
			folio_unlock(folio);
			folio_put(folio);
			goto again;
		}
		if (!folio_test_uptodate(folio)) {
			ret = -EIO;
			goto out_unlock;
		}
	}
	folio_wait_writeback(folio);

	/*
	 * We do not need to lock extents nor wait for OE, as it's already
	 * beyond EOF.
	 */

	zero_start = max_t(u64, folio_pos(folio), start);
	zero_end = folio_end(folio);
	folio_zero_range(folio, zero_start - folio_pos(folio),
			 zero_end - zero_start);

out_unlock:
	folio_unlock(folio);
	folio_put(folio);
	return ret;
}

/*
 * Handle the truncation of a fs block.
 *
 * @inode  - inode that we're zeroing
 * @offset - the file offset of the block to truncate
 *           The value must be inside [@start, @end], and the function will do
 *           extra checks if the block that covers @offset needs to be zeroed.
 * @start  - the start file offset of the range we want to zero
 * @end    - the end (inclusive) file offset of the range we want to zero.
 *
 * If the range is not block aligned, read out the folio that covers @offset,
 * and if needed zero blocks that are inside the folio and covered by [@start, @end).
 * If @start or @end + 1 lands inside a block, that block will be marked dirty
 * for writeback.
 *
 * This is utilized by hole punch, zero range, file expansion.
 */
int btrfs_truncate_block(struct btrfs_inode *inode, u64 offset, u64 start, u64 end)
{
	struct btrfs_fs_info *fs_info = inode->root->fs_info;
	struct address_space *mapping = inode->vfs_inode.i_mapping;
	struct extent_io_tree *io_tree = &inode->io_tree;
	struct btrfs_ordered_extent *ordered;
	struct extent_state *cached_state = NULL;
	struct extent_changeset *data_reserved = NULL;
	bool only_release_metadata = false;
	u32 blocksize = fs_info->sectorsize;
	pgoff_t index = (offset >> PAGE_SHIFT);
	struct folio *folio;
	gfp_t mask = btrfs_alloc_write_mask(mapping);
	int ret = 0;
	const bool in_head_block = is_inside_block(offset, round_down(start, blocksize),
						   blocksize);
	const bool in_tail_block = is_inside_block(offset, round_down(end, blocksize),
						   blocksize);
	bool need_truncate_head = false;
	bool need_truncate_tail = false;
	u64 zero_start;
	u64 zero_end;
	u64 block_start;
	u64 block_end;

	/* @offset should be inside the range. */
	ASSERT(start <= offset && offset <= end, "offset=%llu start=%llu end=%llu",
	       offset, start, end);

	/* The range is aligned at both ends. */
	if (IS_ALIGNED(start, blocksize) && IS_ALIGNED(end + 1, blocksize)) {
		/*
		 * For block size < page size case, we may have polluted blocks
		 * beyond EOF. So we also need to zero them out.
		 */
		if (end == (u64)-1 && blocksize < PAGE_SIZE)
			ret = truncate_block_zero_beyond_eof(inode, start);
		goto out;
	}

	/*
	 * @offset may not be inside the head nor tail block. In that case we
	 * don't need to do anything.
	 */
	if (!in_head_block && !in_tail_block)
		goto out;

	/*
	 * Skip the truncatioin if the range in the target block is already aligned.
	 * The seemingly complex check will also handle the same block case.
	 */
	if (in_head_block && !IS_ALIGNED(start, blocksize))
		need_truncate_head = true;
	if (in_tail_block && !IS_ALIGNED(end + 1, blocksize))
		need_truncate_tail = true;
	if (!need_truncate_head && !need_truncate_tail)
		goto out;

	block_start = round_down(offset, blocksize);
	block_end = block_start + blocksize - 1;

	ret = btrfs_check_data_free_space(inode, &data_reserved, block_start,
					  blocksize, false);
	if (ret < 0) {
		size_t write_bytes = blocksize;

		if (btrfs_check_nocow_lock(inode, block_start, &write_bytes, false) > 0) {
			/* For nocow case, no need to reserve data space. */
			ASSERT(write_bytes == blocksize, "write_bytes=%zu blocksize=%u",
			       write_bytes, blocksize);
			only_release_metadata = true;
		} else {
			goto out;
		}
	}
	ret = btrfs_delalloc_reserve_metadata(inode, blocksize, blocksize, false);
	if (ret < 0) {
		if (!only_release_metadata)
			btrfs_free_reserved_data_space(inode, data_reserved,
						       block_start, blocksize);
		goto out;
	}
again:
	folio = __filemap_get_folio(mapping, index,
				    FGP_LOCK | FGP_ACCESSED | FGP_CREAT, mask);
	if (IS_ERR(folio)) {
		if (only_release_metadata)
			btrfs_delalloc_release_metadata(inode, blocksize, true);
		else
			btrfs_delalloc_release_space(inode, data_reserved,
						     block_start, blocksize, true);
		btrfs_delalloc_release_extents(inode, blocksize);
		ret = PTR_ERR(folio);
		goto out;
	}

	if (!folio_test_uptodate(folio)) {
		ret = btrfs_read_folio(NULL, folio);
		folio_lock(folio);
		if (folio->mapping != mapping) {
			folio_unlock(folio);
			folio_put(folio);
			goto again;
		}
		if (!folio_test_uptodate(folio)) {
			ret = -EIO;
			goto out_unlock;
		}
	}

	/*
	 * We unlock the page after the io is completed and then re-lock it
	 * above.  release_folio() could have come in between that and cleared
	 * folio private, but left the page in the mapping.  Set the page mapped
	 * here to make sure it's properly set for the subpage stuff.
	 */
	ret = set_folio_extent_mapped(folio);
	if (ret < 0)
		goto out_unlock;

	folio_wait_writeback(folio);

	btrfs_lock_extent(io_tree, block_start, block_end, &cached_state);

	ordered = btrfs_lookup_ordered_extent(inode, block_start);
	if (ordered) {
		btrfs_unlock_extent(io_tree, block_start, block_end, &cached_state);
		folio_unlock(folio);
		folio_put(folio);
		btrfs_start_ordered_extent(ordered);
		btrfs_put_ordered_extent(ordered);
		goto again;
	}

	btrfs_clear_extent_bit(&inode->io_tree, block_start, block_end,
			       EXTENT_DELALLOC | EXTENT_DO_ACCOUNTING | EXTENT_DEFRAG,
			       &cached_state);

	ret = btrfs_set_extent_delalloc(inode, block_start, block_end, 0,
					&cached_state);
	if (ret) {
		btrfs_unlock_extent(io_tree, block_start, block_end, &cached_state);
		goto out_unlock;
	}

	if (end == (u64)-1) {
		/*
		 * We're truncating beyond EOF, the remaining blocks normally are
		 * already holes thus no need to zero again, but it's possible for
		 * fs block size < page size cases to have memory mapped writes
		 * to pollute ranges beyond EOF.
		 *
		 * In that case although such polluted blocks beyond EOF will
		 * not reach disk, it still affects our page caches.
		 */
		zero_start = max_t(u64, folio_pos(folio), start);
		zero_end = min_t(u64, folio_end(folio) - 1, end);
	} else {
		zero_start = max_t(u64, block_start, start);
		zero_end = min_t(u64, block_end, end);
	}
	folio_zero_range(folio, zero_start - folio_pos(folio),
			 zero_end - zero_start + 1);

	btrfs_folio_clear_checked(fs_info, folio, block_start,
				  block_end + 1 - block_start);
	btrfs_folio_set_dirty(fs_info, folio, block_start,
			      block_end + 1 - block_start);

	if (only_release_metadata)
		btrfs_set_extent_bit(&inode->io_tree, block_start, block_end,
				     EXTENT_NORESERVE, &cached_state);

	btrfs_unlock_extent(io_tree, block_start, block_end, &cached_state);

out_unlock:
	if (ret) {
		if (only_release_metadata)
			btrfs_delalloc_release_metadata(inode, blocksize, true);
		else
			btrfs_delalloc_release_space(inode, data_reserved,
					block_start, blocksize, true);
	}
	btrfs_delalloc_release_extents(inode, blocksize);
	folio_unlock(folio);
	folio_put(folio);
out:
	if (only_release_metadata)
		btrfs_check_nocow_unlock(inode);
	extent_changeset_free(data_reserved);
	return ret;
}

static int maybe_insert_hole(struct btrfs_inode *inode, u64 offset, u64 len)
{
	struct btrfs_root *root = inode->root;
	struct btrfs_fs_info *fs_info = root->fs_info;
	struct btrfs_trans_handle *trans;
	struct btrfs_drop_extents_args drop_args = { 0 };
	int ret;

	/*
	 * If NO_HOLES is enabled, we don't need to do anything.
	 * Later, up in the call chain, either btrfs_set_inode_last_sub_trans()
	 * or btrfs_update_inode() will be called, which guarantee that the next
	 * fsync will know this inode was changed and needs to be logged.
	 */
	if (btrfs_fs_incompat(fs_info, NO_HOLES))
		return 0;

	/*
	 * 1 - for the one we're dropping
	 * 1 - for the one we're adding
	 * 1 - for updating the inode.
	 */
	trans = btrfs_start_transaction(root, 3);
	if (IS_ERR(trans))
		return PTR_ERR(trans);

	drop_args.start = offset;
	drop_args.end = offset + len;
	drop_args.drop_cache = true;

	ret = btrfs_drop_extents(trans, root, inode, &drop_args);
	if (ret) {
		btrfs_abort_transaction(trans, ret);
		btrfs_end_transaction(trans);
		return ret;
	}

	ret = btrfs_insert_hole_extent(trans, root, btrfs_ino(inode), offset, len);
	if (ret) {
		btrfs_abort_transaction(trans, ret);
	} else {
		btrfs_update_inode_bytes(inode, 0, drop_args.bytes_found);
		btrfs_update_inode(trans, inode);
	}
	btrfs_end_transaction(trans);
	return ret;
}

/*
 * This function puts in dummy file extents for the area we're creating a hole
 * for.  So if we are truncating this file to a larger size we need to insert
 * these file extents so that btrfs_get_extent will return a EXTENT_MAP_HOLE for
 * the range between oldsize and size
 */
int btrfs_cont_expand(struct btrfs_inode *inode, loff_t oldsize, loff_t size)
{
	struct btrfs_root *root = inode->root;
	struct btrfs_fs_info *fs_info = root->fs_info;
	struct extent_io_tree *io_tree = &inode->io_tree;
	struct extent_map *em = NULL;
	struct extent_state *cached_state = NULL;
	u64 hole_start = ALIGN(oldsize, fs_info->sectorsize);
	u64 block_end = ALIGN(size, fs_info->sectorsize);
	u64 last_byte;
	u64 cur_offset;
	u64 hole_size;
	int ret = 0;

	/*
	 * If our size started in the middle of a block we need to zero out the
	 * rest of the block before we expand the i_size, otherwise we could
	 * expose stale data.
	 */
	ret = btrfs_truncate_block(inode, oldsize, oldsize, -1);
	if (ret)
		return ret;

	if (size <= hole_start)
		return 0;

	btrfs_lock_and_flush_ordered_range(inode, hole_start, block_end - 1,
					   &cached_state);
	cur_offset = hole_start;
	while (1) {
		em = btrfs_get_extent(inode, NULL, cur_offset, block_end - cur_offset);
		if (IS_ERR(em)) {
			ret = PTR_ERR(em);
			em = NULL;
			break;
		}
		last_byte = min(btrfs_extent_map_end(em), block_end);
		last_byte = ALIGN(last_byte, fs_info->sectorsize);
		hole_size = last_byte - cur_offset;

		if (!(em->flags & EXTENT_FLAG_PREALLOC)) {
			struct extent_map *hole_em;

			ret = maybe_insert_hole(inode, cur_offset, hole_size);
			if (ret)
				break;

			ret = btrfs_inode_set_file_extent_range(inode,
							cur_offset, hole_size);
			if (ret)
				break;

			hole_em = btrfs_alloc_extent_map();
			if (!hole_em) {
				btrfs_drop_extent_map_range(inode, cur_offset,
						    cur_offset + hole_size - 1,
						    false);
				btrfs_set_inode_full_sync(inode);
				goto next;
			}
			hole_em->start = cur_offset;
			hole_em->len = hole_size;

			hole_em->disk_bytenr = EXTENT_MAP_HOLE;
			hole_em->disk_num_bytes = 0;
			hole_em->ram_bytes = hole_size;
			hole_em->generation = btrfs_get_fs_generation(fs_info);

			ret = btrfs_replace_extent_map_range(inode, hole_em, true);
			btrfs_free_extent_map(hole_em);
		} else {
			ret = btrfs_inode_set_file_extent_range(inode,
							cur_offset, hole_size);
			if (ret)
				break;
		}
next:
		btrfs_free_extent_map(em);
		em = NULL;
		cur_offset = last_byte;
		if (cur_offset >= block_end)
			break;
	}
	btrfs_free_extent_map(em);
	btrfs_unlock_extent(io_tree, hole_start, block_end - 1, &cached_state);
	return ret;
}

static int btrfs_setsize(struct inode *inode, struct iattr *attr)
{
	struct btrfs_root *root = BTRFS_I(inode)->root;
	struct btrfs_trans_handle *trans;
	loff_t oldsize = i_size_read(inode);
	loff_t newsize = attr->ia_size;
	int mask = attr->ia_valid;
	int ret;

	/*
	 * The regular truncate() case without ATTR_CTIME and ATTR_MTIME is a
	 * special case where we need to update the times despite not having
	 * these flags set.  For all other operations the VFS set these flags
	 * explicitly if it wants a timestamp update.
	 */
	if (newsize != oldsize) {
		inode_inc_iversion(inode);
		if (!(mask & (ATTR_CTIME | ATTR_MTIME))) {
			inode_set_mtime_to_ts(inode,
					      inode_set_ctime_current(inode));
		}
	}

	if (newsize > oldsize) {
		/*
		 * Don't do an expanding truncate while snapshotting is ongoing.
		 * This is to ensure the snapshot captures a fully consistent
		 * state of this file - if the snapshot captures this expanding
		 * truncation, it must capture all writes that happened before
		 * this truncation.
		 */
		btrfs_drew_write_lock(&root->snapshot_lock);
		ret = btrfs_cont_expand(BTRFS_I(inode), oldsize, newsize);
		if (ret) {
			btrfs_drew_write_unlock(&root->snapshot_lock);
			return ret;
		}

		trans = btrfs_start_transaction(root, 1);
		if (IS_ERR(trans)) {
			btrfs_drew_write_unlock(&root->snapshot_lock);
			return PTR_ERR(trans);
		}

		i_size_write(inode, newsize);
		btrfs_inode_safe_disk_i_size_write(BTRFS_I(inode), 0);
		pagecache_isize_extended(inode, oldsize, newsize);
		ret = btrfs_update_inode(trans, BTRFS_I(inode));
		btrfs_drew_write_unlock(&root->snapshot_lock);
		btrfs_end_transaction(trans);
	} else {
		struct btrfs_fs_info *fs_info = inode_to_fs_info(inode);

		if (btrfs_is_zoned(fs_info)) {
			ret = btrfs_wait_ordered_range(BTRFS_I(inode),
					ALIGN(newsize, fs_info->sectorsize),
					(u64)-1);
			if (ret)
				return ret;
		}

		/*
		 * We're truncating a file that used to have good data down to
		 * zero. Make sure any new writes to the file get on disk
		 * on close.
		 */
		if (newsize == 0)
			set_bit(BTRFS_INODE_FLUSH_ON_CLOSE,
				&BTRFS_I(inode)->runtime_flags);

		truncate_setsize(inode, newsize);

		inode_dio_wait(inode);

		ret = btrfs_truncate(BTRFS_I(inode), newsize == oldsize);
		if (ret && inode->i_nlink) {
			int ret2;

			/*
			 * Truncate failed, so fix up the in-memory size. We
			 * adjusted disk_i_size down as we removed extents, so
			 * wait for disk_i_size to be stable and then update the
			 * in-memory size to match.
			 */
			ret2 = btrfs_wait_ordered_range(BTRFS_I(inode), 0, (u64)-1);
			if (ret2)
				return ret2;
			i_size_write(inode, BTRFS_I(inode)->disk_i_size);
		}
	}

	return ret;
}

static int btrfs_setattr(struct mnt_idmap *idmap, struct dentry *dentry,
			 struct iattr *attr)
{
	struct inode *inode = d_inode(dentry);
	struct btrfs_root *root = BTRFS_I(inode)->root;
	int ret;

	if (btrfs_root_readonly(root))
		return -EROFS;

	ret = setattr_prepare(idmap, dentry, attr);
	if (ret)
		return ret;

	if (S_ISREG(inode->i_mode) && (attr->ia_valid & ATTR_SIZE)) {
		ret = btrfs_setsize(inode, attr);
		if (ret)
			return ret;
	}

	if (attr->ia_valid) {
		setattr_copy(idmap, inode, attr);
		inode_inc_iversion(inode);
		ret = btrfs_dirty_inode(BTRFS_I(inode));

		if (!ret && attr->ia_valid & ATTR_MODE)
			ret = posix_acl_chmod(idmap, dentry, inode->i_mode);
	}

	return ret;
}

/*
 * While truncating the inode pages during eviction, we get the VFS
 * calling btrfs_invalidate_folio() against each folio of the inode. This
 * is slow because the calls to btrfs_invalidate_folio() result in a
 * huge amount of calls to lock_extent() and clear_extent_bit(),
 * which keep merging and splitting extent_state structures over and over,
 * wasting lots of time.
 *
 * Therefore if the inode is being evicted, let btrfs_invalidate_folio()
 * skip all those expensive operations on a per folio basis and do only
 * the ordered io finishing, while we release here the extent_map and
 * extent_state structures, without the excessive merging and splitting.
 */
static void evict_inode_truncate_pages(struct inode *inode)
{
	struct extent_io_tree *io_tree = &BTRFS_I(inode)->io_tree;
	struct rb_node *node;

	ASSERT(inode->i_state & I_FREEING);
	truncate_inode_pages_final(&inode->i_data);

	btrfs_drop_extent_map_range(BTRFS_I(inode), 0, (u64)-1, false);

	/*
	 * Keep looping until we have no more ranges in the io tree.
	 * We can have ongoing bios started by readahead that have
	 * their endio callback (extent_io.c:end_bio_extent_readpage)
	 * still in progress (unlocked the pages in the bio but did not yet
	 * unlocked the ranges in the io tree). Therefore this means some
	 * ranges can still be locked and eviction started because before
	 * submitting those bios, which are executed by a separate task (work
	 * queue kthread), inode references (inode->i_count) were not taken
	 * (which would be dropped in the end io callback of each bio).
	 * Therefore here we effectively end up waiting for those bios and
	 * anyone else holding locked ranges without having bumped the inode's
	 * reference count - if we don't do it, when they access the inode's
	 * io_tree to unlock a range it may be too late, leading to an
	 * use-after-free issue.
	 */
	spin_lock(&io_tree->lock);
	while (!RB_EMPTY_ROOT(&io_tree->state)) {
		struct extent_state *state;
		struct extent_state *cached_state = NULL;
		u64 start;
		u64 end;
		unsigned state_flags;

		node = rb_first(&io_tree->state);
		state = rb_entry(node, struct extent_state, rb_node);
		start = state->start;
		end = state->end;
		state_flags = state->state;
		spin_unlock(&io_tree->lock);

		btrfs_lock_extent(io_tree, start, end, &cached_state);

		/*
		 * If still has DELALLOC flag, the extent didn't reach disk,
		 * and its reserved space won't be freed by delayed_ref.
		 * So we need to free its reserved space here.
		 * (Refer to comment in btrfs_invalidate_folio, case 2)
		 *
		 * Note, end is the bytenr of last byte, so we need + 1 here.
		 */
		if (state_flags & EXTENT_DELALLOC)
			btrfs_qgroup_free_data(BTRFS_I(inode), NULL, start,
					       end - start + 1, NULL);

		btrfs_clear_extent_bit(io_tree, start, end,
				       EXTENT_CLEAR_ALL_BITS | EXTENT_DO_ACCOUNTING,
				       &cached_state);

		cond_resched();
		spin_lock(&io_tree->lock);
	}
	spin_unlock(&io_tree->lock);
}

static struct btrfs_trans_handle *evict_refill_and_join(struct btrfs_root *root,
							struct btrfs_block_rsv *rsv)
{
	struct btrfs_fs_info *fs_info = root->fs_info;
	struct btrfs_trans_handle *trans;
	u64 delayed_refs_extra = btrfs_calc_delayed_ref_bytes(fs_info, 1);
	int ret;

	/*
	 * Eviction should be taking place at some place safe because of our
	 * delayed iputs.  However the normal flushing code will run delayed
	 * iputs, so we cannot use FLUSH_ALL otherwise we'll deadlock.
	 *
	 * We reserve the delayed_refs_extra here again because we can't use
	 * btrfs_start_transaction(root, 0) for the same deadlocky reason as
	 * above.  We reserve our extra bit here because we generate a ton of
	 * delayed refs activity by truncating.
	 *
	 * BTRFS_RESERVE_FLUSH_EVICT will steal from the global_rsv if it can,
	 * if we fail to make this reservation we can re-try without the
	 * delayed_refs_extra so we can make some forward progress.
	 */
	ret = btrfs_block_rsv_refill(fs_info, rsv, rsv->size + delayed_refs_extra,
				     BTRFS_RESERVE_FLUSH_EVICT);
	if (ret) {
		ret = btrfs_block_rsv_refill(fs_info, rsv, rsv->size,
					     BTRFS_RESERVE_FLUSH_EVICT);
		if (ret) {
			btrfs_warn(fs_info,
				   "could not allocate space for delete; will truncate on mount");
			return ERR_PTR(-ENOSPC);
		}
		delayed_refs_extra = 0;
	}

	trans = btrfs_join_transaction(root);
	if (IS_ERR(trans))
		return trans;

	if (delayed_refs_extra) {
		trans->block_rsv = &fs_info->trans_block_rsv;
		trans->bytes_reserved = delayed_refs_extra;
		btrfs_block_rsv_migrate(rsv, trans->block_rsv,
					delayed_refs_extra, true);
	}
	return trans;
}

void btrfs_evict_inode(struct inode *inode)
{
	struct btrfs_fs_info *fs_info;
	struct btrfs_trans_handle *trans;
	struct btrfs_root *root = BTRFS_I(inode)->root;
	struct btrfs_block_rsv rsv;
	int ret;

	trace_btrfs_inode_evict(inode);

	if (!root) {
		fsverity_cleanup_inode(inode);
		clear_inode(inode);
		return;
	}

	fs_info = inode_to_fs_info(inode);
	evict_inode_truncate_pages(inode);

	if (inode->i_nlink &&
	    ((btrfs_root_refs(&root->root_item) != 0 &&
	      btrfs_root_id(root) != BTRFS_ROOT_TREE_OBJECTID) ||
	     btrfs_is_free_space_inode(BTRFS_I(inode))))
		goto out;

	if (is_bad_inode(inode))
		goto out;

	if (test_bit(BTRFS_FS_LOG_RECOVERING, &fs_info->flags))
		goto out;

	if (inode->i_nlink > 0) {
		BUG_ON(btrfs_root_refs(&root->root_item) != 0 &&
		       btrfs_root_id(root) != BTRFS_ROOT_TREE_OBJECTID);
		goto out;
	}

	/*
	 * This makes sure the inode item in tree is uptodate and the space for
	 * the inode update is released.
	 */
	ret = btrfs_commit_inode_delayed_inode(BTRFS_I(inode));
	if (ret)
		goto out;

	/*
	 * This drops any pending insert or delete operations we have for this
	 * inode.  We could have a delayed dir index deletion queued up, but
	 * we're removing the inode completely so that'll be taken care of in
	 * the truncate.
	 */
	btrfs_kill_delayed_inode_items(BTRFS_I(inode));

	btrfs_init_metadata_block_rsv(fs_info, &rsv, BTRFS_BLOCK_RSV_TEMP);
	rsv.size = btrfs_calc_metadata_size(fs_info, 1);
	rsv.failfast = true;

	btrfs_i_size_write(BTRFS_I(inode), 0);

	while (1) {
		struct btrfs_truncate_control control = {
			.inode = BTRFS_I(inode),
			.ino = btrfs_ino(BTRFS_I(inode)),
			.new_size = 0,
			.min_type = 0,
		};

		trans = evict_refill_and_join(root, &rsv);
		if (IS_ERR(trans))
			goto out_release;

		trans->block_rsv = &rsv;

		ret = btrfs_truncate_inode_items(trans, root, &control);
		trans->block_rsv = &fs_info->trans_block_rsv;
		btrfs_end_transaction(trans);
		/*
		 * We have not added new delayed items for our inode after we
		 * have flushed its delayed items, so no need to throttle on
		 * delayed items. However we have modified extent buffers.
		 */
		btrfs_btree_balance_dirty_nodelay(fs_info);
		if (ret && ret != -ENOSPC && ret != -EAGAIN)
			goto out_release;
		else if (!ret)
			break;
	}

	/*
	 * Errors here aren't a big deal, it just means we leave orphan items in
	 * the tree. They will be cleaned up on the next mount. If the inode
	 * number gets reused, cleanup deletes the orphan item without doing
	 * anything, and unlink reuses the existing orphan item.
	 *
	 * If it turns out that we are dropping too many of these, we might want
	 * to add a mechanism for retrying these after a commit.
	 */
	trans = evict_refill_and_join(root, &rsv);
	if (!IS_ERR(trans)) {
		trans->block_rsv = &rsv;
		btrfs_orphan_del(trans, BTRFS_I(inode));
		trans->block_rsv = &fs_info->trans_block_rsv;
		btrfs_end_transaction(trans);
	}

out_release:
	btrfs_block_rsv_release(fs_info, &rsv, (u64)-1, NULL);
out:
	/*
	 * If we didn't successfully delete, the orphan item will still be in
	 * the tree and we'll retry on the next mount. Again, we might also want
	 * to retry these periodically in the future.
	 */
	btrfs_remove_delayed_node(BTRFS_I(inode));
	fsverity_cleanup_inode(inode);
	clear_inode(inode);
}

/*
 * Return the key found in the dir entry in the location pointer, fill @type
 * with BTRFS_FT_*, and return 0.
 *
 * If no dir entries were found, returns -ENOENT.
 * If found a corrupted location in dir entry, returns -EUCLEAN.
 */
static int btrfs_inode_by_name(struct btrfs_inode *dir, struct dentry *dentry,
			       struct btrfs_key *location, u8 *type)
{
	struct btrfs_dir_item *di;
	BTRFS_PATH_AUTO_FREE(path);
	struct btrfs_root *root = dir->root;
	int ret = 0;
	struct fscrypt_name fname;

	path = btrfs_alloc_path();
	if (!path)
		return -ENOMEM;

	ret = fscrypt_setup_filename(&dir->vfs_inode, &dentry->d_name, 1, &fname);
	if (ret < 0)
		return ret;
	/*
	 * fscrypt_setup_filename() should never return a positive value, but
	 * gcc on sparc/parisc thinks it can, so assert that doesn't happen.
	 */
	ASSERT(ret == 0);

	/* This needs to handle no-key deletions later on */

	di = btrfs_lookup_dir_item(NULL, root, path, btrfs_ino(dir),
				   &fname.disk_name, 0);
	if (IS_ERR_OR_NULL(di)) {
		ret = di ? PTR_ERR(di) : -ENOENT;
		goto out;
	}

	btrfs_dir_item_key_to_cpu(path->nodes[0], di, location);
	if (location->type != BTRFS_INODE_ITEM_KEY &&
	    location->type != BTRFS_ROOT_ITEM_KEY) {
		ret = -EUCLEAN;
		btrfs_warn(root->fs_info,
"%s gets something invalid in DIR_ITEM (name %s, directory ino %llu, location(%llu %u %llu))",
			   __func__, fname.disk_name.name, btrfs_ino(dir),
			   location->objectid, location->type, location->offset);
	}
	if (!ret)
		*type = btrfs_dir_ftype(path->nodes[0], di);
out:
	fscrypt_free_filename(&fname);
	return ret;
}

/*
 * when we hit a tree root in a directory, the btrfs part of the inode
 * needs to be changed to reflect the root directory of the tree root.  This
 * is kind of like crossing a mount point.
 */
static int fixup_tree_root_location(struct btrfs_fs_info *fs_info,
				    struct btrfs_inode *dir,
				    struct dentry *dentry,
				    struct btrfs_key *location,
				    struct btrfs_root **sub_root)
{
	BTRFS_PATH_AUTO_FREE(path);
	struct btrfs_root *new_root;
	struct btrfs_root_ref *ref;
	struct extent_buffer *leaf;
	struct btrfs_key key;
	int ret;
	int err = 0;
	struct fscrypt_name fname;

	ret = fscrypt_setup_filename(&dir->vfs_inode, &dentry->d_name, 0, &fname);
	if (ret)
		return ret;

	path = btrfs_alloc_path();
	if (!path) {
		err = -ENOMEM;
		goto out;
	}

	err = -ENOENT;
	key.objectid = btrfs_root_id(dir->root);
	key.type = BTRFS_ROOT_REF_KEY;
	key.offset = location->objectid;

	ret = btrfs_search_slot(NULL, fs_info->tree_root, &key, path, 0, 0);
	if (ret) {
		if (ret < 0)
			err = ret;
		goto out;
	}

	leaf = path->nodes[0];
	ref = btrfs_item_ptr(leaf, path->slots[0], struct btrfs_root_ref);
	if (btrfs_root_ref_dirid(leaf, ref) != btrfs_ino(dir) ||
	    btrfs_root_ref_name_len(leaf, ref) != fname.disk_name.len)
		goto out;

	ret = memcmp_extent_buffer(leaf, fname.disk_name.name,
				   (unsigned long)(ref + 1), fname.disk_name.len);
	if (ret)
		goto out;

	btrfs_release_path(path);

	new_root = btrfs_get_fs_root(fs_info, location->objectid, true);
	if (IS_ERR(new_root)) {
		err = PTR_ERR(new_root);
		goto out;
	}

	*sub_root = new_root;
	location->objectid = btrfs_root_dirid(&new_root->root_item);
	location->type = BTRFS_INODE_ITEM_KEY;
	location->offset = 0;
	err = 0;
out:
	fscrypt_free_filename(&fname);
	return err;
}



static void btrfs_del_inode_from_root(struct btrfs_inode *inode)
{
	struct btrfs_root *root = inode->root;
	struct btrfs_inode *entry;
	bool empty = false;

	xa_lock(&root->inodes);
	entry = __xa_erase(&root->inodes, btrfs_ino(inode));
	if (entry == inode)
		empty = xa_empty(&root->inodes);
	xa_unlock(&root->inodes);

	if (empty && btrfs_root_refs(&root->root_item) == 0) {
		xa_lock(&root->inodes);
		empty = xa_empty(&root->inodes);
		xa_unlock(&root->inodes);
		if (empty)
			btrfs_add_dead_root(root);
	}
}


static int btrfs_init_locked_inode(struct inode *inode, void *p)
{
	struct btrfs_iget_args *args = p;

	btrfs_set_inode_number(BTRFS_I(inode), args->ino);
	BTRFS_I(inode)->root = btrfs_grab_root(args->root);

	if (args->root && args->root == args->root->fs_info->tree_root &&
	    args->ino != BTRFS_BTREE_INODE_OBJECTID)
		set_bit(BTRFS_INODE_FREE_SPACE_INODE,
			&BTRFS_I(inode)->runtime_flags);
	return 0;
}

static int btrfs_find_actor(struct inode *inode, void *opaque)
{
	struct btrfs_iget_args *args = opaque;

	return args->ino == btrfs_ino(BTRFS_I(inode)) &&
		args->root == BTRFS_I(inode)->root;
}

static struct btrfs_inode *btrfs_iget_locked(u64 ino, struct btrfs_root *root)
{
	struct inode *inode;
	struct btrfs_iget_args args;
	unsigned long hashval = btrfs_inode_hash(ino, root);

	args.ino = ino;
	args.root = root;

	inode = iget5_locked_rcu(root->fs_info->sb, hashval, btrfs_find_actor,
			     btrfs_init_locked_inode,
			     (void *)&args);
	if (!inode)
		return NULL;
	return BTRFS_I(inode);
}

/*
 * Get an inode object given its inode number and corresponding root.  Path is
 * preallocated to prevent recursing back to iget through allocator.
 */
struct btrfs_inode *btrfs_iget_path(u64 ino, struct btrfs_root *root,
				    struct btrfs_path *path)
{
	struct btrfs_inode *inode;
	int ret;

	inode = btrfs_iget_locked(ino, root);
	if (!inode)
		return ERR_PTR(-ENOMEM);

	if (!(inode->vfs_inode.i_state & I_NEW))
		return inode;

	ret = btrfs_read_locked_inode(inode, path);
	if (ret)
		return ERR_PTR(ret);

	unlock_new_inode(&inode->vfs_inode);
	return inode;
}

/*
 * Get an inode object given its inode number and corresponding root.
 */
struct btrfs_inode *btrfs_iget(u64 ino, struct btrfs_root *root)
{
	struct btrfs_inode *inode;
	struct btrfs_path *path;
	int ret;

	inode = btrfs_iget_locked(ino, root);
	if (!inode)
		return ERR_PTR(-ENOMEM);

	if (!(inode->vfs_inode.i_state & I_NEW))
		return inode;

	path = btrfs_alloc_path();
	if (!path) {
		iget_failed(&inode->vfs_inode);
		return ERR_PTR(-ENOMEM);
	}

	ret = btrfs_read_locked_inode(inode, path);
	btrfs_free_path(path);
	if (ret)
		return ERR_PTR(ret);

	unlock_new_inode(&inode->vfs_inode);
	return inode;
}

static struct btrfs_inode *new_simple_dir(struct inode *dir,
					  struct btrfs_key *key,
					  struct btrfs_root *root)
{
	struct timespec64 ts;
	struct inode *vfs_inode;
	struct btrfs_inode *inode;

	vfs_inode = new_inode(dir->i_sb);
	if (!vfs_inode)
		return ERR_PTR(-ENOMEM);

	inode = BTRFS_I(vfs_inode);
	inode->root = btrfs_grab_root(root);
	inode->ref_root_id = key->objectid;
	set_bit(BTRFS_INODE_ROOT_STUB, &inode->runtime_flags);
	set_bit(BTRFS_INODE_DUMMY, &inode->runtime_flags);

	btrfs_set_inode_number(inode, BTRFS_EMPTY_SUBVOL_DIR_OBJECTID);
	/*
	 * We only need lookup, the rest is read-only and there's no inode
	 * associated with the dentry
	 */
	vfs_inode->i_op = &simple_dir_inode_operations;
	vfs_inode->i_opflags &= ~IOP_XATTR;
	vfs_inode->i_fop = &simple_dir_operations;
	vfs_inode->i_mode = S_IFDIR | S_IRUGO | S_IWUSR | S_IXUGO;

	ts = inode_set_ctime_current(vfs_inode);
	inode_set_mtime_to_ts(vfs_inode, ts);
	inode_set_atime_to_ts(vfs_inode, inode_get_atime(dir));
	inode->i_otime_sec = ts.tv_sec;
	inode->i_otime_nsec = ts.tv_nsec;

	vfs_inode->i_uid = dir->i_uid;
	vfs_inode->i_gid = dir->i_gid;

	return inode;
}

static_assert(BTRFS_FT_UNKNOWN == FT_UNKNOWN);
static_assert(BTRFS_FT_REG_FILE == FT_REG_FILE);
static_assert(BTRFS_FT_DIR == FT_DIR);
static_assert(BTRFS_FT_CHRDEV == FT_CHRDEV);
static_assert(BTRFS_FT_BLKDEV == FT_BLKDEV);
static_assert(BTRFS_FT_FIFO == FT_FIFO);
static_assert(BTRFS_FT_SOCK == FT_SOCK);
static_assert(BTRFS_FT_SYMLINK == FT_SYMLINK);

static inline u8 btrfs_inode_type(const struct btrfs_inode *inode)
{
	return fs_umode_to_ftype(inode->vfs_inode.i_mode);
}

struct inode *btrfs_lookup_dentry(struct inode *dir, struct dentry *dentry)
{
	struct btrfs_fs_info *fs_info = inode_to_fs_info(dir);
	struct btrfs_inode *inode;
	struct btrfs_root *root = BTRFS_I(dir)->root;
	struct btrfs_root *sub_root = root;
	struct btrfs_key location = { 0 };
	u8 di_type = 0;
	int ret = 0;

	if (dentry->d_name.len > BTRFS_NAME_LEN)
		return ERR_PTR(-ENAMETOOLONG);

	ret = btrfs_inode_by_name(BTRFS_I(dir), dentry, &location, &di_type);
	if (ret < 0)
		return ERR_PTR(ret);

	if (location.type == BTRFS_INODE_ITEM_KEY) {
		inode = btrfs_iget(location.objectid, root);
		if (IS_ERR(inode))
			return ERR_CAST(inode);

		/* Do extra check against inode mode with di_type */
		if (btrfs_inode_type(inode) != di_type) {
			btrfs_crit(fs_info,
"inode mode mismatch with dir: inode mode=0%o btrfs type=%u dir type=%u",
				  inode->vfs_inode.i_mode, btrfs_inode_type(inode),
				  di_type);
			iput(&inode->vfs_inode);
			return ERR_PTR(-EUCLEAN);
		}
		return &inode->vfs_inode;
	}

	ret = fixup_tree_root_location(fs_info, BTRFS_I(dir), dentry,
				       &location, &sub_root);
	if (ret < 0) {
		if (ret != -ENOENT)
			inode = ERR_PTR(ret);
		else
			inode = new_simple_dir(dir, &location, root);
	} else {
		inode = btrfs_iget(location.objectid, sub_root);
		btrfs_put_root(sub_root);

		if (IS_ERR(inode))
			return ERR_CAST(inode);

		down_read(&fs_info->cleanup_work_sem);
		if (!sb_rdonly(inode->vfs_inode.i_sb))
			ret = btrfs_orphan_cleanup(sub_root);
		up_read(&fs_info->cleanup_work_sem);
		if (ret) {
			iput(&inode->vfs_inode);
			inode = ERR_PTR(ret);
		}
	}

	if (IS_ERR(inode))
		return ERR_CAST(inode);

	return &inode->vfs_inode;
}

static int btrfs_dentry_delete(const struct dentry *dentry)
{
	struct btrfs_root *root;
	struct inode *inode = d_inode(dentry);

	if (!inode && !IS_ROOT(dentry))
		inode = d_inode(dentry->d_parent);

	if (inode) {
		root = BTRFS_I(inode)->root;
		if (btrfs_root_refs(&root->root_item) == 0)
			return 1;

		if (btrfs_ino(BTRFS_I(inode)) == BTRFS_EMPTY_SUBVOL_DIR_OBJECTID)
			return 1;
	}
	return 0;
}

static struct dentry *btrfs_lookup(struct inode *dir, struct dentry *dentry,
				   unsigned int flags)
{
	struct inode *inode = btrfs_lookup_dentry(dir, dentry);

	if (inode == ERR_PTR(-ENOENT))
		inode = NULL;
	return d_splice_alias(inode, dentry);
}

/*
 * Find the highest existing sequence number in a directory and then set the
 * in-memory index_cnt variable to the first free sequence number.
 */
static int btrfs_set_inode_index_count(struct btrfs_inode *inode)
{
	struct btrfs_root *root = inode->root;
	struct btrfs_key key, found_key;
	BTRFS_PATH_AUTO_FREE(path);
	struct extent_buffer *leaf;
	int ret;

	key.objectid = btrfs_ino(inode);
	key.type = BTRFS_DIR_INDEX_KEY;
	key.offset = (u64)-1;

	path = btrfs_alloc_path();
	if (!path)
		return -ENOMEM;

	ret = btrfs_search_slot(NULL, root, &key, path, 0, 0);
	if (ret < 0)
		return ret;
	/* FIXME: we should be able to handle this */
	if (ret == 0)
		return ret;

	if (path->slots[0] == 0) {
		inode->index_cnt = BTRFS_DIR_START_INDEX;
		return 0;
	}

	path->slots[0]--;

	leaf = path->nodes[0];
	btrfs_item_key_to_cpu(leaf, &found_key, path->slots[0]);

	if (found_key.objectid != btrfs_ino(inode) ||
	    found_key.type != BTRFS_DIR_INDEX_KEY) {
		inode->index_cnt = BTRFS_DIR_START_INDEX;
		return 0;
	}

	inode->index_cnt = found_key.offset + 1;

	return 0;
}

static int btrfs_get_dir_last_index(struct btrfs_inode *dir, u64 *index)
{
	int ret = 0;

	btrfs_inode_lock(dir, 0);
	if (dir->index_cnt == (u64)-1) {
		ret = btrfs_inode_delayed_dir_index_count(dir);
		if (ret) {
			ret = btrfs_set_inode_index_count(dir);
			if (ret)
				goto out;
		}
	}

	/* index_cnt is the index number of next new entry, so decrement it. */
	*index = dir->index_cnt - 1;
out:
	btrfs_inode_unlock(dir, 0);

	return ret;
}

/*
 * All this infrastructure exists because dir_emit can fault, and we are holding
 * the tree lock when doing readdir.  For now just allocate a buffer and copy
 * our information into that, and then dir_emit from the buffer.  This is
 * similar to what NFS does, only we don't keep the buffer around in pagecache
 * because I'm afraid I'll mess that up.  Long term we need to make filldir do
 * copy_to_user_inatomic so we don't have to worry about page faulting under the
 * tree lock.
 */
static int btrfs_opendir(struct inode *inode, struct file *file)
{
	struct btrfs_file_private *private;
	u64 last_index;
	int ret;

	ret = btrfs_get_dir_last_index(BTRFS_I(inode), &last_index);
	if (ret)
		return ret;

	private = kzalloc(sizeof(struct btrfs_file_private), GFP_KERNEL);
	if (!private)
		return -ENOMEM;
	private->last_index = last_index;
	private->filldir_buf = kzalloc(PAGE_SIZE, GFP_KERNEL);
	if (!private->filldir_buf) {
		kfree(private);
		return -ENOMEM;
	}
	file->private_data = private;
	return 0;
}

static loff_t btrfs_dir_llseek(struct file *file, loff_t offset, int whence)
{
	struct btrfs_file_private *private = file->private_data;
	int ret;

	ret = btrfs_get_dir_last_index(BTRFS_I(file_inode(file)),
				       &private->last_index);
	if (ret)
		return ret;

	return generic_file_llseek(file, offset, whence);
}

struct dir_entry {
	u64 ino;
	u64 offset;
	unsigned type;
	int name_len;
};

static int btrfs_filldir(void *addr, int entries, struct dir_context *ctx)
{
	while (entries--) {
		struct dir_entry *entry = addr;
		char *name = (char *)(entry + 1);

		ctx->pos = get_unaligned(&entry->offset);
		if (!dir_emit(ctx, name, get_unaligned(&entry->name_len),
					 get_unaligned(&entry->ino),
					 get_unaligned(&entry->type)))
			return 1;
		addr += sizeof(struct dir_entry) +
			get_unaligned(&entry->name_len);
		ctx->pos++;
	}
	return 0;
}

static int btrfs_real_readdir(struct file *file, struct dir_context *ctx)
{
	struct inode *inode = file_inode(file);
	struct btrfs_root *root = BTRFS_I(inode)->root;
	struct btrfs_file_private *private = file->private_data;
	struct btrfs_dir_item *di;
	struct btrfs_key key;
	struct btrfs_key found_key;
	BTRFS_PATH_AUTO_FREE(path);
	void *addr;
	LIST_HEAD(ins_list);
	LIST_HEAD(del_list);
	int ret;
	char *name_ptr;
	int name_len;
	int entries = 0;
	int total_len = 0;
	bool put = false;
	struct btrfs_key location;

	if (!dir_emit_dots(file, ctx))
		return 0;

	path = btrfs_alloc_path();
	if (!path)
		return -ENOMEM;

	addr = private->filldir_buf;
	path->reada = READA_FORWARD;

	put = btrfs_readdir_get_delayed_items(BTRFS_I(inode), private->last_index,
					      &ins_list, &del_list);

again:
	key.type = BTRFS_DIR_INDEX_KEY;
	key.offset = ctx->pos;
	key.objectid = btrfs_ino(BTRFS_I(inode));

	btrfs_for_each_slot(root, &key, &found_key, path, ret) {
		struct dir_entry *entry;
		struct extent_buffer *leaf = path->nodes[0];
		u8 ftype;

		if (found_key.objectid != key.objectid)
			break;
		if (found_key.type != BTRFS_DIR_INDEX_KEY)
			break;
		if (found_key.offset < ctx->pos)
			continue;
		if (found_key.offset > private->last_index)
			break;
		if (btrfs_should_delete_dir_index(&del_list, found_key.offset))
			continue;
		di = btrfs_item_ptr(leaf, path->slots[0], struct btrfs_dir_item);
		name_len = btrfs_dir_name_len(leaf, di);
		if ((total_len + sizeof(struct dir_entry) + name_len) >=
		    PAGE_SIZE) {
			btrfs_release_path(path);
			ret = btrfs_filldir(private->filldir_buf, entries, ctx);
			if (ret)
				goto nopos;
			addr = private->filldir_buf;
			entries = 0;
			total_len = 0;
			goto again;
		}

		ftype = btrfs_dir_flags_to_ftype(btrfs_dir_flags(leaf, di));
		entry = addr;
		name_ptr = (char *)(entry + 1);
		read_extent_buffer(leaf, name_ptr,
				   (unsigned long)(di + 1), name_len);
		put_unaligned(name_len, &entry->name_len);
		put_unaligned(fs_ftype_to_dtype(ftype), &entry->type);
		btrfs_dir_item_key_to_cpu(leaf, di, &location);
		put_unaligned(location.objectid, &entry->ino);
		put_unaligned(found_key.offset, &entry->offset);
		entries++;
		addr += sizeof(struct dir_entry) + name_len;
		total_len += sizeof(struct dir_entry) + name_len;
	}
	/* Catch error encountered during iteration */
	if (ret < 0)
		goto err;

	btrfs_release_path(path);

	ret = btrfs_filldir(private->filldir_buf, entries, ctx);
	if (ret)
		goto nopos;

	if (btrfs_readdir_delayed_dir_index(ctx, &ins_list))
		goto nopos;

	/*
	 * Stop new entries from being returned after we return the last
	 * entry.
	 *
	 * New directory entries are assigned a strictly increasing
	 * offset.  This means that new entries created during readdir
	 * are *guaranteed* to be seen in the future by that readdir.
	 * This has broken buggy programs which operate on names as
	 * they're returned by readdir.  Until we reuse freed offsets
	 * we have this hack to stop new entries from being returned
	 * under the assumption that they'll never reach this huge
	 * offset.
	 *
	 * This is being careful not to overflow 32bit loff_t unless the
	 * last entry requires it because doing so has broken 32bit apps
	 * in the past.
	 */
	if (ctx->pos >= INT_MAX)
		ctx->pos = LLONG_MAX;
	else
		ctx->pos = INT_MAX;
nopos:
	ret = 0;
err:
	if (put)
		btrfs_readdir_put_delayed_items(BTRFS_I(inode), &ins_list, &del_list);
	return ret;
}

/*
 * This is somewhat expensive, updating the tree every time the
 * inode changes.  But, it is most likely to find the inode in cache.
 * FIXME, needs more benchmarking...there are no reasons other than performance
 * to keep or drop this code.
 */
static int btrfs_dirty_inode(struct btrfs_inode *inode)
{
	struct btrfs_root *root = inode->root;
	struct btrfs_fs_info *fs_info = root->fs_info;
	struct btrfs_trans_handle *trans;
	int ret;

	if (test_bit(BTRFS_INODE_DUMMY, &inode->runtime_flags))
		return 0;

	trans = btrfs_join_transaction(root);
	if (IS_ERR(trans))
		return PTR_ERR(trans);

	ret = btrfs_update_inode(trans, inode);
	if (ret == -ENOSPC || ret == -EDQUOT) {
		/* whoops, lets try again with the full transaction */
		btrfs_end_transaction(trans);
		trans = btrfs_start_transaction(root, 1);
		if (IS_ERR(trans))
			return PTR_ERR(trans);

		ret = btrfs_update_inode(trans, inode);
	}
	btrfs_end_transaction(trans);
	if (inode->delayed_node)
		btrfs_balance_delayed_items(fs_info);

	return ret;
}

/*
 * This is a copy of file_update_time.  We need this so we can return error on
 * ENOSPC for updating the inode in the case of file write and mmap writes.
 */
static int btrfs_update_time(struct inode *inode, int flags)
{
	struct btrfs_root *root = BTRFS_I(inode)->root;
	bool dirty;

	if (btrfs_root_readonly(root))
		return -EROFS;

	dirty = inode_update_timestamps(inode, flags);
	return dirty ? btrfs_dirty_inode(BTRFS_I(inode)) : 0;
}

/*
 * helper to find a free sequence number in a given directory.  This current
 * code is very simple, later versions will do smarter things in the btree
 */
int btrfs_set_inode_index(struct btrfs_inode *dir, u64 *index)
{
	int ret = 0;

	if (dir->index_cnt == (u64)-1) {
		ret = btrfs_inode_delayed_dir_index_count(dir);
		if (ret) {
			ret = btrfs_set_inode_index_count(dir);
			if (ret)
				return ret;
		}
	}

	*index = dir->index_cnt;
	dir->index_cnt++;

	return ret;
}

static int btrfs_insert_inode_locked(struct inode *inode)
{
	struct btrfs_iget_args args;

	args.ino = btrfs_ino(BTRFS_I(inode));
	args.root = BTRFS_I(inode)->root;

	return insert_inode_locked4(inode,
		   btrfs_inode_hash(inode->i_ino, BTRFS_I(inode)->root),
		   btrfs_find_actor, &args);
}

int btrfs_new_inode_prepare(struct btrfs_new_inode_args *args,
			    unsigned int *trans_num_items)
{
	struct inode *dir = args->dir;
	struct inode *inode = args->inode;
	int ret;

	if (!args->orphan) {
		ret = fscrypt_setup_filename(dir, &args->dentry->d_name, 0,
					     &args->fname);
		if (ret)
			return ret;
	}

	ret = posix_acl_create(dir, &inode->i_mode, &args->default_acl, &args->acl);
	if (ret) {
		fscrypt_free_filename(&args->fname);
		return ret;
	}

	/* 1 to add inode item */
	*trans_num_items = 1;
	/* 1 to add compression property */
	if (BTRFS_I(dir)->prop_compress)
		(*trans_num_items)++;
	/* 1 to add default ACL xattr */
	if (args->default_acl)
		(*trans_num_items)++;
	/* 1 to add access ACL xattr */
	if (args->acl)
		(*trans_num_items)++;
#ifdef CONFIG_SECURITY
	/* 1 to add LSM xattr */
	if (dir->i_security)
		(*trans_num_items)++;
#endif
	if (args->orphan) {
		/* 1 to add orphan item */
		(*trans_num_items)++;
	} else {
		/*
		 * 1 to add dir item
		 * 1 to add dir index
		 * 1 to update parent inode item
		 *
		 * No need for 1 unit for the inode ref item because it is
		 * inserted in a batch together with the inode item at
		 * btrfs_create_new_inode().
		 */
		*trans_num_items += 3;
	}
	return 0;
}

void btrfs_new_inode_args_destroy(struct btrfs_new_inode_args *args)
{
	posix_acl_release(args->acl);
	posix_acl_release(args->default_acl);
	fscrypt_free_filename(&args->fname);
}

/*
 * Inherit flags from the parent inode.
 *
 * Currently only the compression flags and the cow flags are inherited.
 */
static void btrfs_inherit_iflags(struct btrfs_inode *inode, struct btrfs_inode *dir)
{
	unsigned int flags;

	flags = dir->flags;

	if (flags & BTRFS_INODE_NOCOMPRESS) {
		inode->flags &= ~BTRFS_INODE_COMPRESS;
		inode->flags |= BTRFS_INODE_NOCOMPRESS;
	} else if (flags & BTRFS_INODE_COMPRESS) {
		inode->flags &= ~BTRFS_INODE_NOCOMPRESS;
		inode->flags |= BTRFS_INODE_COMPRESS;
	}

	if (flags & BTRFS_INODE_NODATACOW) {
		inode->flags |= BTRFS_INODE_NODATACOW;
		if (S_ISREG(inode->vfs_inode.i_mode))
			inode->flags |= BTRFS_INODE_NODATASUM;
	}

	btrfs_sync_inode_flags_to_i_flags(inode);
}

int btrfs_create_new_inode(struct btrfs_trans_handle *trans,
			   struct btrfs_new_inode_args *args)
{
	struct timespec64 ts;
	struct inode *dir = args->dir;
	struct inode *inode = args->inode;
	const struct fscrypt_str *name = args->orphan ? NULL : &args->fname.disk_name;
	struct btrfs_fs_info *fs_info = inode_to_fs_info(dir);
	struct btrfs_root *root;
	struct btrfs_inode_item *inode_item;
	struct btrfs_path *path;
	u64 objectid;
	struct btrfs_inode_ref *ref;
	struct btrfs_key key[2];
	u32 sizes[2];
	struct btrfs_item_batch batch;
	unsigned long ptr;
	int ret;
	bool xa_reserved = false;

	path = btrfs_alloc_path();
	if (!path)
		return -ENOMEM;

	if (!args->subvol)
		BTRFS_I(inode)->root = btrfs_grab_root(BTRFS_I(dir)->root);
	root = BTRFS_I(inode)->root;

	ret = btrfs_init_file_extent_tree(BTRFS_I(inode));
	if (ret)
		goto out;

	ret = btrfs_get_free_objectid(root, &objectid);
	if (ret)
		goto out;
	btrfs_set_inode_number(BTRFS_I(inode), objectid);

	ret = xa_reserve(&root->inodes, objectid, GFP_NOFS);
	if (ret)
		goto out;
	xa_reserved = true;

	if (args->orphan) {
		/*
		 * O_TMPFILE, set link count to 0, so that after this point, we
		 * fill in an inode item with the correct link count.
		 */
		set_nlink(inode, 0);
	} else {
		trace_btrfs_inode_request(dir);

		ret = btrfs_set_inode_index(BTRFS_I(dir), &BTRFS_I(inode)->dir_index);
		if (ret)
			goto out;
	}

	if (S_ISDIR(inode->i_mode))
		BTRFS_I(inode)->index_cnt = BTRFS_DIR_START_INDEX;

	BTRFS_I(inode)->generation = trans->transid;
	inode->i_generation = BTRFS_I(inode)->generation;

	/*
	 * We don't have any capability xattrs set here yet, shortcut any
	 * queries for the xattrs here.  If we add them later via the inode
	 * security init path or any other path this flag will be cleared.
	 */
	set_bit(BTRFS_INODE_NO_CAP_XATTR, &BTRFS_I(inode)->runtime_flags);

	/*
	 * Subvolumes don't inherit flags from their parent directory.
	 * Originally this was probably by accident, but we probably can't
	 * change it now without compatibility issues.
	 */
	if (!args->subvol)
		btrfs_inherit_iflags(BTRFS_I(inode), BTRFS_I(dir));

	if (S_ISREG(inode->i_mode)) {
		if (btrfs_test_opt(fs_info, NODATASUM))
			BTRFS_I(inode)->flags |= BTRFS_INODE_NODATASUM;
		if (btrfs_test_opt(fs_info, NODATACOW))
			BTRFS_I(inode)->flags |= BTRFS_INODE_NODATACOW |
				BTRFS_INODE_NODATASUM;
		btrfs_update_inode_mapping_flags(BTRFS_I(inode));
		btrfs_set_inode_mapping_order(BTRFS_I(inode));
	}

	ret = btrfs_insert_inode_locked(inode);
	if (ret < 0) {
		if (!args->orphan)
			BTRFS_I(dir)->index_cnt--;
		goto out;
	}

	/*
	 * We could have gotten an inode number from somebody who was fsynced
	 * and then removed in this same transaction, so let's just set full
	 * sync since it will be a full sync anyway and this will blow away the
	 * old info in the log.
	 */
	btrfs_set_inode_full_sync(BTRFS_I(inode));

	key[0].objectid = objectid;
	key[0].type = BTRFS_INODE_ITEM_KEY;
	key[0].offset = 0;

	sizes[0] = sizeof(struct btrfs_inode_item);

	if (!args->orphan) {
		/*
		 * Start new inodes with an inode_ref. This is slightly more
		 * efficient for small numbers of hard links since they will
		 * be packed into one item. Extended refs will kick in if we
		 * add more hard links than can fit in the ref item.
		 */
		key[1].objectid = objectid;
		key[1].type = BTRFS_INODE_REF_KEY;
		if (args->subvol) {
			key[1].offset = objectid;
			sizes[1] = 2 + sizeof(*ref);
		} else {
			key[1].offset = btrfs_ino(BTRFS_I(dir));
			sizes[1] = name->len + sizeof(*ref);
		}
	}

	batch.keys = &key[0];
	batch.data_sizes = &sizes[0];
	batch.total_data_size = sizes[0] + (args->orphan ? 0 : sizes[1]);
	batch.nr = args->orphan ? 1 : 2;
	ret = btrfs_insert_empty_items(trans, root, path, &batch);
	if (ret != 0) {
		btrfs_abort_transaction(trans, ret);
		goto discard;
	}

	ts = simple_inode_init_ts(inode);
	BTRFS_I(inode)->i_otime_sec = ts.tv_sec;
	BTRFS_I(inode)->i_otime_nsec = ts.tv_nsec;

	/*
	 * We're going to fill the inode item now, so at this point the inode
	 * must be fully initialized.
	 */

	inode_item = btrfs_item_ptr(path->nodes[0], path->slots[0],
				  struct btrfs_inode_item);
	memzero_extent_buffer(path->nodes[0], (unsigned long)inode_item,
			     sizeof(*inode_item));
	fill_inode_item(trans, path->nodes[0], inode_item, inode);

	if (!args->orphan) {
		ref = btrfs_item_ptr(path->nodes[0], path->slots[0] + 1,
				     struct btrfs_inode_ref);
		ptr = (unsigned long)(ref + 1);
		if (args->subvol) {
			btrfs_set_inode_ref_name_len(path->nodes[0], ref, 2);
			btrfs_set_inode_ref_index(path->nodes[0], ref, 0);
			write_extent_buffer(path->nodes[0], "..", ptr, 2);
		} else {
			btrfs_set_inode_ref_name_len(path->nodes[0], ref,
						     name->len);
			btrfs_set_inode_ref_index(path->nodes[0], ref,
						  BTRFS_I(inode)->dir_index);
			write_extent_buffer(path->nodes[0], name->name, ptr,
					    name->len);
		}
	}

	/*
	 * We don't need the path anymore, plus inheriting properties, adding
	 * ACLs, security xattrs, orphan item or adding the link, will result in
	 * allocating yet another path. So just free our path.
	 */
	btrfs_free_path(path);
	path = NULL;

	if (args->subvol) {
		struct btrfs_inode *parent;

		/*
		 * Subvolumes inherit properties from their parent subvolume,
		 * not the directory they were created in.
		 */
		parent = btrfs_iget(BTRFS_FIRST_FREE_OBJECTID, BTRFS_I(dir)->root);
		if (IS_ERR(parent)) {
			ret = PTR_ERR(parent);
		} else {
			ret = btrfs_inode_inherit_props(trans, BTRFS_I(inode),
							parent);
			iput(&parent->vfs_inode);
		}
	} else {
		ret = btrfs_inode_inherit_props(trans, BTRFS_I(inode),
						BTRFS_I(dir));
	}
	if (ret) {
		btrfs_err(fs_info,
			  "error inheriting props for ino %llu (root %llu): %d",
			  btrfs_ino(BTRFS_I(inode)), btrfs_root_id(root), ret);
	}

	/*
	 * Subvolumes don't inherit ACLs or get passed to the LSM. This is
	 * probably a bug.
	 */
	if (!args->subvol) {
		ret = btrfs_init_inode_security(trans, args);
		if (ret) {
			btrfs_abort_transaction(trans, ret);
			goto discard;
		}
	}

	ret = btrfs_add_inode_to_root(BTRFS_I(inode), false);
	if (WARN_ON(ret)) {
		/* Shouldn't happen, we used xa_reserve() before. */
		btrfs_abort_transaction(trans, ret);
		goto discard;
	}

	trace_btrfs_inode_new(inode);
	btrfs_set_inode_last_trans(trans, BTRFS_I(inode));

	btrfs_update_root_times(trans, root);

	if (args->orphan) {
		ret = btrfs_orphan_add(trans, BTRFS_I(inode));
		if (ret) {
			btrfs_abort_transaction(trans, ret);
			goto discard;
		}
	} else {
		ret = btrfs_add_link(trans, BTRFS_I(dir), BTRFS_I(inode), name,
				     0, BTRFS_I(inode)->dir_index);
		if (ret) {
			btrfs_abort_transaction(trans, ret);
			goto discard;
		}
	}

	return 0;

discard:
	/*
	 * discard_new_inode() calls iput(), but the caller owns the reference
	 * to the inode.
	 */
	ihold(inode);
	discard_new_inode(inode);
out:
	if (xa_reserved)
		xa_release(&root->inodes, objectid);

	btrfs_free_path(path);
	return ret;
}

/*
 * utility function to add 'inode' into 'parent_inode' with
 * a give name and a given sequence number.
 * if 'add_backref' is true, also insert a backref from the
 * inode to the parent directory.
 */
int btrfs_add_link(struct btrfs_trans_handle *trans,
		   struct btrfs_inode *parent_inode, struct btrfs_inode *inode,
		   const struct fscrypt_str *name, int add_backref, u64 index)
{
	int ret = 0;
	struct btrfs_key key;
	struct btrfs_root *root = parent_inode->root;
	u64 ino = btrfs_ino(inode);
	u64 parent_ino = btrfs_ino(parent_inode);

	if (unlikely(ino == BTRFS_FIRST_FREE_OBJECTID)) {
		memcpy(&key, &inode->root->root_key, sizeof(key));
	} else {
		key.objectid = ino;
		key.type = BTRFS_INODE_ITEM_KEY;
		key.offset = 0;
	}

	if (unlikely(ino == BTRFS_FIRST_FREE_OBJECTID)) {
		ret = btrfs_add_root_ref(trans, key.objectid,
					 btrfs_root_id(root), parent_ino,
					 index, name);
	} else if (add_backref) {
		ret = btrfs_insert_inode_ref(trans, root, name,
					     ino, parent_ino, index);
	}

	/* Nothing to clean up yet */
	if (ret)
		return ret;

	ret = btrfs_insert_dir_item(trans, name, parent_inode, &key,
				    btrfs_inode_type(inode), index);
	if (ret == -EEXIST || ret == -EOVERFLOW)
		goto fail_dir_item;
	else if (ret) {
		btrfs_abort_transaction(trans, ret);
		return ret;
	}

	btrfs_i_size_write(parent_inode, parent_inode->vfs_inode.i_size +
			   name->len * 2);
	inode_inc_iversion(&parent_inode->vfs_inode);
	/*
	 * If we are replaying a log tree, we do not want to update the mtime
	 * and ctime of the parent directory with the current time, since the
	 * log replay procedure is responsible for setting them to their correct
	 * values (the ones it had when the fsync was done).
	 */
	if (!test_bit(BTRFS_FS_LOG_RECOVERING, &root->fs_info->flags))
		inode_set_mtime_to_ts(&parent_inode->vfs_inode,
				      inode_set_ctime_current(&parent_inode->vfs_inode));

	ret = btrfs_update_inode(trans, parent_inode);
	if (ret)
		btrfs_abort_transaction(trans, ret);
	return ret;

fail_dir_item:
	if (unlikely(ino == BTRFS_FIRST_FREE_OBJECTID)) {
		u64 local_index;
		int ret2;

		ret2 = btrfs_del_root_ref(trans, key.objectid, btrfs_root_id(root),
					  parent_ino, &local_index, name);
		if (ret2)
			btrfs_abort_transaction(trans, ret2);
	} else if (add_backref) {
		int ret2;

		ret2 = btrfs_del_inode_ref(trans, root, name, ino, parent_ino, NULL);
		if (ret2)
			btrfs_abort_transaction(trans, ret2);
	}

	/* Return the original error code */
	return ret;
}

static int btrfs_create_common(struct inode *dir, struct dentry *dentry,
			       struct inode *inode)
{
	struct btrfs_fs_info *fs_info = inode_to_fs_info(dir);
	struct btrfs_root *root = BTRFS_I(dir)->root;
	struct btrfs_new_inode_args new_inode_args = {
		.dir = dir,
		.dentry = dentry,
		.inode = inode,
	};
	unsigned int trans_num_items;
	struct btrfs_trans_handle *trans;
	int ret;

	ret = btrfs_new_inode_prepare(&new_inode_args, &trans_num_items);
	if (ret)
		goto out_inode;

	trans = btrfs_start_transaction(root, trans_num_items);
	if (IS_ERR(trans)) {
		ret = PTR_ERR(trans);
		goto out_new_inode_args;
	}

	ret = btrfs_create_new_inode(trans, &new_inode_args);
	if (!ret)
		d_instantiate_new(dentry, inode);

	btrfs_end_transaction(trans);
	btrfs_btree_balance_dirty(fs_info);
out_new_inode_args:
	btrfs_new_inode_args_destroy(&new_inode_args);
out_inode:
	if (ret)
		iput(inode);
	return ret;
}

static int btrfs_mknod(struct mnt_idmap *idmap, struct inode *dir,
		       struct dentry *dentry, umode_t mode, dev_t rdev)
{
	struct inode *inode;

	inode = new_inode(dir->i_sb);
	if (!inode)
		return -ENOMEM;
	inode_init_owner(idmap, inode, dir, mode);
	inode->i_op = &btrfs_special_inode_operations;
	init_special_inode(inode, inode->i_mode, rdev);
	return btrfs_create_common(dir, dentry, inode);
}

static int btrfs_create(struct mnt_idmap *idmap, struct inode *dir,
			struct dentry *dentry, umode_t mode, bool excl)
{
	struct inode *inode;

	inode = new_inode(dir->i_sb);
	if (!inode)
		return -ENOMEM;
	inode_init_owner(idmap, inode, dir, mode);
	inode->i_fop = &btrfs_file_operations;
	inode->i_op = &btrfs_file_inode_operations;
	inode->i_mapping->a_ops = &btrfs_aops;
	return btrfs_create_common(dir, dentry, inode);
}

static int btrfs_link(struct dentry *old_dentry, struct inode *dir,
		      struct dentry *dentry)
{
	struct btrfs_trans_handle *trans = NULL;
	struct btrfs_root *root = BTRFS_I(dir)->root;
	struct inode *inode = d_inode(old_dentry);
	struct btrfs_fs_info *fs_info = inode_to_fs_info(inode);
	struct fscrypt_name fname;
	u64 index;
	int ret;
	int drop_inode = 0;

	/* do not allow sys_link's with other subvols of the same device */
	if (btrfs_root_id(root) != btrfs_root_id(BTRFS_I(inode)->root))
		return -EXDEV;

	if (inode->i_nlink >= BTRFS_LINK_MAX)
		return -EMLINK;

	ret = fscrypt_setup_filename(dir, &dentry->d_name, 0, &fname);
	if (ret)
		goto fail;

	ret = btrfs_set_inode_index(BTRFS_I(dir), &index);
	if (ret)
		goto fail;

	/*
	 * 2 items for inode and inode ref
	 * 2 items for dir items
	 * 1 item for parent inode
	 * 1 item for orphan item deletion if O_TMPFILE
	 */
	trans = btrfs_start_transaction(root, inode->i_nlink ? 5 : 6);
	if (IS_ERR(trans)) {
		ret = PTR_ERR(trans);
		trans = NULL;
		goto fail;
	}

	/* There are several dir indexes for this inode, clear the cache. */
	BTRFS_I(inode)->dir_index = 0ULL;
	inc_nlink(inode);
	inode_inc_iversion(inode);
	inode_set_ctime_current(inode);
	ihold(inode);
	set_bit(BTRFS_INODE_COPY_EVERYTHING, &BTRFS_I(inode)->runtime_flags);

	ret = btrfs_add_link(trans, BTRFS_I(dir), BTRFS_I(inode),
			     &fname.disk_name, 1, index);

	if (ret) {
		drop_inode = 1;
	} else {
		struct dentry *parent = dentry->d_parent;

		ret = btrfs_update_inode(trans, BTRFS_I(inode));
		if (ret)
			goto fail;
		if (inode->i_nlink == 1) {
			/*
			 * If new hard link count is 1, it's a file created
			 * with open(2) O_TMPFILE flag.
			 */
			ret = btrfs_orphan_del(trans, BTRFS_I(inode));
			if (ret)
				goto fail;
		}
		d_instantiate(dentry, inode);
		btrfs_log_new_name(trans, old_dentry, NULL, 0, parent);
	}

fail:
	fscrypt_free_filename(&fname);
	if (trans)
		btrfs_end_transaction(trans);
	if (drop_inode) {
		inode_dec_link_count(inode);
		iput(inode);
	}
	btrfs_btree_balance_dirty(fs_info);
	return ret;
}

static struct dentry *btrfs_mkdir(struct mnt_idmap *idmap, struct inode *dir,
				  struct dentry *dentry, umode_t mode)
{
	struct inode *inode;

	inode = new_inode(dir->i_sb);
	if (!inode)
		return ERR_PTR(-ENOMEM);
	inode_init_owner(idmap, inode, dir, S_IFDIR | mode);
	inode->i_op = &btrfs_dir_inode_operations;
	inode->i_fop = &btrfs_dir_file_operations;
	return ERR_PTR(btrfs_create_common(dir, dentry, inode));
}

static noinline int uncompress_inline(struct btrfs_path *path,
				      struct folio *folio,
				      struct btrfs_file_extent_item *item)
{
	int ret;
	struct extent_buffer *leaf = path->nodes[0];
	const u32 blocksize = leaf->fs_info->sectorsize;
	char *tmp;
	size_t max_size;
	unsigned long inline_size;
	unsigned long ptr;
	int compress_type;

	compress_type = btrfs_file_extent_compression(leaf, item);
	max_size = btrfs_file_extent_ram_bytes(leaf, item);
	inline_size = btrfs_file_extent_inline_item_len(leaf, path->slots[0]);
	tmp = kmalloc(inline_size, GFP_NOFS);
	if (!tmp)
		return -ENOMEM;
	ptr = btrfs_file_extent_inline_start(item);

	read_extent_buffer(leaf, tmp, ptr, inline_size);

	max_size = min_t(unsigned long, blocksize, max_size);
	ret = btrfs_decompress(compress_type, tmp, folio, 0, inline_size,
			       max_size);

	/*
	 * decompression code contains a memset to fill in any space between the end
	 * of the uncompressed data and the end of max_size in case the decompressed
	 * data ends up shorter than ram_bytes.  That doesn't cover the hole between
	 * the end of an inline extent and the beginning of the next block, so we
	 * cover that region here.
	 */

	if (max_size < blocksize)
		folio_zero_range(folio, max_size, blocksize - max_size);
	kfree(tmp);
	return ret;
}

static int read_inline_extent(struct btrfs_path *path, struct folio *folio)
{
	const u32 blocksize = path->nodes[0]->fs_info->sectorsize;
	struct btrfs_file_extent_item *fi;
	void *kaddr;
	size_t copy_size;

	if (!folio || folio_test_uptodate(folio))
		return 0;

	ASSERT(folio_pos(folio) == 0);

	fi = btrfs_item_ptr(path->nodes[0], path->slots[0],
			    struct btrfs_file_extent_item);
	if (btrfs_file_extent_compression(path->nodes[0], fi) != BTRFS_COMPRESS_NONE)
		return uncompress_inline(path, folio, fi);

	copy_size = min_t(u64, blocksize,
			  btrfs_file_extent_ram_bytes(path->nodes[0], fi));
	kaddr = kmap_local_folio(folio, 0);
	read_extent_buffer(path->nodes[0], kaddr,
			   btrfs_file_extent_inline_start(fi), copy_size);
	kunmap_local(kaddr);
	if (copy_size < blocksize)
		folio_zero_range(folio, copy_size, blocksize - copy_size);
	return 0;
}

/*
 * Lookup the first extent overlapping a range in a file.
 *
 * @inode:	file to search in
 * @page:	page to read extent data into if the extent is inline
 * @start:	file offset
 * @len:	length of range starting at @start
 *
 * Return the first &struct extent_map which overlaps the given range, reading
 * it from the B-tree and caching it if necessary. Note that there may be more
 * extents which overlap the given range after the returned extent_map.
 *
 * If @page is not NULL and the extent is inline, this also reads the extent
 * data directly into the page and marks the extent up to date in the io_tree.
 *
 * Return: ERR_PTR on error, non-NULL extent_map on success.
 */
struct extent_map *btrfs_get_extent(struct btrfs_inode *inode,
				    struct folio *folio, u64 start, u64 len)
{
	struct btrfs_fs_info *fs_info = inode->root->fs_info;
	int ret = 0;
	u64 extent_start = 0;
	u64 extent_end = 0;
	u64 objectid = btrfs_ino(inode);
	int extent_type = -1;
	struct btrfs_path *path = NULL;
	struct btrfs_root *root = inode->root;
	struct btrfs_file_extent_item *item;
	struct extent_buffer *leaf;
	struct btrfs_key found_key;
	struct extent_map *em = NULL;
	struct extent_map_tree *em_tree = &inode->extent_tree;

	read_lock(&em_tree->lock);
	em = btrfs_lookup_extent_mapping(em_tree, start, len);
	read_unlock(&em_tree->lock);

	if (em) {
		if (em->start > start || em->start + em->len <= start)
			btrfs_free_extent_map(em);
		else if (em->disk_bytenr == EXTENT_MAP_INLINE && folio)
			btrfs_free_extent_map(em);
		else
			goto out;
	}
	em = btrfs_alloc_extent_map();
	if (!em) {
		ret = -ENOMEM;
		goto out;
	}
	em->start = EXTENT_MAP_HOLE;
	em->disk_bytenr = EXTENT_MAP_HOLE;
	em->len = (u64)-1;

	path = btrfs_alloc_path();
	if (!path) {
		ret = -ENOMEM;
		goto out;
	}

	/* Chances are we'll be called again, so go ahead and do readahead */
	path->reada = READA_FORWARD;

	/*
	 * The same explanation in load_free_space_cache applies here as well,
	 * we only read when we're loading the free space cache, and at that
	 * point the commit_root has everything we need.
	 */
	if (btrfs_is_free_space_inode(inode)) {
		path->search_commit_root = 1;
		path->skip_locking = 1;
	}

	ret = btrfs_lookup_file_extent(NULL, root, path, objectid, start, 0);
	if (ret < 0) {
		goto out;
	} else if (ret > 0) {
		if (path->slots[0] == 0)
			goto not_found;
		path->slots[0]--;
		ret = 0;
	}

	leaf = path->nodes[0];
	item = btrfs_item_ptr(leaf, path->slots[0],
			      struct btrfs_file_extent_item);
	btrfs_item_key_to_cpu(leaf, &found_key, path->slots[0]);
	if (found_key.objectid != objectid ||
	    found_key.type != BTRFS_EXTENT_DATA_KEY) {
		/*
		 * If we backup past the first extent we want to move forward
		 * and see if there is an extent in front of us, otherwise we'll
		 * say there is a hole for our whole search range which can
		 * cause problems.
		 */
		extent_end = start;
		goto next;
	}

	extent_type = btrfs_file_extent_type(leaf, item);
	extent_start = found_key.offset;
	extent_end = btrfs_file_extent_end(path);
	if (extent_type == BTRFS_FILE_EXTENT_REG ||
	    extent_type == BTRFS_FILE_EXTENT_PREALLOC) {
		/* Only regular file could have regular/prealloc extent */
		if (!S_ISREG(inode->vfs_inode.i_mode)) {
			ret = -EUCLEAN;
			btrfs_crit(fs_info,
		"regular/prealloc extent found for non-regular inode %llu",
				   btrfs_ino(inode));
			goto out;
		}
		trace_btrfs_get_extent_show_fi_regular(inode, leaf, item,
						       extent_start);
	} else if (extent_type == BTRFS_FILE_EXTENT_INLINE) {
		trace_btrfs_get_extent_show_fi_inline(inode, leaf, item,
						      path->slots[0],
						      extent_start);
	}
next:
	if (start >= extent_end) {
		path->slots[0]++;
		if (path->slots[0] >= btrfs_header_nritems(leaf)) {
			ret = btrfs_next_leaf(root, path);
			if (ret < 0)
				goto out;
			else if (ret > 0)
				goto not_found;

			leaf = path->nodes[0];
		}
		btrfs_item_key_to_cpu(leaf, &found_key, path->slots[0]);
		if (found_key.objectid != objectid ||
		    found_key.type != BTRFS_EXTENT_DATA_KEY)
			goto not_found;
		if (start + len <= found_key.offset)
			goto not_found;
		if (start > found_key.offset)
			goto next;

		/* New extent overlaps with existing one */
		em->start = start;
		em->len = found_key.offset - start;
		em->disk_bytenr = EXTENT_MAP_HOLE;
		goto insert;
	}

	btrfs_extent_item_to_extent_map(inode, path, item, em);

	if (extent_type == BTRFS_FILE_EXTENT_REG ||
	    extent_type == BTRFS_FILE_EXTENT_PREALLOC) {
		goto insert;
	} else if (extent_type == BTRFS_FILE_EXTENT_INLINE) {
		/*
		 * Inline extent can only exist at file offset 0. This is
		 * ensured by tree-checker and inline extent creation path.
		 * Thus all members representing file offsets should be zero.
		 */
		ASSERT(extent_start == 0);
		ASSERT(em->start == 0);

		/*
		 * btrfs_extent_item_to_extent_map() should have properly
		 * initialized em members already.
		 *
		 * Other members are not utilized for inline extents.
		 */
		ASSERT(em->disk_bytenr == EXTENT_MAP_INLINE);
		ASSERT(em->len == fs_info->sectorsize);

		ret = read_inline_extent(path, folio);
		if (ret < 0)
			goto out;
		goto insert;
	}
not_found:
	em->start = start;
	em->len = len;
	em->disk_bytenr = EXTENT_MAP_HOLE;
insert:
	ret = 0;
	btrfs_release_path(path);
	if (em->start > start || btrfs_extent_map_end(em) <= start) {
		btrfs_err(fs_info,
			  "bad extent! em: [%llu %llu] passed [%llu %llu]",
			  em->start, em->len, start, len);
		ret = -EIO;
		goto out;
	}

	write_lock(&em_tree->lock);
	ret = btrfs_add_extent_mapping(inode, &em, start, len);
	write_unlock(&em_tree->lock);
out:
	btrfs_free_path(path);

	trace_btrfs_get_extent(root, inode, em);

	if (ret) {
		btrfs_free_extent_map(em);
		return ERR_PTR(ret);
	}
	return em;
}

static bool btrfs_extent_readonly(struct btrfs_fs_info *fs_info, u64 bytenr)
{
	struct btrfs_block_group *block_group;
	bool readonly = false;

	block_group = btrfs_lookup_block_group(fs_info, bytenr);
	if (!block_group || block_group->ro)
		readonly = true;
	if (block_group)
		btrfs_put_block_group(block_group);
	return readonly;
}

/*
 * Check if we can do nocow write into the range [@offset, @offset + @len)
 *
 * @offset:	File offset
 * @len:	The length to write, will be updated to the nocow writeable
 *		range
 * @orig_start:	(optional) Return the original file offset of the file extent
 * @orig_len:	(optional) Return the original on-disk length of the file extent
 * @ram_bytes:	(optional) Return the ram_bytes of the file extent
 *
 * Return:
 * >0	and update @len if we can do nocow write
 *  0	if we can't do nocow write
 * <0	if error happened
 *
 * NOTE: This only checks the file extents, caller is responsible to wait for
 *	 any ordered extents.
 */
noinline int can_nocow_extent(struct btrfs_inode *inode, u64 offset, u64 *len,
			      struct btrfs_file_extent *file_extent,
			      bool nowait)
{
	struct btrfs_root *root = inode->root;
	struct btrfs_fs_info *fs_info = root->fs_info;
	struct can_nocow_file_extent_args nocow_args = { 0 };
	BTRFS_PATH_AUTO_FREE(path);
	int ret;
	struct extent_buffer *leaf;
	struct extent_io_tree *io_tree = &inode->io_tree;
	struct btrfs_file_extent_item *fi;
	struct btrfs_key key;
	int found_type;

	path = btrfs_alloc_path();
	if (!path)
		return -ENOMEM;
	path->nowait = nowait;

	ret = btrfs_lookup_file_extent(NULL, root, path, btrfs_ino(inode),
				       offset, 0);
	if (ret < 0)
		return ret;

	if (ret == 1) {
		if (path->slots[0] == 0) {
			/* Can't find the item, must COW. */
			return 0;
		}
		path->slots[0]--;
	}
	ret = 0;
	leaf = path->nodes[0];
	btrfs_item_key_to_cpu(leaf, &key, path->slots[0]);
	if (key.objectid != btrfs_ino(inode) ||
	    key.type != BTRFS_EXTENT_DATA_KEY) {
		/* Not our file or wrong item type, must COW. */
		return 0;
	}

	if (key.offset > offset) {
		/* Wrong offset, must COW. */
		return 0;
	}

	if (btrfs_file_extent_end(path) <= offset)
		return 0;

	fi = btrfs_item_ptr(leaf, path->slots[0], struct btrfs_file_extent_item);
	found_type = btrfs_file_extent_type(leaf, fi);

	nocow_args.start = offset;
	nocow_args.end = offset + *len - 1;
	nocow_args.free_path = true;

	ret = can_nocow_file_extent(path, &key, inode, &nocow_args);
	/* can_nocow_file_extent() has freed the path. */
	path = NULL;

	if (ret != 1) {
		/* Treat errors as not being able to NOCOW. */
		return 0;
	}

	if (btrfs_extent_readonly(fs_info,
				  nocow_args.file_extent.disk_bytenr +
				  nocow_args.file_extent.offset))
		return 0;

	if (!(inode->flags & BTRFS_INODE_NODATACOW) &&
	    found_type == BTRFS_FILE_EXTENT_PREALLOC) {
		u64 range_end;

		range_end = round_up(offset + nocow_args.file_extent.num_bytes,
				     root->fs_info->sectorsize) - 1;
		ret = btrfs_test_range_bit_exists(io_tree, offset, range_end,
						  EXTENT_DELALLOC);
		if (ret)
			return -EAGAIN;
	}

	if (file_extent)
		memcpy(file_extent, &nocow_args.file_extent, sizeof(*file_extent));

	*len = nocow_args.file_extent.num_bytes;

	return 1;
}

/* The callers of this must take lock_extent() */
struct extent_map *btrfs_create_io_em(struct btrfs_inode *inode, u64 start,
				      const struct btrfs_file_extent *file_extent,
				      int type)
{
	struct extent_map *em;
	int ret;

	/*
	 * Note the missing NOCOW type.
	 *
	 * For pure NOCOW writes, we should not create an io extent map, but
	 * just reusing the existing one.
	 * Only PREALLOC writes (NOCOW write into preallocated range) can
	 * create an io extent map.
	 */
	ASSERT(type == BTRFS_ORDERED_PREALLOC ||
	       type == BTRFS_ORDERED_COMPRESSED ||
	       type == BTRFS_ORDERED_REGULAR);

	switch (type) {
	case BTRFS_ORDERED_PREALLOC:
		/* We're only referring part of a larger preallocated extent. */
		ASSERT(file_extent->num_bytes <= file_extent->ram_bytes);
		break;
	case BTRFS_ORDERED_REGULAR:
		/* COW results a new extent matching our file extent size. */
		ASSERT(file_extent->disk_num_bytes == file_extent->num_bytes);
		ASSERT(file_extent->ram_bytes == file_extent->num_bytes);

		/* Since it's a new extent, we should not have any offset. */
		ASSERT(file_extent->offset == 0);
		break;
	case BTRFS_ORDERED_COMPRESSED:
		/* Must be compressed. */
		ASSERT(file_extent->compression != BTRFS_COMPRESS_NONE);

		/*
		 * Encoded write can make us to refer to part of the
		 * uncompressed extent.
		 */
		ASSERT(file_extent->num_bytes <= file_extent->ram_bytes);
		break;
	}

	em = btrfs_alloc_extent_map();
	if (!em)
		return ERR_PTR(-ENOMEM);

	em->start = start;
	em->len = file_extent->num_bytes;
	em->disk_bytenr = file_extent->disk_bytenr;
	em->disk_num_bytes = file_extent->disk_num_bytes;
	em->ram_bytes = file_extent->ram_bytes;
	em->generation = -1;
	em->offset = file_extent->offset;
	em->flags |= EXTENT_FLAG_PINNED;
	if (type == BTRFS_ORDERED_COMPRESSED)
		btrfs_extent_map_set_compression(em, file_extent->compression);

	ret = btrfs_replace_extent_map_range(inode, em, true);
	if (ret) {
		btrfs_free_extent_map(em);
		return ERR_PTR(ret);
	}

	/* em got 2 refs now, callers needs to do btrfs_free_extent_map once. */
	return em;
}

/*
 * For release_folio() and invalidate_folio() we have a race window where
 * folio_end_writeback() is called but the subpage spinlock is not yet released.
 * If we continue to release/invalidate the page, we could cause use-after-free
 * for subpage spinlock.  So this function is to spin and wait for subpage
 * spinlock.
 */
static void wait_subpage_spinlock(struct folio *folio)
{
	struct btrfs_fs_info *fs_info = folio_to_fs_info(folio);
	struct btrfs_folio_state *bfs;

	if (!btrfs_is_subpage(fs_info, folio))
		return;

	ASSERT(folio_test_private(folio) && folio_get_private(folio));
	bfs = folio_get_private(folio);

	/*
	 * This may look insane as we just acquire the spinlock and release it,
	 * without doing anything.  But we just want to make sure no one is
	 * still holding the subpage spinlock.
	 * And since the page is not dirty nor writeback, and we have page
	 * locked, the only possible way to hold a spinlock is from the endio
	 * function to clear page writeback.
	 *
	 * Here we just acquire the spinlock so that all existing callers
	 * should exit and we're safe to release/invalidate the page.
	 */
	spin_lock_irq(&bfs->lock);
	spin_unlock_irq(&bfs->lock);
}

static int btrfs_launder_folio(struct folio *folio)
{
	return btrfs_qgroup_free_data(folio_to_inode(folio), NULL, folio_pos(folio),
				      folio_size(folio), NULL);
}

static bool __btrfs_release_folio(struct folio *folio, gfp_t gfp_flags)
{
	if (try_release_extent_mapping(folio, gfp_flags)) {
		wait_subpage_spinlock(folio);
		clear_folio_extent_mapped(folio);
		return true;
	}
	return false;
}

static bool btrfs_release_folio(struct folio *folio, gfp_t gfp_flags)
{
	if (folio_test_writeback(folio) || folio_test_dirty(folio))
		return false;
	return __btrfs_release_folio(folio, gfp_flags);
}

#ifdef CONFIG_MIGRATION
static int btrfs_migrate_folio(struct address_space *mapping,
			     struct folio *dst, struct folio *src,
			     enum migrate_mode mode)
{
	int ret = filemap_migrate_folio(mapping, dst, src, mode);

	if (ret != MIGRATEPAGE_SUCCESS)
		return ret;

	if (folio_test_ordered(src)) {
		folio_clear_ordered(src);
		folio_set_ordered(dst);
	}

	return MIGRATEPAGE_SUCCESS;
}
#else
#define btrfs_migrate_folio NULL
#endif

static void btrfs_invalidate_folio(struct folio *folio, size_t offset,
				 size_t length)
{
	struct btrfs_inode *inode = folio_to_inode(folio);
	struct btrfs_fs_info *fs_info = inode->root->fs_info;
	struct extent_io_tree *tree = &inode->io_tree;
	struct extent_state *cached_state = NULL;
	u64 page_start = folio_pos(folio);
	u64 page_end = page_start + folio_size(folio) - 1;
	u64 cur;
	int inode_evicting = inode->vfs_inode.i_state & I_FREEING;

	/*
	 * We have folio locked so no new ordered extent can be created on this
	 * page, nor bio can be submitted for this folio.
	 *
	 * But already submitted bio can still be finished on this folio.
	 * Furthermore, endio function won't skip folio which has Ordered
	 * already cleared, so it's possible for endio and
	 * invalidate_folio to do the same ordered extent accounting twice
	 * on one folio.
	 *
	 * So here we wait for any submitted bios to finish, so that we won't
	 * do double ordered extent accounting on the same folio.
	 */
	folio_wait_writeback(folio);
	wait_subpage_spinlock(folio);

	/*
	 * For subpage case, we have call sites like
	 * btrfs_punch_hole_lock_range() which passes range not aligned to
	 * sectorsize.
	 * If the range doesn't cover the full folio, we don't need to and
	 * shouldn't clear page extent mapped, as folio->private can still
	 * record subpage dirty bits for other part of the range.
	 *
	 * For cases that invalidate the full folio even the range doesn't
	 * cover the full folio, like invalidating the last folio, we're
	 * still safe to wait for ordered extent to finish.
	 */
	if (!(offset == 0 && length == folio_size(folio))) {
		btrfs_release_folio(folio, GFP_NOFS);
		return;
	}

	if (!inode_evicting)
		btrfs_lock_extent(tree, page_start, page_end, &cached_state);

	cur = page_start;
	while (cur < page_end) {
		struct btrfs_ordered_extent *ordered;
		u64 range_end;
		u32 range_len;
		u32 extra_flags = 0;

		ordered = btrfs_lookup_first_ordered_range(inode, cur,
							   page_end + 1 - cur);
		if (!ordered) {
			range_end = page_end;
			/*
			 * No ordered extent covering this range, we are safe
			 * to delete all extent states in the range.
			 */
			extra_flags = EXTENT_CLEAR_ALL_BITS;
			goto next;
		}
		if (ordered->file_offset > cur) {
			/*
			 * There is a range between [cur, oe->file_offset) not
			 * covered by any ordered extent.
			 * We are safe to delete all extent states, and handle
			 * the ordered extent in the next iteration.
			 */
			range_end = ordered->file_offset - 1;
			extra_flags = EXTENT_CLEAR_ALL_BITS;
			goto next;
		}

		range_end = min(ordered->file_offset + ordered->num_bytes - 1,
				page_end);
		ASSERT(range_end + 1 - cur < U32_MAX);
		range_len = range_end + 1 - cur;
		if (!btrfs_folio_test_ordered(fs_info, folio, cur, range_len)) {
			/*
			 * If Ordered is cleared, it means endio has
			 * already been executed for the range.
			 * We can't delete the extent states as
			 * btrfs_finish_ordered_io() may still use some of them.
			 */
			goto next;
		}
		btrfs_folio_clear_ordered(fs_info, folio, cur, range_len);

		/*
		 * IO on this page will never be started, so we need to account
		 * for any ordered extents now. Don't clear EXTENT_DELALLOC_NEW
		 * here, must leave that up for the ordered extent completion.
		 *
		 * This will also unlock the range for incoming
		 * btrfs_finish_ordered_io().
		 */
		if (!inode_evicting)
			btrfs_clear_extent_bit(tree, cur, range_end,
					       EXTENT_DELALLOC |
					       EXTENT_LOCKED | EXTENT_DO_ACCOUNTING |
					       EXTENT_DEFRAG, &cached_state);

		spin_lock_irq(&inode->ordered_tree_lock);
		set_bit(BTRFS_ORDERED_TRUNCATED, &ordered->flags);
		ordered->truncated_len = min(ordered->truncated_len,
					     cur - ordered->file_offset);
		spin_unlock_irq(&inode->ordered_tree_lock);

		/*
		 * If the ordered extent has finished, we're safe to delete all
		 * the extent states of the range, otherwise
		 * btrfs_finish_ordered_io() will get executed by endio for
		 * other pages, so we can't delete extent states.
		 */
		if (btrfs_dec_test_ordered_pending(inode, &ordered,
						   cur, range_end + 1 - cur)) {
			btrfs_finish_ordered_io(ordered);
			/*
			 * The ordered extent has finished, now we're again
			 * safe to delete all extent states of the range.
			 */
			extra_flags = EXTENT_CLEAR_ALL_BITS;
		}
next:
		if (ordered)
			btrfs_put_ordered_extent(ordered);
		/*
		 * Qgroup reserved space handler
		 * Sector(s) here will be either:
		 *
		 * 1) Already written to disk or bio already finished
		 *    Then its QGROUP_RESERVED bit in io_tree is already cleared.
		 *    Qgroup will be handled by its qgroup_record then.
		 *    btrfs_qgroup_free_data() call will do nothing here.
		 *
		 * 2) Not written to disk yet
		 *    Then btrfs_qgroup_free_data() call will clear the
		 *    QGROUP_RESERVED bit of its io_tree, and free the qgroup
		 *    reserved data space.
		 *    Since the IO will never happen for this page.
		 */
		btrfs_qgroup_free_data(inode, NULL, cur, range_end + 1 - cur, NULL);
		if (!inode_evicting)
			btrfs_clear_extent_bit(tree, cur, range_end, EXTENT_LOCKED |
					       EXTENT_DELALLOC | EXTENT_DO_ACCOUNTING |
					       EXTENT_DEFRAG | extra_flags,
					       &cached_state);
		cur = range_end + 1;
	}
	/*
	 * We have iterated through all ordered extents of the page, the page
	 * should not have Ordered anymore, or the above iteration
	 * did something wrong.
	 */
	ASSERT(!folio_test_ordered(folio));
	btrfs_folio_clear_checked(fs_info, folio, folio_pos(folio), folio_size(folio));
	if (!inode_evicting)
		__btrfs_release_folio(folio, GFP_NOFS);
	clear_folio_extent_mapped(folio);
}

static int btrfs_truncate(struct btrfs_inode *inode, bool skip_writeback)
{
	struct btrfs_truncate_control control = {
		.inode = inode,
		.ino = btrfs_ino(inode),
		.min_type = BTRFS_EXTENT_DATA_KEY,
		.clear_extent_range = true,
	};
	struct btrfs_root *root = inode->root;
	struct btrfs_fs_info *fs_info = root->fs_info;
	struct btrfs_block_rsv rsv;
	int ret;
	struct btrfs_trans_handle *trans;
	u64 mask = fs_info->sectorsize - 1;
	const u64 min_size = btrfs_calc_metadata_size(fs_info, 1);

	if (!skip_writeback) {
		ret = btrfs_wait_ordered_range(inode,
					       inode->vfs_inode.i_size & (~mask),
					       (u64)-1);
		if (ret)
			return ret;
	}

	/*
	 * Yes ladies and gentlemen, this is indeed ugly.  We have a couple of
	 * things going on here:
	 *
	 * 1) We need to reserve space to update our inode.
	 *
	 * 2) We need to have something to cache all the space that is going to
	 * be free'd up by the truncate operation, but also have some slack
	 * space reserved in case it uses space during the truncate (thank you
	 * very much snapshotting).
	 *
	 * And we need these to be separate.  The fact is we can use a lot of
	 * space doing the truncate, and we have no earthly idea how much space
	 * we will use, so we need the truncate reservation to be separate so it
	 * doesn't end up using space reserved for updating the inode.  We also
	 * need to be able to stop the transaction and start a new one, which
	 * means we need to be able to update the inode several times, and we
	 * have no idea of knowing how many times that will be, so we can't just
	 * reserve 1 item for the entirety of the operation, so that has to be
	 * done separately as well.
	 *
	 * So that leaves us with
	 *
	 * 1) rsv - for the truncate reservation, which we will steal from the
	 * transaction reservation.
	 * 2) fs_info->trans_block_rsv - this will have 1 items worth left for
	 * updating the inode.
	 */
	btrfs_init_metadata_block_rsv(fs_info, &rsv, BTRFS_BLOCK_RSV_TEMP);
	rsv.size = min_size;
	rsv.failfast = true;

	/*
	 * 1 for the truncate slack space
	 * 1 for updating the inode.
	 */
	trans = btrfs_start_transaction(root, 2);
	if (IS_ERR(trans)) {
		ret = PTR_ERR(trans);
		goto out;
	}

	/* Migrate the slack space for the truncate to our reserve */
	ret = btrfs_block_rsv_migrate(&fs_info->trans_block_rsv, &rsv,
				      min_size, false);
	/*
	 * We have reserved 2 metadata units when we started the transaction and
	 * min_size matches 1 unit, so this should never fail, but if it does,
	 * it's not critical we just fail truncation.
	 */
	if (WARN_ON(ret)) {
		btrfs_end_transaction(trans);
		goto out;
	}

	trans->block_rsv = &rsv;

	while (1) {
		struct extent_state *cached_state = NULL;
		const u64 new_size = inode->vfs_inode.i_size;
		const u64 lock_start = ALIGN_DOWN(new_size, fs_info->sectorsize);

		control.new_size = new_size;
		btrfs_lock_extent(&inode->io_tree, lock_start, (u64)-1, &cached_state);
		/*
		 * We want to drop from the next block forward in case this new
		 * size is not block aligned since we will be keeping the last
		 * block of the extent just the way it is.
		 */
		btrfs_drop_extent_map_range(inode,
					    ALIGN(new_size, fs_info->sectorsize),
					    (u64)-1, false);

		ret = btrfs_truncate_inode_items(trans, root, &control);

		inode_sub_bytes(&inode->vfs_inode, control.sub_bytes);
		btrfs_inode_safe_disk_i_size_write(inode, control.last_size);

		btrfs_unlock_extent(&inode->io_tree, lock_start, (u64)-1, &cached_state);

		trans->block_rsv = &fs_info->trans_block_rsv;
		if (ret != -ENOSPC && ret != -EAGAIN)
			break;

		ret = btrfs_update_inode(trans, inode);
		if (ret)
			break;

		btrfs_end_transaction(trans);
		btrfs_btree_balance_dirty(fs_info);

		trans = btrfs_start_transaction(root, 2);
		if (IS_ERR(trans)) {
			ret = PTR_ERR(trans);
			trans = NULL;
			break;
		}

		btrfs_block_rsv_release(fs_info, &rsv, -1, NULL);
		ret = btrfs_block_rsv_migrate(&fs_info->trans_block_rsv,
					      &rsv, min_size, false);
		/*
		 * We have reserved 2 metadata units when we started the
		 * transaction and min_size matches 1 unit, so this should never
		 * fail, but if it does, it's not critical we just fail truncation.
		 */
		if (WARN_ON(ret))
			break;

		trans->block_rsv = &rsv;
	}

	/*
	 * We can't call btrfs_truncate_block inside a trans handle as we could
	 * deadlock with freeze, if we got BTRFS_NEED_TRUNCATE_BLOCK then we
	 * know we've truncated everything except the last little bit, and can
	 * do btrfs_truncate_block and then update the disk_i_size.
	 */
	if (ret == BTRFS_NEED_TRUNCATE_BLOCK) {
		btrfs_end_transaction(trans);
		btrfs_btree_balance_dirty(fs_info);

		ret = btrfs_truncate_block(inode, inode->vfs_inode.i_size,
					   inode->vfs_inode.i_size, (u64)-1);
		if (ret)
			goto out;
		trans = btrfs_start_transaction(root, 1);
		if (IS_ERR(trans)) {
			ret = PTR_ERR(trans);
			goto out;
		}
		btrfs_inode_safe_disk_i_size_write(inode, 0);
	}

	if (trans) {
		int ret2;

		trans->block_rsv = &fs_info->trans_block_rsv;
		ret2 = btrfs_update_inode(trans, inode);
		if (ret2 && !ret)
			ret = ret2;

		ret2 = btrfs_end_transaction(trans);
		if (ret2 && !ret)
			ret = ret2;
		btrfs_btree_balance_dirty(fs_info);
	}
out:
	btrfs_block_rsv_release(fs_info, &rsv, (u64)-1, NULL);
	/*
	 * So if we truncate and then write and fsync we normally would just
	 * write the extents that changed, which is a problem if we need to
	 * first truncate that entire inode.  So set this flag so we write out
	 * all of the extents in the inode to the sync log so we're completely
	 * safe.
	 *
	 * If no extents were dropped or trimmed we don't need to force the next
	 * fsync to truncate all the inode's items from the log and re-log them
	 * all. This means the truncate operation did not change the file size,
	 * or changed it to a smaller size but there was only an implicit hole
	 * between the old i_size and the new i_size, and there were no prealloc
	 * extents beyond i_size to drop.
	 */
	if (control.extents_found > 0)
		btrfs_set_inode_full_sync(inode);

	return ret;
}

struct inode *btrfs_new_subvol_inode(struct mnt_idmap *idmap,
				     struct inode *dir)
{
	struct inode *inode;

	inode = new_inode(dir->i_sb);
	if (inode) {
		/*
		 * Subvolumes don't inherit the sgid bit or the parent's gid if
		 * the parent's sgid bit is set. This is probably a bug.
		 */
		inode_init_owner(idmap, inode, NULL,
				 S_IFDIR | (~current_umask() & S_IRWXUGO));
		inode->i_op = &btrfs_dir_inode_operations;
		inode->i_fop = &btrfs_dir_file_operations;
	}
	return inode;
}

struct inode *btrfs_alloc_inode(struct super_block *sb)
{
	struct btrfs_fs_info *fs_info = btrfs_sb(sb);
	struct btrfs_inode *ei;
	struct inode *inode;

	ei = alloc_inode_sb(sb, btrfs_inode_cachep, GFP_KERNEL);
	if (!ei)
		return NULL;

	ei->root = NULL;
	ei->generation = 0;
	ei->last_trans = 0;
	ei->last_sub_trans = 0;
	ei->logged_trans = 0;
	ei->delalloc_bytes = 0;
	ei->new_delalloc_bytes = 0;
	ei->defrag_bytes = 0;
	ei->disk_i_size = 0;
	ei->flags = 0;
	ei->ro_flags = 0;
	/*
	 * ->index_cnt will be properly initialized later when creating a new
	 * inode (btrfs_create_new_inode()) or when reading an existing inode
	 * from disk (btrfs_read_locked_inode()).
	 */
	ei->csum_bytes = 0;
	ei->dir_index = 0;
	ei->last_unlink_trans = 0;
	ei->last_reflink_trans = 0;
	ei->last_log_commit = 0;

	spin_lock_init(&ei->lock);
	ei->outstanding_extents = 0;
	if (sb->s_magic != BTRFS_TEST_MAGIC)
		btrfs_init_metadata_block_rsv(fs_info, &ei->block_rsv,
					      BTRFS_BLOCK_RSV_DELALLOC);
	ei->runtime_flags = 0;
	ei->prop_compress = BTRFS_COMPRESS_NONE;
	ei->defrag_compress = BTRFS_COMPRESS_NONE;

	ei->delayed_node = NULL;

	ei->i_otime_sec = 0;
	ei->i_otime_nsec = 0;

	inode = &ei->vfs_inode;
	btrfs_extent_map_tree_init(&ei->extent_tree);

	/* This io tree sets the valid inode. */
	btrfs_extent_io_tree_init(fs_info, &ei->io_tree, IO_TREE_INODE_IO);
	ei->io_tree.inode = ei;

	ei->file_extent_tree = NULL;

	mutex_init(&ei->log_mutex);
	spin_lock_init(&ei->ordered_tree_lock);
	ei->ordered_tree = RB_ROOT;
	ei->ordered_tree_last = NULL;
	INIT_LIST_HEAD(&ei->delalloc_inodes);
	INIT_LIST_HEAD(&ei->delayed_iput);
	init_rwsem(&ei->i_mmap_lock);

	return inode;
}

#ifdef CONFIG_BTRFS_FS_RUN_SANITY_TESTS
void btrfs_test_destroy_inode(struct inode *inode)
{
	btrfs_drop_extent_map_range(BTRFS_I(inode), 0, (u64)-1, false);
	kfree(BTRFS_I(inode)->file_extent_tree);
	kmem_cache_free(btrfs_inode_cachep, BTRFS_I(inode));
}
#endif

void btrfs_free_inode(struct inode *inode)
{
	kfree(BTRFS_I(inode)->file_extent_tree);
	kmem_cache_free(btrfs_inode_cachep, BTRFS_I(inode));
}

void btrfs_destroy_inode(struct inode *vfs_inode)
{
	struct btrfs_ordered_extent *ordered;
	struct btrfs_inode *inode = BTRFS_I(vfs_inode);
	struct btrfs_root *root = inode->root;
	bool freespace_inode;

	WARN_ON(!hlist_empty(&vfs_inode->i_dentry));
	WARN_ON(vfs_inode->i_data.nrpages);
	WARN_ON(inode->block_rsv.reserved);
	WARN_ON(inode->block_rsv.size);
	WARN_ON(inode->outstanding_extents);
	if (!S_ISDIR(vfs_inode->i_mode)) {
		WARN_ON(inode->delalloc_bytes);
		WARN_ON(inode->new_delalloc_bytes);
		WARN_ON(inode->csum_bytes);
	}
	if (!root || !btrfs_is_data_reloc_root(root))
		WARN_ON(inode->defrag_bytes);

	/*
	 * This can happen where we create an inode, but somebody else also
	 * created the same inode and we need to destroy the one we already
	 * created.
	 */
	if (!root)
		return;

	/*
	 * If this is a free space inode do not take the ordered extents lockdep
	 * map.
	 */
	freespace_inode = btrfs_is_free_space_inode(inode);

	while (1) {
		ordered = btrfs_lookup_first_ordered_extent(inode, (u64)-1);
		if (!ordered)
			break;
		else {
			btrfs_err(root->fs_info,
				  "found ordered extent %llu %llu on inode cleanup",
				  ordered->file_offset, ordered->num_bytes);

			if (!freespace_inode)
				btrfs_lockdep_acquire(root->fs_info, btrfs_ordered_extent);

			btrfs_remove_ordered_extent(inode, ordered);
			btrfs_put_ordered_extent(ordered);
			btrfs_put_ordered_extent(ordered);
		}
	}
	btrfs_qgroup_check_reserved_leak(inode);
	btrfs_del_inode_from_root(inode);
	btrfs_drop_extent_map_range(inode, 0, (u64)-1, false);
	btrfs_inode_clear_file_extent_range(inode, 0, (u64)-1);
	btrfs_put_root(inode->root);
}

int btrfs_drop_inode(struct inode *inode)
{
	struct btrfs_root *root = BTRFS_I(inode)->root;

	if (root == NULL)
		return 1;

	/* the snap/subvol tree is on deleting */
	if (btrfs_root_refs(&root->root_item) == 0)
		return 1;
	else
		return generic_drop_inode(inode);
}

static void init_once(void *foo)
{
	struct btrfs_inode *ei = foo;

	inode_init_once(&ei->vfs_inode);
}

void __cold btrfs_destroy_cachep(void)
{
	/*
	 * Make sure all delayed rcu free inodes are flushed before we
	 * destroy cache.
	 */
	rcu_barrier();
	kmem_cache_destroy(btrfs_inode_cachep);
}

int __init btrfs_init_cachep(void)
{
	btrfs_inode_cachep = kmem_cache_create("btrfs_inode",
			sizeof(struct btrfs_inode), 0,
			SLAB_RECLAIM_ACCOUNT | SLAB_ACCOUNT,
			init_once);
	if (!btrfs_inode_cachep)
		return -ENOMEM;

	return 0;
}

static int btrfs_getattr(struct mnt_idmap *idmap,
			 const struct path *path, struct kstat *stat,
			 u32 request_mask, unsigned int flags)
{
	u64 delalloc_bytes;
	u64 inode_bytes;
	struct inode *inode = d_inode(path->dentry);
	u32 blocksize = btrfs_sb(inode->i_sb)->sectorsize;
	u32 bi_flags = BTRFS_I(inode)->flags;
	u32 bi_ro_flags = BTRFS_I(inode)->ro_flags;

	stat->result_mask |= STATX_BTIME;
	stat->btime.tv_sec = BTRFS_I(inode)->i_otime_sec;
	stat->btime.tv_nsec = BTRFS_I(inode)->i_otime_nsec;
	if (bi_flags & BTRFS_INODE_APPEND)
		stat->attributes |= STATX_ATTR_APPEND;
	if (bi_flags & BTRFS_INODE_COMPRESS)
		stat->attributes |= STATX_ATTR_COMPRESSED;
	if (bi_flags & BTRFS_INODE_IMMUTABLE)
		stat->attributes |= STATX_ATTR_IMMUTABLE;
	if (bi_flags & BTRFS_INODE_NODUMP)
		stat->attributes |= STATX_ATTR_NODUMP;
	if (bi_ro_flags & BTRFS_INODE_RO_VERITY)
		stat->attributes |= STATX_ATTR_VERITY;

	stat->attributes_mask |= (STATX_ATTR_APPEND |
				  STATX_ATTR_COMPRESSED |
				  STATX_ATTR_IMMUTABLE |
				  STATX_ATTR_NODUMP);

	generic_fillattr(idmap, request_mask, inode, stat);
	stat->dev = BTRFS_I(inode)->root->anon_dev;

	stat->subvol = btrfs_root_id(BTRFS_I(inode)->root);
	stat->result_mask |= STATX_SUBVOL;

	spin_lock(&BTRFS_I(inode)->lock);
	delalloc_bytes = BTRFS_I(inode)->new_delalloc_bytes;
	inode_bytes = inode_get_bytes(inode);
	spin_unlock(&BTRFS_I(inode)->lock);
	stat->blocks = (ALIGN(inode_bytes, blocksize) +
			ALIGN(delalloc_bytes, blocksize)) >> SECTOR_SHIFT;
	return 0;
}

static int btrfs_rename_exchange(struct inode *old_dir,
			      struct dentry *old_dentry,
			      struct inode *new_dir,
			      struct dentry *new_dentry)
{
	struct btrfs_fs_info *fs_info = inode_to_fs_info(old_dir);
	struct btrfs_trans_handle *trans;
	unsigned int trans_num_items;
	struct btrfs_root *root = BTRFS_I(old_dir)->root;
	struct btrfs_root *dest = BTRFS_I(new_dir)->root;
	struct inode *new_inode = new_dentry->d_inode;
	struct inode *old_inode = old_dentry->d_inode;
	struct btrfs_rename_ctx old_rename_ctx;
	struct btrfs_rename_ctx new_rename_ctx;
	u64 old_ino = btrfs_ino(BTRFS_I(old_inode));
	u64 new_ino = btrfs_ino(BTRFS_I(new_inode));
	u64 old_idx = 0;
	u64 new_idx = 0;
	int ret;
	int ret2;
	bool need_abort = false;
	bool logs_pinned = false;
	struct fscrypt_name old_fname, new_fname;
	struct fscrypt_str *old_name, *new_name;

	/*
	 * For non-subvolumes allow exchange only within one subvolume, in the
	 * same inode namespace. Two subvolumes (represented as directory) can
	 * be exchanged as they're a logical link and have a fixed inode number.
	 */
	if (root != dest &&
	    (old_ino != BTRFS_FIRST_FREE_OBJECTID ||
	     new_ino != BTRFS_FIRST_FREE_OBJECTID))
		return -EXDEV;

	ret = fscrypt_setup_filename(old_dir, &old_dentry->d_name, 0, &old_fname);
	if (ret)
		return ret;

	ret = fscrypt_setup_filename(new_dir, &new_dentry->d_name, 0, &new_fname);
	if (ret) {
		fscrypt_free_filename(&old_fname);
		return ret;
	}

	old_name = &old_fname.disk_name;
	new_name = &new_fname.disk_name;

	/* close the race window with snapshot create/destroy ioctl */
	if (old_ino == BTRFS_FIRST_FREE_OBJECTID ||
	    new_ino == BTRFS_FIRST_FREE_OBJECTID)
		down_read(&fs_info->subvol_sem);

	/*
	 * For each inode:
	 * 1 to remove old dir item
	 * 1 to remove old dir index
	 * 1 to add new dir item
	 * 1 to add new dir index
	 * 1 to update parent inode
	 *
	 * If the parents are the same, we only need to account for one
	 */
	trans_num_items = (old_dir == new_dir ? 9 : 10);
	if (old_ino == BTRFS_FIRST_FREE_OBJECTID) {
		/*
		 * 1 to remove old root ref
		 * 1 to remove old root backref
		 * 1 to add new root ref
		 * 1 to add new root backref
		 */
		trans_num_items += 4;
	} else {
		/*
		 * 1 to update inode item
		 * 1 to remove old inode ref
		 * 1 to add new inode ref
		 */
		trans_num_items += 3;
	}
	if (new_ino == BTRFS_FIRST_FREE_OBJECTID)
		trans_num_items += 4;
	else
		trans_num_items += 3;
	trans = btrfs_start_transaction(root, trans_num_items);
	if (IS_ERR(trans)) {
		ret = PTR_ERR(trans);
		goto out_notrans;
	}

	if (dest != root) {
		ret = btrfs_record_root_in_trans(trans, dest);
		if (ret)
			goto out_fail;
	}

	/*
	 * We need to find a free sequence number both in the source and
	 * in the destination directory for the exchange.
	 */
	ret = btrfs_set_inode_index(BTRFS_I(new_dir), &old_idx);
	if (ret)
		goto out_fail;
	ret = btrfs_set_inode_index(BTRFS_I(old_dir), &new_idx);
	if (ret)
		goto out_fail;

	BTRFS_I(old_inode)->dir_index = 0ULL;
	BTRFS_I(new_inode)->dir_index = 0ULL;

	/* Reference for the source. */
	if (old_ino == BTRFS_FIRST_FREE_OBJECTID) {
		/* force full log commit if subvolume involved. */
		btrfs_set_log_full_commit(trans);
	} else {
		ret = btrfs_insert_inode_ref(trans, dest, new_name, old_ino,
					     btrfs_ino(BTRFS_I(new_dir)),
					     old_idx);
		if (ret)
			goto out_fail;
		need_abort = true;
	}

	/* And now for the dest. */
	if (new_ino == BTRFS_FIRST_FREE_OBJECTID) {
		/* force full log commit if subvolume involved. */
		btrfs_set_log_full_commit(trans);
	} else {
		ret = btrfs_insert_inode_ref(trans, root, old_name, new_ino,
					     btrfs_ino(BTRFS_I(old_dir)),
					     new_idx);
		if (ret) {
			if (need_abort)
				btrfs_abort_transaction(trans, ret);
			goto out_fail;
		}
	}

	/* Update inode version and ctime/mtime. */
	inode_inc_iversion(old_dir);
	inode_inc_iversion(new_dir);
	inode_inc_iversion(old_inode);
	inode_inc_iversion(new_inode);
	simple_rename_timestamp(old_dir, old_dentry, new_dir, new_dentry);

	if (old_ino != BTRFS_FIRST_FREE_OBJECTID &&
	    new_ino != BTRFS_FIRST_FREE_OBJECTID) {
		/*
		 * If we are renaming in the same directory (and it's not for
		 * root entries) pin the log early to prevent any concurrent
		 * task from logging the directory after we removed the old
		 * entries and before we add the new entries, otherwise that
		 * task can sync a log without any entry for the inodes we are
		 * renaming and therefore replaying that log, if a power failure
		 * happens after syncing the log, would result in deleting the
		 * inodes.
		 *
		 * If the rename affects two different directories, we want to
		 * make sure the that there's no log commit that contains
		 * updates for only one of the directories but not for the
		 * other.
		 *
		 * If we are renaming an entry for a root, we don't care about
		 * log updates since we called btrfs_set_log_full_commit().
		 */
		btrfs_pin_log_trans(root);
		btrfs_pin_log_trans(dest);
		logs_pinned = true;
	}

	if (old_dentry->d_parent != new_dentry->d_parent) {
		btrfs_record_unlink_dir(trans, BTRFS_I(old_dir),
					BTRFS_I(old_inode), true);
		btrfs_record_unlink_dir(trans, BTRFS_I(new_dir),
					BTRFS_I(new_inode), true);
	}

	/* src is a subvolume */
	if (old_ino == BTRFS_FIRST_FREE_OBJECTID) {
		ret = btrfs_unlink_subvol(trans, BTRFS_I(old_dir), old_dentry);
		if (ret) {
			btrfs_abort_transaction(trans, ret);
			goto out_fail;
		}
	} else { /* src is an inode */
		ret = __btrfs_unlink_inode(trans, BTRFS_I(old_dir),
					   BTRFS_I(old_dentry->d_inode),
					   old_name, &old_rename_ctx);
		if (ret) {
			btrfs_abort_transaction(trans, ret);
			goto out_fail;
		}
		ret = btrfs_update_inode(trans, BTRFS_I(old_inode));
		if (ret) {
			btrfs_abort_transaction(trans, ret);
			goto out_fail;
		}
	}

	/* dest is a subvolume */
	if (new_ino == BTRFS_FIRST_FREE_OBJECTID) {
		ret = btrfs_unlink_subvol(trans, BTRFS_I(new_dir), new_dentry);
		if (ret) {
			btrfs_abort_transaction(trans, ret);
			goto out_fail;
		}
	} else { /* dest is an inode */
		ret = __btrfs_unlink_inode(trans, BTRFS_I(new_dir),
					   BTRFS_I(new_dentry->d_inode),
					   new_name, &new_rename_ctx);
		if (ret) {
			btrfs_abort_transaction(trans, ret);
			goto out_fail;
		}
		ret = btrfs_update_inode(trans, BTRFS_I(new_inode));
		if (ret) {
			btrfs_abort_transaction(trans, ret);
			goto out_fail;
		}
	}

	ret = btrfs_add_link(trans, BTRFS_I(new_dir), BTRFS_I(old_inode),
			     new_name, 0, old_idx);
	if (ret) {
		btrfs_abort_transaction(trans, ret);
		goto out_fail;
	}

	ret = btrfs_add_link(trans, BTRFS_I(old_dir), BTRFS_I(new_inode),
			     old_name, 0, new_idx);
	if (ret) {
		btrfs_abort_transaction(trans, ret);
		goto out_fail;
	}

	if (old_inode->i_nlink == 1)
		BTRFS_I(old_inode)->dir_index = old_idx;
	if (new_inode->i_nlink == 1)
		BTRFS_I(new_inode)->dir_index = new_idx;

	/*
	 * Do the log updates for all inodes.
	 *
	 * If either entry is for a root we don't need to update the logs since
	 * we've called btrfs_set_log_full_commit() before.
	 */
	if (logs_pinned) {
		btrfs_log_new_name(trans, old_dentry, BTRFS_I(old_dir),
				   old_rename_ctx.index, new_dentry->d_parent);
		btrfs_log_new_name(trans, new_dentry, BTRFS_I(new_dir),
				   new_rename_ctx.index, old_dentry->d_parent);
	}

out_fail:
	if (logs_pinned) {
		btrfs_end_log_trans(root);
		btrfs_end_log_trans(dest);
	}
	ret2 = btrfs_end_transaction(trans);
	ret = ret ? ret : ret2;
out_notrans:
	if (new_ino == BTRFS_FIRST_FREE_OBJECTID ||
	    old_ino == BTRFS_FIRST_FREE_OBJECTID)
		up_read(&fs_info->subvol_sem);

	fscrypt_free_filename(&new_fname);
	fscrypt_free_filename(&old_fname);
	return ret;
}

static struct inode *new_whiteout_inode(struct mnt_idmap *idmap,
					struct inode *dir)
{
	struct inode *inode;

	inode = new_inode(dir->i_sb);
	if (inode) {
		inode_init_owner(idmap, inode, dir,
				 S_IFCHR | WHITEOUT_MODE);
		inode->i_op = &btrfs_special_inode_operations;
		init_special_inode(inode, inode->i_mode, WHITEOUT_DEV);
	}
	return inode;
}

static int btrfs_rename(struct mnt_idmap *idmap,
			struct inode *old_dir, struct dentry *old_dentry,
			struct inode *new_dir, struct dentry *new_dentry,
			unsigned int flags)
{
	struct btrfs_fs_info *fs_info = inode_to_fs_info(old_dir);
	struct btrfs_new_inode_args whiteout_args = {
		.dir = old_dir,
		.dentry = old_dentry,
	};
	struct btrfs_trans_handle *trans;
	unsigned int trans_num_items;
	struct btrfs_root *root = BTRFS_I(old_dir)->root;
	struct btrfs_root *dest = BTRFS_I(new_dir)->root;
	struct inode *new_inode = d_inode(new_dentry);
	struct inode *old_inode = d_inode(old_dentry);
	struct btrfs_rename_ctx rename_ctx;
	u64 index = 0;
	int ret;
	int ret2;
	u64 old_ino = btrfs_ino(BTRFS_I(old_inode));
	struct fscrypt_name old_fname, new_fname;
	bool logs_pinned = false;

	if (btrfs_ino(BTRFS_I(new_dir)) == BTRFS_EMPTY_SUBVOL_DIR_OBJECTID)
		return -EPERM;

	/* we only allow rename subvolume link between subvolumes */
	if (old_ino != BTRFS_FIRST_FREE_OBJECTID && root != dest)
		return -EXDEV;

	if (old_ino == BTRFS_EMPTY_SUBVOL_DIR_OBJECTID ||
	    (new_inode && btrfs_ino(BTRFS_I(new_inode)) == BTRFS_FIRST_FREE_OBJECTID))
		return -ENOTEMPTY;

	if (S_ISDIR(old_inode->i_mode) && new_inode &&
	    new_inode->i_size > BTRFS_EMPTY_DIR_SIZE)
		return -ENOTEMPTY;

	ret = fscrypt_setup_filename(old_dir, &old_dentry->d_name, 0, &old_fname);
	if (ret)
		return ret;

	ret = fscrypt_setup_filename(new_dir, &new_dentry->d_name, 0, &new_fname);
	if (ret) {
		fscrypt_free_filename(&old_fname);
		return ret;
	}

	/* check for collisions, even if the  name isn't there */
	ret = btrfs_check_dir_item_collision(dest, new_dir->i_ino, &new_fname.disk_name);
	if (ret) {
		if (ret == -EEXIST) {
			/* we shouldn't get
			 * eexist without a new_inode */
			if (WARN_ON(!new_inode)) {
				goto out_fscrypt_names;
			}
		} else {
			/* maybe -EOVERFLOW */
			goto out_fscrypt_names;
		}
	}
	ret = 0;

	/*
	 * we're using rename to replace one file with another.  Start IO on it
	 * now so  we don't add too much work to the end of the transaction
	 */
	if (new_inode && S_ISREG(old_inode->i_mode) && new_inode->i_size)
		filemap_flush(old_inode->i_mapping);

	if (flags & RENAME_WHITEOUT) {
		whiteout_args.inode = new_whiteout_inode(idmap, old_dir);
		if (!whiteout_args.inode) {
			ret = -ENOMEM;
			goto out_fscrypt_names;
		}
		ret = btrfs_new_inode_prepare(&whiteout_args, &trans_num_items);
		if (ret)
			goto out_whiteout_inode;
	} else {
		/* 1 to update the old parent inode. */
		trans_num_items = 1;
	}

	if (old_ino == BTRFS_FIRST_FREE_OBJECTID) {
		/* Close the race window with snapshot create/destroy ioctl */
		down_read(&fs_info->subvol_sem);
		/*
		 * 1 to remove old root ref
		 * 1 to remove old root backref
		 * 1 to add new root ref
		 * 1 to add new root backref
		 */
		trans_num_items += 4;
	} else {
		/*
		 * 1 to update inode
		 * 1 to remove old inode ref
		 * 1 to add new inode ref
		 */
		trans_num_items += 3;
	}
	/*
	 * 1 to remove old dir item
	 * 1 to remove old dir index
	 * 1 to add new dir item
	 * 1 to add new dir index
	 */
	trans_num_items += 4;
	/* 1 to update new parent inode if it's not the same as the old parent */
	if (new_dir != old_dir)
		trans_num_items++;
	if (new_inode) {
		/*
		 * 1 to update inode
		 * 1 to remove inode ref
		 * 1 to remove dir item
		 * 1 to remove dir index
		 * 1 to possibly add orphan item
		 */
		trans_num_items += 5;
	}
	trans = btrfs_start_transaction(root, trans_num_items);
	if (IS_ERR(trans)) {
		ret = PTR_ERR(trans);
		goto out_notrans;
	}

	if (dest != root) {
		ret = btrfs_record_root_in_trans(trans, dest);
		if (ret)
			goto out_fail;
	}

	ret = btrfs_set_inode_index(BTRFS_I(new_dir), &index);
	if (ret)
		goto out_fail;

	BTRFS_I(old_inode)->dir_index = 0ULL;
	if (unlikely(old_ino == BTRFS_FIRST_FREE_OBJECTID)) {
		/* force full log commit if subvolume involved. */
		btrfs_set_log_full_commit(trans);
	} else {
		ret = btrfs_insert_inode_ref(trans, dest, &new_fname.disk_name,
					     old_ino, btrfs_ino(BTRFS_I(new_dir)),
					     index);
		if (ret)
			goto out_fail;
	}

	inode_inc_iversion(old_dir);
	inode_inc_iversion(new_dir);
	inode_inc_iversion(old_inode);
	simple_rename_timestamp(old_dir, old_dentry, new_dir, new_dentry);

	if (old_ino != BTRFS_FIRST_FREE_OBJECTID) {
		/*
		 * If we are renaming in the same directory (and it's not a
		 * root entry) pin the log to prevent any concurrent task from
		 * logging the directory after we removed the old entry and
		 * before we add the new entry, otherwise that task can sync
		 * a log without any entry for the inode we are renaming and
		 * therefore replaying that log, if a power failure happens
		 * after syncing the log, would result in deleting the inode.
		 *
		 * If the rename affects two different directories, we want to
		 * make sure the that there's no log commit that contains
		 * updates for only one of the directories but not for the
		 * other.
		 *
		 * If we are renaming an entry for a root, we don't care about
		 * log updates since we called btrfs_set_log_full_commit().
		 */
		btrfs_pin_log_trans(root);
		btrfs_pin_log_trans(dest);
		logs_pinned = true;
	}

	if (old_dentry->d_parent != new_dentry->d_parent)
		btrfs_record_unlink_dir(trans, BTRFS_I(old_dir),
					BTRFS_I(old_inode), true);

	if (unlikely(old_ino == BTRFS_FIRST_FREE_OBJECTID)) {
		ret = btrfs_unlink_subvol(trans, BTRFS_I(old_dir), old_dentry);
		if (ret) {
			btrfs_abort_transaction(trans, ret);
			goto out_fail;
		}
	} else {
		ret = __btrfs_unlink_inode(trans, BTRFS_I(old_dir),
					   BTRFS_I(d_inode(old_dentry)),
					   &old_fname.disk_name, &rename_ctx);
		if (ret) {
			btrfs_abort_transaction(trans, ret);
			goto out_fail;
		}
		ret = btrfs_update_inode(trans, BTRFS_I(old_inode));
		if (ret) {
			btrfs_abort_transaction(trans, ret);
			goto out_fail;
		}
	}

	if (new_inode) {
		inode_inc_iversion(new_inode);
		if (unlikely(btrfs_ino(BTRFS_I(new_inode)) ==
			     BTRFS_EMPTY_SUBVOL_DIR_OBJECTID)) {
			ret = btrfs_unlink_subvol(trans, BTRFS_I(new_dir), new_dentry);
			if (ret) {
				btrfs_abort_transaction(trans, ret);
				goto out_fail;
			}
			BUG_ON(new_inode->i_nlink == 0);
		} else {
			ret = btrfs_unlink_inode(trans, BTRFS_I(new_dir),
						 BTRFS_I(d_inode(new_dentry)),
						 &new_fname.disk_name);
			if (ret) {
				btrfs_abort_transaction(trans, ret);
				goto out_fail;
			}
		}
		if (new_inode->i_nlink == 0) {
			ret = btrfs_orphan_add(trans,
					BTRFS_I(d_inode(new_dentry)));
			if (ret) {
				btrfs_abort_transaction(trans, ret);
				goto out_fail;
			}
		}
	}

	ret = btrfs_add_link(trans, BTRFS_I(new_dir), BTRFS_I(old_inode),
			     &new_fname.disk_name, 0, index);
	if (ret) {
		btrfs_abort_transaction(trans, ret);
		goto out_fail;
	}

	if (old_inode->i_nlink == 1)
		BTRFS_I(old_inode)->dir_index = index;

	if (logs_pinned)
		btrfs_log_new_name(trans, old_dentry, BTRFS_I(old_dir),
				   rename_ctx.index, new_dentry->d_parent);

	if (flags & RENAME_WHITEOUT) {
		ret = btrfs_create_new_inode(trans, &whiteout_args);
		if (ret) {
			btrfs_abort_transaction(trans, ret);
			goto out_fail;
		} else {
			unlock_new_inode(whiteout_args.inode);
			iput(whiteout_args.inode);
			whiteout_args.inode = NULL;
		}
	}
out_fail:
	if (logs_pinned) {
		btrfs_end_log_trans(root);
		btrfs_end_log_trans(dest);
	}
	ret2 = btrfs_end_transaction(trans);
	ret = ret ? ret : ret2;
out_notrans:
	if (old_ino == BTRFS_FIRST_FREE_OBJECTID)
		up_read(&fs_info->subvol_sem);
	if (flags & RENAME_WHITEOUT)
		btrfs_new_inode_args_destroy(&whiteout_args);
out_whiteout_inode:
	if (flags & RENAME_WHITEOUT)
		iput(whiteout_args.inode);
out_fscrypt_names:
	fscrypt_free_filename(&old_fname);
	fscrypt_free_filename(&new_fname);
	return ret;
}

static int btrfs_rename2(struct mnt_idmap *idmap, struct inode *old_dir,
			 struct dentry *old_dentry, struct inode *new_dir,
			 struct dentry *new_dentry, unsigned int flags)
{
	int ret;

	if (flags & ~(RENAME_NOREPLACE | RENAME_EXCHANGE | RENAME_WHITEOUT))
		return -EINVAL;

	if (flags & RENAME_EXCHANGE)
		ret = btrfs_rename_exchange(old_dir, old_dentry, new_dir,
					    new_dentry);
	else
		ret = btrfs_rename(idmap, old_dir, old_dentry, new_dir,
				   new_dentry, flags);

	btrfs_btree_balance_dirty(BTRFS_I(new_dir)->root->fs_info);

	return ret;
}

struct btrfs_delalloc_work {
	struct inode *inode;
	struct completion completion;
	struct list_head list;
	struct btrfs_work work;
};

static void btrfs_run_delalloc_work(struct btrfs_work *work)
{
	struct btrfs_delalloc_work *delalloc_work;
	struct inode *inode;

	delalloc_work = container_of(work, struct btrfs_delalloc_work,
				     work);
	inode = delalloc_work->inode;
	filemap_flush(inode->i_mapping);
	if (test_bit(BTRFS_INODE_HAS_ASYNC_EXTENT,
				&BTRFS_I(inode)->runtime_flags))
		filemap_flush(inode->i_mapping);

	iput(inode);
	complete(&delalloc_work->completion);
}

static struct btrfs_delalloc_work *btrfs_alloc_delalloc_work(struct inode *inode)
{
	struct btrfs_delalloc_work *work;

	work = kmalloc(sizeof(*work), GFP_NOFS);
	if (!work)
		return NULL;

	init_completion(&work->completion);
	INIT_LIST_HEAD(&work->list);
	work->inode = inode;
	btrfs_init_work(&work->work, btrfs_run_delalloc_work, NULL);

	return work;
}

/*
 * some fairly slow code that needs optimization. This walks the list
 * of all the inodes with pending delalloc and forces them to disk.
 */
static int start_delalloc_inodes(struct btrfs_root *root,
				 struct writeback_control *wbc, bool snapshot,
				 bool in_reclaim_context)
{
	struct btrfs_delalloc_work *work, *next;
	LIST_HEAD(works);
	LIST_HEAD(splice);
	int ret = 0;
	bool full_flush = wbc->nr_to_write == LONG_MAX;

	mutex_lock(&root->delalloc_mutex);
	spin_lock(&root->delalloc_lock);
	list_splice_init(&root->delalloc_inodes, &splice);
	while (!list_empty(&splice)) {
		struct btrfs_inode *inode;
		struct inode *tmp_inode;

		inode = list_first_entry(&splice, struct btrfs_inode, delalloc_inodes);

		list_move_tail(&inode->delalloc_inodes, &root->delalloc_inodes);

		if (in_reclaim_context &&
		    test_bit(BTRFS_INODE_NO_DELALLOC_FLUSH, &inode->runtime_flags))
			continue;

		tmp_inode = igrab(&inode->vfs_inode);
		if (!tmp_inode) {
			cond_resched_lock(&root->delalloc_lock);
			continue;
		}
		spin_unlock(&root->delalloc_lock);

		if (snapshot)
			set_bit(BTRFS_INODE_SNAPSHOT_FLUSH, &inode->runtime_flags);
		if (full_flush) {
			work = btrfs_alloc_delalloc_work(&inode->vfs_inode);
			if (!work) {
				iput(&inode->vfs_inode);
				ret = -ENOMEM;
				goto out;
			}
			list_add_tail(&work->list, &works);
			btrfs_queue_work(root->fs_info->flush_workers,
					 &work->work);
		} else {
			ret = filemap_fdatawrite_wbc(inode->vfs_inode.i_mapping, wbc);
			btrfs_add_delayed_iput(inode);
			if (ret || wbc->nr_to_write <= 0)
				goto out;
		}
		cond_resched();
		spin_lock(&root->delalloc_lock);
	}
	spin_unlock(&root->delalloc_lock);

out:
	list_for_each_entry_safe(work, next, &works, list) {
		list_del_init(&work->list);
		wait_for_completion(&work->completion);
		kfree(work);
	}

	if (!list_empty(&splice)) {
		spin_lock(&root->delalloc_lock);
		list_splice_tail(&splice, &root->delalloc_inodes);
		spin_unlock(&root->delalloc_lock);
	}
	mutex_unlock(&root->delalloc_mutex);
	return ret;
}

int btrfs_start_delalloc_snapshot(struct btrfs_root *root, bool in_reclaim_context)
{
	struct writeback_control wbc = {
		.nr_to_write = LONG_MAX,
		.sync_mode = WB_SYNC_NONE,
		.range_start = 0,
		.range_end = LLONG_MAX,
	};
	struct btrfs_fs_info *fs_info = root->fs_info;

	if (BTRFS_FS_ERROR(fs_info))
		return -EROFS;

	return start_delalloc_inodes(root, &wbc, true, in_reclaim_context);
}

int btrfs_start_delalloc_roots(struct btrfs_fs_info *fs_info, long nr,
			       bool in_reclaim_context)
{
	struct writeback_control wbc = {
		.nr_to_write = nr,
		.sync_mode = WB_SYNC_NONE,
		.range_start = 0,
		.range_end = LLONG_MAX,
	};
	struct btrfs_root *root;
	LIST_HEAD(splice);
	int ret;

	if (BTRFS_FS_ERROR(fs_info))
		return -EROFS;

	mutex_lock(&fs_info->delalloc_root_mutex);
	spin_lock(&fs_info->delalloc_root_lock);
	list_splice_init(&fs_info->delalloc_roots, &splice);
	while (!list_empty(&splice)) {
		/*
		 * Reset nr_to_write here so we know that we're doing a full
		 * flush.
		 */
		if (nr == LONG_MAX)
			wbc.nr_to_write = LONG_MAX;

		root = list_first_entry(&splice, struct btrfs_root,
					delalloc_root);
		root = btrfs_grab_root(root);
		BUG_ON(!root);
		list_move_tail(&root->delalloc_root,
			       &fs_info->delalloc_roots);
		spin_unlock(&fs_info->delalloc_root_lock);

		ret = start_delalloc_inodes(root, &wbc, false, in_reclaim_context);
		btrfs_put_root(root);
		if (ret < 0 || wbc.nr_to_write <= 0)
			goto out;
		spin_lock(&fs_info->delalloc_root_lock);
	}
	spin_unlock(&fs_info->delalloc_root_lock);

	ret = 0;
out:
	if (!list_empty(&splice)) {
		spin_lock(&fs_info->delalloc_root_lock);
		list_splice_tail(&splice, &fs_info->delalloc_roots);
		spin_unlock(&fs_info->delalloc_root_lock);
	}
	mutex_unlock(&fs_info->delalloc_root_mutex);
	return ret;
}

static int btrfs_symlink(struct mnt_idmap *idmap, struct inode *dir,
			 struct dentry *dentry, const char *symname)
{
	struct btrfs_fs_info *fs_info = inode_to_fs_info(dir);
	struct btrfs_trans_handle *trans;
	struct btrfs_root *root = BTRFS_I(dir)->root;
	struct btrfs_path *path;
	struct btrfs_key key;
	struct inode *inode;
	struct btrfs_new_inode_args new_inode_args = {
		.dir = dir,
		.dentry = dentry,
	};
	unsigned int trans_num_items;
	int ret;
	int name_len;
	int datasize;
	unsigned long ptr;
	struct btrfs_file_extent_item *ei;
	struct extent_buffer *leaf;

	name_len = strlen(symname);
	/*
	 * Symlinks utilize uncompressed inline extent data, which should not
	 * reach block size.
	 */
	if (name_len > BTRFS_MAX_INLINE_DATA_SIZE(fs_info) ||
	    name_len >= fs_info->sectorsize)
		return -ENAMETOOLONG;

	inode = new_inode(dir->i_sb);
	if (!inode)
		return -ENOMEM;
	inode_init_owner(idmap, inode, dir, S_IFLNK | S_IRWXUGO);
	inode->i_op = &btrfs_symlink_inode_operations;
	inode_nohighmem(inode);
	inode->i_mapping->a_ops = &btrfs_aops;
	btrfs_i_size_write(BTRFS_I(inode), name_len);
	inode_set_bytes(inode, name_len);

	new_inode_args.inode = inode;
	ret = btrfs_new_inode_prepare(&new_inode_args, &trans_num_items);
	if (ret)
		goto out_inode;
	/* 1 additional item for the inline extent */
	trans_num_items++;

	trans = btrfs_start_transaction(root, trans_num_items);
	if (IS_ERR(trans)) {
		ret = PTR_ERR(trans);
		goto out_new_inode_args;
	}

	ret = btrfs_create_new_inode(trans, &new_inode_args);
	if (ret)
		goto out;

	path = btrfs_alloc_path();
	if (!path) {
		ret = -ENOMEM;
		btrfs_abort_transaction(trans, ret);
		discard_new_inode(inode);
		inode = NULL;
		goto out;
	}
	key.objectid = btrfs_ino(BTRFS_I(inode));
	key.type = BTRFS_EXTENT_DATA_KEY;
	key.offset = 0;
	datasize = btrfs_file_extent_calc_inline_size(name_len);
	ret = btrfs_insert_empty_item(trans, root, path, &key, datasize);
	if (ret) {
		btrfs_abort_transaction(trans, ret);
		btrfs_free_path(path);
		discard_new_inode(inode);
		inode = NULL;
		goto out;
	}
	leaf = path->nodes[0];
	ei = btrfs_item_ptr(leaf, path->slots[0],
			    struct btrfs_file_extent_item);
	btrfs_set_file_extent_generation(leaf, ei, trans->transid);
	btrfs_set_file_extent_type(leaf, ei,
				   BTRFS_FILE_EXTENT_INLINE);
	btrfs_set_file_extent_encryption(leaf, ei, 0);
	btrfs_set_file_extent_compression(leaf, ei, 0);
	btrfs_set_file_extent_other_encoding(leaf, ei, 0);
	btrfs_set_file_extent_ram_bytes(leaf, ei, name_len);

	ptr = btrfs_file_extent_inline_start(ei);
	write_extent_buffer(leaf, symname, ptr, name_len);
	btrfs_free_path(path);

	d_instantiate_new(dentry, inode);
	ret = 0;
out:
	btrfs_end_transaction(trans);
	btrfs_btree_balance_dirty(fs_info);
out_new_inode_args:
	btrfs_new_inode_args_destroy(&new_inode_args);
out_inode:
	if (ret)
		iput(inode);
	return ret;
}

static struct btrfs_trans_handle *insert_prealloc_file_extent(
				       struct btrfs_trans_handle *trans_in,
				       struct btrfs_inode *inode,
				       struct btrfs_key *ins,
				       u64 file_offset)
{
	struct btrfs_file_extent_item stack_fi;
	struct btrfs_replace_extent_info extent_info;
	struct btrfs_trans_handle *trans = trans_in;
	struct btrfs_path *path;
	u64 start = ins->objectid;
	u64 len = ins->offset;
	u64 qgroup_released = 0;
	int ret;

	memset(&stack_fi, 0, sizeof(stack_fi));

	btrfs_set_stack_file_extent_type(&stack_fi, BTRFS_FILE_EXTENT_PREALLOC);
	btrfs_set_stack_file_extent_disk_bytenr(&stack_fi, start);
	btrfs_set_stack_file_extent_disk_num_bytes(&stack_fi, len);
	btrfs_set_stack_file_extent_num_bytes(&stack_fi, len);
	btrfs_set_stack_file_extent_ram_bytes(&stack_fi, len);
	btrfs_set_stack_file_extent_compression(&stack_fi, BTRFS_COMPRESS_NONE);
	/* Encryption and other encoding is reserved and all 0 */

	ret = btrfs_qgroup_release_data(inode, file_offset, len, &qgroup_released);
	if (ret < 0)
		return ERR_PTR(ret);

	if (trans) {
		ret = insert_reserved_file_extent(trans, inode,
						  file_offset, &stack_fi,
						  true, qgroup_released);
		if (ret)
			goto free_qgroup;
		return trans;
	}

	extent_info.disk_offset = start;
	extent_info.disk_len = len;
	extent_info.data_offset = 0;
	extent_info.data_len = len;
	extent_info.file_offset = file_offset;
	extent_info.extent_buf = (char *)&stack_fi;
	extent_info.is_new_extent = true;
	extent_info.update_times = true;
	extent_info.qgroup_reserved = qgroup_released;
	extent_info.insertions = 0;

	path = btrfs_alloc_path();
	if (!path) {
		ret = -ENOMEM;
		goto free_qgroup;
	}

	ret = btrfs_replace_file_extents(inode, path, file_offset,
				     file_offset + len - 1, &extent_info,
				     &trans);
	btrfs_free_path(path);
	if (ret)
		goto free_qgroup;
	return trans;

free_qgroup:
	/*
	 * We have released qgroup data range at the beginning of the function,
	 * and normally qgroup_released bytes will be freed when committing
	 * transaction.
	 * But if we error out early, we have to free what we have released
	 * or we leak qgroup data reservation.
	 */
	btrfs_qgroup_free_refroot(inode->root->fs_info,
			btrfs_root_id(inode->root), qgroup_released,
			BTRFS_QGROUP_RSV_DATA);
	return ERR_PTR(ret);
}

static int __btrfs_prealloc_file_range(struct inode *inode, int mode,
				       u64 start, u64 num_bytes, u64 min_size,
				       loff_t actual_len, u64 *alloc_hint,
				       struct btrfs_trans_handle *trans)
{
	struct btrfs_fs_info *fs_info = inode_to_fs_info(inode);
	struct extent_map *em;
	struct btrfs_root *root = BTRFS_I(inode)->root;
	struct btrfs_key ins;
	u64 cur_offset = start;
	u64 clear_offset = start;
	u64 i_size;
	u64 cur_bytes;
	u64 last_alloc = (u64)-1;
	int ret = 0;
	bool own_trans = true;
	u64 end = start + num_bytes - 1;

	if (trans)
		own_trans = false;
	while (num_bytes > 0) {
		cur_bytes = min_t(u64, num_bytes, SZ_256M);
		cur_bytes = max(cur_bytes, min_size);
		/*
		 * If we are severely fragmented we could end up with really
		 * small allocations, so if the allocator is returning small
		 * chunks lets make its job easier by only searching for those
		 * sized chunks.
		 */
		cur_bytes = min(cur_bytes, last_alloc);
		ret = btrfs_reserve_extent(root, cur_bytes, cur_bytes,
				min_size, 0, *alloc_hint, &ins, 1, 0);
		if (ret)
			break;

		/*
		 * We've reserved this space, and thus converted it from
		 * ->bytes_may_use to ->bytes_reserved.  Any error that happens
		 * from here on out we will only need to clear our reservation
		 * for the remaining unreserved area, so advance our
		 * clear_offset by our extent size.
		 */
		clear_offset += ins.offset;

		last_alloc = ins.offset;
		trans = insert_prealloc_file_extent(trans, BTRFS_I(inode),
						    &ins, cur_offset);
		/*
		 * Now that we inserted the prealloc extent we can finally
		 * decrement the number of reservations in the block group.
		 * If we did it before, we could race with relocation and have
		 * relocation miss the reserved extent, making it fail later.
		 */
		btrfs_dec_block_group_reservations(fs_info, ins.objectid);
		if (IS_ERR(trans)) {
			ret = PTR_ERR(trans);
			btrfs_free_reserved_extent(fs_info, ins.objectid,
						   ins.offset, false);
			break;
		}

		em = btrfs_alloc_extent_map();
		if (!em) {
			btrfs_drop_extent_map_range(BTRFS_I(inode), cur_offset,
					    cur_offset + ins.offset - 1, false);
			btrfs_set_inode_full_sync(BTRFS_I(inode));
			goto next;
		}

		em->start = cur_offset;
		em->len = ins.offset;
		em->disk_bytenr = ins.objectid;
		em->offset = 0;
		em->disk_num_bytes = ins.offset;
		em->ram_bytes = ins.offset;
		em->flags |= EXTENT_FLAG_PREALLOC;
		em->generation = trans->transid;

		ret = btrfs_replace_extent_map_range(BTRFS_I(inode), em, true);
		btrfs_free_extent_map(em);
next:
		num_bytes -= ins.offset;
		cur_offset += ins.offset;
		*alloc_hint = ins.objectid + ins.offset;

		inode_inc_iversion(inode);
		inode_set_ctime_current(inode);
		BTRFS_I(inode)->flags |= BTRFS_INODE_PREALLOC;
		if (!(mode & FALLOC_FL_KEEP_SIZE) &&
		    (actual_len > inode->i_size) &&
		    (cur_offset > inode->i_size)) {
			if (cur_offset > actual_len)
				i_size = actual_len;
			else
				i_size = cur_offset;
			i_size_write(inode, i_size);
			btrfs_inode_safe_disk_i_size_write(BTRFS_I(inode), 0);
		}

		ret = btrfs_update_inode(trans, BTRFS_I(inode));

		if (ret) {
			btrfs_abort_transaction(trans, ret);
			if (own_trans)
				btrfs_end_transaction(trans);
			break;
		}

		if (own_trans) {
			btrfs_end_transaction(trans);
			trans = NULL;
		}
	}
	if (clear_offset < end)
		btrfs_free_reserved_data_space(BTRFS_I(inode), NULL, clear_offset,
			end - clear_offset + 1);
	return ret;
}

int btrfs_prealloc_file_range(struct inode *inode, int mode,
			      u64 start, u64 num_bytes, u64 min_size,
			      loff_t actual_len, u64 *alloc_hint)
{
	return __btrfs_prealloc_file_range(inode, mode, start, num_bytes,
					   min_size, actual_len, alloc_hint,
					   NULL);
}

int btrfs_prealloc_file_range_trans(struct inode *inode,
				    struct btrfs_trans_handle *trans, int mode,
				    u64 start, u64 num_bytes, u64 min_size,
				    loff_t actual_len, u64 *alloc_hint)
{
	return __btrfs_prealloc_file_range(inode, mode, start, num_bytes,
					   min_size, actual_len, alloc_hint, trans);
}

static int btrfs_permission(struct mnt_idmap *idmap,
			    struct inode *inode, int mask)
{
	struct btrfs_root *root = BTRFS_I(inode)->root;
	umode_t mode = inode->i_mode;

	if (mask & MAY_WRITE &&
	    (S_ISREG(mode) || S_ISDIR(mode) || S_ISLNK(mode))) {
		if (btrfs_root_readonly(root))
			return -EROFS;
		if (BTRFS_I(inode)->flags & BTRFS_INODE_READONLY)
			return -EACCES;
	}
	return generic_permission(idmap, inode, mask);
}

static int btrfs_tmpfile(struct mnt_idmap *idmap, struct inode *dir,
			 struct file *file, umode_t mode)
{
	struct btrfs_fs_info *fs_info = inode_to_fs_info(dir);
	struct btrfs_trans_handle *trans;
	struct btrfs_root *root = BTRFS_I(dir)->root;
	struct inode *inode;
	struct btrfs_new_inode_args new_inode_args = {
		.dir = dir,
		.dentry = file->f_path.dentry,
		.orphan = true,
	};
	unsigned int trans_num_items;
	int ret;

	inode = new_inode(dir->i_sb);
	if (!inode)
		return -ENOMEM;
	inode_init_owner(idmap, inode, dir, mode);
	inode->i_fop = &btrfs_file_operations;
	inode->i_op = &btrfs_file_inode_operations;
	inode->i_mapping->a_ops = &btrfs_aops;

	new_inode_args.inode = inode;
	ret = btrfs_new_inode_prepare(&new_inode_args, &trans_num_items);
	if (ret)
		goto out_inode;

	trans = btrfs_start_transaction(root, trans_num_items);
	if (IS_ERR(trans)) {
		ret = PTR_ERR(trans);
		goto out_new_inode_args;
	}

	ret = btrfs_create_new_inode(trans, &new_inode_args);

	/*
	 * We set number of links to 0 in btrfs_create_new_inode(), and here we
	 * set it to 1 because d_tmpfile() will issue a warning if the count is
	 * 0, through:
	 *
	 *    d_tmpfile() -> inode_dec_link_count() -> drop_nlink()
	 */
	set_nlink(inode, 1);

	if (!ret) {
		d_tmpfile(file, inode);
		unlock_new_inode(inode);
		mark_inode_dirty(inode);
	}

	btrfs_end_transaction(trans);
	btrfs_btree_balance_dirty(fs_info);
out_new_inode_args:
	btrfs_new_inode_args_destroy(&new_inode_args);
out_inode:
	if (ret)
		iput(inode);
	return finish_open_simple(file, ret);
}

int btrfs_encoded_io_compression_from_extent(struct btrfs_fs_info *fs_info,
					     int compress_type)
{
	switch (compress_type) {
	case BTRFS_COMPRESS_NONE:
		return BTRFS_ENCODED_IO_COMPRESSION_NONE;
	case BTRFS_COMPRESS_ZLIB:
		return BTRFS_ENCODED_IO_COMPRESSION_ZLIB;
	case BTRFS_COMPRESS_LZO:
		/*
		 * The LZO format depends on the sector size. 64K is the maximum
		 * sector size that we support.
		 */
		if (fs_info->sectorsize < SZ_4K || fs_info->sectorsize > SZ_64K)
			return -EINVAL;
		return BTRFS_ENCODED_IO_COMPRESSION_LZO_4K +
		       (fs_info->sectorsize_bits - 12);
	case BTRFS_COMPRESS_ZSTD:
		return BTRFS_ENCODED_IO_COMPRESSION_ZSTD;
	default:
		return -EUCLEAN;
	}
}

static ssize_t btrfs_encoded_read_inline(
				struct kiocb *iocb,
				struct iov_iter *iter, u64 start,
				u64 lockend,
				struct extent_state **cached_state,
				u64 extent_start, size_t count,
				struct btrfs_ioctl_encoded_io_args *encoded,
				bool *unlocked)
{
	struct btrfs_inode *inode = BTRFS_I(file_inode(iocb->ki_filp));
	struct btrfs_root *root = inode->root;
	struct btrfs_fs_info *fs_info = root->fs_info;
	struct extent_io_tree *io_tree = &inode->io_tree;
	BTRFS_PATH_AUTO_FREE(path);
	struct extent_buffer *leaf;
	struct btrfs_file_extent_item *item;
	u64 ram_bytes;
	unsigned long ptr;
	void *tmp;
	ssize_t ret;
	const bool nowait = (iocb->ki_flags & IOCB_NOWAIT);

	path = btrfs_alloc_path();
	if (!path)
		return -ENOMEM;

	path->nowait = nowait;

	ret = btrfs_lookup_file_extent(NULL, root, path, btrfs_ino(inode),
				       extent_start, 0);
	if (ret) {
		if (ret > 0) {
			/* The extent item disappeared? */
			return -EIO;
		}
		return ret;
	}
	leaf = path->nodes[0];
	item = btrfs_item_ptr(leaf, path->slots[0], struct btrfs_file_extent_item);

	ram_bytes = btrfs_file_extent_ram_bytes(leaf, item);
	ptr = btrfs_file_extent_inline_start(item);

	encoded->len = min_t(u64, extent_start + ram_bytes,
			     inode->vfs_inode.i_size) - iocb->ki_pos;
	ret = btrfs_encoded_io_compression_from_extent(fs_info,
				 btrfs_file_extent_compression(leaf, item));
	if (ret < 0)
		return ret;
	encoded->compression = ret;
	if (encoded->compression) {
		size_t inline_size;

		inline_size = btrfs_file_extent_inline_item_len(leaf,
								path->slots[0]);
		if (inline_size > count)
			return -ENOBUFS;

		count = inline_size;
		encoded->unencoded_len = ram_bytes;
		encoded->unencoded_offset = iocb->ki_pos - extent_start;
	} else {
		count = min_t(u64, count, encoded->len);
		encoded->len = count;
		encoded->unencoded_len = count;
		ptr += iocb->ki_pos - extent_start;
	}

	tmp = kmalloc(count, GFP_NOFS);
	if (!tmp)
		return -ENOMEM;

	read_extent_buffer(leaf, tmp, ptr, count);
	btrfs_release_path(path);
	btrfs_unlock_extent(io_tree, start, lockend, cached_state);
	btrfs_inode_unlock(inode, BTRFS_ILOCK_SHARED);
	*unlocked = true;

	ret = copy_to_iter(tmp, count, iter);
	if (ret != count)
		ret = -EFAULT;
	kfree(tmp);

	return ret;
}

struct btrfs_encoded_read_private {
	struct completion *sync_reads;
	void *uring_ctx;
	refcount_t pending_refs;
	blk_status_t status;
};

static void btrfs_encoded_read_endio(struct btrfs_bio *bbio)
{
	struct btrfs_encoded_read_private *priv = bbio->private;

	if (bbio->bio.bi_status) {
		/*
		 * The memory barrier implied by the refcount_dec_and_test() here
		 * pairs with the memory barrier implied by the refcount_dec_and_test()
		 * in btrfs_encoded_read_regular_fill_pages() to ensure that
		 * this write is observed before the load of status in
		 * btrfs_encoded_read_regular_fill_pages().
		 */
		WRITE_ONCE(priv->status, bbio->bio.bi_status);
	}
	if (refcount_dec_and_test(&priv->pending_refs)) {
		int err = blk_status_to_errno(READ_ONCE(priv->status));

		if (priv->uring_ctx) {
			btrfs_uring_read_extent_endio(priv->uring_ctx, err);
			kfree(priv);
		} else {
			complete(priv->sync_reads);
		}
	}
	bio_put(&bbio->bio);
}

int btrfs_encoded_read_regular_fill_pages(struct btrfs_inode *inode,
					  u64 disk_bytenr, u64 disk_io_size,
					  struct page **pages, void *uring_ctx)
{
	struct btrfs_fs_info *fs_info = inode->root->fs_info;
	struct btrfs_encoded_read_private *priv, sync_priv;
	struct completion sync_reads;
	unsigned long i = 0;
	struct btrfs_bio *bbio;
	int ret;

	/*
	 * Fast path for synchronous reads which completes in this call, io_uring
	 * needs longer time span.
	 */
	if (uring_ctx) {
		priv = kmalloc(sizeof(struct btrfs_encoded_read_private), GFP_NOFS);
		if (!priv)
			return -ENOMEM;
	} else {
		priv = &sync_priv;
		init_completion(&sync_reads);
		priv->sync_reads = &sync_reads;
	}

	refcount_set(&priv->pending_refs, 1);
	priv->status = 0;
	priv->uring_ctx = uring_ctx;

	bbio = btrfs_bio_alloc(BIO_MAX_VECS, REQ_OP_READ, fs_info,
			       btrfs_encoded_read_endio, priv);
	bbio->bio.bi_iter.bi_sector = disk_bytenr >> SECTOR_SHIFT;
	bbio->inode = inode;

	do {
		size_t bytes = min_t(u64, disk_io_size, PAGE_SIZE);

		if (bio_add_page(&bbio->bio, pages[i], bytes, 0) < bytes) {
			refcount_inc(&priv->pending_refs);
			btrfs_submit_bbio(bbio, 0);

			bbio = btrfs_bio_alloc(BIO_MAX_VECS, REQ_OP_READ, fs_info,
					       btrfs_encoded_read_endio, priv);
			bbio->bio.bi_iter.bi_sector = disk_bytenr >> SECTOR_SHIFT;
			bbio->inode = inode;
			continue;
		}

		i++;
		disk_bytenr += bytes;
		disk_io_size -= bytes;
	} while (disk_io_size);

	refcount_inc(&priv->pending_refs);
	btrfs_submit_bbio(bbio, 0);

	if (uring_ctx) {
		if (refcount_dec_and_test(&priv->pending_refs)) {
			ret = blk_status_to_errno(READ_ONCE(priv->status));
			btrfs_uring_read_extent_endio(uring_ctx, ret);
			kfree(priv);
			return ret;
		}

		return -EIOCBQUEUED;
	} else {
		if (!refcount_dec_and_test(&priv->pending_refs))
			wait_for_completion_io(&sync_reads);
		/* See btrfs_encoded_read_endio() for ordering. */
		return blk_status_to_errno(READ_ONCE(priv->status));
	}
}

ssize_t btrfs_encoded_read_regular(struct kiocb *iocb, struct iov_iter *iter,
				   u64 start, u64 lockend,
				   struct extent_state **cached_state,
				   u64 disk_bytenr, u64 disk_io_size,
				   size_t count, bool compressed, bool *unlocked)
{
	struct btrfs_inode *inode = BTRFS_I(file_inode(iocb->ki_filp));
	struct extent_io_tree *io_tree = &inode->io_tree;
	struct page **pages;
	unsigned long nr_pages, i;
	u64 cur;
	size_t page_offset;
	ssize_t ret;

	nr_pages = DIV_ROUND_UP(disk_io_size, PAGE_SIZE);
	pages = kcalloc(nr_pages, sizeof(struct page *), GFP_NOFS);
	if (!pages)
		return -ENOMEM;
	ret = btrfs_alloc_page_array(nr_pages, pages, false);
	if (ret) {
		ret = -ENOMEM;
		goto out;
		}

	ret = btrfs_encoded_read_regular_fill_pages(inode, disk_bytenr,
						    disk_io_size, pages, NULL);
	if (ret)
		goto out;

	btrfs_unlock_extent(io_tree, start, lockend, cached_state);
	btrfs_inode_unlock(inode, BTRFS_ILOCK_SHARED);
	*unlocked = true;

	if (compressed) {
		i = 0;
		page_offset = 0;
	} else {
		i = (iocb->ki_pos - start) >> PAGE_SHIFT;
		page_offset = (iocb->ki_pos - start) & (PAGE_SIZE - 1);
	}
	cur = 0;
	while (cur < count) {
		size_t bytes = min_t(size_t, count - cur,
				     PAGE_SIZE - page_offset);

		if (copy_page_to_iter(pages[i], page_offset, bytes,
				      iter) != bytes) {
			ret = -EFAULT;
			goto out;
		}
		i++;
		cur += bytes;
		page_offset = 0;
	}
	ret = count;
out:
	for (i = 0; i < nr_pages; i++) {
		if (pages[i])
			__free_page(pages[i]);
	}
	kfree(pages);
	return ret;
}

ssize_t btrfs_encoded_read(struct kiocb *iocb, struct iov_iter *iter,
			   struct btrfs_ioctl_encoded_io_args *encoded,
			   struct extent_state **cached_state,
			   u64 *disk_bytenr, u64 *disk_io_size)
{
	struct btrfs_inode *inode = BTRFS_I(file_inode(iocb->ki_filp));
	struct btrfs_fs_info *fs_info = inode->root->fs_info;
	struct extent_io_tree *io_tree = &inode->io_tree;
	ssize_t ret;
	size_t count = iov_iter_count(iter);
	u64 start, lockend;
	struct extent_map *em;
	const bool nowait = (iocb->ki_flags & IOCB_NOWAIT);
	bool unlocked = false;

	file_accessed(iocb->ki_filp);

	ret = btrfs_inode_lock(inode,
			       BTRFS_ILOCK_SHARED | (nowait ? BTRFS_ILOCK_TRY : 0));
	if (ret)
		return ret;

	if (iocb->ki_pos >= inode->vfs_inode.i_size) {
		btrfs_inode_unlock(inode, BTRFS_ILOCK_SHARED);
		return 0;
	}
	start = ALIGN_DOWN(iocb->ki_pos, fs_info->sectorsize);
	/*
	 * We don't know how long the extent containing iocb->ki_pos is, but if
	 * it's compressed we know that it won't be longer than this.
	 */
	lockend = start + BTRFS_MAX_UNCOMPRESSED - 1;

	if (nowait) {
		struct btrfs_ordered_extent *ordered;

		if (filemap_range_needs_writeback(inode->vfs_inode.i_mapping,
						  start, lockend)) {
			ret = -EAGAIN;
			goto out_unlock_inode;
		}

		if (!btrfs_try_lock_extent(io_tree, start, lockend, cached_state)) {
			ret = -EAGAIN;
			goto out_unlock_inode;
		}

		ordered = btrfs_lookup_ordered_range(inode, start,
						     lockend - start + 1);
		if (ordered) {
			btrfs_put_ordered_extent(ordered);
			btrfs_unlock_extent(io_tree, start, lockend, cached_state);
			ret = -EAGAIN;
			goto out_unlock_inode;
		}
	} else {
		for (;;) {
			struct btrfs_ordered_extent *ordered;

			ret = btrfs_wait_ordered_range(inode, start,
						       lockend - start + 1);
			if (ret)
				goto out_unlock_inode;

			btrfs_lock_extent(io_tree, start, lockend, cached_state);
			ordered = btrfs_lookup_ordered_range(inode, start,
							     lockend - start + 1);
			if (!ordered)
				break;
			btrfs_put_ordered_extent(ordered);
			btrfs_unlock_extent(io_tree, start, lockend, cached_state);
			cond_resched();
		}
	}

	em = btrfs_get_extent(inode, NULL, start, lockend - start + 1);
	if (IS_ERR(em)) {
		ret = PTR_ERR(em);
		goto out_unlock_extent;
	}

	if (em->disk_bytenr == EXTENT_MAP_INLINE) {
		u64 extent_start = em->start;

		/*
		 * For inline extents we get everything we need out of the
		 * extent item.
		 */
		btrfs_free_extent_map(em);
		em = NULL;
		ret = btrfs_encoded_read_inline(iocb, iter, start, lockend,
						cached_state, extent_start,
						count, encoded, &unlocked);
		goto out_unlock_extent;
	}

	/*
	 * We only want to return up to EOF even if the extent extends beyond
	 * that.
	 */
	encoded->len = min_t(u64, btrfs_extent_map_end(em),
			     inode->vfs_inode.i_size) - iocb->ki_pos;
	if (em->disk_bytenr == EXTENT_MAP_HOLE ||
	    (em->flags & EXTENT_FLAG_PREALLOC)) {
		*disk_bytenr = EXTENT_MAP_HOLE;
		count = min_t(u64, count, encoded->len);
		encoded->len = count;
		encoded->unencoded_len = count;
	} else if (btrfs_extent_map_is_compressed(em)) {
		*disk_bytenr = em->disk_bytenr;
		/*
		 * Bail if the buffer isn't large enough to return the whole
		 * compressed extent.
		 */
		if (em->disk_num_bytes > count) {
			ret = -ENOBUFS;
			goto out_em;
		}
		*disk_io_size = em->disk_num_bytes;
		count = em->disk_num_bytes;
		encoded->unencoded_len = em->ram_bytes;
		encoded->unencoded_offset = iocb->ki_pos - (em->start - em->offset);
		ret = btrfs_encoded_io_compression_from_extent(fs_info,
					       btrfs_extent_map_compression(em));
		if (ret < 0)
			goto out_em;
		encoded->compression = ret;
	} else {
		*disk_bytenr = btrfs_extent_map_block_start(em) + (start - em->start);
		if (encoded->len > count)
			encoded->len = count;
		/*
		 * Don't read beyond what we locked. This also limits the page
		 * allocations that we'll do.
		 */
		*disk_io_size = min(lockend + 1, iocb->ki_pos + encoded->len) - start;
		count = start + *disk_io_size - iocb->ki_pos;
		encoded->len = count;
		encoded->unencoded_len = count;
		*disk_io_size = ALIGN(*disk_io_size, fs_info->sectorsize);
	}
	btrfs_free_extent_map(em);
	em = NULL;

	if (*disk_bytenr == EXTENT_MAP_HOLE) {
		btrfs_unlock_extent(io_tree, start, lockend, cached_state);
		btrfs_inode_unlock(inode, BTRFS_ILOCK_SHARED);
		unlocked = true;
		ret = iov_iter_zero(count, iter);
		if (ret != count)
			ret = -EFAULT;
	} else {
		ret = -EIOCBQUEUED;
		goto out_unlock_extent;
	}

out_em:
	btrfs_free_extent_map(em);
out_unlock_extent:
	/* Leave inode and extent locked if we need to do a read. */
	if (!unlocked && ret != -EIOCBQUEUED)
		btrfs_unlock_extent(io_tree, start, lockend, cached_state);
out_unlock_inode:
	if (!unlocked && ret != -EIOCBQUEUED)
		btrfs_inode_unlock(inode, BTRFS_ILOCK_SHARED);
	return ret;
}

ssize_t btrfs_do_encoded_write(struct kiocb *iocb, struct iov_iter *from,
			       const struct btrfs_ioctl_encoded_io_args *encoded)
{
	struct btrfs_inode *inode = BTRFS_I(file_inode(iocb->ki_filp));
	struct btrfs_root *root = inode->root;
	struct btrfs_fs_info *fs_info = root->fs_info;
	struct extent_io_tree *io_tree = &inode->io_tree;
	struct extent_changeset *data_reserved = NULL;
	struct extent_state *cached_state = NULL;
	struct btrfs_ordered_extent *ordered;
	struct btrfs_file_extent file_extent;
	int compression;
	size_t orig_count;
	u64 start, end;
	u64 num_bytes, ram_bytes, disk_num_bytes;
	unsigned long nr_folios, i;
	struct folio **folios;
	struct btrfs_key ins;
	bool extent_reserved = false;
	struct extent_map *em;
	ssize_t ret;

	switch (encoded->compression) {
	case BTRFS_ENCODED_IO_COMPRESSION_ZLIB:
		compression = BTRFS_COMPRESS_ZLIB;
		break;
	case BTRFS_ENCODED_IO_COMPRESSION_ZSTD:
		compression = BTRFS_COMPRESS_ZSTD;
		break;
	case BTRFS_ENCODED_IO_COMPRESSION_LZO_4K:
	case BTRFS_ENCODED_IO_COMPRESSION_LZO_8K:
	case BTRFS_ENCODED_IO_COMPRESSION_LZO_16K:
	case BTRFS_ENCODED_IO_COMPRESSION_LZO_32K:
	case BTRFS_ENCODED_IO_COMPRESSION_LZO_64K:
		/* The sector size must match for LZO. */
		if (encoded->compression -
		    BTRFS_ENCODED_IO_COMPRESSION_LZO_4K + 12 !=
		    fs_info->sectorsize_bits)
			return -EINVAL;
		compression = BTRFS_COMPRESS_LZO;
		break;
	default:
		return -EINVAL;
	}
	if (encoded->encryption != BTRFS_ENCODED_IO_ENCRYPTION_NONE)
		return -EINVAL;

	/*
	 * Compressed extents should always have checksums, so error out if we
	 * have a NOCOW file or inode was created while mounted with NODATASUM.
	 */
	if (inode->flags & BTRFS_INODE_NODATASUM)
		return -EINVAL;

	orig_count = iov_iter_count(from);

	/* The extent size must be sane. */
	if (encoded->unencoded_len > BTRFS_MAX_UNCOMPRESSED ||
	    orig_count > BTRFS_MAX_COMPRESSED || orig_count == 0)
		return -EINVAL;

	/*
	 * The compressed data must be smaller than the decompressed data.
	 *
	 * It's of course possible for data to compress to larger or the same
	 * size, but the buffered I/O path falls back to no compression for such
	 * data, and we don't want to break any assumptions by creating these
	 * extents.
	 *
	 * Note that this is less strict than the current check we have that the
	 * compressed data must be at least one sector smaller than the
	 * decompressed data. We only want to enforce the weaker requirement
	 * from old kernels that it is at least one byte smaller.
	 */
	if (orig_count >= encoded->unencoded_len)
		return -EINVAL;

	/* The extent must start on a sector boundary. */
	start = iocb->ki_pos;
	if (!IS_ALIGNED(start, fs_info->sectorsize))
		return -EINVAL;

	/*
	 * The extent must end on a sector boundary. However, we allow a write
	 * which ends at or extends i_size to have an unaligned length; we round
	 * up the extent size and set i_size to the unaligned end.
	 */
	if (start + encoded->len < inode->vfs_inode.i_size &&
	    !IS_ALIGNED(start + encoded->len, fs_info->sectorsize))
		return -EINVAL;

	/* Finally, the offset in the unencoded data must be sector-aligned. */
	if (!IS_ALIGNED(encoded->unencoded_offset, fs_info->sectorsize))
		return -EINVAL;

	num_bytes = ALIGN(encoded->len, fs_info->sectorsize);
	ram_bytes = ALIGN(encoded->unencoded_len, fs_info->sectorsize);
	end = start + num_bytes - 1;

	/*
	 * If the extent cannot be inline, the compressed data on disk must be
	 * sector-aligned. For convenience, we extend it with zeroes if it
	 * isn't.
	 */
	disk_num_bytes = ALIGN(orig_count, fs_info->sectorsize);
	nr_folios = DIV_ROUND_UP(disk_num_bytes, PAGE_SIZE);
	folios = kvcalloc(nr_folios, sizeof(struct folio *), GFP_KERNEL_ACCOUNT);
	if (!folios)
		return -ENOMEM;
	for (i = 0; i < nr_folios; i++) {
		size_t bytes = min_t(size_t, PAGE_SIZE, iov_iter_count(from));
		char *kaddr;

		folios[i] = folio_alloc(GFP_KERNEL_ACCOUNT, 0);
		if (!folios[i]) {
			ret = -ENOMEM;
			goto out_folios;
		}
		kaddr = kmap_local_folio(folios[i], 0);
		if (copy_from_iter(kaddr, bytes, from) != bytes) {
			kunmap_local(kaddr);
			ret = -EFAULT;
			goto out_folios;
		}
		if (bytes < PAGE_SIZE)
			memset(kaddr + bytes, 0, PAGE_SIZE - bytes);
		kunmap_local(kaddr);
	}

	for (;;) {
		struct btrfs_ordered_extent *ordered;

		ret = btrfs_wait_ordered_range(inode, start, num_bytes);
		if (ret)
			goto out_folios;
		ret = invalidate_inode_pages2_range(inode->vfs_inode.i_mapping,
						    start >> PAGE_SHIFT,
						    end >> PAGE_SHIFT);
		if (ret)
			goto out_folios;
		btrfs_lock_extent(io_tree, start, end, &cached_state);
		ordered = btrfs_lookup_ordered_range(inode, start, num_bytes);
		if (!ordered &&
		    !filemap_range_has_page(inode->vfs_inode.i_mapping, start, end))
			break;
		if (ordered)
			btrfs_put_ordered_extent(ordered);
		btrfs_unlock_extent(io_tree, start, end, &cached_state);
		cond_resched();
	}

	/*
	 * We don't use the higher-level delalloc space functions because our
	 * num_bytes and disk_num_bytes are different.
	 */
	ret = btrfs_alloc_data_chunk_ondemand(inode, disk_num_bytes);
	if (ret)
		goto out_unlock;
	ret = btrfs_qgroup_reserve_data(inode, &data_reserved, start, num_bytes);
	if (ret)
		goto out_free_data_space;
	ret = btrfs_delalloc_reserve_metadata(inode, num_bytes, disk_num_bytes,
					      false);
	if (ret)
		goto out_qgroup_free_data;

	/* Try an inline extent first. */
	if (encoded->unencoded_len == encoded->len &&
	    encoded->unencoded_offset == 0 &&
	    can_cow_file_range_inline(inode, start, encoded->len, orig_count)) {
		ret = __cow_file_range_inline(inode, encoded->len,
					      orig_count, compression, folios[0],
					      true);
		if (ret <= 0) {
			if (ret == 0)
				ret = orig_count;
			goto out_delalloc_release;
		}
	}

	ret = btrfs_reserve_extent(root, disk_num_bytes, disk_num_bytes,
				   disk_num_bytes, 0, 0, &ins, 1, 1);
	if (ret)
		goto out_delalloc_release;
	extent_reserved = true;

	file_extent.disk_bytenr = ins.objectid;
	file_extent.disk_num_bytes = ins.offset;
	file_extent.num_bytes = num_bytes;
	file_extent.ram_bytes = ram_bytes;
	file_extent.offset = encoded->unencoded_offset;
	file_extent.compression = compression;
	em = btrfs_create_io_em(inode, start, &file_extent, BTRFS_ORDERED_COMPRESSED);
	if (IS_ERR(em)) {
		ret = PTR_ERR(em);
		goto out_free_reserved;
	}
	btrfs_free_extent_map(em);

	ordered = btrfs_alloc_ordered_extent(inode, start, &file_extent,
				       (1U << BTRFS_ORDERED_ENCODED) |
				       (1U << BTRFS_ORDERED_COMPRESSED));
	if (IS_ERR(ordered)) {
		btrfs_drop_extent_map_range(inode, start, end, false);
		ret = PTR_ERR(ordered);
		goto out_free_reserved;
	}
	btrfs_dec_block_group_reservations(fs_info, ins.objectid);

	if (start + encoded->len > inode->vfs_inode.i_size)
		i_size_write(&inode->vfs_inode, start + encoded->len);

	btrfs_unlock_extent(io_tree, start, end, &cached_state);

	btrfs_delalloc_release_extents(inode, num_bytes);

	btrfs_submit_compressed_write(ordered, folios, nr_folios, 0, false);
	ret = orig_count;
	goto out;

out_free_reserved:
	btrfs_dec_block_group_reservations(fs_info, ins.objectid);
	btrfs_free_reserved_extent(fs_info, ins.objectid, ins.offset, true);
out_delalloc_release:
	btrfs_delalloc_release_extents(inode, num_bytes);
	btrfs_delalloc_release_metadata(inode, disk_num_bytes, ret < 0);
out_qgroup_free_data:
	if (ret < 0)
		btrfs_qgroup_free_data(inode, data_reserved, start, num_bytes, NULL);
out_free_data_space:
	/*
	 * If btrfs_reserve_extent() succeeded, then we already decremented
	 * bytes_may_use.
	 */
	if (!extent_reserved)
		btrfs_free_reserved_data_space_noquota(inode, disk_num_bytes);
out_unlock:
	btrfs_unlock_extent(io_tree, start, end, &cached_state);
out_folios:
	for (i = 0; i < nr_folios; i++) {
		if (folios[i])
			folio_put(folios[i]);
	}
	kvfree(folios);
out:
	if (ret >= 0)
		iocb->ki_pos += encoded->len;
	return ret;
}

#ifdef CONFIG_SWAP
/*
 * Add an entry indicating a block group or device which is pinned by a
 * swapfile. Returns 0 on success, 1 if there is already an entry for it, or a
 * negative errno on failure.
 */
static int btrfs_add_swapfile_pin(struct inode *inode, void *ptr,
				  bool is_block_group)
{
	struct btrfs_fs_info *fs_info = BTRFS_I(inode)->root->fs_info;
	struct btrfs_swapfile_pin *sp, *entry;
	struct rb_node **p;
	struct rb_node *parent = NULL;

	sp = kmalloc(sizeof(*sp), GFP_NOFS);
	if (!sp)
		return -ENOMEM;
	sp->ptr = ptr;
	sp->inode = inode;
	sp->is_block_group = is_block_group;
	sp->bg_extent_count = 1;

	spin_lock(&fs_info->swapfile_pins_lock);
	p = &fs_info->swapfile_pins.rb_node;
	while (*p) {
		parent = *p;
		entry = rb_entry(parent, struct btrfs_swapfile_pin, node);
		if (sp->ptr < entry->ptr ||
		    (sp->ptr == entry->ptr && sp->inode < entry->inode)) {
			p = &(*p)->rb_left;
		} else if (sp->ptr > entry->ptr ||
			   (sp->ptr == entry->ptr && sp->inode > entry->inode)) {
			p = &(*p)->rb_right;
		} else {
			if (is_block_group)
				entry->bg_extent_count++;
			spin_unlock(&fs_info->swapfile_pins_lock);
			kfree(sp);
			return 1;
		}
	}
	rb_link_node(&sp->node, parent, p);
	rb_insert_color(&sp->node, &fs_info->swapfile_pins);
	spin_unlock(&fs_info->swapfile_pins_lock);
	return 0;
}

/* Free all of the entries pinned by this swapfile. */
static void btrfs_free_swapfile_pins(struct inode *inode)
{
	struct btrfs_fs_info *fs_info = BTRFS_I(inode)->root->fs_info;
	struct btrfs_swapfile_pin *sp;
	struct rb_node *node, *next;

	spin_lock(&fs_info->swapfile_pins_lock);
	node = rb_first(&fs_info->swapfile_pins);
	while (node) {
		next = rb_next(node);
		sp = rb_entry(node, struct btrfs_swapfile_pin, node);
		if (sp->inode == inode) {
			rb_erase(&sp->node, &fs_info->swapfile_pins);
			if (sp->is_block_group) {
				btrfs_dec_block_group_swap_extents(sp->ptr,
							   sp->bg_extent_count);
				btrfs_put_block_group(sp->ptr);
			}
			kfree(sp);
		}
		node = next;
	}
	spin_unlock(&fs_info->swapfile_pins_lock);
}

struct btrfs_swap_info {
	u64 start;
	u64 block_start;
	u64 block_len;
	u64 lowest_ppage;
	u64 highest_ppage;
	unsigned long nr_pages;
	int nr_extents;
};

static int btrfs_add_swap_extent(struct swap_info_struct *sis,
				 struct btrfs_swap_info *bsi)
{
	unsigned long nr_pages;
	unsigned long max_pages;
	u64 first_ppage, first_ppage_reported, next_ppage;
	int ret;

	/*
	 * Our swapfile may have had its size extended after the swap header was
	 * written. In that case activating the swapfile should not go beyond
	 * the max size set in the swap header.
	 */
	if (bsi->nr_pages >= sis->max)
		return 0;

	max_pages = sis->max - bsi->nr_pages;
	first_ppage = PAGE_ALIGN(bsi->block_start) >> PAGE_SHIFT;
	next_ppage = PAGE_ALIGN_DOWN(bsi->block_start + bsi->block_len) >> PAGE_SHIFT;

	if (first_ppage >= next_ppage)
		return 0;
	nr_pages = next_ppage - first_ppage;
	nr_pages = min(nr_pages, max_pages);

	first_ppage_reported = first_ppage;
	if (bsi->start == 0)
		first_ppage_reported++;
	if (bsi->lowest_ppage > first_ppage_reported)
		bsi->lowest_ppage = first_ppage_reported;
	if (bsi->highest_ppage < (next_ppage - 1))
		bsi->highest_ppage = next_ppage - 1;

	ret = add_swap_extent(sis, bsi->nr_pages, nr_pages, first_ppage);
	if (ret < 0)
		return ret;
	bsi->nr_extents += ret;
	bsi->nr_pages += nr_pages;
	return 0;
}

static void btrfs_swap_deactivate(struct file *file)
{
	struct inode *inode = file_inode(file);

	btrfs_free_swapfile_pins(inode);
	atomic_dec(&BTRFS_I(inode)->root->nr_swapfiles);
}

static int btrfs_swap_activate(struct swap_info_struct *sis, struct file *file,
			       sector_t *span)
{
	struct inode *inode = file_inode(file);
	struct btrfs_root *root = BTRFS_I(inode)->root;
	struct btrfs_fs_info *fs_info = root->fs_info;
	struct extent_io_tree *io_tree = &BTRFS_I(inode)->io_tree;
	struct extent_state *cached_state = NULL;
	struct btrfs_chunk_map *map = NULL;
	struct btrfs_device *device = NULL;
	struct btrfs_swap_info bsi = {
		.lowest_ppage = (sector_t)-1ULL,
	};
	struct btrfs_backref_share_check_ctx *backref_ctx = NULL;
	struct btrfs_path *path = NULL;
	int ret = 0;
	u64 isize;
	u64 prev_extent_end = 0;

	/*
	 * Acquire the inode's mmap lock to prevent races with memory mapped
	 * writes, as they could happen after we flush delalloc below and before
	 * we lock the extent range further below. The inode was already locked
	 * up in the call chain.
	 */
	btrfs_assert_inode_locked(BTRFS_I(inode));
	down_write(&BTRFS_I(inode)->i_mmap_lock);

	/*
	 * If the swap file was just created, make sure delalloc is done. If the
	 * file changes again after this, the user is doing something stupid and
	 * we don't really care.
	 */
	ret = btrfs_wait_ordered_range(BTRFS_I(inode), 0, (u64)-1);
	if (ret)
		goto out_unlock_mmap;

	/*
	 * The inode is locked, so these flags won't change after we check them.
	 */
	if (BTRFS_I(inode)->flags & BTRFS_INODE_COMPRESS) {
		btrfs_warn(fs_info, "swapfile must not be compressed");
		ret = -EINVAL;
		goto out_unlock_mmap;
	}
	if (!(BTRFS_I(inode)->flags & BTRFS_INODE_NODATACOW)) {
		btrfs_warn(fs_info, "swapfile must not be copy-on-write");
		ret = -EINVAL;
		goto out_unlock_mmap;
	}
	if (!(BTRFS_I(inode)->flags & BTRFS_INODE_NODATASUM)) {
		btrfs_warn(fs_info, "swapfile must not be checksummed");
		ret = -EINVAL;
		goto out_unlock_mmap;
	}

	path = btrfs_alloc_path();
	backref_ctx = btrfs_alloc_backref_share_check_ctx();
	if (!path || !backref_ctx) {
		ret = -ENOMEM;
		goto out_unlock_mmap;
	}

	/*
	 * Balance or device remove/replace/resize can move stuff around from
	 * under us. The exclop protection makes sure they aren't running/won't
	 * run concurrently while we are mapping the swap extents, and
	 * fs_info->swapfile_pins prevents them from running while the swap
	 * file is active and moving the extents. Note that this also prevents
	 * a concurrent device add which isn't actually necessary, but it's not
	 * really worth the trouble to allow it.
	 */
	if (!btrfs_exclop_start(fs_info, BTRFS_EXCLOP_SWAP_ACTIVATE)) {
		btrfs_warn(fs_info,
	   "cannot activate swapfile while exclusive operation is running");
		ret = -EBUSY;
		goto out_unlock_mmap;
	}

	/*
	 * Prevent snapshot creation while we are activating the swap file.
	 * We do not want to race with snapshot creation. If snapshot creation
	 * already started before we bumped nr_swapfiles from 0 to 1 and
	 * completes before the first write into the swap file after it is
	 * activated, than that write would fallback to COW.
	 */
	if (!btrfs_drew_try_write_lock(&root->snapshot_lock)) {
		btrfs_exclop_finish(fs_info);
		btrfs_warn(fs_info,
	   "cannot activate swapfile because snapshot creation is in progress");
		ret = -EINVAL;
		goto out_unlock_mmap;
	}
	/*
	 * Snapshots can create extents which require COW even if NODATACOW is
	 * set. We use this counter to prevent snapshots. We must increment it
	 * before walking the extents because we don't want a concurrent
	 * snapshot to run after we've already checked the extents.
	 *
	 * It is possible that subvolume is marked for deletion but still not
	 * removed yet. To prevent this race, we check the root status before
	 * activating the swapfile.
	 */
	spin_lock(&root->root_item_lock);
	if (btrfs_root_dead(root)) {
		spin_unlock(&root->root_item_lock);

		btrfs_drew_write_unlock(&root->snapshot_lock);
		btrfs_exclop_finish(fs_info);
		btrfs_warn(fs_info,
		"cannot activate swapfile because subvolume %llu is being deleted",
			btrfs_root_id(root));
		ret = -EPERM;
		goto out_unlock_mmap;
	}
	atomic_inc(&root->nr_swapfiles);
	spin_unlock(&root->root_item_lock);

	isize = ALIGN_DOWN(inode->i_size, fs_info->sectorsize);

	btrfs_lock_extent(io_tree, 0, isize - 1, &cached_state);
	while (prev_extent_end < isize) {
		struct btrfs_key key;
		struct extent_buffer *leaf;
		struct btrfs_file_extent_item *ei;
		struct btrfs_block_group *bg;
		u64 logical_block_start;
		u64 physical_block_start;
		u64 extent_gen;
		u64 disk_bytenr;
		u64 len;

		key.objectid = btrfs_ino(BTRFS_I(inode));
		key.type = BTRFS_EXTENT_DATA_KEY;
		key.offset = prev_extent_end;

		ret = btrfs_search_slot(NULL, root, &key, path, 0, 0);
		if (ret < 0)
			goto out;

		/*
		 * If key not found it means we have an implicit hole (NO_HOLES
		 * is enabled).
		 */
		if (ret > 0) {
			btrfs_warn(fs_info, "swapfile must not have holes");
			ret = -EINVAL;
			goto out;
		}

		leaf = path->nodes[0];
		ei = btrfs_item_ptr(leaf, path->slots[0], struct btrfs_file_extent_item);

		if (btrfs_file_extent_type(leaf, ei) == BTRFS_FILE_EXTENT_INLINE) {
			/*
			 * It's unlikely we'll ever actually find ourselves
			 * here, as a file small enough to fit inline won't be
			 * big enough to store more than the swap header, but in
			 * case something changes in the future, let's catch it
			 * here rather than later.
			 */
			btrfs_warn(fs_info, "swapfile must not be inline");
			ret = -EINVAL;
			goto out;
		}

		if (btrfs_file_extent_compression(leaf, ei) != BTRFS_COMPRESS_NONE) {
			btrfs_warn(fs_info, "swapfile must not be compressed");
			ret = -EINVAL;
			goto out;
		}

		disk_bytenr = btrfs_file_extent_disk_bytenr(leaf, ei);
		if (disk_bytenr == 0) {
			btrfs_warn(fs_info, "swapfile must not have holes");
			ret = -EINVAL;
			goto out;
		}

		logical_block_start = disk_bytenr + btrfs_file_extent_offset(leaf, ei);
		extent_gen = btrfs_file_extent_generation(leaf, ei);
		prev_extent_end = btrfs_file_extent_end(path);

		if (prev_extent_end > isize)
			len = isize - key.offset;
		else
			len = btrfs_file_extent_num_bytes(leaf, ei);

		backref_ctx->curr_leaf_bytenr = leaf->start;

		/*
		 * Don't need the path anymore, release to avoid deadlocks when
		 * calling btrfs_is_data_extent_shared() because when joining a
		 * transaction it can block waiting for the current one's commit
		 * which in turn may be trying to lock the same leaf to flush
		 * delayed items for example.
		 */
		btrfs_release_path(path);

		ret = btrfs_is_data_extent_shared(BTRFS_I(inode), disk_bytenr,
						  extent_gen, backref_ctx);
		if (ret < 0) {
			goto out;
		} else if (ret > 0) {
			btrfs_warn(fs_info,
				   "swapfile must not be copy-on-write");
			ret = -EINVAL;
			goto out;
		}

		map = btrfs_get_chunk_map(fs_info, logical_block_start, len);
		if (IS_ERR(map)) {
			ret = PTR_ERR(map);
			goto out;
		}

		if (map->type & BTRFS_BLOCK_GROUP_PROFILE_MASK) {
			btrfs_warn(fs_info,
				   "swapfile must have single data profile");
			ret = -EINVAL;
			goto out;
		}

		if (device == NULL) {
			device = map->stripes[0].dev;
			ret = btrfs_add_swapfile_pin(inode, device, false);
			if (ret == 1)
				ret = 0;
			else if (ret)
				goto out;
		} else if (device != map->stripes[0].dev) {
			btrfs_warn(fs_info, "swapfile must be on one device");
			ret = -EINVAL;
			goto out;
		}

		physical_block_start = (map->stripes[0].physical +
					(logical_block_start - map->start));
		btrfs_free_chunk_map(map);
		map = NULL;

		bg = btrfs_lookup_block_group(fs_info, logical_block_start);
		if (!bg) {
			btrfs_warn(fs_info,
			   "could not find block group containing swapfile");
			ret = -EINVAL;
			goto out;
		}

		if (!btrfs_inc_block_group_swap_extents(bg)) {
			btrfs_warn(fs_info,
			   "block group for swapfile at %llu is read-only%s",
			   bg->start,
			   atomic_read(&fs_info->scrubs_running) ?
				       " (scrub running)" : "");
			btrfs_put_block_group(bg);
			ret = -EINVAL;
			goto out;
		}

		ret = btrfs_add_swapfile_pin(inode, bg, true);
		if (ret) {
			btrfs_put_block_group(bg);
			if (ret == 1)
				ret = 0;
			else
				goto out;
		}

		if (bsi.block_len &&
		    bsi.block_start + bsi.block_len == physical_block_start) {
			bsi.block_len += len;
		} else {
			if (bsi.block_len) {
				ret = btrfs_add_swap_extent(sis, &bsi);
				if (ret)
					goto out;
			}
			bsi.start = key.offset;
			bsi.block_start = physical_block_start;
			bsi.block_len = len;
		}

		if (fatal_signal_pending(current)) {
			ret = -EINTR;
			goto out;
		}

		cond_resched();
	}

	if (bsi.block_len)
		ret = btrfs_add_swap_extent(sis, &bsi);

out:
	if (!IS_ERR_OR_NULL(map))
		btrfs_free_chunk_map(map);

	btrfs_unlock_extent(io_tree, 0, isize - 1, &cached_state);

	if (ret)
		btrfs_swap_deactivate(file);

	btrfs_drew_write_unlock(&root->snapshot_lock);

	btrfs_exclop_finish(fs_info);

out_unlock_mmap:
	up_write(&BTRFS_I(inode)->i_mmap_lock);
	btrfs_free_backref_share_ctx(backref_ctx);
	btrfs_free_path(path);
	if (ret)
		return ret;

	if (device)
		sis->bdev = device->bdev;
	*span = bsi.highest_ppage - bsi.lowest_ppage + 1;
	sis->max = bsi.nr_pages;
	sis->pages = bsi.nr_pages - 1;
	return bsi.nr_extents;
}
#else
static void btrfs_swap_deactivate(struct file *file)
{
}

static int btrfs_swap_activate(struct swap_info_struct *sis, struct file *file,
			       sector_t *span)
{
	return -EOPNOTSUPP;
}
#endif

/*
 * Update the number of bytes used in the VFS' inode. When we replace extents in
 * a range (clone, dedupe, fallocate's zero range), we must update the number of
 * bytes used by the inode in an atomic manner, so that concurrent stat(2) calls
 * always get a correct value.
 */
void btrfs_update_inode_bytes(struct btrfs_inode *inode,
			      const u64 add_bytes,
			      const u64 del_bytes)
{
	if (add_bytes == del_bytes)
		return;

	spin_lock(&inode->lock);
	if (del_bytes > 0)
		inode_sub_bytes(&inode->vfs_inode, del_bytes);
	if (add_bytes > 0)
		inode_add_bytes(&inode->vfs_inode, add_bytes);
	spin_unlock(&inode->lock);
}

/*
 * Verify that there are no ordered extents for a given file range.
 *
 * @inode:   The target inode.
 * @start:   Start offset of the file range, should be sector size aligned.
 * @end:     End offset (inclusive) of the file range, its value +1 should be
 *           sector size aligned.
 *
 * This should typically be used for cases where we locked an inode's VFS lock in
 * exclusive mode, we have also locked the inode's i_mmap_lock in exclusive mode,
 * we have flushed all delalloc in the range, we have waited for all ordered
 * extents in the range to complete and finally we have locked the file range in
 * the inode's io_tree.
 */
void btrfs_assert_inode_range_clean(struct btrfs_inode *inode, u64 start, u64 end)
{
	struct btrfs_root *root = inode->root;
	struct btrfs_ordered_extent *ordered;

	if (!IS_ENABLED(CONFIG_BTRFS_ASSERT))
		return;

	ordered = btrfs_lookup_first_ordered_range(inode, start, end + 1 - start);
	if (ordered) {
		btrfs_err(root->fs_info,
"found unexpected ordered extent in file range [%llu, %llu] for inode %llu root %llu (ordered range [%llu, %llu])",
			  start, end, btrfs_ino(inode), btrfs_root_id(root),
			  ordered->file_offset,
			  ordered->file_offset + ordered->num_bytes - 1);
		btrfs_put_ordered_extent(ordered);
	}

	ASSERT(ordered == NULL);
}

/*
 * Find the first inode with a minimum number.
 *
 * @root:	The root to search for.
 * @min_ino:	The minimum inode number.
 *
 * Find the first inode in the @root with a number >= @min_ino and return it.
 * Returns NULL if no such inode found.
 */
struct btrfs_inode *btrfs_find_first_inode(struct btrfs_root *root, u64 min_ino)
{
	struct btrfs_inode *inode;
	unsigned long from = min_ino;

	xa_lock(&root->inodes);
	while (true) {
		inode = xa_find(&root->inodes, &from, ULONG_MAX, XA_PRESENT);
		if (!inode)
			break;
		if (igrab(&inode->vfs_inode))
			break;

		from = btrfs_ino(inode) + 1;
		cond_resched_lock(&root->inodes.xa_lock);
	}
	xa_unlock(&root->inodes);

	return inode;
}

static const struct inode_operations btrfs_dir_inode_operations = {
	.getattr	= btrfs_getattr,
	.lookup		= btrfs_lookup,
	.create		= btrfs_create,
	.unlink		= btrfs_unlink,
	.link		= btrfs_link,
	.mkdir		= btrfs_mkdir,
	.rmdir		= btrfs_rmdir,
	.rename		= btrfs_rename2,
	.symlink	= btrfs_symlink,
	.setattr	= btrfs_setattr,
	.mknod		= btrfs_mknod,
	.listxattr	= btrfs_listxattr,
	.permission	= btrfs_permission,
	.get_inode_acl	= btrfs_get_acl,
	.set_acl	= btrfs_set_acl,
	.update_time	= btrfs_update_time,
	.tmpfile        = btrfs_tmpfile,
	.fileattr_get	= btrfs_fileattr_get,
	.fileattr_set	= btrfs_fileattr_set,
};

static const struct file_operations btrfs_dir_file_operations = {
	.llseek		= btrfs_dir_llseek,
	.read		= generic_read_dir,
	.iterate_shared	= btrfs_real_readdir,
	.open		= btrfs_opendir,
	.unlocked_ioctl	= btrfs_ioctl,
#ifdef CONFIG_COMPAT
	.compat_ioctl	= btrfs_compat_ioctl,
#endif
	.release        = btrfs_release_file,
	.fsync		= btrfs_sync_file,
};

/*
 * btrfs doesn't support the bmap operation because swapfiles
 * use bmap to make a mapping of extents in the file.  They assume
 * these extents won't change over the life of the file and they
 * use the bmap result to do IO directly to the drive.
 *
 * the btrfs bmap call would return logical addresses that aren't
 * suitable for IO and they also will change frequently as COW
 * operations happen.  So, swapfile + btrfs == corruption.
 *
 * For now we're avoiding this by dropping bmap.
 */
static const struct address_space_operations btrfs_aops = {
	.read_folio	= btrfs_read_folio,
	.writepages	= btrfs_writepages,
	.readahead	= btrfs_readahead,
	.invalidate_folio = btrfs_invalidate_folio,
	.launder_folio	= btrfs_launder_folio,
	.release_folio	= btrfs_release_folio,
	.migrate_folio	= btrfs_migrate_folio,
	.dirty_folio	= filemap_dirty_folio,
	.error_remove_folio = generic_error_remove_folio,
	.swap_activate	= btrfs_swap_activate,
	.swap_deactivate = btrfs_swap_deactivate,
};

static const struct inode_operations btrfs_file_inode_operations = {
	.getattr	= btrfs_getattr,
	.setattr	= btrfs_setattr,
	.listxattr      = btrfs_listxattr,
	.permission	= btrfs_permission,
	.fiemap		= btrfs_fiemap,
	.get_inode_acl	= btrfs_get_acl,
	.set_acl	= btrfs_set_acl,
	.update_time	= btrfs_update_time,
	.fileattr_get	= btrfs_fileattr_get,
	.fileattr_set	= btrfs_fileattr_set,
};
static const struct inode_operations btrfs_special_inode_operations = {
	.getattr	= btrfs_getattr,
	.setattr	= btrfs_setattr,
	.permission	= btrfs_permission,
	.listxattr	= btrfs_listxattr,
	.get_inode_acl	= btrfs_get_acl,
	.set_acl	= btrfs_set_acl,
	.update_time	= btrfs_update_time,
};
static const struct inode_operations btrfs_symlink_inode_operations = {
	.get_link	= page_get_link,
	.getattr	= btrfs_getattr,
	.setattr	= btrfs_setattr,
	.permission	= btrfs_permission,
	.listxattr	= btrfs_listxattr,
	.update_time	= btrfs_update_time,
};

const struct dentry_operations btrfs_dentry_operations = {
	.d_delete	= btrfs_dentry_delete,
};<|MERGE_RESOLUTION|>--- conflicted
+++ resolved
@@ -4740,19 +4740,11 @@
 	 * This is because we can't unlink other roots when replaying the dir
 	 * deletes for directory foo.
 	 */
-<<<<<<< HEAD
-	if (BTRFS_I(inode)->last_unlink_trans >= trans->transid)
-		btrfs_record_snapshot_destroy(trans, BTRFS_I(dir));
-
-	if (unlikely(btrfs_ino(BTRFS_I(inode)) == BTRFS_EMPTY_SUBVOL_DIR_OBJECTID)) {
-		ret = btrfs_unlink_subvol(trans, BTRFS_I(dir), dentry);
-=======
 	if (inode->last_unlink_trans >= trans->transid)
 		btrfs_record_snapshot_destroy(trans, dir);
 
 	if (unlikely(btrfs_ino(inode) == BTRFS_EMPTY_SUBVOL_DIR_OBJECTID)) {
 		ret = btrfs_unlink_subvol(trans, dir, dentry);
->>>>>>> a7fc15ed
 		goto out;
 	}
 
@@ -4761,16 +4753,9 @@
 		goto out;
 
 	/* now the directory is empty */
-<<<<<<< HEAD
-	ret = btrfs_unlink_inode(trans, BTRFS_I(dir), BTRFS_I(d_inode(dentry)),
-				 &fname.disk_name);
-	if (!ret)
-		btrfs_i_size_write(BTRFS_I(inode), 0);
-=======
 	ret = btrfs_unlink_inode(trans, dir, inode, &fname.disk_name);
 	if (!ret)
 		btrfs_i_size_write(inode, 0);
->>>>>>> a7fc15ed
 out:
 	btrfs_end_transaction(trans);
 out_notrans:
