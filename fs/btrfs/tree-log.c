// SPDX-License-Identifier: GPL-2.0
/*
 * Copyright (C) 2008 Oracle.  All rights reserved.
 */

#include <linux/sched.h>
#include <linux/slab.h>
#include <linux/blkdev.h>
#include <linux/list_sort.h>
#include <linux/iversion.h>
#include "misc.h"
#include "ctree.h"
#include "tree-log.h"
#include "disk-io.h"
#include "locking.h"
#include "backref.h"
#include "compression.h"
#include "qgroup.h"
#include "block-group.h"
#include "space-info.h"
#include "inode-item.h"
#include "fs.h"
#include "accessors.h"
#include "extent-tree.h"
#include "root-tree.h"
#include "dir-item.h"
#include "file-item.h"
#include "file.h"
#include "orphan.h"
#include "tree-checker.h"

#define MAX_CONFLICT_INODES 10

/* magic values for the inode_only field in btrfs_log_inode:
 *
 * LOG_INODE_ALL means to log everything
 * LOG_INODE_EXISTS means to log just enough to recreate the inode
 * during log replay
 */
enum {
	LOG_INODE_ALL,
	LOG_INODE_EXISTS,
};

/*
 * directory trouble cases
 *
 * 1) on rename or unlink, if the inode being unlinked isn't in the fsync
 * log, we must force a full commit before doing an fsync of the directory
 * where the unlink was done.
 * ---> record transid of last unlink/rename per directory
 *
 * mkdir foo/some_dir
 * normal commit
 * rename foo/some_dir foo2/some_dir
 * mkdir foo/some_dir
 * fsync foo/some_dir/some_file
 *
 * The fsync above will unlink the original some_dir without recording
 * it in its new location (foo2).  After a crash, some_dir will be gone
 * unless the fsync of some_file forces a full commit
 *
 * 2) we must log any new names for any file or dir that is in the fsync
 * log. ---> check inode while renaming/linking.
 *
 * 2a) we must log any new names for any file or dir during rename
 * when the directory they are being removed from was logged.
 * ---> check inode and old parent dir during rename
 *
 *  2a is actually the more important variant.  With the extra logging
 *  a crash might unlink the old name without recreating the new one
 *
 * 3) after a crash, we must go through any directories with a link count
 * of zero and redo the rm -rf
 *
 * mkdir f1/foo
 * normal commit
 * rm -rf f1/foo
 * fsync(f1)
 *
 * The directory f1 was fully removed from the FS, but fsync was never
 * called on f1, only its parent dir.  After a crash the rm -rf must
 * be replayed.  This must be able to recurse down the entire
 * directory tree.  The inode link count fixup code takes care of the
 * ugly details.
 */

/*
 * stages for the tree walking.  The first
 * stage (0) is to only pin down the blocks we find
 * the second stage (1) is to make sure that all the inodes
 * we find in the log are created in the subvolume.
 *
 * The last stage is to deal with directories and links and extents
 * and all the other fun semantics
 */
enum {
	LOG_WALK_PIN_ONLY,
	LOG_WALK_REPLAY_INODES,
	LOG_WALK_REPLAY_DIR_INDEX,
	LOG_WALK_REPLAY_ALL,
};

static int btrfs_log_inode(struct btrfs_trans_handle *trans,
			   struct btrfs_inode *inode,
			   int inode_only,
			   struct btrfs_log_ctx *ctx);
static int link_to_fixup_dir(struct btrfs_trans_handle *trans,
			     struct btrfs_root *root,
			     struct btrfs_path *path, u64 objectid);
static noinline int replay_dir_deletes(struct btrfs_trans_handle *trans,
				       struct btrfs_root *root,
				       struct btrfs_root *log,
				       struct btrfs_path *path,
				       u64 dirid, bool del_all);
static void wait_log_commit(struct btrfs_root *root, int transid);

/*
 * tree logging is a special write ahead log used to make sure that
 * fsyncs and O_SYNCs can happen without doing full tree commits.
 *
 * Full tree commits are expensive because they require commonly
 * modified blocks to be recowed, creating many dirty pages in the
 * extent tree an 4x-6x higher write load than ext3.
 *
 * Instead of doing a tree commit on every fsync, we use the
 * key ranges and transaction ids to find items for a given file or directory
 * that have changed in this transaction.  Those items are copied into
 * a special tree (one per subvolume root), that tree is written to disk
 * and then the fsync is considered complete.
 *
 * After a crash, items are copied out of the log-tree back into the
 * subvolume tree.  Any file data extents found are recorded in the extent
 * allocation tree, and the log-tree freed.
 *
 * The log tree is read three times, once to pin down all the extents it is
 * using in ram and once, once to create all the inodes logged in the tree
 * and once to do all the other items.
 */

static struct btrfs_inode *btrfs_iget_logging(u64 objectid, struct btrfs_root *root)
{
	unsigned int nofs_flag;
	struct btrfs_inode *inode;

	/* Only meant to be called for subvolume roots and not for log roots. */
<<<<<<< HEAD
	ASSERT(is_fstree(btrfs_root_id(root)));
=======
	ASSERT(btrfs_is_fstree(btrfs_root_id(root)));
>>>>>>> a7fc15ed

	/*
	 * We're holding a transaction handle whether we are logging or
	 * replaying a log tree, so we must make sure NOFS semantics apply
	 * because btrfs_alloc_inode() may be triggered and it uses GFP_KERNEL
	 * to allocate an inode, which can recurse back into the filesystem and
	 * attempt a transaction commit, resulting in a deadlock.
	 */
	nofs_flag = memalloc_nofs_save();
	inode = btrfs_iget(objectid, root);
	memalloc_nofs_restore(nofs_flag);

	return inode;
}

/*
 * start a sub transaction and setup the log tree
 * this increments the log tree writer count to make the people
 * syncing the tree wait for us to finish
 */
static int start_log_trans(struct btrfs_trans_handle *trans,
			   struct btrfs_root *root,
			   struct btrfs_log_ctx *ctx)
{
	struct btrfs_fs_info *fs_info = root->fs_info;
	struct btrfs_root *tree_root = fs_info->tree_root;
	const bool zoned = btrfs_is_zoned(fs_info);
	int ret = 0;
	bool created = false;

	/*
	 * First check if the log root tree was already created. If not, create
	 * it before locking the root's log_mutex, just to keep lockdep happy.
	 */
	if (!test_bit(BTRFS_ROOT_HAS_LOG_TREE, &tree_root->state)) {
		mutex_lock(&tree_root->log_mutex);
		if (!fs_info->log_root_tree) {
			ret = btrfs_init_log_root_tree(trans, fs_info);
			if (!ret) {
				set_bit(BTRFS_ROOT_HAS_LOG_TREE, &tree_root->state);
				created = true;
			}
		}
		mutex_unlock(&tree_root->log_mutex);
		if (ret)
			return ret;
	}

	mutex_lock(&root->log_mutex);

again:
	if (root->log_root) {
		int index = (root->log_transid + 1) % 2;

		if (btrfs_need_log_full_commit(trans)) {
			ret = BTRFS_LOG_FORCE_COMMIT;
			goto out;
		}

		if (zoned && atomic_read(&root->log_commit[index])) {
			wait_log_commit(root, root->log_transid - 1);
			goto again;
		}

		if (!root->log_start_pid) {
			clear_bit(BTRFS_ROOT_MULTI_LOG_TASKS, &root->state);
			root->log_start_pid = current->pid;
		} else if (root->log_start_pid != current->pid) {
			set_bit(BTRFS_ROOT_MULTI_LOG_TASKS, &root->state);
		}
	} else {
		/*
		 * This means fs_info->log_root_tree was already created
		 * for some other FS trees. Do the full commit not to mix
		 * nodes from multiple log transactions to do sequential
		 * writing.
		 */
		if (zoned && !created) {
			ret = BTRFS_LOG_FORCE_COMMIT;
			goto out;
		}

		ret = btrfs_add_log_tree(trans, root);
		if (ret)
			goto out;

		set_bit(BTRFS_ROOT_HAS_LOG_TREE, &root->state);
		clear_bit(BTRFS_ROOT_MULTI_LOG_TASKS, &root->state);
		root->log_start_pid = current->pid;
	}

	atomic_inc(&root->log_writers);
	if (!ctx->logging_new_name) {
		int index = root->log_transid % 2;
		list_add_tail(&ctx->list, &root->log_ctxs[index]);
		ctx->log_transid = root->log_transid;
	}

out:
	mutex_unlock(&root->log_mutex);
	return ret;
}

/*
 * returns 0 if there was a log transaction running and we were able
 * to join, or returns -ENOENT if there were not transactions
 * in progress
 */
static int join_running_log_trans(struct btrfs_root *root)
{
	const bool zoned = btrfs_is_zoned(root->fs_info);
	int ret = -ENOENT;

	if (!test_bit(BTRFS_ROOT_HAS_LOG_TREE, &root->state))
		return ret;

	mutex_lock(&root->log_mutex);
again:
	if (root->log_root) {
		int index = (root->log_transid + 1) % 2;

		ret = 0;
		if (zoned && atomic_read(&root->log_commit[index])) {
			wait_log_commit(root, root->log_transid - 1);
			goto again;
		}
		atomic_inc(&root->log_writers);
	}
	mutex_unlock(&root->log_mutex);
	return ret;
}

/*
 * This either makes the current running log transaction wait
 * until you call btrfs_end_log_trans() or it makes any future
 * log transactions wait until you call btrfs_end_log_trans()
 */
void btrfs_pin_log_trans(struct btrfs_root *root)
{
	atomic_inc(&root->log_writers);
}

/*
 * indicate we're done making changes to the log tree
 * and wake up anyone waiting to do a sync
 */
void btrfs_end_log_trans(struct btrfs_root *root)
{
	if (atomic_dec_and_test(&root->log_writers)) {
		/* atomic_dec_and_test implies a barrier */
		cond_wake_up_nomb(&root->log_writer_wait);
	}
}

/*
 * the walk control struct is used to pass state down the chain when
 * processing the log tree.  The stage field tells us which part
 * of the log tree processing we are currently doing.  The others
 * are state fields used for that specific part
 */
struct walk_control {
	/* should we free the extent on disk when done?  This is used
	 * at transaction commit time while freeing a log tree
	 */
	int free;

	/* pin only walk, we record which extents on disk belong to the
	 * log trees
	 */
	int pin;

	/* what stage of the replay code we're currently in */
	int stage;

	/*
	 * Ignore any items from the inode currently being processed. Needs
	 * to be set every time we find a BTRFS_INODE_ITEM_KEY and we are in
	 * the LOG_WALK_REPLAY_INODES stage.
	 */
	bool ignore_cur_inode;

	/* the root we are currently replaying */
	struct btrfs_root *replay_dest;

	/* the trans handle for the current replay */
	struct btrfs_trans_handle *trans;

	/* the function that gets used to process blocks we find in the
	 * tree.  Note the extent_buffer might not be up to date when it is
	 * passed in, and it must be checked or read if you need the data
	 * inside it
	 */
	int (*process_func)(struct btrfs_root *log, struct extent_buffer *eb,
			    struct walk_control *wc, u64 gen, int level);
};

/*
 * process_func used to pin down extents, write them or wait on them
 */
static int process_one_buffer(struct btrfs_root *log,
			      struct extent_buffer *eb,
			      struct walk_control *wc, u64 gen, int level)
{
	struct btrfs_fs_info *fs_info = log->fs_info;
	int ret = 0;

	/*
	 * If this fs is mixed then we need to be able to process the leaves to
	 * pin down any logged extents, so we have to read the block.
	 */
	if (btrfs_fs_incompat(fs_info, MIXED_GROUPS)) {
		struct btrfs_tree_parent_check check = {
			.level = level,
			.transid = gen
		};

		ret = btrfs_read_extent_buffer(eb, &check);
		if (ret)
			return ret;
	}

	if (wc->pin) {
		ret = btrfs_pin_extent_for_log_replay(wc->trans, eb);
		if (ret)
			return ret;

		if (btrfs_buffer_uptodate(eb, gen, 0) &&
		    btrfs_header_level(eb) == 0)
			ret = btrfs_exclude_logged_extents(eb);
	}
	return ret;
}

/*
 * Item overwrite used by log replay. The given eb, slot and key all refer to
 * the source data we are copying out.
 *
 * The given root is for the tree we are copying into, and path is a scratch
 * path for use in this function (it should be released on entry and will be
 * released on exit).
 *
 * If the key is already in the destination tree the existing item is
 * overwritten.  If the existing item isn't big enough, it is extended.
 * If it is too large, it is truncated.
 *
 * If the key isn't in the destination yet, a new item is inserted.
 */
static int overwrite_item(struct btrfs_trans_handle *trans,
			  struct btrfs_root *root,
			  struct btrfs_path *path,
			  struct extent_buffer *eb, int slot,
			  struct btrfs_key *key)
{
	int ret;
	u32 item_size;
	u64 saved_i_size = 0;
	int save_old_i_size = 0;
	unsigned long src_ptr;
	unsigned long dst_ptr;
	struct extent_buffer *dst_eb;
	int dst_slot;
	bool inode_item = key->type == BTRFS_INODE_ITEM_KEY;

	/*
	 * This is only used during log replay, so the root is always from a
	 * fs/subvolume tree. In case we ever need to support a log root, then
	 * we'll have to clone the leaf in the path, release the path and use
	 * the leaf before writing into the log tree. See the comments at
	 * copy_items() for more details.
	 */
	ASSERT(btrfs_root_id(root) != BTRFS_TREE_LOG_OBJECTID);

	item_size = btrfs_item_size(eb, slot);
	src_ptr = btrfs_item_ptr_offset(eb, slot);

	/* Look for the key in the destination tree. */
	ret = btrfs_search_slot(NULL, root, key, path, 0, 0);
	if (ret < 0)
		return ret;

	dst_eb = path->nodes[0];
	dst_slot = path->slots[0];

	if (ret == 0) {
		char *src_copy;
		const u32 dst_size = btrfs_item_size(dst_eb, dst_slot);

		if (dst_size != item_size)
			goto insert;

		if (item_size == 0) {
			btrfs_release_path(path);
			return 0;
		}
		src_copy = kmalloc(item_size, GFP_NOFS);
		if (!src_copy) {
			btrfs_release_path(path);
			return -ENOMEM;
		}

		read_extent_buffer(eb, src_copy, src_ptr, item_size);
		dst_ptr = btrfs_item_ptr_offset(dst_eb, dst_slot);
		ret = memcmp_extent_buffer(dst_eb, src_copy, dst_ptr, item_size);

		kfree(src_copy);
		/*
		 * they have the same contents, just return, this saves
		 * us from cowing blocks in the destination tree and doing
		 * extra writes that may not have been done by a previous
		 * sync
		 */
		if (ret == 0) {
			btrfs_release_path(path);
			return 0;
		}

		/*
		 * We need to load the old nbytes into the inode so when we
		 * replay the extents we've logged we get the right nbytes.
		 */
		if (inode_item) {
			struct btrfs_inode_item *item;
			u64 nbytes;
			u32 mode;

			item = btrfs_item_ptr(dst_eb, dst_slot,
					      struct btrfs_inode_item);
			nbytes = btrfs_inode_nbytes(dst_eb, item);
			item = btrfs_item_ptr(eb, slot,
					      struct btrfs_inode_item);
			btrfs_set_inode_nbytes(eb, item, nbytes);

			/*
			 * If this is a directory we need to reset the i_size to
			 * 0 so that we can set it up properly when replaying
			 * the rest of the items in this log.
			 */
			mode = btrfs_inode_mode(eb, item);
			if (S_ISDIR(mode))
				btrfs_set_inode_size(eb, item, 0);
		}
	} else if (inode_item) {
		struct btrfs_inode_item *item;
		u32 mode;

		/*
		 * New inode, set nbytes to 0 so that the nbytes comes out
		 * properly when we replay the extents.
		 */
		item = btrfs_item_ptr(eb, slot, struct btrfs_inode_item);
		btrfs_set_inode_nbytes(eb, item, 0);

		/*
		 * If this is a directory we need to reset the i_size to 0 so
		 * that we can set it up properly when replaying the rest of
		 * the items in this log.
		 */
		mode = btrfs_inode_mode(eb, item);
		if (S_ISDIR(mode))
			btrfs_set_inode_size(eb, item, 0);
	}
insert:
	btrfs_release_path(path);
	/* try to insert the key into the destination tree */
	path->skip_release_on_error = 1;
	ret = btrfs_insert_empty_item(trans, root, path,
				      key, item_size);
	path->skip_release_on_error = 0;

	dst_eb = path->nodes[0];
	dst_slot = path->slots[0];

	/* make sure any existing item is the correct size */
	if (ret == -EEXIST || ret == -EOVERFLOW) {
		const u32 found_size = btrfs_item_size(dst_eb, dst_slot);

		if (found_size > item_size)
			btrfs_truncate_item(trans, path, item_size, 1);
		else if (found_size < item_size)
			btrfs_extend_item(trans, path, item_size - found_size);
	} else if (ret) {
		return ret;
	}
	dst_ptr = btrfs_item_ptr_offset(dst_eb, dst_slot);

	/* don't overwrite an existing inode if the generation number
	 * was logged as zero.  This is done when the tree logging code
	 * is just logging an inode to make sure it exists after recovery.
	 *
	 * Also, don't overwrite i_size on directories during replay.
	 * log replay inserts and removes directory items based on the
	 * state of the tree found in the subvolume, and i_size is modified
	 * as it goes
	 */
	if (key->type == BTRFS_INODE_ITEM_KEY && ret == -EEXIST) {
		struct btrfs_inode_item *src_item;
		struct btrfs_inode_item *dst_item;

		src_item = (struct btrfs_inode_item *)src_ptr;
		dst_item = (struct btrfs_inode_item *)dst_ptr;

		if (btrfs_inode_generation(eb, src_item) == 0) {
			const u64 ino_size = btrfs_inode_size(eb, src_item);

			/*
			 * For regular files an ino_size == 0 is used only when
			 * logging that an inode exists, as part of a directory
			 * fsync, and the inode wasn't fsynced before. In this
			 * case don't set the size of the inode in the fs/subvol
			 * tree, otherwise we would be throwing valid data away.
			 */
			if (S_ISREG(btrfs_inode_mode(eb, src_item)) &&
			    S_ISREG(btrfs_inode_mode(dst_eb, dst_item)) &&
			    ino_size != 0)
				btrfs_set_inode_size(dst_eb, dst_item, ino_size);
			goto no_copy;
		}

		if (S_ISDIR(btrfs_inode_mode(eb, src_item)) &&
		    S_ISDIR(btrfs_inode_mode(dst_eb, dst_item))) {
			save_old_i_size = 1;
			saved_i_size = btrfs_inode_size(dst_eb, dst_item);
		}
	}

	copy_extent_buffer(dst_eb, eb, dst_ptr, src_ptr, item_size);

	if (save_old_i_size) {
		struct btrfs_inode_item *dst_item;

		dst_item = (struct btrfs_inode_item *)dst_ptr;
		btrfs_set_inode_size(dst_eb, dst_item, saved_i_size);
	}

	/* make sure the generation is filled in */
	if (key->type == BTRFS_INODE_ITEM_KEY) {
		struct btrfs_inode_item *dst_item;

		dst_item = (struct btrfs_inode_item *)dst_ptr;
		if (btrfs_inode_generation(dst_eb, dst_item) == 0)
			btrfs_set_inode_generation(dst_eb, dst_item, trans->transid);
	}
no_copy:
	btrfs_release_path(path);
	return 0;
}

static int read_alloc_one_name(struct extent_buffer *eb, void *start, int len,
			       struct fscrypt_str *name)
{
	char *buf;

	buf = kmalloc(len, GFP_NOFS);
	if (!buf)
		return -ENOMEM;

	read_extent_buffer(eb, buf, (unsigned long)start, len);
	name->name = buf;
	name->len = len;
	return 0;
}

/* replays a single extent in 'eb' at 'slot' with 'key' into the
 * subvolume 'root'.  path is released on entry and should be released
 * on exit.
 *
 * extents in the log tree have not been allocated out of the extent
 * tree yet.  So, this completes the allocation, taking a reference
 * as required if the extent already exists or creating a new extent
 * if it isn't in the extent allocation tree yet.
 *
 * The extent is inserted into the file, dropping any existing extents
 * from the file that overlap the new one.
 */
static noinline int replay_one_extent(struct btrfs_trans_handle *trans,
				      struct btrfs_root *root,
				      struct btrfs_path *path,
				      struct extent_buffer *eb, int slot,
				      struct btrfs_key *key)
{
	struct btrfs_drop_extents_args drop_args = { 0 };
	struct btrfs_fs_info *fs_info = root->fs_info;
	int found_type;
	u64 extent_end;
	u64 start = key->offset;
	u64 nbytes = 0;
	struct btrfs_file_extent_item *item;
	struct btrfs_inode *inode = NULL;
	unsigned long size;
	int ret = 0;

	item = btrfs_item_ptr(eb, slot, struct btrfs_file_extent_item);
	found_type = btrfs_file_extent_type(eb, item);

	if (found_type == BTRFS_FILE_EXTENT_REG ||
	    found_type == BTRFS_FILE_EXTENT_PREALLOC) {
		nbytes = btrfs_file_extent_num_bytes(eb, item);
		extent_end = start + nbytes;

		/*
		 * We don't add to the inodes nbytes if we are prealloc or a
		 * hole.
		 */
		if (btrfs_file_extent_disk_bytenr(eb, item) == 0)
			nbytes = 0;
	} else if (found_type == BTRFS_FILE_EXTENT_INLINE) {
		size = btrfs_file_extent_ram_bytes(eb, item);
		nbytes = btrfs_file_extent_ram_bytes(eb, item);
		extent_end = ALIGN(start + size,
				   fs_info->sectorsize);
	} else {
		btrfs_err(fs_info,
		  "unexpected extent type=%d root=%llu inode=%llu offset=%llu",
			  found_type, btrfs_root_id(root), key->objectid, key->offset);
		return -EUCLEAN;
	}

	inode = btrfs_iget_logging(key->objectid, root);
	if (IS_ERR(inode))
		return PTR_ERR(inode);

	/*
	 * first check to see if we already have this extent in the
	 * file.  This must be done before the btrfs_drop_extents run
	 * so we don't try to drop this extent.
	 */
	ret = btrfs_lookup_file_extent(trans, root, path, btrfs_ino(inode), start, 0);

	if (ret == 0 &&
	    (found_type == BTRFS_FILE_EXTENT_REG ||
	     found_type == BTRFS_FILE_EXTENT_PREALLOC)) {
		struct btrfs_file_extent_item existing;
		unsigned long ptr;

		ptr = btrfs_item_ptr_offset(path->nodes[0], path->slots[0]);
		read_extent_buffer(path->nodes[0], &existing, ptr, sizeof(existing));

		/*
		 * we already have a pointer to this exact extent,
		 * we don't have to do anything
		 */
		if (memcmp_extent_buffer(eb, &existing, (unsigned long)item,
					 sizeof(existing)) == 0) {
			btrfs_release_path(path);
			goto out;
		}
	}
	btrfs_release_path(path);

	/* drop any overlapping extents */
	drop_args.start = start;
	drop_args.end = extent_end;
	drop_args.drop_cache = true;
	ret = btrfs_drop_extents(trans, root, inode, &drop_args);
	if (ret)
		goto out;

	if (found_type == BTRFS_FILE_EXTENT_REG ||
	    found_type == BTRFS_FILE_EXTENT_PREALLOC) {
		u64 offset;
		unsigned long dest_offset;
		struct btrfs_key ins;

		if (btrfs_file_extent_disk_bytenr(eb, item) == 0 &&
		    btrfs_fs_incompat(fs_info, NO_HOLES))
			goto update_inode;

		ret = btrfs_insert_empty_item(trans, root, path, key,
					      sizeof(*item));
		if (ret)
			goto out;
		dest_offset = btrfs_item_ptr_offset(path->nodes[0],
						    path->slots[0]);
		copy_extent_buffer(path->nodes[0], eb, dest_offset,
				(unsigned long)item,  sizeof(*item));

		ins.objectid = btrfs_file_extent_disk_bytenr(eb, item);
		ins.type = BTRFS_EXTENT_ITEM_KEY;
		ins.offset = btrfs_file_extent_disk_num_bytes(eb, item);
		offset = key->offset - btrfs_file_extent_offset(eb, item);

		/*
		 * Manually record dirty extent, as here we did a shallow
		 * file extent item copy and skip normal backref update,
		 * but modifying extent tree all by ourselves.
		 * So need to manually record dirty extent for qgroup,
		 * as the owner of the file extent changed from log tree
		 * (doesn't affect qgroup) to fs/file tree(affects qgroup)
		 */
		ret = btrfs_qgroup_trace_extent(trans,
				btrfs_file_extent_disk_bytenr(eb, item),
				btrfs_file_extent_disk_num_bytes(eb, item));
		if (ret < 0)
			goto out;

		if (ins.objectid > 0) {
			u64 csum_start;
			u64 csum_end;
			LIST_HEAD(ordered_sums);

			/*
			 * is this extent already allocated in the extent
			 * allocation tree?  If so, just add a reference
			 */
			ret = btrfs_lookup_data_extent(fs_info, ins.objectid,
						ins.offset);
			if (ret < 0) {
				goto out;
			} else if (ret == 0) {
				struct btrfs_ref ref = {
					.action = BTRFS_ADD_DELAYED_REF,
					.bytenr = ins.objectid,
					.num_bytes = ins.offset,
					.owning_root = btrfs_root_id(root),
					.ref_root = btrfs_root_id(root),
				};
				btrfs_init_data_ref(&ref, key->objectid, offset,
						    0, false);
				ret = btrfs_inc_extent_ref(trans, &ref);
				if (ret)
					goto out;
			} else {
				/*
				 * insert the extent pointer in the extent
				 * allocation tree
				 */
				ret = btrfs_alloc_logged_file_extent(trans,
						btrfs_root_id(root),
						key->objectid, offset, &ins);
				if (ret)
					goto out;
			}
			btrfs_release_path(path);

			if (btrfs_file_extent_compression(eb, item)) {
				csum_start = ins.objectid;
				csum_end = csum_start + ins.offset;
			} else {
				csum_start = ins.objectid +
					btrfs_file_extent_offset(eb, item);
				csum_end = csum_start +
					btrfs_file_extent_num_bytes(eb, item);
			}

			ret = btrfs_lookup_csums_list(root->log_root,
						csum_start, csum_end - 1,
						&ordered_sums, false);
			if (ret < 0)
				goto out;
			ret = 0;
			/*
			 * Now delete all existing cums in the csum root that
			 * cover our range. We do this because we can have an
			 * extent that is completely referenced by one file
			 * extent item and partially referenced by another
			 * file extent item (like after using the clone or
			 * extent_same ioctls). In this case if we end up doing
			 * the replay of the one that partially references the
			 * extent first, and we do not do the csum deletion
			 * below, we can get 2 csum items in the csum tree that
			 * overlap each other. For example, imagine our log has
			 * the two following file extent items:
			 *
			 * key (257 EXTENT_DATA 409600)
			 *     extent data disk byte 12845056 nr 102400
			 *     extent data offset 20480 nr 20480 ram 102400
			 *
			 * key (257 EXTENT_DATA 819200)
			 *     extent data disk byte 12845056 nr 102400
			 *     extent data offset 0 nr 102400 ram 102400
			 *
			 * Where the second one fully references the 100K extent
			 * that starts at disk byte 12845056, and the log tree
			 * has a single csum item that covers the entire range
			 * of the extent:
			 *
			 * key (EXTENT_CSUM EXTENT_CSUM 12845056) itemsize 100
			 *
			 * After the first file extent item is replayed, the
			 * csum tree gets the following csum item:
			 *
			 * key (EXTENT_CSUM EXTENT_CSUM 12865536) itemsize 20
			 *
			 * Which covers the 20K sub-range starting at offset 20K
			 * of our extent. Now when we replay the second file
			 * extent item, if we do not delete existing csum items
			 * that cover any of its blocks, we end up getting two
			 * csum items in our csum tree that overlap each other:
			 *
			 * key (EXTENT_CSUM EXTENT_CSUM 12845056) itemsize 100
			 * key (EXTENT_CSUM EXTENT_CSUM 12865536) itemsize 20
			 *
			 * Which is a problem, because after this anyone trying
			 * to lookup up for the checksum of any block of our
			 * extent starting at an offset of 40K or higher, will
			 * end up looking at the second csum item only, which
			 * does not contain the checksum for any block starting
			 * at offset 40K or higher of our extent.
			 */
			while (!list_empty(&ordered_sums)) {
				struct btrfs_ordered_sum *sums;
				struct btrfs_root *csum_root;

				sums = list_first_entry(&ordered_sums,
							struct btrfs_ordered_sum,
							list);
				csum_root = btrfs_csum_root(fs_info,
							    sums->logical);
				if (!ret)
					ret = btrfs_del_csums(trans, csum_root,
							      sums->logical,
							      sums->len);
				if (!ret)
					ret = btrfs_csum_file_blocks(trans,
								     csum_root,
								     sums);
				list_del(&sums->list);
				kfree(sums);
			}
			if (ret)
				goto out;
		} else {
			btrfs_release_path(path);
		}
	} else if (found_type == BTRFS_FILE_EXTENT_INLINE) {
		/* inline extents are easy, we just overwrite them */
		ret = overwrite_item(trans, root, path, eb, slot, key);
		if (ret)
			goto out;
	}

	ret = btrfs_inode_set_file_extent_range(inode, start, extent_end - start);
	if (ret)
		goto out;

update_inode:
	btrfs_update_inode_bytes(inode, nbytes, drop_args.bytes_found);
	ret = btrfs_update_inode(trans, inode);
out:
	iput(&inode->vfs_inode);
	return ret;
}

static int unlink_inode_for_log_replay(struct btrfs_trans_handle *trans,
				       struct btrfs_inode *dir,
				       struct btrfs_inode *inode,
				       const struct fscrypt_str *name)
{
	int ret;

	ret = btrfs_unlink_inode(trans, dir, inode, name);
	if (ret)
		return ret;
	/*
	 * Whenever we need to check if a name exists or not, we check the
	 * fs/subvolume tree. So after an unlink we must run delayed items, so
	 * that future checks for a name during log replay see that the name
	 * does not exists anymore.
	 */
	return btrfs_run_delayed_items(trans);
}

/*
 * when cleaning up conflicts between the directory names in the
 * subvolume, directory names in the log and directory names in the
 * inode back references, we may have to unlink inodes from directories.
 *
 * This is a helper function to do the unlink of a specific directory
 * item
 */
static noinline int drop_one_dir_item(struct btrfs_trans_handle *trans,
				      struct btrfs_path *path,
				      struct btrfs_inode *dir,
				      struct btrfs_dir_item *di)
{
	struct btrfs_root *root = dir->root;
	struct btrfs_inode *inode;
	struct fscrypt_str name;
	struct extent_buffer *leaf;
	struct btrfs_key location;
	int ret;

	leaf = path->nodes[0];

	btrfs_dir_item_key_to_cpu(leaf, di, &location);
	ret = read_alloc_one_name(leaf, di + 1, btrfs_dir_name_len(leaf, di), &name);
	if (ret)
		return -ENOMEM;

	btrfs_release_path(path);

	inode = btrfs_iget_logging(location.objectid, root);
	if (IS_ERR(inode)) {
		ret = PTR_ERR(inode);
		inode = NULL;
		goto out;
	}

	ret = link_to_fixup_dir(trans, root, path, location.objectid);
	if (ret)
		goto out;

	ret = unlink_inode_for_log_replay(trans, dir, inode, &name);
out:
	kfree(name.name);
	if (inode)
		iput(&inode->vfs_inode);
	return ret;
}

/*
 * See if a given name and sequence number found in an inode back reference are
 * already in a directory and correctly point to this inode.
 *
 * Returns: < 0 on error, 0 if the directory entry does not exists and 1 if it
 * exists.
 */
static noinline int inode_in_dir(struct btrfs_root *root,
				 struct btrfs_path *path,
				 u64 dirid, u64 objectid, u64 index,
				 struct fscrypt_str *name)
{
	struct btrfs_dir_item *di;
	struct btrfs_key location;
	int ret = 0;

	di = btrfs_lookup_dir_index_item(NULL, root, path, dirid,
					 index, name, 0);
	if (IS_ERR(di)) {
		ret = PTR_ERR(di);
		goto out;
	} else if (di) {
		btrfs_dir_item_key_to_cpu(path->nodes[0], di, &location);
		if (location.objectid != objectid)
			goto out;
	} else {
		goto out;
	}

	btrfs_release_path(path);
	di = btrfs_lookup_dir_item(NULL, root, path, dirid, name, 0);
	if (IS_ERR(di)) {
		ret = PTR_ERR(di);
		goto out;
	} else if (di) {
		btrfs_dir_item_key_to_cpu(path->nodes[0], di, &location);
		if (location.objectid == objectid)
			ret = 1;
	}
out:
	btrfs_release_path(path);
	return ret;
}

/*
 * helper function to check a log tree for a named back reference in
 * an inode.  This is used to decide if a back reference that is
 * found in the subvolume conflicts with what we find in the log.
 *
 * inode backreferences may have multiple refs in a single item,
 * during replay we process one reference at a time, and we don't
 * want to delete valid links to a file from the subvolume if that
 * link is also in the log.
 */
static noinline int backref_in_log(struct btrfs_root *log,
				   struct btrfs_key *key,
				   u64 ref_objectid,
				   const struct fscrypt_str *name)
{
	struct btrfs_path *path;
	int ret;

	path = btrfs_alloc_path();
	if (!path)
		return -ENOMEM;

	ret = btrfs_search_slot(NULL, log, key, path, 0, 0);
	if (ret < 0) {
		goto out;
	} else if (ret == 1) {
		ret = 0;
		goto out;
	}

	if (key->type == BTRFS_INODE_EXTREF_KEY)
		ret = !!btrfs_find_name_in_ext_backref(path->nodes[0],
						       path->slots[0],
						       ref_objectid, name);
	else
		ret = !!btrfs_find_name_in_backref(path->nodes[0],
						   path->slots[0], name);
out:
	btrfs_free_path(path);
	return ret;
}

static int unlink_refs_not_in_log(struct btrfs_trans_handle *trans,
				  struct btrfs_path *path,
				  struct btrfs_root *log_root,
				  struct btrfs_key *search_key,
				  struct btrfs_inode *dir,
				  struct btrfs_inode *inode,
				  u64 parent_objectid)
{
	struct extent_buffer *leaf = path->nodes[0];
	unsigned long ptr;
	unsigned long ptr_end;

	/*
	 * Check all the names in this back reference to see if they are in the
	 * log. If so, we allow them to stay otherwise they must be unlinked as
	 * a conflict.
	 */
	ptr = btrfs_item_ptr_offset(leaf, path->slots[0]);
	ptr_end = ptr + btrfs_item_size(leaf, path->slots[0]);
	while (ptr < ptr_end) {
		struct fscrypt_str victim_name;
		struct btrfs_inode_ref *victim_ref;
		int ret;

		victim_ref = (struct btrfs_inode_ref *)ptr;
		ret = read_alloc_one_name(leaf, (victim_ref + 1),
					  btrfs_inode_ref_name_len(leaf, victim_ref),
					  &victim_name);
		if (ret)
			return ret;

		ret = backref_in_log(log_root, search_key, parent_objectid, &victim_name);
		if (ret) {
			kfree(victim_name.name);
			if (ret < 0)
				return ret;
			ptr = (unsigned long)(victim_ref + 1) + victim_name.len;
			continue;
		}

		inc_nlink(&inode->vfs_inode);
		btrfs_release_path(path);

		ret = unlink_inode_for_log_replay(trans, dir, inode, &victim_name);
		kfree(victim_name.name);
		if (ret)
			return ret;
		return -EAGAIN;
	}

	return 0;
}

static int unlink_extrefs_not_in_log(struct btrfs_trans_handle *trans,
				     struct btrfs_path *path,
				     struct btrfs_root *root,
				     struct btrfs_root *log_root,
				     struct btrfs_key *search_key,
				     struct btrfs_inode *inode,
				     u64 inode_objectid,
				     u64 parent_objectid)
{
	struct extent_buffer *leaf = path->nodes[0];
	const unsigned long base = btrfs_item_ptr_offset(leaf, path->slots[0]);
	const u32 item_size = btrfs_item_size(leaf, path->slots[0]);
	u32 cur_offset = 0;

	while (cur_offset < item_size) {
		struct btrfs_inode_extref *extref;
		struct btrfs_inode *victim_parent;
		struct fscrypt_str victim_name;
		int ret;

		extref = (struct btrfs_inode_extref *)(base + cur_offset);
		victim_name.len = btrfs_inode_extref_name_len(leaf, extref);

		if (btrfs_inode_extref_parent(leaf, extref) != parent_objectid)
			goto next;

		ret = read_alloc_one_name(leaf, &extref->name, victim_name.len,
					  &victim_name);
		if (ret)
			return ret;

		search_key->objectid = inode_objectid;
		search_key->type = BTRFS_INODE_EXTREF_KEY;
		search_key->offset = btrfs_extref_hash(parent_objectid,
						       victim_name.name,
						       victim_name.len);
		ret = backref_in_log(log_root, search_key, parent_objectid, &victim_name);
		if (ret) {
			kfree(victim_name.name);
			if (ret < 0)
				return ret;
next:
			cur_offset += victim_name.len + sizeof(*extref);
			continue;
		}

		victim_parent = btrfs_iget_logging(parent_objectid, root);
		if (IS_ERR(victim_parent)) {
			kfree(victim_name.name);
			return PTR_ERR(victim_parent);
		}

		inc_nlink(&inode->vfs_inode);
		btrfs_release_path(path);

		ret = unlink_inode_for_log_replay(trans, victim_parent, inode,
						  &victim_name);
		iput(&victim_parent->vfs_inode);
		kfree(victim_name.name);
		if (ret)
			return ret;
		return -EAGAIN;
	}

	return 0;
}

static inline int __add_inode_ref(struct btrfs_trans_handle *trans,
				  struct btrfs_root *root,
				  struct btrfs_path *path,
				  struct btrfs_root *log_root,
				  struct btrfs_inode *dir,
				  struct btrfs_inode *inode,
				  u64 inode_objectid, u64 parent_objectid,
				  u64 ref_index, struct fscrypt_str *name)
{
	int ret;
	struct btrfs_dir_item *di;
	struct btrfs_key search_key;
	struct btrfs_inode_extref *extref;

again:
	/* Search old style refs */
	search_key.objectid = inode_objectid;
	search_key.type = BTRFS_INODE_REF_KEY;
	search_key.offset = parent_objectid;
	ret = btrfs_search_slot(NULL, root, &search_key, path, 0, 0);
	if (ret < 0) {
		return ret;
	} else if (ret == 0) {
<<<<<<< HEAD
		struct btrfs_inode_ref *victim_ref;
		unsigned long ptr;
		unsigned long ptr_end;

		leaf = path->nodes[0];

		/* are we trying to overwrite a back ref for the root directory
		 * if so, just jump out, we're done
=======
		/*
		 * Are we trying to overwrite a back ref for the root directory?
		 * If so, we're done.
>>>>>>> a7fc15ed
		 */
		if (search_key.objectid == search_key.offset)
			return 1;

		ret = unlink_refs_not_in_log(trans, path, log_root, &search_key,
					     dir, inode, parent_objectid);
		if (ret == -EAGAIN)
			goto again;
		else if (ret)
			return ret;
	}
	btrfs_release_path(path);

	/* Same search but for extended refs */
	extref = btrfs_lookup_inode_extref(root, path, name, inode_objectid, parent_objectid);
	if (IS_ERR(extref)) {
		return PTR_ERR(extref);
	} else if (extref) {
<<<<<<< HEAD
		u32 item_size;
		u32 cur_offset = 0;
		unsigned long base;
		struct btrfs_inode *victim_parent;

		leaf = path->nodes[0];

		item_size = btrfs_item_size(leaf, path->slots[0]);
		base = btrfs_item_ptr_offset(leaf, path->slots[0]);

		while (cur_offset < item_size) {
			struct fscrypt_str victim_name;

			extref = (struct btrfs_inode_extref *)(base + cur_offset);
			victim_name.len = btrfs_inode_extref_name_len(leaf, extref);

			if (btrfs_inode_extref_parent(leaf, extref) != parent_objectid)
				goto next;

			ret = read_alloc_one_name(leaf, &extref->name,
						  victim_name.len, &victim_name);
			if (ret)
				return ret;

			search_key.objectid = inode_objectid;
			search_key.type = BTRFS_INODE_EXTREF_KEY;
			search_key.offset = btrfs_extref_hash(parent_objectid,
							      victim_name.name,
							      victim_name.len);
			ret = backref_in_log(log_root, &search_key,
					     parent_objectid, &victim_name);
			if (ret < 0) {
				kfree(victim_name.name);
				return ret;
			} else if (!ret) {
				victim_parent = btrfs_iget_logging(parent_objectid, root);
				if (IS_ERR(victim_parent)) {
					ret = PTR_ERR(victim_parent);
				} else {
					inc_nlink(&inode->vfs_inode);
					btrfs_release_path(path);

					ret = unlink_inode_for_log_replay(trans,
							victim_parent,
							inode, &victim_name);
					iput(&victim_parent->vfs_inode);
				}
				kfree(victim_name.name);
				if (ret)
					return ret;
				goto again;
			}
			kfree(victim_name.name);
next:
			cur_offset += victim_name.len + sizeof(*extref);
		}
=======
		ret = unlink_extrefs_not_in_log(trans, path, root, log_root,
						&search_key, inode,
						inode_objectid, parent_objectid);
		if (ret == -EAGAIN)
			goto again;
		else if (ret)
			return ret;
>>>>>>> a7fc15ed
	}
	btrfs_release_path(path);

	/* look for a conflicting sequence number */
	di = btrfs_lookup_dir_index_item(trans, root, path, btrfs_ino(dir),
					 ref_index, name, 0);
	if (IS_ERR(di)) {
		return PTR_ERR(di);
	} else if (di) {
		ret = drop_one_dir_item(trans, path, dir, di);
		if (ret)
			return ret;
	}
	btrfs_release_path(path);

	/* look for a conflicting name */
	di = btrfs_lookup_dir_item(trans, root, path, btrfs_ino(dir), name, 0);
	if (IS_ERR(di)) {
		return PTR_ERR(di);
	} else if (di) {
		ret = drop_one_dir_item(trans, path, dir, di);
		if (ret)
			return ret;
	}
	btrfs_release_path(path);

	return 0;
}

static int extref_get_fields(struct extent_buffer *eb, unsigned long ref_ptr,
			     struct fscrypt_str *name, u64 *index,
			     u64 *parent_objectid)
{
	struct btrfs_inode_extref *extref;
	int ret;

	extref = (struct btrfs_inode_extref *)ref_ptr;

	ret = read_alloc_one_name(eb, &extref->name,
				  btrfs_inode_extref_name_len(eb, extref), name);
	if (ret)
		return ret;

	if (index)
		*index = btrfs_inode_extref_index(eb, extref);
	if (parent_objectid)
		*parent_objectid = btrfs_inode_extref_parent(eb, extref);

	return 0;
}

static int ref_get_fields(struct extent_buffer *eb, unsigned long ref_ptr,
			  struct fscrypt_str *name, u64 *index)
{
	struct btrfs_inode_ref *ref;
	int ret;

	ref = (struct btrfs_inode_ref *)ref_ptr;

	ret = read_alloc_one_name(eb, ref + 1, btrfs_inode_ref_name_len(eb, ref),
				  name);
	if (ret)
		return ret;

	if (index)
		*index = btrfs_inode_ref_index(eb, ref);

	return 0;
}

/*
 * Take an inode reference item from the log tree and iterate all names from the
 * inode reference item in the subvolume tree with the same key (if it exists).
 * For any name that is not in the inode reference item from the log tree, do a
 * proper unlink of that name (that is, remove its entry from the inode
 * reference item and both dir index keys).
 */
static int unlink_old_inode_refs(struct btrfs_trans_handle *trans,
				 struct btrfs_root *root,
				 struct btrfs_path *path,
				 struct btrfs_inode *inode,
				 struct extent_buffer *log_eb,
				 int log_slot,
				 struct btrfs_key *key)
{
	int ret;
	unsigned long ref_ptr;
	unsigned long ref_end;
	struct extent_buffer *eb;

again:
	btrfs_release_path(path);
	ret = btrfs_search_slot(NULL, root, key, path, 0, 0);
	if (ret > 0) {
		ret = 0;
		goto out;
	}
	if (ret < 0)
		goto out;

	eb = path->nodes[0];
	ref_ptr = btrfs_item_ptr_offset(eb, path->slots[0]);
	ref_end = ref_ptr + btrfs_item_size(eb, path->slots[0]);
	while (ref_ptr < ref_end) {
		struct fscrypt_str name;
		u64 parent_id;

		if (key->type == BTRFS_INODE_EXTREF_KEY) {
			ret = extref_get_fields(eb, ref_ptr, &name,
						NULL, &parent_id);
		} else {
			parent_id = key->offset;
			ret = ref_get_fields(eb, ref_ptr, &name, NULL);
		}
		if (ret)
			goto out;

		if (key->type == BTRFS_INODE_EXTREF_KEY)
			ret = !!btrfs_find_name_in_ext_backref(log_eb, log_slot,
							       parent_id, &name);
		else
			ret = !!btrfs_find_name_in_backref(log_eb, log_slot, &name);

		if (!ret) {
			struct btrfs_inode *dir;

			btrfs_release_path(path);
			dir = btrfs_iget_logging(parent_id, root);
			if (IS_ERR(dir)) {
				ret = PTR_ERR(dir);
				kfree(name.name);
				goto out;
			}
			ret = unlink_inode_for_log_replay(trans, dir, inode, &name);
			kfree(name.name);
			iput(&dir->vfs_inode);
			if (ret)
				goto out;
			goto again;
		}

		kfree(name.name);
		ref_ptr += name.len;
		if (key->type == BTRFS_INODE_EXTREF_KEY)
			ref_ptr += sizeof(struct btrfs_inode_extref);
		else
			ref_ptr += sizeof(struct btrfs_inode_ref);
	}
	ret = 0;
 out:
	btrfs_release_path(path);
	return ret;
}

/*
 * replay one inode back reference item found in the log tree.
 * eb, slot and key refer to the buffer and key found in the log tree.
 * root is the destination we are replaying into, and path is for temp
 * use by this function.  (it should be released on return).
 */
static noinline int add_inode_ref(struct btrfs_trans_handle *trans,
				  struct btrfs_root *root,
				  struct btrfs_root *log,
				  struct btrfs_path *path,
				  struct extent_buffer *eb, int slot,
				  struct btrfs_key *key)
{
	struct btrfs_inode *dir = NULL;
	struct btrfs_inode *inode = NULL;
	unsigned long ref_ptr;
	unsigned long ref_end;
	struct fscrypt_str name = { 0 };
	int ret;
	const bool is_extref_item = (key->type == BTRFS_INODE_EXTREF_KEY);
	u64 parent_objectid;
	u64 inode_objectid;
	u64 ref_index = 0;
	int ref_struct_size;

	ref_ptr = btrfs_item_ptr_offset(eb, slot);
	ref_end = ref_ptr + btrfs_item_size(eb, slot);

	if (is_extref_item) {
		struct btrfs_inode_extref *r;

		ref_struct_size = sizeof(struct btrfs_inode_extref);
		r = (struct btrfs_inode_extref *)ref_ptr;
		parent_objectid = btrfs_inode_extref_parent(eb, r);
	} else {
		ref_struct_size = sizeof(struct btrfs_inode_ref);
		parent_objectid = key->offset;
	}
	inode_objectid = key->objectid;

	/*
	 * it is possible that we didn't log all the parent directories
	 * for a given inode.  If we don't find the dir, just don't
	 * copy the back ref in.  The link count fixup code will take
	 * care of the rest
	 */
	dir = btrfs_iget_logging(parent_objectid, root);
	if (IS_ERR(dir)) {
		ret = PTR_ERR(dir);
<<<<<<< HEAD
=======
		if (ret == -ENOENT)
			ret = 0;
>>>>>>> a7fc15ed
		dir = NULL;
		goto out;
	}

	inode = btrfs_iget_logging(inode_objectid, root);
	if (IS_ERR(inode)) {
		ret = PTR_ERR(inode);
		inode = NULL;
		goto out;
	}

	while (ref_ptr < ref_end) {
		if (is_extref_item) {
			ret = extref_get_fields(eb, ref_ptr, &name,
						&ref_index, &parent_objectid);
			if (ret)
				goto out;
			/*
			 * parent object can change from one array
			 * item to another.
			 */
			if (!dir) {
				dir = btrfs_iget_logging(parent_objectid, root);
				if (IS_ERR(dir)) {
					ret = PTR_ERR(dir);
					dir = NULL;
<<<<<<< HEAD
=======
					/*
					 * A new parent dir may have not been
					 * logged and not exist in the subvolume
					 * tree, see the comment above before
					 * the loop when getting the first
					 * parent dir.
					 */
					if (ret == -ENOENT) {
						/*
						 * The next extref may refer to
						 * another parent dir that
						 * exists, so continue.
						 */
						ret = 0;
						goto next;
					}
>>>>>>> a7fc15ed
					goto out;
				}
			}
		} else {
			ret = ref_get_fields(eb, ref_ptr, &name, &ref_index);
			if (ret)
				goto out;
		}

		ret = inode_in_dir(root, path, btrfs_ino(dir), btrfs_ino(inode),
				   ref_index, &name);
		if (ret < 0) {
			goto out;
		} else if (ret == 0) {
			/*
			 * look for a conflicting back reference in the
			 * metadata. if we find one we have to unlink that name
			 * of the file before we add our new link.  Later on, we
			 * overwrite any existing back reference, and we don't
			 * want to create dangling pointers in the directory.
			 */
			ret = __add_inode_ref(trans, root, path, log, dir, inode,
					      inode_objectid, parent_objectid,
					      ref_index, &name);
			if (ret) {
				if (ret == 1)
					ret = 0;
				goto out;
			}

			/* insert our name */
			ret = btrfs_add_link(trans, dir, inode, &name, 0, ref_index);
			if (ret)
				goto out;

			ret = btrfs_update_inode(trans, inode);
			if (ret)
				goto out;
		}
		/* Else, ret == 1, we already have a perfect match, we're done. */

next:
		ref_ptr = (unsigned long)(ref_ptr + ref_struct_size) + name.len;
		kfree(name.name);
		name.name = NULL;
		if (is_extref_item && dir) {
			iput(&dir->vfs_inode);
			dir = NULL;
		}
	}

	/*
	 * Before we overwrite the inode reference item in the subvolume tree
	 * with the item from the log tree, we must unlink all names from the
	 * parent directory that are in the subvolume's tree inode reference
	 * item, otherwise we end up with an inconsistent subvolume tree where
	 * dir index entries exist for a name but there is no inode reference
	 * item with the same name.
	 */
	ret = unlink_old_inode_refs(trans, root, path, inode, eb, slot, key);
	if (ret)
		goto out;

	/* finally write the back reference in the inode */
	ret = overwrite_item(trans, root, path, eb, slot, key);
out:
	btrfs_release_path(path);
	kfree(name.name);
	if (dir)
		iput(&dir->vfs_inode);
	if (inode)
		iput(&inode->vfs_inode);
	return ret;
}

static int count_inode_extrefs(struct btrfs_inode *inode, struct btrfs_path *path)
{
	int ret = 0;
	int name_len;
	unsigned int nlink = 0;
	u32 item_size;
	u32 cur_offset = 0;
	u64 inode_objectid = btrfs_ino(inode);
	u64 offset = 0;
	unsigned long ptr;
	struct btrfs_inode_extref *extref;
	struct extent_buffer *leaf;

	while (1) {
		ret = btrfs_find_one_extref(inode->root, inode_objectid, offset,
					    path, &extref, &offset);
		if (ret)
			break;

		leaf = path->nodes[0];
		item_size = btrfs_item_size(leaf, path->slots[0]);
		ptr = btrfs_item_ptr_offset(leaf, path->slots[0]);
		cur_offset = 0;

		while (cur_offset < item_size) {
			extref = (struct btrfs_inode_extref *) (ptr + cur_offset);
			name_len = btrfs_inode_extref_name_len(leaf, extref);

			nlink++;

			cur_offset += name_len + sizeof(*extref);
		}

		offset++;
		btrfs_release_path(path);
	}
	btrfs_release_path(path);

	if (ret < 0 && ret != -ENOENT)
		return ret;
	return nlink;
}

static int count_inode_refs(struct btrfs_inode *inode, struct btrfs_path *path)
{
	int ret;
	struct btrfs_key key;
	unsigned int nlink = 0;
	unsigned long ptr;
	unsigned long ptr_end;
	int name_len;
	u64 ino = btrfs_ino(inode);

	key.objectid = ino;
	key.type = BTRFS_INODE_REF_KEY;
	key.offset = (u64)-1;

	while (1) {
		ret = btrfs_search_slot(NULL, inode->root, &key, path, 0, 0);
		if (ret < 0)
			break;
		if (ret > 0) {
			if (path->slots[0] == 0)
				break;
			path->slots[0]--;
		}
process_slot:
		btrfs_item_key_to_cpu(path->nodes[0], &key,
				      path->slots[0]);
		if (key.objectid != ino ||
		    key.type != BTRFS_INODE_REF_KEY)
			break;
		ptr = btrfs_item_ptr_offset(path->nodes[0], path->slots[0]);
		ptr_end = ptr + btrfs_item_size(path->nodes[0],
						   path->slots[0]);
		while (ptr < ptr_end) {
			struct btrfs_inode_ref *ref;

			ref = (struct btrfs_inode_ref *)ptr;
			name_len = btrfs_inode_ref_name_len(path->nodes[0],
							    ref);
			ptr = (unsigned long)(ref + 1) + name_len;
			nlink++;
		}

		if (key.offset == 0)
			break;
		if (path->slots[0] > 0) {
			path->slots[0]--;
			goto process_slot;
		}
		key.offset--;
		btrfs_release_path(path);
	}
	btrfs_release_path(path);

	return nlink;
}

/*
 * There are a few corners where the link count of the file can't
 * be properly maintained during replay.  So, instead of adding
 * lots of complexity to the log code, we just scan the backrefs
 * for any file that has been through replay.
 *
 * The scan will update the link count on the inode to reflect the
 * number of back refs found.  If it goes down to zero, the iput
 * will free the inode.
 */
static noinline int fixup_inode_link_count(struct btrfs_trans_handle *trans,
					   struct btrfs_inode *inode)
{
	struct btrfs_root *root = inode->root;
	struct btrfs_path *path;
	int ret;
	u64 nlink = 0;
	const u64 ino = btrfs_ino(inode);

	path = btrfs_alloc_path();
	if (!path)
		return -ENOMEM;

	ret = count_inode_refs(inode, path);
	if (ret < 0)
		goto out;

	nlink = ret;

	ret = count_inode_extrefs(inode, path);
	if (ret < 0)
		goto out;

	nlink += ret;

	ret = 0;

	if (nlink != inode->vfs_inode.i_nlink) {
		set_nlink(&inode->vfs_inode, nlink);
		ret = btrfs_update_inode(trans, inode);
		if (ret)
			goto out;
	}
	if (S_ISDIR(inode->vfs_inode.i_mode))
		inode->index_cnt = (u64)-1;

	if (inode->vfs_inode.i_nlink == 0) {
		if (S_ISDIR(inode->vfs_inode.i_mode)) {
			ret = replay_dir_deletes(trans, root, NULL, path, ino, true);
			if (ret)
				goto out;
		}
		ret = btrfs_insert_orphan_item(trans, root, ino);
		if (ret == -EEXIST)
			ret = 0;
	}

out:
	btrfs_free_path(path);
	return ret;
}

static noinline int fixup_inode_link_counts(struct btrfs_trans_handle *trans,
					    struct btrfs_root *root,
					    struct btrfs_path *path)
{
	int ret;
	struct btrfs_key key;

	key.objectid = BTRFS_TREE_LOG_FIXUP_OBJECTID;
	key.type = BTRFS_ORPHAN_ITEM_KEY;
	key.offset = (u64)-1;
	while (1) {
		struct btrfs_inode *inode;

		ret = btrfs_search_slot(trans, root, &key, path, -1, 1);
		if (ret < 0)
			break;

		if (ret == 1) {
			ret = 0;
			if (path->slots[0] == 0)
				break;
			path->slots[0]--;
		}

		btrfs_item_key_to_cpu(path->nodes[0], &key, path->slots[0]);
		if (key.objectid != BTRFS_TREE_LOG_FIXUP_OBJECTID ||
		    key.type != BTRFS_ORPHAN_ITEM_KEY)
			break;

		ret = btrfs_del_item(trans, root, path);
		if (ret)
			break;

		btrfs_release_path(path);
		inode = btrfs_iget_logging(key.offset, root);
		if (IS_ERR(inode)) {
			ret = PTR_ERR(inode);
			break;
		}

		ret = fixup_inode_link_count(trans, inode);
		iput(&inode->vfs_inode);
		if (ret)
			break;

		/*
		 * fixup on a directory may create new entries,
		 * make sure we always look for the highset possible
		 * offset
		 */
		key.offset = (u64)-1;
	}
	btrfs_release_path(path);
	return ret;
}


/*
 * record a given inode in the fixup dir so we can check its link
 * count when replay is done.  The link count is incremented here
 * so the inode won't go away until we check it
 */
static noinline int link_to_fixup_dir(struct btrfs_trans_handle *trans,
				      struct btrfs_root *root,
				      struct btrfs_path *path,
				      u64 objectid)
{
	struct btrfs_key key;
	int ret = 0;
	struct btrfs_inode *inode;
	struct inode *vfs_inode;

	inode = btrfs_iget_logging(objectid, root);
	if (IS_ERR(inode))
		return PTR_ERR(inode);

	vfs_inode = &inode->vfs_inode;
	key.objectid = BTRFS_TREE_LOG_FIXUP_OBJECTID;
	key.type = BTRFS_ORPHAN_ITEM_KEY;
	key.offset = objectid;

	ret = btrfs_insert_empty_item(trans, root, path, &key, 0);

	btrfs_release_path(path);
	if (ret == 0) {
		if (!vfs_inode->i_nlink)
			set_nlink(vfs_inode, 1);
		else
			inc_nlink(vfs_inode);
		ret = btrfs_update_inode(trans, inode);
	} else if (ret == -EEXIST) {
		ret = 0;
	}
	iput(vfs_inode);

	return ret;
}

/*
 * when replaying the log for a directory, we only insert names
 * for inodes that actually exist.  This means an fsync on a directory
 * does not implicitly fsync all the new files in it
 */
static noinline int insert_one_name(struct btrfs_trans_handle *trans,
				    struct btrfs_root *root,
				    u64 dirid, u64 index,
				    const struct fscrypt_str *name,
				    struct btrfs_key *location)
{
	struct btrfs_inode *inode;
	struct btrfs_inode *dir;
	int ret;

	inode = btrfs_iget_logging(location->objectid, root);
	if (IS_ERR(inode))
		return PTR_ERR(inode);

	dir = btrfs_iget_logging(dirid, root);
	if (IS_ERR(dir)) {
		iput(&inode->vfs_inode);
		return PTR_ERR(dir);
	}

	ret = btrfs_add_link(trans, dir, inode, name, 1, index);

	/* FIXME, put inode into FIXUP list */

	iput(&inode->vfs_inode);
	iput(&dir->vfs_inode);
	return ret;
}

static int delete_conflicting_dir_entry(struct btrfs_trans_handle *trans,
					struct btrfs_inode *dir,
					struct btrfs_path *path,
					struct btrfs_dir_item *dst_di,
					const struct btrfs_key *log_key,
					u8 log_flags,
					bool exists)
{
	struct btrfs_key found_key;

	btrfs_dir_item_key_to_cpu(path->nodes[0], dst_di, &found_key);
	/* The existing dentry points to the same inode, don't delete it. */
	if (found_key.objectid == log_key->objectid &&
	    found_key.type == log_key->type &&
	    found_key.offset == log_key->offset &&
	    btrfs_dir_flags(path->nodes[0], dst_di) == log_flags)
		return 1;

	/*
	 * Don't drop the conflicting directory entry if the inode for the new
	 * entry doesn't exist.
	 */
	if (!exists)
		return 0;

	return drop_one_dir_item(trans, path, dir, dst_di);
}

/*
 * take a single entry in a log directory item and replay it into
 * the subvolume.
 *
 * if a conflicting item exists in the subdirectory already,
 * the inode it points to is unlinked and put into the link count
 * fix up tree.
 *
 * If a name from the log points to a file or directory that does
 * not exist in the FS, it is skipped.  fsyncs on directories
 * do not force down inodes inside that directory, just changes to the
 * names or unlinks in a directory.
 *
 * Returns < 0 on error, 0 if the name wasn't replayed (dentry points to a
 * non-existing inode) and 1 if the name was replayed.
 */
static noinline int replay_one_name(struct btrfs_trans_handle *trans,
				    struct btrfs_root *root,
				    struct btrfs_path *path,
				    struct extent_buffer *eb,
				    struct btrfs_dir_item *di,
				    struct btrfs_key *key)
{
	struct fscrypt_str name = { 0 };
	struct btrfs_dir_item *dir_dst_di;
	struct btrfs_dir_item *index_dst_di;
	bool dir_dst_matches = false;
	bool index_dst_matches = false;
	struct btrfs_key log_key;
	struct btrfs_key search_key;
	struct btrfs_inode *dir;
	u8 log_flags;
	bool exists;
	int ret;
	bool update_size = true;
	bool name_added = false;

	dir = btrfs_iget_logging(key->objectid, root);
	if (IS_ERR(dir))
		return PTR_ERR(dir);

	ret = read_alloc_one_name(eb, di + 1, btrfs_dir_name_len(eb, di), &name);
	if (ret)
		goto out;

	log_flags = btrfs_dir_flags(eb, di);
	btrfs_dir_item_key_to_cpu(eb, di, &log_key);
	ret = btrfs_lookup_inode(trans, root, path, &log_key, 0);
	btrfs_release_path(path);
	if (ret < 0)
		goto out;
	exists = (ret == 0);
	ret = 0;

	dir_dst_di = btrfs_lookup_dir_item(trans, root, path, key->objectid,
					   &name, 1);
	if (IS_ERR(dir_dst_di)) {
		ret = PTR_ERR(dir_dst_di);
		goto out;
	} else if (dir_dst_di) {
		ret = delete_conflicting_dir_entry(trans, dir, path, dir_dst_di,
						   &log_key, log_flags, exists);
		if (ret < 0)
			goto out;
		dir_dst_matches = (ret == 1);
	}

	btrfs_release_path(path);

	index_dst_di = btrfs_lookup_dir_index_item(trans, root, path,
						   key->objectid, key->offset,
						   &name, 1);
	if (IS_ERR(index_dst_di)) {
		ret = PTR_ERR(index_dst_di);
		goto out;
	} else if (index_dst_di) {
		ret = delete_conflicting_dir_entry(trans, dir, path, index_dst_di,
						   &log_key, log_flags, exists);
		if (ret < 0)
			goto out;
		index_dst_matches = (ret == 1);
	}

	btrfs_release_path(path);

	if (dir_dst_matches && index_dst_matches) {
		ret = 0;
		update_size = false;
		goto out;
	}

	/*
	 * Check if the inode reference exists in the log for the given name,
	 * inode and parent inode
	 */
	search_key.objectid = log_key.objectid;
	search_key.type = BTRFS_INODE_REF_KEY;
	search_key.offset = key->objectid;
	ret = backref_in_log(root->log_root, &search_key, 0, &name);
	if (ret < 0) {
	        goto out;
	} else if (ret) {
	        /* The dentry will be added later. */
	        ret = 0;
	        update_size = false;
	        goto out;
	}

	search_key.objectid = log_key.objectid;
	search_key.type = BTRFS_INODE_EXTREF_KEY;
	search_key.offset = key->objectid;
	ret = backref_in_log(root->log_root, &search_key, key->objectid, &name);
	if (ret < 0) {
		goto out;
	} else if (ret) {
		/* The dentry will be added later. */
		ret = 0;
		update_size = false;
		goto out;
	}
	btrfs_release_path(path);
	ret = insert_one_name(trans, root, key->objectid, key->offset,
			      &name, &log_key);
	if (ret && ret != -ENOENT && ret != -EEXIST)
		goto out;
	if (!ret)
		name_added = true;
	update_size = false;
	ret = 0;

out:
	if (!ret && update_size) {
		btrfs_i_size_write(dir, dir->vfs_inode.i_size + name.len * 2);
		ret = btrfs_update_inode(trans, dir);
	}
	kfree(name.name);
	iput(&dir->vfs_inode);
	if (!ret && name_added)
		ret = 1;
	return ret;
}

/* Replay one dir item from a BTRFS_DIR_INDEX_KEY key. */
static noinline int replay_one_dir_item(struct btrfs_trans_handle *trans,
					struct btrfs_root *root,
					struct btrfs_path *path,
					struct extent_buffer *eb, int slot,
					struct btrfs_key *key)
{
	int ret;
	struct btrfs_dir_item *di;

	/* We only log dir index keys, which only contain a single dir item. */
	ASSERT(key->type == BTRFS_DIR_INDEX_KEY);

	di = btrfs_item_ptr(eb, slot, struct btrfs_dir_item);
	ret = replay_one_name(trans, root, path, eb, di, key);
	if (ret < 0)
		return ret;

	/*
	 * If this entry refers to a non-directory (directories can not have a
	 * link count > 1) and it was added in the transaction that was not
	 * committed, make sure we fixup the link count of the inode the entry
	 * points to. Otherwise something like the following would result in a
	 * directory pointing to an inode with a wrong link that does not account
	 * for this dir entry:
	 *
	 * mkdir testdir
	 * touch testdir/foo
	 * touch testdir/bar
	 * sync
	 *
	 * ln testdir/bar testdir/bar_link
	 * ln testdir/foo testdir/foo_link
	 * xfs_io -c "fsync" testdir/bar
	 *
	 * <power failure>
	 *
	 * mount fs, log replay happens
	 *
	 * File foo would remain with a link count of 1 when it has two entries
	 * pointing to it in the directory testdir. This would make it impossible
	 * to ever delete the parent directory has it would result in stale
	 * dentries that can never be deleted.
	 */
	if (ret == 1 && btrfs_dir_ftype(eb, di) != BTRFS_FT_DIR) {
		struct btrfs_path *fixup_path;
		struct btrfs_key di_key;

		fixup_path = btrfs_alloc_path();
		if (!fixup_path)
			return -ENOMEM;

		btrfs_dir_item_key_to_cpu(eb, di, &di_key);
		ret = link_to_fixup_dir(trans, root, fixup_path, di_key.objectid);
		btrfs_free_path(fixup_path);
	}

	return ret;
}

/*
 * directory replay has two parts.  There are the standard directory
 * items in the log copied from the subvolume, and range items
 * created in the log while the subvolume was logged.
 *
 * The range items tell us which parts of the key space the log
 * is authoritative for.  During replay, if a key in the subvolume
 * directory is in a logged range item, but not actually in the log
 * that means it was deleted from the directory before the fsync
 * and should be removed.
 */
static noinline int find_dir_range(struct btrfs_root *root,
				   struct btrfs_path *path,
				   u64 dirid,
				   u64 *start_ret, u64 *end_ret)
{
	struct btrfs_key key;
	u64 found_end;
	struct btrfs_dir_log_item *item;
	int ret;
	int nritems;

	if (*start_ret == (u64)-1)
		return 1;

	key.objectid = dirid;
	key.type = BTRFS_DIR_LOG_INDEX_KEY;
	key.offset = *start_ret;

	ret = btrfs_search_slot(NULL, root, &key, path, 0, 0);
	if (ret < 0)
		goto out;
	if (ret > 0) {
		if (path->slots[0] == 0)
			goto out;
		path->slots[0]--;
	}
	if (ret != 0)
		btrfs_item_key_to_cpu(path->nodes[0], &key, path->slots[0]);

	if (key.type != BTRFS_DIR_LOG_INDEX_KEY || key.objectid != dirid) {
		ret = 1;
		goto next;
	}
	item = btrfs_item_ptr(path->nodes[0], path->slots[0],
			      struct btrfs_dir_log_item);
	found_end = btrfs_dir_log_end(path->nodes[0], item);

	if (*start_ret >= key.offset && *start_ret <= found_end) {
		ret = 0;
		*start_ret = key.offset;
		*end_ret = found_end;
		goto out;
	}
	ret = 1;
next:
	/* check the next slot in the tree to see if it is a valid item */
	nritems = btrfs_header_nritems(path->nodes[0]);
	path->slots[0]++;
	if (path->slots[0] >= nritems) {
		ret = btrfs_next_leaf(root, path);
		if (ret)
			goto out;
	}

	btrfs_item_key_to_cpu(path->nodes[0], &key, path->slots[0]);

	if (key.type != BTRFS_DIR_LOG_INDEX_KEY || key.objectid != dirid) {
		ret = 1;
		goto out;
	}
	item = btrfs_item_ptr(path->nodes[0], path->slots[0],
			      struct btrfs_dir_log_item);
	found_end = btrfs_dir_log_end(path->nodes[0], item);
	*start_ret = key.offset;
	*end_ret = found_end;
	ret = 0;
out:
	btrfs_release_path(path);
	return ret;
}

/*
 * this looks for a given directory item in the log.  If the directory
 * item is not in the log, the item is removed and the inode it points
 * to is unlinked
 */
static noinline int check_item_in_log(struct btrfs_trans_handle *trans,
				      struct btrfs_root *log,
				      struct btrfs_path *path,
				      struct btrfs_path *log_path,
				      struct btrfs_inode *dir,
				      struct btrfs_key *dir_key)
{
	struct btrfs_root *root = dir->root;
	int ret;
	struct extent_buffer *eb;
	int slot;
	struct btrfs_dir_item *di;
	struct fscrypt_str name = { 0 };
	struct btrfs_inode *inode = NULL;
	struct btrfs_key location;

	/*
	 * Currently we only log dir index keys. Even if we replay a log created
	 * by an older kernel that logged both dir index and dir item keys, all
	 * we need to do is process the dir index keys, we (and our caller) can
	 * safely ignore dir item keys (key type BTRFS_DIR_ITEM_KEY).
	 */
	ASSERT(dir_key->type == BTRFS_DIR_INDEX_KEY);

	eb = path->nodes[0];
	slot = path->slots[0];
	di = btrfs_item_ptr(eb, slot, struct btrfs_dir_item);
	ret = read_alloc_one_name(eb, di + 1, btrfs_dir_name_len(eb, di), &name);
	if (ret)
		goto out;

	if (log) {
		struct btrfs_dir_item *log_di;

		log_di = btrfs_lookup_dir_index_item(trans, log, log_path,
						     dir_key->objectid,
						     dir_key->offset, &name, 0);
		if (IS_ERR(log_di)) {
			ret = PTR_ERR(log_di);
			goto out;
		} else if (log_di) {
			/* The dentry exists in the log, we have nothing to do. */
			ret = 0;
			goto out;
		}
	}

	btrfs_dir_item_key_to_cpu(eb, di, &location);
	btrfs_release_path(path);
	btrfs_release_path(log_path);
	inode = btrfs_iget_logging(location.objectid, root);
	if (IS_ERR(inode)) {
		ret = PTR_ERR(inode);
		inode = NULL;
		goto out;
	}

	ret = link_to_fixup_dir(trans, root, path, location.objectid);
	if (ret)
		goto out;

	inc_nlink(&inode->vfs_inode);
	ret = unlink_inode_for_log_replay(trans, dir, inode, &name);
	/*
	 * Unlike dir item keys, dir index keys can only have one name (entry) in
	 * them, as there are no key collisions since each key has a unique offset
	 * (an index number), so we're done.
	 */
out:
	btrfs_release_path(path);
	btrfs_release_path(log_path);
	kfree(name.name);
	if (inode)
		iput(&inode->vfs_inode);
	return ret;
}

static int replay_xattr_deletes(struct btrfs_trans_handle *trans,
			      struct btrfs_root *root,
			      struct btrfs_root *log,
			      struct btrfs_path *path,
			      const u64 ino)
{
	struct btrfs_key search_key;
	struct btrfs_path *log_path;
	int i;
	int nritems;
	int ret;

	log_path = btrfs_alloc_path();
	if (!log_path)
		return -ENOMEM;

	search_key.objectid = ino;
	search_key.type = BTRFS_XATTR_ITEM_KEY;
	search_key.offset = 0;
again:
	ret = btrfs_search_slot(NULL, root, &search_key, path, 0, 0);
	if (ret < 0)
		goto out;
process_leaf:
	nritems = btrfs_header_nritems(path->nodes[0]);
	for (i = path->slots[0]; i < nritems; i++) {
		struct btrfs_key key;
		struct btrfs_dir_item *di;
		struct btrfs_dir_item *log_di;
		u32 total_size;
		u32 cur;

		btrfs_item_key_to_cpu(path->nodes[0], &key, i);
		if (key.objectid != ino || key.type != BTRFS_XATTR_ITEM_KEY) {
			ret = 0;
			goto out;
		}

		di = btrfs_item_ptr(path->nodes[0], i, struct btrfs_dir_item);
		total_size = btrfs_item_size(path->nodes[0], i);
		cur = 0;
		while (cur < total_size) {
			u16 name_len = btrfs_dir_name_len(path->nodes[0], di);
			u16 data_len = btrfs_dir_data_len(path->nodes[0], di);
			u32 this_len = sizeof(*di) + name_len + data_len;
			char *name;

			name = kmalloc(name_len, GFP_NOFS);
			if (!name) {
				ret = -ENOMEM;
				goto out;
			}
			read_extent_buffer(path->nodes[0], name,
					   (unsigned long)(di + 1), name_len);

			log_di = btrfs_lookup_xattr(NULL, log, log_path, ino,
						    name, name_len, 0);
			btrfs_release_path(log_path);
			if (!log_di) {
				/* Doesn't exist in log tree, so delete it. */
				btrfs_release_path(path);
				di = btrfs_lookup_xattr(trans, root, path, ino,
							name, name_len, -1);
				kfree(name);
				if (IS_ERR(di)) {
					ret = PTR_ERR(di);
					goto out;
				}
				ASSERT(di);
				ret = btrfs_delete_one_dir_name(trans, root,
								path, di);
				if (ret)
					goto out;
				btrfs_release_path(path);
				search_key = key;
				goto again;
			}
			kfree(name);
			if (IS_ERR(log_di)) {
				ret = PTR_ERR(log_di);
				goto out;
			}
			cur += this_len;
			di = (struct btrfs_dir_item *)((char *)di + this_len);
		}
	}
	ret = btrfs_next_leaf(root, path);
	if (ret > 0)
		ret = 0;
	else if (ret == 0)
		goto process_leaf;
out:
	btrfs_free_path(log_path);
	btrfs_release_path(path);
	return ret;
}


/*
 * deletion replay happens before we copy any new directory items
 * out of the log or out of backreferences from inodes.  It
 * scans the log to find ranges of keys that log is authoritative for,
 * and then scans the directory to find items in those ranges that are
 * not present in the log.
 *
 * Anything we don't find in the log is unlinked and removed from the
 * directory.
 */
static noinline int replay_dir_deletes(struct btrfs_trans_handle *trans,
				       struct btrfs_root *root,
				       struct btrfs_root *log,
				       struct btrfs_path *path,
				       u64 dirid, bool del_all)
{
	u64 range_start;
	u64 range_end;
	int ret = 0;
	struct btrfs_key dir_key;
	struct btrfs_key found_key;
	struct btrfs_path *log_path;
	struct btrfs_inode *dir;

	dir_key.objectid = dirid;
	dir_key.type = BTRFS_DIR_INDEX_KEY;
	log_path = btrfs_alloc_path();
	if (!log_path)
		return -ENOMEM;

	dir = btrfs_iget_logging(dirid, root);
	/*
	 * It isn't an error if the inode isn't there, that can happen because
	 * we replay the deletes before we copy in the inode item from the log.
	 */
	if (IS_ERR(dir)) {
		btrfs_free_path(log_path);
		ret = PTR_ERR(dir);
		if (ret == -ENOENT)
			ret = 0;
		return ret;
	}

	range_start = 0;
	range_end = 0;
	while (1) {
		if (del_all)
			range_end = (u64)-1;
		else {
			ret = find_dir_range(log, path, dirid,
					     &range_start, &range_end);
			if (ret < 0)
				goto out;
			else if (ret > 0)
				break;
		}

		dir_key.offset = range_start;
		while (1) {
			int nritems;
			ret = btrfs_search_slot(NULL, root, &dir_key, path,
						0, 0);
			if (ret < 0)
				goto out;

			nritems = btrfs_header_nritems(path->nodes[0]);
			if (path->slots[0] >= nritems) {
				ret = btrfs_next_leaf(root, path);
				if (ret == 1)
					break;
				else if (ret < 0)
					goto out;
			}
			btrfs_item_key_to_cpu(path->nodes[0], &found_key,
					      path->slots[0]);
			if (found_key.objectid != dirid ||
			    found_key.type != dir_key.type) {
				ret = 0;
				goto out;
			}

			if (found_key.offset > range_end)
				break;

			ret = check_item_in_log(trans, log, path,
						log_path, dir,
						&found_key);
			if (ret)
				goto out;
			if (found_key.offset == (u64)-1)
				break;
			dir_key.offset = found_key.offset + 1;
		}
		btrfs_release_path(path);
		if (range_end == (u64)-1)
			break;
		range_start = range_end + 1;
	}
	ret = 0;
out:
	btrfs_release_path(path);
	btrfs_free_path(log_path);
	iput(&dir->vfs_inode);
	return ret;
}

/*
 * the process_func used to replay items from the log tree.  This
 * gets called in two different stages.  The first stage just looks
 * for inodes and makes sure they are all copied into the subvolume.
 *
 * The second stage copies all the other item types from the log into
 * the subvolume.  The two stage approach is slower, but gets rid of
 * lots of complexity around inodes referencing other inodes that exist
 * only in the log (references come from either directory items or inode
 * back refs).
 */
static int replay_one_buffer(struct btrfs_root *log, struct extent_buffer *eb,
			     struct walk_control *wc, u64 gen, int level)
{
	int nritems;
	struct btrfs_tree_parent_check check = {
		.transid = gen,
		.level = level
	};
	struct btrfs_path *path;
	struct btrfs_root *root = wc->replay_dest;
	struct btrfs_key key;
	int i;
	int ret;

	ret = btrfs_read_extent_buffer(eb, &check);
	if (ret)
		return ret;

	level = btrfs_header_level(eb);

	if (level != 0)
		return 0;

	path = btrfs_alloc_path();
	if (!path)
		return -ENOMEM;

	nritems = btrfs_header_nritems(eb);
	for (i = 0; i < nritems; i++) {
		btrfs_item_key_to_cpu(eb, &key, i);

		/* inode keys are done during the first stage */
		if (key.type == BTRFS_INODE_ITEM_KEY &&
		    wc->stage == LOG_WALK_REPLAY_INODES) {
			struct btrfs_inode_item *inode_item;
			u32 mode;

			inode_item = btrfs_item_ptr(eb, i,
					    struct btrfs_inode_item);
			/*
			 * If we have a tmpfile (O_TMPFILE) that got fsync'ed
			 * and never got linked before the fsync, skip it, as
			 * replaying it is pointless since it would be deleted
			 * later. We skip logging tmpfiles, but it's always
			 * possible we are replaying a log created with a kernel
			 * that used to log tmpfiles.
			 */
			if (btrfs_inode_nlink(eb, inode_item) == 0) {
				wc->ignore_cur_inode = true;
				continue;
			} else {
				wc->ignore_cur_inode = false;
			}
			ret = replay_xattr_deletes(wc->trans, root, log,
						   path, key.objectid);
			if (ret)
				break;
			mode = btrfs_inode_mode(eb, inode_item);
			if (S_ISDIR(mode)) {
				ret = replay_dir_deletes(wc->trans, root, log, path,
							 key.objectid, false);
				if (ret)
					break;
			}
			ret = overwrite_item(wc->trans, root, path,
					     eb, i, &key);
			if (ret)
				break;

			/*
			 * Before replaying extents, truncate the inode to its
			 * size. We need to do it now and not after log replay
			 * because before an fsync we can have prealloc extents
			 * added beyond the inode's i_size. If we did it after,
			 * through orphan cleanup for example, we would drop
			 * those prealloc extents just after replaying them.
			 */
			if (S_ISREG(mode)) {
				struct btrfs_drop_extents_args drop_args = { 0 };
				struct btrfs_inode *inode;
				u64 from;

				inode = btrfs_iget_logging(key.objectid, root);
				if (IS_ERR(inode)) {
					ret = PTR_ERR(inode);
					break;
				}
				from = ALIGN(i_size_read(&inode->vfs_inode),
					     root->fs_info->sectorsize);
				drop_args.start = from;
				drop_args.end = (u64)-1;
				drop_args.drop_cache = true;
				ret = btrfs_drop_extents(wc->trans, root, inode,
							 &drop_args);
				if (!ret) {
					inode_sub_bytes(&inode->vfs_inode,
							drop_args.bytes_found);
					/* Update the inode's nbytes. */
					ret = btrfs_update_inode(wc->trans, inode);
				}
				iput(&inode->vfs_inode);
				if (ret)
					break;
			}

			ret = link_to_fixup_dir(wc->trans, root,
						path, key.objectid);
			if (ret)
				break;
		}

		if (wc->ignore_cur_inode)
			continue;

		if (key.type == BTRFS_DIR_INDEX_KEY &&
		    wc->stage == LOG_WALK_REPLAY_DIR_INDEX) {
			ret = replay_one_dir_item(wc->trans, root, path,
						  eb, i, &key);
			if (ret)
				break;
		}

		if (wc->stage < LOG_WALK_REPLAY_ALL)
			continue;

		/* these keys are simply copied */
		if (key.type == BTRFS_XATTR_ITEM_KEY) {
			ret = overwrite_item(wc->trans, root, path,
					     eb, i, &key);
			if (ret)
				break;
		} else if (key.type == BTRFS_INODE_REF_KEY ||
			   key.type == BTRFS_INODE_EXTREF_KEY) {
			ret = add_inode_ref(wc->trans, root, log, path,
					    eb, i, &key);
			if (ret)
				break;
		} else if (key.type == BTRFS_EXTENT_DATA_KEY) {
			ret = replay_one_extent(wc->trans, root, path,
						eb, i, &key);
			if (ret)
				break;
		}
		/*
		 * We don't log BTRFS_DIR_ITEM_KEY keys anymore, only the
		 * BTRFS_DIR_INDEX_KEY items which we use to derive the
		 * BTRFS_DIR_ITEM_KEY items. If we are replaying a log from an
		 * older kernel with such keys, ignore them.
		 */
	}
	btrfs_free_path(path);
	return ret;
}

/*
 * Correctly adjust the reserved bytes occupied by a log tree extent buffer
 */
static void unaccount_log_buffer(struct btrfs_fs_info *fs_info, u64 start)
{
	struct btrfs_block_group *cache;

	cache = btrfs_lookup_block_group(fs_info, start);
	if (!cache) {
		btrfs_err(fs_info, "unable to find block group for %llu", start);
		return;
	}

	spin_lock(&cache->space_info->lock);
	spin_lock(&cache->lock);
	cache->reserved -= fs_info->nodesize;
	cache->space_info->bytes_reserved -= fs_info->nodesize;
	spin_unlock(&cache->lock);
	spin_unlock(&cache->space_info->lock);

	btrfs_put_block_group(cache);
}

static int clean_log_buffer(struct btrfs_trans_handle *trans,
			    struct extent_buffer *eb)
{
	int ret;

	btrfs_tree_lock(eb);
	btrfs_clear_buffer_dirty(trans, eb);
	wait_on_extent_buffer_writeback(eb);
	btrfs_tree_unlock(eb);

	if (trans) {
		ret = btrfs_pin_reserved_extent(trans, eb);
		if (ret)
			return ret;
	} else {
		unaccount_log_buffer(eb->fs_info, eb->start);
	}

	return 0;
}

static noinline int walk_down_log_tree(struct btrfs_trans_handle *trans,
				   struct btrfs_root *root,
				   struct btrfs_path *path, int *level,
				   struct walk_control *wc)
{
	struct btrfs_fs_info *fs_info = root->fs_info;
	u64 bytenr;
	u64 ptr_gen;
	struct extent_buffer *next;
	struct extent_buffer *cur;
	int ret = 0;

	while (*level > 0) {
		struct btrfs_tree_parent_check check = { 0 };

		cur = path->nodes[*level];

		WARN_ON(btrfs_header_level(cur) != *level);

		if (path->slots[*level] >=
		    btrfs_header_nritems(cur))
			break;

		bytenr = btrfs_node_blockptr(cur, path->slots[*level]);
		ptr_gen = btrfs_node_ptr_generation(cur, path->slots[*level]);
		check.transid = ptr_gen;
		check.level = *level - 1;
		check.has_first_key = true;
		btrfs_node_key_to_cpu(cur, &check.first_key, path->slots[*level]);

		next = btrfs_find_create_tree_block(fs_info, bytenr,
						    btrfs_header_owner(cur),
						    *level - 1);
		if (IS_ERR(next))
			return PTR_ERR(next);

		if (*level == 1) {
			ret = wc->process_func(root, next, wc, ptr_gen,
					       *level - 1);
			if (ret) {
				free_extent_buffer(next);
				return ret;
			}

			path->slots[*level]++;
			if (wc->free) {
				ret = btrfs_read_extent_buffer(next, &check);
				if (ret) {
					free_extent_buffer(next);
					return ret;
				}

				ret = clean_log_buffer(trans, next);
				if (ret) {
					free_extent_buffer(next);
					return ret;
				}
			}
			free_extent_buffer(next);
			continue;
		}
		ret = btrfs_read_extent_buffer(next, &check);
		if (ret) {
			free_extent_buffer(next);
			return ret;
		}

		if (path->nodes[*level-1])
			free_extent_buffer(path->nodes[*level-1]);
		path->nodes[*level-1] = next;
		*level = btrfs_header_level(next);
		path->slots[*level] = 0;
		cond_resched();
	}
	path->slots[*level] = btrfs_header_nritems(path->nodes[*level]);

	cond_resched();
	return 0;
}

static noinline int walk_up_log_tree(struct btrfs_trans_handle *trans,
				 struct btrfs_root *root,
				 struct btrfs_path *path, int *level,
				 struct walk_control *wc)
{
	int i;
	int slot;
	int ret;

	for (i = *level; i < BTRFS_MAX_LEVEL - 1 && path->nodes[i]; i++) {
		slot = path->slots[i];
		if (slot + 1 < btrfs_header_nritems(path->nodes[i])) {
			path->slots[i]++;
			*level = i;
			WARN_ON(*level == 0);
			return 0;
		} else {
			ret = wc->process_func(root, path->nodes[*level], wc,
				 btrfs_header_generation(path->nodes[*level]),
				 *level);
			if (ret)
				return ret;

			if (wc->free) {
				ret = clean_log_buffer(trans, path->nodes[*level]);
				if (ret)
					return ret;
			}
			free_extent_buffer(path->nodes[*level]);
			path->nodes[*level] = NULL;
			*level = i + 1;
		}
	}
	return 1;
}

/*
 * drop the reference count on the tree rooted at 'snap'.  This traverses
 * the tree freeing any blocks that have a ref count of zero after being
 * decremented.
 */
static int walk_log_tree(struct btrfs_trans_handle *trans,
			 struct btrfs_root *log, struct walk_control *wc)
{
	int ret = 0;
	int wret;
	int level;
	struct btrfs_path *path;
	int orig_level;

	path = btrfs_alloc_path();
	if (!path)
		return -ENOMEM;

	level = btrfs_header_level(log->node);
	orig_level = level;
	path->nodes[level] = log->node;
	refcount_inc(&log->node->refs);
	path->slots[level] = 0;

	while (1) {
		wret = walk_down_log_tree(trans, log, path, &level, wc);
		if (wret > 0)
			break;
		if (wret < 0) {
			ret = wret;
			goto out;
		}

		wret = walk_up_log_tree(trans, log, path, &level, wc);
		if (wret > 0)
			break;
		if (wret < 0) {
			ret = wret;
			goto out;
		}
	}

	/* was the root node processed? if not, catch it here */
	if (path->nodes[orig_level]) {
		ret = wc->process_func(log, path->nodes[orig_level], wc,
			 btrfs_header_generation(path->nodes[orig_level]),
			 orig_level);
		if (ret)
			goto out;
		if (wc->free)
			ret = clean_log_buffer(trans, path->nodes[orig_level]);
	}

out:
	btrfs_free_path(path);
	return ret;
}

/*
 * helper function to update the item for a given subvolumes log root
 * in the tree of log roots
 */
static int update_log_root(struct btrfs_trans_handle *trans,
			   struct btrfs_root *log,
			   struct btrfs_root_item *root_item)
{
	struct btrfs_fs_info *fs_info = log->fs_info;
	int ret;

	if (log->log_transid == 1) {
		/* insert root item on the first sync */
		ret = btrfs_insert_root(trans, fs_info->log_root_tree,
				&log->root_key, root_item);
	} else {
		ret = btrfs_update_root(trans, fs_info->log_root_tree,
				&log->root_key, root_item);
	}
	return ret;
}

static void wait_log_commit(struct btrfs_root *root, int transid)
{
	DEFINE_WAIT(wait);
	int index = transid % 2;

	/*
	 * we only allow two pending log transactions at a time,
	 * so we know that if ours is more than 2 older than the
	 * current transaction, we're done
	 */
	for (;;) {
		prepare_to_wait(&root->log_commit_wait[index],
				&wait, TASK_UNINTERRUPTIBLE);

		if (!(root->log_transid_committed < transid &&
		      atomic_read(&root->log_commit[index])))
			break;

		mutex_unlock(&root->log_mutex);
		schedule();
		mutex_lock(&root->log_mutex);
	}
	finish_wait(&root->log_commit_wait[index], &wait);
}

static void wait_for_writer(struct btrfs_root *root)
{
	DEFINE_WAIT(wait);

	for (;;) {
		prepare_to_wait(&root->log_writer_wait, &wait,
				TASK_UNINTERRUPTIBLE);
		if (!atomic_read(&root->log_writers))
			break;

		mutex_unlock(&root->log_mutex);
		schedule();
		mutex_lock(&root->log_mutex);
	}
	finish_wait(&root->log_writer_wait, &wait);
}

void btrfs_init_log_ctx(struct btrfs_log_ctx *ctx, struct btrfs_inode *inode)
{
	ctx->log_ret = 0;
	ctx->log_transid = 0;
	ctx->log_new_dentries = false;
	ctx->logging_new_name = false;
	ctx->logging_new_delayed_dentries = false;
	ctx->logged_before = false;
	ctx->inode = inode;
	INIT_LIST_HEAD(&ctx->list);
	INIT_LIST_HEAD(&ctx->ordered_extents);
	INIT_LIST_HEAD(&ctx->conflict_inodes);
	ctx->num_conflict_inodes = 0;
	ctx->logging_conflict_inodes = false;
	ctx->scratch_eb = NULL;
}

void btrfs_init_log_ctx_scratch_eb(struct btrfs_log_ctx *ctx)
{
	struct btrfs_inode *inode = ctx->inode;

	if (!test_bit(BTRFS_INODE_NEEDS_FULL_SYNC, &inode->runtime_flags) &&
	    !test_bit(BTRFS_INODE_COPY_EVERYTHING, &inode->runtime_flags))
		return;

	/*
	 * Don't care about allocation failure. This is just for optimization,
	 * if we fail to allocate here, we will try again later if needed.
	 */
	ctx->scratch_eb = alloc_dummy_extent_buffer(inode->root->fs_info, 0);
}

void btrfs_release_log_ctx_extents(struct btrfs_log_ctx *ctx)
{
	struct btrfs_ordered_extent *ordered;
	struct btrfs_ordered_extent *tmp;

	btrfs_assert_inode_locked(ctx->inode);

	list_for_each_entry_safe(ordered, tmp, &ctx->ordered_extents, log_list) {
		list_del_init(&ordered->log_list);
		btrfs_put_ordered_extent(ordered);
	}
}


static inline void btrfs_remove_log_ctx(struct btrfs_root *root,
					struct btrfs_log_ctx *ctx)
{
	mutex_lock(&root->log_mutex);
	list_del_init(&ctx->list);
	mutex_unlock(&root->log_mutex);
}

/* 
 * Invoked in log mutex context, or be sure there is no other task which
 * can access the list.
 */
static inline void btrfs_remove_all_log_ctxs(struct btrfs_root *root,
					     int index, int error)
{
	struct btrfs_log_ctx *ctx;
	struct btrfs_log_ctx *safe;

	list_for_each_entry_safe(ctx, safe, &root->log_ctxs[index], list) {
		list_del_init(&ctx->list);
		ctx->log_ret = error;
	}
}

/*
 * Sends a given tree log down to the disk and updates the super blocks to
 * record it.  When this call is done, you know that any inodes previously
 * logged are safely on disk only if it returns 0.
 *
 * Any other return value means you need to call btrfs_commit_transaction.
 * Some of the edge cases for fsyncing directories that have had unlinks
 * or renames done in the past mean that sometimes the only safe
 * fsync is to commit the whole FS.  When btrfs_sync_log returns -EAGAIN,
 * that has happened.
 */
int btrfs_sync_log(struct btrfs_trans_handle *trans,
		   struct btrfs_root *root, struct btrfs_log_ctx *ctx)
{
	int index1;
	int index2;
	int mark;
	int ret;
	struct btrfs_fs_info *fs_info = root->fs_info;
	struct btrfs_root *log = root->log_root;
	struct btrfs_root *log_root_tree = fs_info->log_root_tree;
	struct btrfs_root_item new_root_item;
	int log_transid = 0;
	struct btrfs_log_ctx root_log_ctx;
	struct blk_plug plug;
	u64 log_root_start;
	u64 log_root_level;

	mutex_lock(&root->log_mutex);
	log_transid = ctx->log_transid;
	if (root->log_transid_committed >= log_transid) {
		mutex_unlock(&root->log_mutex);
		return ctx->log_ret;
	}

	index1 = log_transid % 2;
	if (atomic_read(&root->log_commit[index1])) {
		wait_log_commit(root, log_transid);
		mutex_unlock(&root->log_mutex);
		return ctx->log_ret;
	}
	ASSERT(log_transid == root->log_transid);
	atomic_set(&root->log_commit[index1], 1);

	/* wait for previous tree log sync to complete */
	if (atomic_read(&root->log_commit[(index1 + 1) % 2]))
		wait_log_commit(root, log_transid - 1);

	while (1) {
		int batch = atomic_read(&root->log_batch);
		/* when we're on an ssd, just kick the log commit out */
		if (!btrfs_test_opt(fs_info, SSD) &&
		    test_bit(BTRFS_ROOT_MULTI_LOG_TASKS, &root->state)) {
			mutex_unlock(&root->log_mutex);
			schedule_timeout_uninterruptible(1);
			mutex_lock(&root->log_mutex);
		}
		wait_for_writer(root);
		if (batch == atomic_read(&root->log_batch))
			break;
	}

	/* bail out if we need to do a full commit */
	if (btrfs_need_log_full_commit(trans)) {
		ret = BTRFS_LOG_FORCE_COMMIT;
		mutex_unlock(&root->log_mutex);
		goto out;
	}

	if (log_transid % 2 == 0)
		mark = EXTENT_DIRTY_LOG1;
	else
		mark = EXTENT_DIRTY_LOG2;

	/* we start IO on  all the marked extents here, but we don't actually
	 * wait for them until later.
	 */
	blk_start_plug(&plug);
	ret = btrfs_write_marked_extents(fs_info, &log->dirty_log_pages, mark);
	/*
	 * -EAGAIN happens when someone, e.g., a concurrent transaction
	 *  commit, writes a dirty extent in this tree-log commit. This
	 *  concurrent write will create a hole writing out the extents,
	 *  and we cannot proceed on a zoned filesystem, requiring
	 *  sequential writing. While we can bail out to a full commit
	 *  here, but we can continue hoping the concurrent writing fills
	 *  the hole.
	 */
	if (ret == -EAGAIN && btrfs_is_zoned(fs_info))
		ret = 0;
	if (ret) {
		blk_finish_plug(&plug);
		btrfs_set_log_full_commit(trans);
		mutex_unlock(&root->log_mutex);
		goto out;
	}

	/*
	 * We _must_ update under the root->log_mutex in order to make sure we
	 * have a consistent view of the log root we are trying to commit at
	 * this moment.
	 *
	 * We _must_ copy this into a local copy, because we are not holding the
	 * log_root_tree->log_mutex yet.  This is important because when we
	 * commit the log_root_tree we must have a consistent view of the
	 * log_root_tree when we update the super block to point at the
	 * log_root_tree bytenr.  If we update the log_root_tree here we'll race
	 * with the commit and possibly point at the new block which we may not
	 * have written out.
	 */
	btrfs_set_root_node(&log->root_item, log->node);
	memcpy(&new_root_item, &log->root_item, sizeof(new_root_item));

	btrfs_set_root_log_transid(root, root->log_transid + 1);
	log->log_transid = root->log_transid;
	root->log_start_pid = 0;
	/*
	 * IO has been started, blocks of the log tree have WRITTEN flag set
	 * in their headers. new modifications of the log will be written to
	 * new positions. so it's safe to allow log writers to go in.
	 */
	mutex_unlock(&root->log_mutex);

	if (btrfs_is_zoned(fs_info)) {
		mutex_lock(&fs_info->tree_root->log_mutex);
		if (!log_root_tree->node) {
			ret = btrfs_alloc_log_tree_node(trans, log_root_tree);
			if (ret) {
				mutex_unlock(&fs_info->tree_root->log_mutex);
				blk_finish_plug(&plug);
				goto out;
			}
		}
		mutex_unlock(&fs_info->tree_root->log_mutex);
	}

	btrfs_init_log_ctx(&root_log_ctx, NULL);

	mutex_lock(&log_root_tree->log_mutex);

	index2 = log_root_tree->log_transid % 2;
	list_add_tail(&root_log_ctx.list, &log_root_tree->log_ctxs[index2]);
	root_log_ctx.log_transid = log_root_tree->log_transid;

	/*
	 * Now we are safe to update the log_root_tree because we're under the
	 * log_mutex, and we're a current writer so we're holding the commit
	 * open until we drop the log_mutex.
	 */
	ret = update_log_root(trans, log, &new_root_item);
	if (ret) {
		list_del_init(&root_log_ctx.list);
		blk_finish_plug(&plug);
		btrfs_set_log_full_commit(trans);
		if (ret != -ENOSPC)
			btrfs_err(fs_info,
				  "failed to update log for root %llu ret %d",
				  btrfs_root_id(root), ret);
		btrfs_wait_tree_log_extents(log, mark);
		mutex_unlock(&log_root_tree->log_mutex);
		goto out;
	}

	if (log_root_tree->log_transid_committed >= root_log_ctx.log_transid) {
		blk_finish_plug(&plug);
		list_del_init(&root_log_ctx.list);
		mutex_unlock(&log_root_tree->log_mutex);
		ret = root_log_ctx.log_ret;
		goto out;
	}

	if (atomic_read(&log_root_tree->log_commit[index2])) {
		blk_finish_plug(&plug);
		ret = btrfs_wait_tree_log_extents(log, mark);
		wait_log_commit(log_root_tree,
				root_log_ctx.log_transid);
		mutex_unlock(&log_root_tree->log_mutex);
		if (!ret)
			ret = root_log_ctx.log_ret;
		goto out;
	}
	ASSERT(root_log_ctx.log_transid == log_root_tree->log_transid);
	atomic_set(&log_root_tree->log_commit[index2], 1);

	if (atomic_read(&log_root_tree->log_commit[(index2 + 1) % 2])) {
		wait_log_commit(log_root_tree,
				root_log_ctx.log_transid - 1);
	}

	/*
	 * now that we've moved on to the tree of log tree roots,
	 * check the full commit flag again
	 */
	if (btrfs_need_log_full_commit(trans)) {
		blk_finish_plug(&plug);
		btrfs_wait_tree_log_extents(log, mark);
		mutex_unlock(&log_root_tree->log_mutex);
		ret = BTRFS_LOG_FORCE_COMMIT;
		goto out_wake_log_root;
	}

	ret = btrfs_write_marked_extents(fs_info,
					 &log_root_tree->dirty_log_pages,
					 EXTENT_DIRTY_LOG1 | EXTENT_DIRTY_LOG2);
	blk_finish_plug(&plug);
	/*
	 * As described above, -EAGAIN indicates a hole in the extents. We
	 * cannot wait for these write outs since the waiting cause a
	 * deadlock. Bail out to the full commit instead.
	 */
	if (ret == -EAGAIN && btrfs_is_zoned(fs_info)) {
		btrfs_set_log_full_commit(trans);
		btrfs_wait_tree_log_extents(log, mark);
		mutex_unlock(&log_root_tree->log_mutex);
		goto out_wake_log_root;
	} else if (ret) {
		btrfs_set_log_full_commit(trans);
		mutex_unlock(&log_root_tree->log_mutex);
		goto out_wake_log_root;
	}
	ret = btrfs_wait_tree_log_extents(log, mark);
	if (!ret)
		ret = btrfs_wait_tree_log_extents(log_root_tree,
						  EXTENT_DIRTY_LOG1 | EXTENT_DIRTY_LOG2);
	if (ret) {
		btrfs_set_log_full_commit(trans);
		mutex_unlock(&log_root_tree->log_mutex);
		goto out_wake_log_root;
	}

	log_root_start = log_root_tree->node->start;
	log_root_level = btrfs_header_level(log_root_tree->node);
	log_root_tree->log_transid++;
	mutex_unlock(&log_root_tree->log_mutex);

	/*
	 * Here we are guaranteed that nobody is going to write the superblock
	 * for the current transaction before us and that neither we do write
	 * our superblock before the previous transaction finishes its commit
	 * and writes its superblock, because:
	 *
	 * 1) We are holding a handle on the current transaction, so no body
	 *    can commit it until we release the handle;
	 *
	 * 2) Before writing our superblock we acquire the tree_log_mutex, so
	 *    if the previous transaction is still committing, and hasn't yet
	 *    written its superblock, we wait for it to do it, because a
	 *    transaction commit acquires the tree_log_mutex when the commit
	 *    begins and releases it only after writing its superblock.
	 */
	mutex_lock(&fs_info->tree_log_mutex);

	/*
	 * The previous transaction writeout phase could have failed, and thus
	 * marked the fs in an error state.  We must not commit here, as we
	 * could have updated our generation in the super_for_commit and
	 * writing the super here would result in transid mismatches.  If there
	 * is an error here just bail.
	 */
	if (BTRFS_FS_ERROR(fs_info)) {
		ret = -EIO;
		btrfs_set_log_full_commit(trans);
		btrfs_abort_transaction(trans, ret);
		mutex_unlock(&fs_info->tree_log_mutex);
		goto out_wake_log_root;
	}

	btrfs_set_super_log_root(fs_info->super_for_commit, log_root_start);
	btrfs_set_super_log_root_level(fs_info->super_for_commit, log_root_level);
	ret = write_all_supers(fs_info, 1);
	mutex_unlock(&fs_info->tree_log_mutex);
	if (ret) {
		btrfs_set_log_full_commit(trans);
		btrfs_abort_transaction(trans, ret);
		goto out_wake_log_root;
	}

	/*
	 * We know there can only be one task here, since we have not yet set
	 * root->log_commit[index1] to 0 and any task attempting to sync the
	 * log must wait for the previous log transaction to commit if it's
	 * still in progress or wait for the current log transaction commit if
	 * someone else already started it. We use <= and not < because the
	 * first log transaction has an ID of 0.
	 */
	ASSERT(btrfs_get_root_last_log_commit(root) <= log_transid);
	btrfs_set_root_last_log_commit(root, log_transid);

out_wake_log_root:
	mutex_lock(&log_root_tree->log_mutex);
	btrfs_remove_all_log_ctxs(log_root_tree, index2, ret);

	log_root_tree->log_transid_committed++;
	atomic_set(&log_root_tree->log_commit[index2], 0);
	mutex_unlock(&log_root_tree->log_mutex);

	/*
	 * The barrier before waitqueue_active (in cond_wake_up) is needed so
	 * all the updates above are seen by the woken threads. It might not be
	 * necessary, but proving that seems to be hard.
	 */
	cond_wake_up(&log_root_tree->log_commit_wait[index2]);
out:
	mutex_lock(&root->log_mutex);
	btrfs_remove_all_log_ctxs(root, index1, ret);
	root->log_transid_committed++;
	atomic_set(&root->log_commit[index1], 0);
	mutex_unlock(&root->log_mutex);

	/*
	 * The barrier before waitqueue_active (in cond_wake_up) is needed so
	 * all the updates above are seen by the woken threads. It might not be
	 * necessary, but proving that seems to be hard.
	 */
	cond_wake_up(&root->log_commit_wait[index1]);
	return ret;
}

static void free_log_tree(struct btrfs_trans_handle *trans,
			  struct btrfs_root *log)
{
	int ret;
	struct walk_control wc = {
		.free = 1,
		.process_func = process_one_buffer
	};

	if (log->node) {
		ret = walk_log_tree(trans, log, &wc);
		if (ret) {
			/*
			 * We weren't able to traverse the entire log tree, the
			 * typical scenario is getting an -EIO when reading an
			 * extent buffer of the tree, due to a previous writeback
			 * failure of it.
			 */
			set_bit(BTRFS_FS_STATE_LOG_CLEANUP_ERROR,
				&log->fs_info->fs_state);

			/*
			 * Some extent buffers of the log tree may still be dirty
			 * and not yet written back to storage, because we may
			 * have updates to a log tree without syncing a log tree,
			 * such as during rename and link operations. So flush
			 * them out and wait for their writeback to complete, so
			 * that we properly cleanup their state and pages.
			 */
			btrfs_write_marked_extents(log->fs_info,
						   &log->dirty_log_pages,
						   EXTENT_DIRTY_LOG1 | EXTENT_DIRTY_LOG2);
			btrfs_wait_tree_log_extents(log,
						    EXTENT_DIRTY_LOG1 | EXTENT_DIRTY_LOG2);

			if (trans)
				btrfs_abort_transaction(trans, ret);
			else
				btrfs_handle_fs_error(log->fs_info, ret, NULL);
		}
	}

	btrfs_extent_io_tree_release(&log->dirty_log_pages);
	btrfs_extent_io_tree_release(&log->log_csum_range);

	btrfs_put_root(log);
}

/*
 * free all the extents used by the tree log.  This should be called
 * at commit time of the full transaction
 */
int btrfs_free_log(struct btrfs_trans_handle *trans, struct btrfs_root *root)
{
	if (root->log_root) {
		free_log_tree(trans, root->log_root);
		root->log_root = NULL;
		clear_bit(BTRFS_ROOT_HAS_LOG_TREE, &root->state);
	}
	return 0;
}

int btrfs_free_log_root_tree(struct btrfs_trans_handle *trans,
			     struct btrfs_fs_info *fs_info)
{
	if (fs_info->log_root_tree) {
		free_log_tree(trans, fs_info->log_root_tree);
		fs_info->log_root_tree = NULL;
		clear_bit(BTRFS_ROOT_HAS_LOG_TREE, &fs_info->tree_root->state);
	}
	return 0;
}

/*
 * Check if an inode was logged in the current transaction. This correctly deals
 * with the case where the inode was logged but has a logged_trans of 0, which
 * happens if the inode is evicted and loaded again, as logged_trans is an in
 * memory only field (not persisted).
 *
 * Returns 1 if the inode was logged before in the transaction, 0 if it was not,
 * and < 0 on error.
 */
static int inode_logged(const struct btrfs_trans_handle *trans,
			struct btrfs_inode *inode,
			struct btrfs_path *path_in)
{
	struct btrfs_path *path = path_in;
	struct btrfs_key key;
	int ret;

	if (inode->logged_trans == trans->transid)
		return 1;

	/*
	 * If logged_trans is not 0, then we know the inode logged was not logged
	 * in this transaction, so we can return false right away.
	 */
	if (inode->logged_trans > 0)
		return 0;

	/*
	 * If no log tree was created for this root in this transaction, then
	 * the inode can not have been logged in this transaction. In that case
	 * set logged_trans to anything greater than 0 and less than the current
	 * transaction's ID, to avoid the search below in a future call in case
	 * a log tree gets created after this.
	 */
	if (!test_bit(BTRFS_ROOT_HAS_LOG_TREE, &inode->root->state)) {
		inode->logged_trans = trans->transid - 1;
		return 0;
	}

	/*
	 * We have a log tree and the inode's logged_trans is 0. We can't tell
	 * for sure if the inode was logged before in this transaction by looking
	 * only at logged_trans. We could be pessimistic and assume it was, but
	 * that can lead to unnecessarily logging an inode during rename and link
	 * operations, and then further updating the log in followup rename and
	 * link operations, specially if it's a directory, which adds latency
	 * visible to applications doing a series of rename or link operations.
	 *
	 * A logged_trans of 0 here can mean several things:
	 *
	 * 1) The inode was never logged since the filesystem was mounted, and may
	 *    or may have not been evicted and loaded again;
	 *
	 * 2) The inode was logged in a previous transaction, then evicted and
	 *    then loaded again;
	 *
	 * 3) The inode was logged in the current transaction, then evicted and
	 *    then loaded again.
	 *
	 * For cases 1) and 2) we don't want to return true, but we need to detect
	 * case 3) and return true. So we do a search in the log root for the inode
	 * item.
	 */
	key.objectid = btrfs_ino(inode);
	key.type = BTRFS_INODE_ITEM_KEY;
	key.offset = 0;

	if (!path) {
		path = btrfs_alloc_path();
		if (!path)
			return -ENOMEM;
	}

	ret = btrfs_search_slot(NULL, inode->root->log_root, &key, path, 0, 0);

	if (path_in)
		btrfs_release_path(path);
	else
		btrfs_free_path(path);

	/*
	 * Logging an inode always results in logging its inode item. So if we
	 * did not find the item we know the inode was not logged for sure.
	 */
	if (ret < 0) {
		return ret;
	} else if (ret > 0) {
		/*
		 * Set logged_trans to a value greater than 0 and less then the
		 * current transaction to avoid doing the search in future calls.
		 */
		inode->logged_trans = trans->transid - 1;
		return 0;
	}

	/*
	 * The inode was previously logged and then evicted, set logged_trans to
	 * the current transacion's ID, to avoid future tree searches as long as
	 * the inode is not evicted again.
	 */
	inode->logged_trans = trans->transid;

	/*
	 * If it's a directory, then we must set last_dir_index_offset to the
	 * maximum possible value, so that the next attempt to log the inode does
	 * not skip checking if dir index keys found in modified subvolume tree
	 * leaves have been logged before, otherwise it would result in attempts
	 * to insert duplicate dir index keys in the log tree. This must be done
	 * because last_dir_index_offset is an in-memory only field, not persisted
	 * in the inode item or any other on-disk structure, so its value is lost
	 * once the inode is evicted.
	 */
	if (S_ISDIR(inode->vfs_inode.i_mode))
		inode->last_dir_index_offset = (u64)-1;

	return 1;
}

/*
 * Delete a directory entry from the log if it exists.
 *
 * Returns < 0 on error
 *           1 if the entry does not exists
 *           0 if the entry existed and was successfully deleted
 */
static int del_logged_dentry(struct btrfs_trans_handle *trans,
			     struct btrfs_root *log,
			     struct btrfs_path *path,
			     u64 dir_ino,
			     const struct fscrypt_str *name,
			     u64 index)
{
	struct btrfs_dir_item *di;

	/*
	 * We only log dir index items of a directory, so we don't need to look
	 * for dir item keys.
	 */
	di = btrfs_lookup_dir_index_item(trans, log, path, dir_ino,
					 index, name, -1);
	if (IS_ERR(di))
		return PTR_ERR(di);
	else if (!di)
		return 1;

	/*
	 * We do not need to update the size field of the directory's
	 * inode item because on log replay we update the field to reflect
	 * all existing entries in the directory (see overwrite_item()).
	 */
	return btrfs_del_item(trans, log, path);
}

/*
 * If both a file and directory are logged, and unlinks or renames are
 * mixed in, we have a few interesting corners:
 *
 * create file X in dir Y
 * link file X to X.link in dir Y
 * fsync file X
 * unlink file X but leave X.link
 * fsync dir Y
 *
 * After a crash we would expect only X.link to exist.  But file X
 * didn't get fsync'd again so the log has back refs for X and X.link.
 *
 * We solve this by removing directory entries and inode backrefs from the
 * log when a file that was logged in the current transaction is
 * unlinked.  Any later fsync will include the updated log entries, and
 * we'll be able to reconstruct the proper directory items from backrefs.
 *
 * This optimizations allows us to avoid relogging the entire inode
 * or the entire directory.
 */
void btrfs_del_dir_entries_in_log(struct btrfs_trans_handle *trans,
				  struct btrfs_root *root,
				  const struct fscrypt_str *name,
				  struct btrfs_inode *dir, u64 index)
{
	struct btrfs_path *path;
	int ret;

	ret = inode_logged(trans, dir, NULL);
	if (ret == 0)
		return;
	else if (ret < 0) {
		btrfs_set_log_full_commit(trans);
		return;
	}

	path = btrfs_alloc_path();
	if (!path) {
		btrfs_set_log_full_commit(trans);
		return;
	}

	ret = join_running_log_trans(root);
	ASSERT(ret == 0, "join_running_log_trans() ret=%d", ret);
	if (WARN_ON(ret))
		goto out;

	mutex_lock(&dir->log_mutex);

	ret = del_logged_dentry(trans, root->log_root, path, btrfs_ino(dir),
				name, index);
	mutex_unlock(&dir->log_mutex);
	if (ret < 0)
		btrfs_set_log_full_commit(trans);
	btrfs_end_log_trans(root);
out:
	btrfs_free_path(path);
}

/* see comments for btrfs_del_dir_entries_in_log */
void btrfs_del_inode_ref_in_log(struct btrfs_trans_handle *trans,
				struct btrfs_root *root,
				const struct fscrypt_str *name,
				struct btrfs_inode *inode, u64 dirid)
{
	struct btrfs_root *log;
	int ret;

	ret = inode_logged(trans, inode, NULL);
	if (ret == 0)
		return;
	else if (ret < 0) {
		btrfs_set_log_full_commit(trans);
		return;
	}

	ret = join_running_log_trans(root);
	ASSERT(ret == 0, "join_running_log_trans() ret=%d", ret);
	if (WARN_ON(ret))
		return;
	log = root->log_root;
	mutex_lock(&inode->log_mutex);

	ret = btrfs_del_inode_ref(trans, log, name, btrfs_ino(inode), dirid, NULL);
	mutex_unlock(&inode->log_mutex);
	if (ret < 0 && ret != -ENOENT)
		btrfs_set_log_full_commit(trans);
	btrfs_end_log_trans(root);
}

/*
 * creates a range item in the log for 'dirid'.  first_offset and
 * last_offset tell us which parts of the key space the log should
 * be considered authoritative for.
 */
static noinline int insert_dir_log_key(struct btrfs_trans_handle *trans,
				       struct btrfs_root *log,
				       struct btrfs_path *path,
				       u64 dirid,
				       u64 first_offset, u64 last_offset)
{
	int ret;
	struct btrfs_key key;
	struct btrfs_dir_log_item *item;

	key.objectid = dirid;
	key.type = BTRFS_DIR_LOG_INDEX_KEY;
	key.offset = first_offset;
	ret = btrfs_insert_empty_item(trans, log, path, &key, sizeof(*item));
	/*
	 * -EEXIST is fine and can happen sporadically when we are logging a
	 * directory and have concurrent insertions in the subvolume's tree for
	 * items from other inodes and that result in pushing off some dir items
	 * from one leaf to another in order to accommodate for the new items.
	 * This results in logging the same dir index range key.
	 */
	if (ret && ret != -EEXIST)
		return ret;

	item = btrfs_item_ptr(path->nodes[0], path->slots[0],
			      struct btrfs_dir_log_item);
	if (ret == -EEXIST) {
		const u64 curr_end = btrfs_dir_log_end(path->nodes[0], item);

		/*
		 * btrfs_del_dir_entries_in_log() might have been called during
		 * an unlink between the initial insertion of this key and the
		 * current update, or we might be logging a single entry deletion
		 * during a rename, so set the new last_offset to the max value.
		 */
		last_offset = max(last_offset, curr_end);
	}
	btrfs_set_dir_log_end(path->nodes[0], item, last_offset);
	btrfs_release_path(path);
	return 0;
}

static int flush_dir_items_batch(struct btrfs_trans_handle *trans,
				 struct btrfs_inode *inode,
				 struct extent_buffer *src,
				 struct btrfs_path *dst_path,
				 int start_slot,
				 int count)
{
	struct btrfs_root *log = inode->root->log_root;
	char *ins_data = NULL;
	struct btrfs_item_batch batch;
	struct extent_buffer *dst;
	unsigned long src_offset;
	unsigned long dst_offset;
	u64 last_index;
	struct btrfs_key key;
	u32 item_size;
	int ret;
	int i;

	ASSERT(count > 0);
	batch.nr = count;

	if (count == 1) {
		btrfs_item_key_to_cpu(src, &key, start_slot);
		item_size = btrfs_item_size(src, start_slot);
		batch.keys = &key;
		batch.data_sizes = &item_size;
		batch.total_data_size = item_size;
	} else {
		struct btrfs_key *ins_keys;
		u32 *ins_sizes;

		ins_data = kmalloc(count * sizeof(u32) +
				   count * sizeof(struct btrfs_key), GFP_NOFS);
		if (!ins_data)
			return -ENOMEM;

		ins_sizes = (u32 *)ins_data;
		ins_keys = (struct btrfs_key *)(ins_data + count * sizeof(u32));
		batch.keys = ins_keys;
		batch.data_sizes = ins_sizes;
		batch.total_data_size = 0;

		for (i = 0; i < count; i++) {
			const int slot = start_slot + i;

			btrfs_item_key_to_cpu(src, &ins_keys[i], slot);
			ins_sizes[i] = btrfs_item_size(src, slot);
			batch.total_data_size += ins_sizes[i];
		}
	}

	ret = btrfs_insert_empty_items(trans, log, dst_path, &batch);
	if (ret)
		goto out;

	dst = dst_path->nodes[0];
	/*
	 * Copy all the items in bulk, in a single copy operation. Item data is
	 * organized such that it's placed at the end of a leaf and from right
	 * to left. For example, the data for the second item ends at an offset
	 * that matches the offset where the data for the first item starts, the
	 * data for the third item ends at an offset that matches the offset
	 * where the data of the second items starts, and so on.
	 * Therefore our source and destination start offsets for copy match the
	 * offsets of the last items (highest slots).
	 */
	dst_offset = btrfs_item_ptr_offset(dst, dst_path->slots[0] + count - 1);
	src_offset = btrfs_item_ptr_offset(src, start_slot + count - 1);
	copy_extent_buffer(dst, src, dst_offset, src_offset, batch.total_data_size);
	btrfs_release_path(dst_path);

	last_index = batch.keys[count - 1].offset;
	ASSERT(last_index > inode->last_dir_index_offset);

	/*
	 * If for some unexpected reason the last item's index is not greater
	 * than the last index we logged, warn and force a transaction commit.
	 */
	if (WARN_ON(last_index <= inode->last_dir_index_offset))
		ret = BTRFS_LOG_FORCE_COMMIT;
	else
		inode->last_dir_index_offset = last_index;

	if (btrfs_get_first_dir_index_to_log(inode) == 0)
		btrfs_set_first_dir_index_to_log(inode, batch.keys[0].offset);
out:
	kfree(ins_data);

	return ret;
}

static int clone_leaf(struct btrfs_path *path, struct btrfs_log_ctx *ctx)
{
	const int slot = path->slots[0];

	if (ctx->scratch_eb) {
		copy_extent_buffer_full(ctx->scratch_eb, path->nodes[0]);
	} else {
		ctx->scratch_eb = btrfs_clone_extent_buffer(path->nodes[0]);
		if (!ctx->scratch_eb)
			return -ENOMEM;
	}

	btrfs_release_path(path);
	path->nodes[0] = ctx->scratch_eb;
	path->slots[0] = slot;
	/*
	 * Add extra ref to scratch eb so that it is not freed when callers
	 * release the path, so we can reuse it later if needed.
	 */
	refcount_inc(&ctx->scratch_eb->refs);

	return 0;
}

static int process_dir_items_leaf(struct btrfs_trans_handle *trans,
				  struct btrfs_inode *inode,
				  struct btrfs_path *path,
				  struct btrfs_path *dst_path,
				  struct btrfs_log_ctx *ctx,
				  u64 *last_old_dentry_offset)
{
	struct btrfs_root *log = inode->root->log_root;
	struct extent_buffer *src;
	const int nritems = btrfs_header_nritems(path->nodes[0]);
	const u64 ino = btrfs_ino(inode);
	bool last_found = false;
	int batch_start = 0;
	int batch_size = 0;
	int ret;

	/*
	 * We need to clone the leaf, release the read lock on it, and use the
	 * clone before modifying the log tree. See the comment at copy_items()
	 * about why we need to do this.
	 */
	ret = clone_leaf(path, ctx);
	if (ret < 0)
		return ret;

	src = path->nodes[0];

	for (int i = path->slots[0]; i < nritems; i++) {
		struct btrfs_dir_item *di;
		struct btrfs_key key;
		int ret;

		btrfs_item_key_to_cpu(src, &key, i);

		if (key.objectid != ino || key.type != BTRFS_DIR_INDEX_KEY) {
			last_found = true;
			break;
		}

		di = btrfs_item_ptr(src, i, struct btrfs_dir_item);

		/*
		 * Skip ranges of items that consist only of dir item keys created
		 * in past transactions. However if we find a gap, we must log a
		 * dir index range item for that gap, so that index keys in that
		 * gap are deleted during log replay.
		 */
		if (btrfs_dir_transid(src, di) < trans->transid) {
			if (key.offset > *last_old_dentry_offset + 1) {
				ret = insert_dir_log_key(trans, log, dst_path,
						 ino, *last_old_dentry_offset + 1,
						 key.offset - 1);
				if (ret < 0)
					return ret;
			}

			*last_old_dentry_offset = key.offset;
			continue;
		}

		/* If we logged this dir index item before, we can skip it. */
		if (key.offset <= inode->last_dir_index_offset)
			continue;

		/*
		 * We must make sure that when we log a directory entry, the
		 * corresponding inode, after log replay, has a matching link
		 * count. For example:
		 *
		 * touch foo
		 * mkdir mydir
		 * sync
		 * ln foo mydir/bar
		 * xfs_io -c "fsync" mydir
		 * <crash>
		 * <mount fs and log replay>
		 *
		 * Would result in a fsync log that when replayed, our file inode
		 * would have a link count of 1, but we get two directory entries
		 * pointing to the same inode. After removing one of the names,
		 * it would not be possible to remove the other name, which
		 * resulted always in stale file handle errors, and would not be
		 * possible to rmdir the parent directory, since its i_size could
		 * never be decremented to the value BTRFS_EMPTY_DIR_SIZE,
		 * resulting in -ENOTEMPTY errors.
		 */
		if (!ctx->log_new_dentries) {
			struct btrfs_key di_key;

			btrfs_dir_item_key_to_cpu(src, di, &di_key);
			if (di_key.type != BTRFS_ROOT_ITEM_KEY)
				ctx->log_new_dentries = true;
		}

		if (batch_size == 0)
			batch_start = i;
		batch_size++;
	}

	if (batch_size > 0) {
		int ret;

		ret = flush_dir_items_batch(trans, inode, src, dst_path,
					    batch_start, batch_size);
		if (ret < 0)
			return ret;
	}

	return last_found ? 1 : 0;
}

/*
 * log all the items included in the current transaction for a given
 * directory.  This also creates the range items in the log tree required
 * to replay anything deleted before the fsync
 */
static noinline int log_dir_items(struct btrfs_trans_handle *trans,
			  struct btrfs_inode *inode,
			  struct btrfs_path *path,
			  struct btrfs_path *dst_path,
			  struct btrfs_log_ctx *ctx,
			  u64 min_offset, u64 *last_offset_ret)
{
	struct btrfs_key min_key;
	struct btrfs_root *root = inode->root;
	struct btrfs_root *log = root->log_root;
	int ret;
	u64 last_old_dentry_offset = min_offset - 1;
	u64 last_offset = (u64)-1;
	u64 ino = btrfs_ino(inode);

	min_key.objectid = ino;
	min_key.type = BTRFS_DIR_INDEX_KEY;
	min_key.offset = min_offset;

	ret = btrfs_search_forward(root, &min_key, path, trans->transid);

	/*
	 * we didn't find anything from this transaction, see if there
	 * is anything at all
	 */
	if (ret != 0 || min_key.objectid != ino ||
	    min_key.type != BTRFS_DIR_INDEX_KEY) {
		min_key.objectid = ino;
		min_key.type = BTRFS_DIR_INDEX_KEY;
		min_key.offset = (u64)-1;
		btrfs_release_path(path);
		ret = btrfs_search_slot(NULL, root, &min_key, path, 0, 0);
		if (ret < 0) {
			btrfs_release_path(path);
			return ret;
		}
		ret = btrfs_previous_item(root, path, ino, BTRFS_DIR_INDEX_KEY);

		/* if ret == 0 there are items for this type,
		 * create a range to tell us the last key of this type.
		 * otherwise, there are no items in this directory after
		 * *min_offset, and we create a range to indicate that.
		 */
		if (ret == 0) {
			struct btrfs_key tmp;

			btrfs_item_key_to_cpu(path->nodes[0], &tmp,
					      path->slots[0]);
			if (tmp.type == BTRFS_DIR_INDEX_KEY)
				last_old_dentry_offset = tmp.offset;
		} else if (ret > 0) {
			ret = 0;
		}

		goto done;
	}

	/* go backward to find any previous key */
	ret = btrfs_previous_item(root, path, ino, BTRFS_DIR_INDEX_KEY);
	if (ret == 0) {
		struct btrfs_key tmp;

		btrfs_item_key_to_cpu(path->nodes[0], &tmp, path->slots[0]);
		/*
		 * The dir index key before the first one we found that needs to
		 * be logged might be in a previous leaf, and there might be a
		 * gap between these keys, meaning that we had deletions that
		 * happened. So the key range item we log (key type
		 * BTRFS_DIR_LOG_INDEX_KEY) must cover a range that starts at the
		 * previous key's offset plus 1, so that those deletes are replayed.
		 */
		if (tmp.type == BTRFS_DIR_INDEX_KEY)
			last_old_dentry_offset = tmp.offset;
	} else if (ret < 0) {
		goto done;
	}

	btrfs_release_path(path);

	/*
	 * Find the first key from this transaction again or the one we were at
	 * in the loop below in case we had to reschedule. We may be logging the
	 * directory without holding its VFS lock, which happen when logging new
	 * dentries (through log_new_dir_dentries()) or in some cases when we
	 * need to log the parent directory of an inode. This means a dir index
	 * key might be deleted from the inode's root, and therefore we may not
	 * find it anymore. If we can't find it, just move to the next key. We
	 * can not bail out and ignore, because if we do that we will simply
	 * not log dir index keys that come after the one that was just deleted
	 * and we can end up logging a dir index range that ends at (u64)-1
	 * (@last_offset is initialized to that), resulting in removing dir
	 * entries we should not remove at log replay time.
	 */
search:
	ret = btrfs_search_slot(NULL, root, &min_key, path, 0, 0);
	if (ret > 0) {
		ret = btrfs_next_item(root, path);
		if (ret > 0) {
			/* There are no more keys in the inode's root. */
			ret = 0;
			goto done;
		}
	}
	if (ret < 0)
		goto done;

	/*
	 * we have a block from this transaction, log every item in it
	 * from our directory
	 */
	while (1) {
		ret = process_dir_items_leaf(trans, inode, path, dst_path, ctx,
					     &last_old_dentry_offset);
		if (ret != 0) {
			if (ret > 0)
				ret = 0;
			goto done;
		}
		path->slots[0] = btrfs_header_nritems(path->nodes[0]);

		/*
		 * look ahead to the next item and see if it is also
		 * from this directory and from this transaction
		 */
		ret = btrfs_next_leaf(root, path);
		if (ret) {
			if (ret == 1) {
				last_offset = (u64)-1;
				ret = 0;
			}
			goto done;
		}
		btrfs_item_key_to_cpu(path->nodes[0], &min_key, path->slots[0]);
		if (min_key.objectid != ino || min_key.type != BTRFS_DIR_INDEX_KEY) {
			last_offset = (u64)-1;
			goto done;
		}
		if (btrfs_header_generation(path->nodes[0]) != trans->transid) {
			/*
			 * The next leaf was not changed in the current transaction
			 * and has at least one dir index key.
			 * We check for the next key because there might have been
			 * one or more deletions between the last key we logged and
			 * that next key. So the key range item we log (key type
			 * BTRFS_DIR_LOG_INDEX_KEY) must end at the next key's
			 * offset minus 1, so that those deletes are replayed.
			 */
			last_offset = min_key.offset - 1;
			goto done;
		}
		if (need_resched()) {
			btrfs_release_path(path);
			cond_resched();
			goto search;
		}
	}
done:
	btrfs_release_path(path);
	btrfs_release_path(dst_path);

	if (ret == 0) {
		*last_offset_ret = last_offset;
		/*
		 * In case the leaf was changed in the current transaction but
		 * all its dir items are from a past transaction, the last item
		 * in the leaf is a dir item and there's no gap between that last
		 * dir item and the first one on the next leaf (which did not
		 * change in the current transaction), then we don't need to log
		 * a range, last_old_dentry_offset is == to last_offset.
		 */
		ASSERT(last_old_dentry_offset <= last_offset);
		if (last_old_dentry_offset < last_offset)
			ret = insert_dir_log_key(trans, log, path, ino,
						 last_old_dentry_offset + 1,
						 last_offset);
	}

	return ret;
}

/*
 * If the inode was logged before and it was evicted, then its
 * last_dir_index_offset is (u64)-1, so we don't the value of the last index
 * key offset. If that's the case, search for it and update the inode. This
 * is to avoid lookups in the log tree every time we try to insert a dir index
 * key from a leaf changed in the current transaction, and to allow us to always
 * do batch insertions of dir index keys.
 */
static int update_last_dir_index_offset(struct btrfs_inode *inode,
					struct btrfs_path *path,
					const struct btrfs_log_ctx *ctx)
{
	const u64 ino = btrfs_ino(inode);
	struct btrfs_key key;
	int ret;

	lockdep_assert_held(&inode->log_mutex);

	if (inode->last_dir_index_offset != (u64)-1)
		return 0;

	if (!ctx->logged_before) {
		inode->last_dir_index_offset = BTRFS_DIR_START_INDEX - 1;
		return 0;
	}

	key.objectid = ino;
	key.type = BTRFS_DIR_INDEX_KEY;
	key.offset = (u64)-1;

	ret = btrfs_search_slot(NULL, inode->root->log_root, &key, path, 0, 0);
	/*
	 * An error happened or we actually have an index key with an offset
	 * value of (u64)-1. Bail out, we're done.
	 */
	if (ret <= 0)
		goto out;

	ret = 0;
	inode->last_dir_index_offset = BTRFS_DIR_START_INDEX - 1;

	/*
	 * No dir index items, bail out and leave last_dir_index_offset with
	 * the value right before the first valid index value.
	 */
	if (path->slots[0] == 0)
		goto out;

	/*
	 * btrfs_search_slot() left us at one slot beyond the slot with the last
	 * index key, or beyond the last key of the directory that is not an
	 * index key. If we have an index key before, set last_dir_index_offset
	 * to its offset value, otherwise leave it with a value right before the
	 * first valid index value, as it means we have an empty directory.
	 */
	btrfs_item_key_to_cpu(path->nodes[0], &key, path->slots[0] - 1);
	if (key.objectid == ino && key.type == BTRFS_DIR_INDEX_KEY)
		inode->last_dir_index_offset = key.offset;

out:
	btrfs_release_path(path);

	return ret;
}

/*
 * logging directories is very similar to logging inodes, We find all the items
 * from the current transaction and write them to the log.
 *
 * The recovery code scans the directory in the subvolume, and if it finds a
 * key in the range logged that is not present in the log tree, then it means
 * that dir entry was unlinked during the transaction.
 *
 * In order for that scan to work, we must include one key smaller than
 * the smallest logged by this transaction and one key larger than the largest
 * key logged by this transaction.
 */
static noinline int log_directory_changes(struct btrfs_trans_handle *trans,
			  struct btrfs_inode *inode,
			  struct btrfs_path *path,
			  struct btrfs_path *dst_path,
			  struct btrfs_log_ctx *ctx)
{
	u64 min_key;
	u64 max_key;
	int ret;

	ret = update_last_dir_index_offset(inode, path, ctx);
	if (ret)
		return ret;

	min_key = BTRFS_DIR_START_INDEX;
	max_key = 0;

	while (1) {
		ret = log_dir_items(trans, inode, path, dst_path,
				ctx, min_key, &max_key);
		if (ret)
			return ret;
		if (max_key == (u64)-1)
			break;
		min_key = max_key + 1;
	}

	return 0;
}

/*
 * a helper function to drop items from the log before we relog an
 * inode.  max_key_type indicates the highest item type to remove.
 * This cannot be run for file data extents because it does not
 * free the extents they point to.
 */
static int drop_inode_items(struct btrfs_trans_handle *trans,
				  struct btrfs_root *log,
				  struct btrfs_path *path,
				  struct btrfs_inode *inode,
				  int max_key_type)
{
	int ret;
	struct btrfs_key key;
	struct btrfs_key found_key;
	int start_slot;

	key.objectid = btrfs_ino(inode);
	key.type = max_key_type;
	key.offset = (u64)-1;

	while (1) {
		ret = btrfs_search_slot(trans, log, &key, path, -1, 1);
		if (ret < 0) {
			break;
		} else if (ret > 0) {
			if (path->slots[0] == 0)
				break;
			path->slots[0]--;
		}

		btrfs_item_key_to_cpu(path->nodes[0], &found_key,
				      path->slots[0]);

		if (found_key.objectid != key.objectid)
			break;

		found_key.offset = 0;
		found_key.type = 0;
		ret = btrfs_bin_search(path->nodes[0], 0, &found_key, &start_slot);
		if (ret < 0)
			break;

		ret = btrfs_del_items(trans, log, path, start_slot,
				      path->slots[0] - start_slot + 1);
		/*
		 * If start slot isn't 0 then we don't need to re-search, we've
		 * found the last guy with the objectid in this tree.
		 */
		if (ret || start_slot != 0)
			break;
		btrfs_release_path(path);
	}
	btrfs_release_path(path);
	if (ret > 0)
		ret = 0;
	return ret;
}

static int truncate_inode_items(struct btrfs_trans_handle *trans,
				struct btrfs_root *log_root,
				struct btrfs_inode *inode,
				u64 new_size, u32 min_type)
{
	struct btrfs_truncate_control control = {
		.new_size = new_size,
		.ino = btrfs_ino(inode),
		.min_type = min_type,
		.skip_ref_updates = true,
	};

	return btrfs_truncate_inode_items(trans, log_root, &control);
}

static void fill_inode_item(struct btrfs_trans_handle *trans,
			    struct extent_buffer *leaf,
			    struct btrfs_inode_item *item,
			    struct inode *inode, int log_inode_only,
			    u64 logged_isize)
{
	u64 flags;

	if (log_inode_only) {
		/* set the generation to zero so the recover code
		 * can tell the difference between an logging
		 * just to say 'this inode exists' and a logging
		 * to say 'update this inode with these values'
		 */
		btrfs_set_inode_generation(leaf, item, 0);
		btrfs_set_inode_size(leaf, item, logged_isize);
	} else {
		btrfs_set_inode_generation(leaf, item, BTRFS_I(inode)->generation);
		btrfs_set_inode_size(leaf, item, inode->i_size);
	}

	btrfs_set_inode_uid(leaf, item, i_uid_read(inode));
	btrfs_set_inode_gid(leaf, item, i_gid_read(inode));
	btrfs_set_inode_mode(leaf, item, inode->i_mode);
	btrfs_set_inode_nlink(leaf, item, inode->i_nlink);

	btrfs_set_timespec_sec(leaf, &item->atime, inode_get_atime_sec(inode));
	btrfs_set_timespec_nsec(leaf, &item->atime, inode_get_atime_nsec(inode));

	btrfs_set_timespec_sec(leaf, &item->mtime, inode_get_mtime_sec(inode));
	btrfs_set_timespec_nsec(leaf, &item->mtime, inode_get_mtime_nsec(inode));

	btrfs_set_timespec_sec(leaf, &item->ctime, inode_get_ctime_sec(inode));
	btrfs_set_timespec_nsec(leaf, &item->ctime, inode_get_ctime_nsec(inode));

	btrfs_set_timespec_sec(leaf, &item->otime, BTRFS_I(inode)->i_otime_sec);
	btrfs_set_timespec_nsec(leaf, &item->otime, BTRFS_I(inode)->i_otime_nsec);

	/*
	 * We do not need to set the nbytes field, in fact during a fast fsync
	 * its value may not even be correct, since a fast fsync does not wait
	 * for ordered extent completion, which is where we update nbytes, it
	 * only waits for writeback to complete. During log replay as we find
	 * file extent items and replay them, we adjust the nbytes field of the
	 * inode item in subvolume tree as needed (see overwrite_item()).
	 */

	btrfs_set_inode_sequence(leaf, item, inode_peek_iversion(inode));
	btrfs_set_inode_transid(leaf, item, trans->transid);
	btrfs_set_inode_rdev(leaf, item, inode->i_rdev);
	flags = btrfs_inode_combine_flags(BTRFS_I(inode)->flags,
					  BTRFS_I(inode)->ro_flags);
	btrfs_set_inode_flags(leaf, item, flags);
	btrfs_set_inode_block_group(leaf, item, 0);
}

static int log_inode_item(struct btrfs_trans_handle *trans,
			  struct btrfs_root *log, struct btrfs_path *path,
			  struct btrfs_inode *inode, bool inode_item_dropped)
{
	struct btrfs_inode_item *inode_item;
	struct btrfs_key key;
	int ret;

	btrfs_get_inode_key(inode, &key);
	/*
	 * If we are doing a fast fsync and the inode was logged before in the
	 * current transaction, then we know the inode was previously logged and
	 * it exists in the log tree. For performance reasons, in this case use
	 * btrfs_search_slot() directly with ins_len set to 0 so that we never
	 * attempt a write lock on the leaf's parent, which adds unnecessary lock
	 * contention in case there are concurrent fsyncs for other inodes of the
	 * same subvolume. Using btrfs_insert_empty_item() when the inode item
	 * already exists can also result in unnecessarily splitting a leaf.
	 */
	if (!inode_item_dropped && inode->logged_trans == trans->transid) {
		ret = btrfs_search_slot(trans, log, &key, path, 0, 1);
		ASSERT(ret <= 0);
		if (ret > 0)
			ret = -ENOENT;
	} else {
		/*
		 * This means it is the first fsync in the current transaction,
		 * so the inode item is not in the log and we need to insert it.
		 * We can never get -EEXIST because we are only called for a fast
		 * fsync and in case an inode eviction happens after the inode was
		 * logged before in the current transaction, when we load again
		 * the inode, we set BTRFS_INODE_NEEDS_FULL_SYNC on its runtime
		 * flags and set ->logged_trans to 0.
		 */
		ret = btrfs_insert_empty_item(trans, log, path, &key,
					      sizeof(*inode_item));
		ASSERT(ret != -EEXIST);
	}
	if (ret)
		return ret;
	inode_item = btrfs_item_ptr(path->nodes[0], path->slots[0],
				    struct btrfs_inode_item);
	fill_inode_item(trans, path->nodes[0], inode_item, &inode->vfs_inode,
			0, 0);
	btrfs_release_path(path);
	return 0;
}

static int log_csums(struct btrfs_trans_handle *trans,
		     struct btrfs_inode *inode,
		     struct btrfs_root *log_root,
		     struct btrfs_ordered_sum *sums)
{
	const u64 lock_end = sums->logical + sums->len - 1;
	struct extent_state *cached_state = NULL;
	int ret;

	/*
	 * If this inode was not used for reflink operations in the current
	 * transaction with new extents, then do the fast path, no need to
	 * worry about logging checksum items with overlapping ranges.
	 */
	if (inode->last_reflink_trans < trans->transid)
		return btrfs_csum_file_blocks(trans, log_root, sums);

	/*
	 * Serialize logging for checksums. This is to avoid racing with the
	 * same checksum being logged by another task that is logging another
	 * file which happens to refer to the same extent as well. Such races
	 * can leave checksum items in the log with overlapping ranges.
	 */
	ret = btrfs_lock_extent(&log_root->log_csum_range, sums->logical, lock_end,
				&cached_state);
	if (ret)
		return ret;
	/*
	 * Due to extent cloning, we might have logged a csum item that covers a
	 * subrange of a cloned extent, and later we can end up logging a csum
	 * item for a larger subrange of the same extent or the entire range.
	 * This would leave csum items in the log tree that cover the same range
	 * and break the searches for checksums in the log tree, resulting in
	 * some checksums missing in the fs/subvolume tree. So just delete (or
	 * trim and adjust) any existing csum items in the log for this range.
	 */
	ret = btrfs_del_csums(trans, log_root, sums->logical, sums->len);
	if (!ret)
		ret = btrfs_csum_file_blocks(trans, log_root, sums);

	btrfs_unlock_extent(&log_root->log_csum_range, sums->logical, lock_end,
			    &cached_state);

	return ret;
}

static noinline int copy_items(struct btrfs_trans_handle *trans,
			       struct btrfs_inode *inode,
			       struct btrfs_path *dst_path,
			       struct btrfs_path *src_path,
			       int start_slot, int nr, int inode_only,
			       u64 logged_isize, struct btrfs_log_ctx *ctx)
{
	struct btrfs_root *log = inode->root->log_root;
	struct btrfs_file_extent_item *extent;
	struct extent_buffer *src;
	int ret;
	struct btrfs_key *ins_keys;
	u32 *ins_sizes;
	struct btrfs_item_batch batch;
	char *ins_data;
	int dst_index;
	const bool skip_csum = (inode->flags & BTRFS_INODE_NODATASUM);
	const u64 i_size = i_size_read(&inode->vfs_inode);

	/*
	 * To keep lockdep happy and avoid deadlocks, clone the source leaf and
	 * use the clone. This is because otherwise we would be changing the log
	 * tree, to insert items from the subvolume tree or insert csum items,
	 * while holding a read lock on a leaf from the subvolume tree, which
	 * creates a nasty lock dependency when COWing log tree nodes/leaves:
	 *
	 * 1) Modifying the log tree triggers an extent buffer allocation while
	 *    holding a write lock on a parent extent buffer from the log tree.
	 *    Allocating the pages for an extent buffer, or the extent buffer
	 *    struct, can trigger inode eviction and finally the inode eviction
	 *    will trigger a release/remove of a delayed node, which requires
	 *    taking the delayed node's mutex;
	 *
	 * 2) Allocating a metadata extent for a log tree can trigger the async
	 *    reclaim thread and make us wait for it to release enough space and
	 *    unblock our reservation ticket. The reclaim thread can start
	 *    flushing delayed items, and that in turn results in the need to
	 *    lock delayed node mutexes and in the need to write lock extent
	 *    buffers of a subvolume tree - all this while holding a write lock
	 *    on the parent extent buffer in the log tree.
	 *
	 * So one task in scenario 1) running in parallel with another task in
	 * scenario 2) could lead to a deadlock, one wanting to lock a delayed
	 * node mutex while having a read lock on a leaf from the subvolume,
	 * while the other is holding the delayed node's mutex and wants to
	 * write lock the same subvolume leaf for flushing delayed items.
	 */
	ret = clone_leaf(src_path, ctx);
	if (ret < 0)
		return ret;

	src = src_path->nodes[0];

	ins_data = kmalloc(nr * sizeof(struct btrfs_key) +
			   nr * sizeof(u32), GFP_NOFS);
	if (!ins_data)
		return -ENOMEM;

	ins_sizes = (u32 *)ins_data;
	ins_keys = (struct btrfs_key *)(ins_data + nr * sizeof(u32));
	batch.keys = ins_keys;
	batch.data_sizes = ins_sizes;
	batch.total_data_size = 0;
	batch.nr = 0;

	dst_index = 0;
	for (int i = 0; i < nr; i++) {
		const int src_slot = start_slot + i;
		struct btrfs_root *csum_root;
		struct btrfs_ordered_sum *sums;
		struct btrfs_ordered_sum *sums_next;
		LIST_HEAD(ordered_sums);
		u64 disk_bytenr;
		u64 disk_num_bytes;
		u64 extent_offset;
		u64 extent_num_bytes;
		bool is_old_extent;

		btrfs_item_key_to_cpu(src, &ins_keys[dst_index], src_slot);

		if (ins_keys[dst_index].type != BTRFS_EXTENT_DATA_KEY)
			goto add_to_batch;

		extent = btrfs_item_ptr(src, src_slot,
					struct btrfs_file_extent_item);

		is_old_extent = (btrfs_file_extent_generation(src, extent) <
				 trans->transid);

		/*
		 * Don't copy extents from past generations. That would make us
		 * log a lot more metadata for common cases like doing only a
		 * few random writes into a file and then fsync it for the first
		 * time or after the full sync flag is set on the inode. We can
		 * get leaves full of extent items, most of which are from past
		 * generations, so we can skip them - as long as the inode has
		 * not been the target of a reflink operation in this transaction,
		 * as in that case it might have had file extent items with old
		 * generations copied into it. We also must always log prealloc
		 * extents that start at or beyond eof, otherwise we would lose
		 * them on log replay.
		 */
		if (is_old_extent &&
		    ins_keys[dst_index].offset < i_size &&
		    inode->last_reflink_trans < trans->transid)
			continue;

		if (skip_csum)
			goto add_to_batch;

		/* Only regular extents have checksums. */
		if (btrfs_file_extent_type(src, extent) != BTRFS_FILE_EXTENT_REG)
			goto add_to_batch;

		/*
		 * If it's an extent created in a past transaction, then its
		 * checksums are already accessible from the committed csum tree,
		 * no need to log them.
		 */
		if (is_old_extent)
			goto add_to_batch;

		disk_bytenr = btrfs_file_extent_disk_bytenr(src, extent);
		/* If it's an explicit hole, there are no checksums. */
		if (disk_bytenr == 0)
			goto add_to_batch;

		disk_num_bytes = btrfs_file_extent_disk_num_bytes(src, extent);

		if (btrfs_file_extent_compression(src, extent)) {
			extent_offset = 0;
			extent_num_bytes = disk_num_bytes;
		} else {
			extent_offset = btrfs_file_extent_offset(src, extent);
			extent_num_bytes = btrfs_file_extent_num_bytes(src, extent);
		}

		csum_root = btrfs_csum_root(trans->fs_info, disk_bytenr);
		disk_bytenr += extent_offset;
		ret = btrfs_lookup_csums_list(csum_root, disk_bytenr,
					      disk_bytenr + extent_num_bytes - 1,
					      &ordered_sums, false);
		if (ret < 0)
			goto out;
		ret = 0;

		list_for_each_entry_safe(sums, sums_next, &ordered_sums, list) {
			if (!ret)
				ret = log_csums(trans, inode, log, sums);
			list_del(&sums->list);
			kfree(sums);
		}
		if (ret)
			goto out;

add_to_batch:
		ins_sizes[dst_index] = btrfs_item_size(src, src_slot);
		batch.total_data_size += ins_sizes[dst_index];
		batch.nr++;
		dst_index++;
	}

	/*
	 * We have a leaf full of old extent items that don't need to be logged,
	 * so we don't need to do anything.
	 */
	if (batch.nr == 0)
		goto out;

	ret = btrfs_insert_empty_items(trans, log, dst_path, &batch);
	if (ret)
		goto out;

	dst_index = 0;
	for (int i = 0; i < nr; i++) {
		const int src_slot = start_slot + i;
		const int dst_slot = dst_path->slots[0] + dst_index;
		struct btrfs_key key;
		unsigned long src_offset;
		unsigned long dst_offset;

		/*
		 * We're done, all the remaining items in the source leaf
		 * correspond to old file extent items.
		 */
		if (dst_index >= batch.nr)
			break;

		btrfs_item_key_to_cpu(src, &key, src_slot);

		if (key.type != BTRFS_EXTENT_DATA_KEY)
			goto copy_item;

		extent = btrfs_item_ptr(src, src_slot,
					struct btrfs_file_extent_item);

		/* See the comment in the previous loop, same logic. */
		if (btrfs_file_extent_generation(src, extent) < trans->transid &&
		    key.offset < i_size &&
		    inode->last_reflink_trans < trans->transid)
			continue;

copy_item:
		dst_offset = btrfs_item_ptr_offset(dst_path->nodes[0], dst_slot);
		src_offset = btrfs_item_ptr_offset(src, src_slot);

		if (key.type == BTRFS_INODE_ITEM_KEY) {
			struct btrfs_inode_item *inode_item;

			inode_item = btrfs_item_ptr(dst_path->nodes[0], dst_slot,
						    struct btrfs_inode_item);
			fill_inode_item(trans, dst_path->nodes[0], inode_item,
					&inode->vfs_inode,
					inode_only == LOG_INODE_EXISTS,
					logged_isize);
		} else {
			copy_extent_buffer(dst_path->nodes[0], src, dst_offset,
					   src_offset, ins_sizes[dst_index]);
		}

		dst_index++;
	}

	btrfs_release_path(dst_path);
out:
	kfree(ins_data);

	return ret;
}

static int extent_cmp(void *priv, const struct list_head *a,
		      const struct list_head *b)
{
	const struct extent_map *em1, *em2;

	em1 = list_entry(a, struct extent_map, list);
	em2 = list_entry(b, struct extent_map, list);

	if (em1->start < em2->start)
		return -1;
	else if (em1->start > em2->start)
		return 1;
	return 0;
}

static int log_extent_csums(struct btrfs_trans_handle *trans,
			    struct btrfs_inode *inode,
			    struct btrfs_root *log_root,
			    const struct extent_map *em,
			    struct btrfs_log_ctx *ctx)
{
	struct btrfs_ordered_extent *ordered;
	struct btrfs_root *csum_root;
	u64 block_start;
	u64 csum_offset;
	u64 csum_len;
	u64 mod_start = em->start;
	u64 mod_len = em->len;
	LIST_HEAD(ordered_sums);
	int ret = 0;

	if (inode->flags & BTRFS_INODE_NODATASUM ||
	    (em->flags & EXTENT_FLAG_PREALLOC) ||
	    em->disk_bytenr == EXTENT_MAP_HOLE)
		return 0;

	list_for_each_entry(ordered, &ctx->ordered_extents, log_list) {
		const u64 ordered_end = ordered->file_offset + ordered->num_bytes;
		const u64 mod_end = mod_start + mod_len;
		struct btrfs_ordered_sum *sums;

		if (mod_len == 0)
			break;

		if (ordered_end <= mod_start)
			continue;
		if (mod_end <= ordered->file_offset)
			break;

		/*
		 * We are going to copy all the csums on this ordered extent, so
		 * go ahead and adjust mod_start and mod_len in case this ordered
		 * extent has already been logged.
		 */
		if (ordered->file_offset > mod_start) {
			if (ordered_end >= mod_end)
				mod_len = ordered->file_offset - mod_start;
			/*
			 * If we have this case
			 *
			 * |--------- logged extent ---------|
			 *       |----- ordered extent ----|
			 *
			 * Just don't mess with mod_start and mod_len, we'll
			 * just end up logging more csums than we need and it
			 * will be ok.
			 */
		} else {
			if (ordered_end < mod_end) {
				mod_len = mod_end - ordered_end;
				mod_start = ordered_end;
			} else {
				mod_len = 0;
			}
		}

		/*
		 * To keep us from looping for the above case of an ordered
		 * extent that falls inside of the logged extent.
		 */
		if (test_and_set_bit(BTRFS_ORDERED_LOGGED_CSUM, &ordered->flags))
			continue;

		list_for_each_entry(sums, &ordered->list, list) {
			ret = log_csums(trans, inode, log_root, sums);
			if (ret)
				return ret;
		}
	}

	/* We're done, found all csums in the ordered extents. */
	if (mod_len == 0)
		return 0;

	/* If we're compressed we have to save the entire range of csums. */
	if (btrfs_extent_map_is_compressed(em)) {
		csum_offset = 0;
		csum_len = em->disk_num_bytes;
	} else {
		csum_offset = mod_start - em->start;
		csum_len = mod_len;
	}

	/* block start is already adjusted for the file extent offset. */
	block_start = btrfs_extent_map_block_start(em);
	csum_root = btrfs_csum_root(trans->fs_info, block_start);
	ret = btrfs_lookup_csums_list(csum_root, block_start + csum_offset,
				      block_start + csum_offset + csum_len - 1,
				      &ordered_sums, false);
	if (ret < 0)
		return ret;
	ret = 0;

	while (!list_empty(&ordered_sums)) {
		struct btrfs_ordered_sum *sums = list_first_entry(&ordered_sums,
								  struct btrfs_ordered_sum,
								  list);
		if (!ret)
			ret = log_csums(trans, inode, log_root, sums);
		list_del(&sums->list);
		kfree(sums);
	}

	return ret;
}

static int log_one_extent(struct btrfs_trans_handle *trans,
			  struct btrfs_inode *inode,
			  const struct extent_map *em,
			  struct btrfs_path *path,
			  struct btrfs_log_ctx *ctx)
{
	struct btrfs_drop_extents_args drop_args = { 0 };
	struct btrfs_root *log = inode->root->log_root;
	struct btrfs_file_extent_item fi = { 0 };
	struct extent_buffer *leaf;
	struct btrfs_key key;
	enum btrfs_compression_type compress_type;
	u64 extent_offset = em->offset;
	u64 block_start = btrfs_extent_map_block_start(em);
	u64 block_len;
	int ret;

	btrfs_set_stack_file_extent_generation(&fi, trans->transid);
	if (em->flags & EXTENT_FLAG_PREALLOC)
		btrfs_set_stack_file_extent_type(&fi, BTRFS_FILE_EXTENT_PREALLOC);
	else
		btrfs_set_stack_file_extent_type(&fi, BTRFS_FILE_EXTENT_REG);

	block_len = em->disk_num_bytes;
	compress_type = btrfs_extent_map_compression(em);
	if (compress_type != BTRFS_COMPRESS_NONE) {
		btrfs_set_stack_file_extent_disk_bytenr(&fi, block_start);
		btrfs_set_stack_file_extent_disk_num_bytes(&fi, block_len);
	} else if (em->disk_bytenr < EXTENT_MAP_LAST_BYTE) {
		btrfs_set_stack_file_extent_disk_bytenr(&fi, block_start - extent_offset);
		btrfs_set_stack_file_extent_disk_num_bytes(&fi, block_len);
	}

	btrfs_set_stack_file_extent_offset(&fi, extent_offset);
	btrfs_set_stack_file_extent_num_bytes(&fi, em->len);
	btrfs_set_stack_file_extent_ram_bytes(&fi, em->ram_bytes);
	btrfs_set_stack_file_extent_compression(&fi, compress_type);

	ret = log_extent_csums(trans, inode, log, em, ctx);
	if (ret)
		return ret;

	/*
	 * If this is the first time we are logging the inode in the current
	 * transaction, we can avoid btrfs_drop_extents(), which is expensive
	 * because it does a deletion search, which always acquires write locks
	 * for extent buffers at levels 2, 1 and 0. This not only wastes time
	 * but also adds significant contention in a log tree, since log trees
	 * are small, with a root at level 2 or 3 at most, due to their short
	 * life span.
	 */
	if (ctx->logged_before) {
		drop_args.path = path;
		drop_args.start = em->start;
		drop_args.end = em->start + em->len;
		drop_args.replace_extent = true;
		drop_args.extent_item_size = sizeof(fi);
		ret = btrfs_drop_extents(trans, log, inode, &drop_args);
		if (ret)
			return ret;
	}

	if (!drop_args.extent_inserted) {
		key.objectid = btrfs_ino(inode);
		key.type = BTRFS_EXTENT_DATA_KEY;
		key.offset = em->start;

		ret = btrfs_insert_empty_item(trans, log, path, &key,
					      sizeof(fi));
		if (ret)
			return ret;
	}
	leaf = path->nodes[0];
	write_extent_buffer(leaf, &fi,
			    btrfs_item_ptr_offset(leaf, path->slots[0]),
			    sizeof(fi));

	btrfs_release_path(path);

	return ret;
}

/*
 * Log all prealloc extents beyond the inode's i_size to make sure we do not
 * lose them after doing a full/fast fsync and replaying the log. We scan the
 * subvolume's root instead of iterating the inode's extent map tree because
 * otherwise we can log incorrect extent items based on extent map conversion.
 * That can happen due to the fact that extent maps are merged when they
 * are not in the extent map tree's list of modified extents.
 */
static int btrfs_log_prealloc_extents(struct btrfs_trans_handle *trans,
				      struct btrfs_inode *inode,
				      struct btrfs_path *path,
				      struct btrfs_log_ctx *ctx)
{
	struct btrfs_root *root = inode->root;
	struct btrfs_key key;
	const u64 i_size = i_size_read(&inode->vfs_inode);
	const u64 ino = btrfs_ino(inode);
	struct btrfs_path *dst_path = NULL;
	bool dropped_extents = false;
	u64 truncate_offset = i_size;
	struct extent_buffer *leaf;
	int slot;
	int ins_nr = 0;
	int start_slot = 0;
	int ret;

	if (!(inode->flags & BTRFS_INODE_PREALLOC))
		return 0;

	key.objectid = ino;
	key.type = BTRFS_EXTENT_DATA_KEY;
	key.offset = i_size;
	ret = btrfs_search_slot(NULL, root, &key, path, 0, 0);
	if (ret < 0)
		goto out;

	/*
	 * We must check if there is a prealloc extent that starts before the
	 * i_size and crosses the i_size boundary. This is to ensure later we
	 * truncate down to the end of that extent and not to the i_size, as
	 * otherwise we end up losing part of the prealloc extent after a log
	 * replay and with an implicit hole if there is another prealloc extent
	 * that starts at an offset beyond i_size.
	 */
	ret = btrfs_previous_item(root, path, ino, BTRFS_EXTENT_DATA_KEY);
	if (ret < 0)
		goto out;

	if (ret == 0) {
		struct btrfs_file_extent_item *ei;

		leaf = path->nodes[0];
		slot = path->slots[0];
		ei = btrfs_item_ptr(leaf, slot, struct btrfs_file_extent_item);

		if (btrfs_file_extent_type(leaf, ei) ==
		    BTRFS_FILE_EXTENT_PREALLOC) {
			u64 extent_end;

			btrfs_item_key_to_cpu(leaf, &key, slot);
			extent_end = key.offset +
				btrfs_file_extent_num_bytes(leaf, ei);

			if (extent_end > i_size)
				truncate_offset = extent_end;
		}
	} else {
		ret = 0;
	}

	while (true) {
		leaf = path->nodes[0];
		slot = path->slots[0];

		if (slot >= btrfs_header_nritems(leaf)) {
			if (ins_nr > 0) {
				ret = copy_items(trans, inode, dst_path, path,
						 start_slot, ins_nr, 1, 0, ctx);
				if (ret < 0)
					goto out;
				ins_nr = 0;
			}
			ret = btrfs_next_leaf(root, path);
			if (ret < 0)
				goto out;
			if (ret > 0) {
				ret = 0;
				break;
			}
			continue;
		}

		btrfs_item_key_to_cpu(leaf, &key, slot);
		if (key.objectid > ino)
			break;
		if (WARN_ON_ONCE(key.objectid < ino) ||
		    key.type < BTRFS_EXTENT_DATA_KEY ||
		    key.offset < i_size) {
			path->slots[0]++;
			continue;
		}
		/*
		 * Avoid overlapping items in the log tree. The first time we
		 * get here, get rid of everything from a past fsync. After
		 * that, if the current extent starts before the end of the last
		 * extent we copied, truncate the last one. This can happen if
		 * an ordered extent completion modifies the subvolume tree
		 * while btrfs_next_leaf() has the tree unlocked.
		 */
		if (!dropped_extents || key.offset < truncate_offset) {
			ret = truncate_inode_items(trans, root->log_root, inode,
						   min(key.offset, truncate_offset),
						   BTRFS_EXTENT_DATA_KEY);
			if (ret)
				goto out;
			dropped_extents = true;
		}
		truncate_offset = btrfs_file_extent_end(path);
		if (ins_nr == 0)
			start_slot = slot;
		ins_nr++;
		path->slots[0]++;
		if (!dst_path) {
			dst_path = btrfs_alloc_path();
			if (!dst_path) {
				ret = -ENOMEM;
				goto out;
			}
		}
	}
	if (ins_nr > 0)
		ret = copy_items(trans, inode, dst_path, path,
				 start_slot, ins_nr, 1, 0, ctx);
out:
	btrfs_release_path(path);
	btrfs_free_path(dst_path);
	return ret;
}

static int btrfs_log_changed_extents(struct btrfs_trans_handle *trans,
				     struct btrfs_inode *inode,
				     struct btrfs_path *path,
				     struct btrfs_log_ctx *ctx)
{
	struct btrfs_ordered_extent *ordered;
	struct btrfs_ordered_extent *tmp;
	struct extent_map *em, *n;
	LIST_HEAD(extents);
	struct extent_map_tree *tree = &inode->extent_tree;
	int ret = 0;
	int num = 0;

	write_lock(&tree->lock);

	list_for_each_entry_safe(em, n, &tree->modified_extents, list) {
		list_del_init(&em->list);
		/*
		 * Just an arbitrary number, this can be really CPU intensive
		 * once we start getting a lot of extents, and really once we
		 * have a bunch of extents we just want to commit since it will
		 * be faster.
		 */
		if (++num > 32768) {
			list_del_init(&tree->modified_extents);
			ret = -EFBIG;
			goto process;
		}

		if (em->generation < trans->transid)
			continue;

		/* We log prealloc extents beyond eof later. */
		if ((em->flags & EXTENT_FLAG_PREALLOC) &&
		    em->start >= i_size_read(&inode->vfs_inode))
			continue;

		/* Need a ref to keep it from getting evicted from cache */
		refcount_inc(&em->refs);
		em->flags |= EXTENT_FLAG_LOGGING;
		list_add_tail(&em->list, &extents);
		num++;
	}

	list_sort(NULL, &extents, extent_cmp);
process:
	while (!list_empty(&extents)) {
		em = list_first_entry(&extents, struct extent_map, list);

		list_del_init(&em->list);

		/*
		 * If we had an error we just need to delete everybody from our
		 * private list.
		 */
		if (ret) {
			btrfs_clear_em_logging(inode, em);
			btrfs_free_extent_map(em);
			continue;
		}

		write_unlock(&tree->lock);

		ret = log_one_extent(trans, inode, em, path, ctx);
		write_lock(&tree->lock);
		btrfs_clear_em_logging(inode, em);
		btrfs_free_extent_map(em);
	}
	WARN_ON(!list_empty(&extents));
	write_unlock(&tree->lock);

	if (!ret)
		ret = btrfs_log_prealloc_extents(trans, inode, path, ctx);
	if (ret)
		return ret;

	/*
	 * We have logged all extents successfully, now make sure the commit of
	 * the current transaction waits for the ordered extents to complete
	 * before it commits and wipes out the log trees, otherwise we would
	 * lose data if an ordered extents completes after the transaction
	 * commits and a power failure happens after the transaction commit.
	 */
	list_for_each_entry_safe(ordered, tmp, &ctx->ordered_extents, log_list) {
		list_del_init(&ordered->log_list);
		set_bit(BTRFS_ORDERED_LOGGED, &ordered->flags);

		if (!test_bit(BTRFS_ORDERED_COMPLETE, &ordered->flags)) {
			spin_lock_irq(&inode->ordered_tree_lock);
			if (!test_bit(BTRFS_ORDERED_COMPLETE, &ordered->flags)) {
				set_bit(BTRFS_ORDERED_PENDING, &ordered->flags);
				atomic_inc(&trans->transaction->pending_ordered);
			}
			spin_unlock_irq(&inode->ordered_tree_lock);
		}
		btrfs_put_ordered_extent(ordered);
	}

	return 0;
}

static int logged_inode_size(struct btrfs_root *log, struct btrfs_inode *inode,
			     struct btrfs_path *path, u64 *size_ret)
{
	struct btrfs_key key;
	int ret;

	key.objectid = btrfs_ino(inode);
	key.type = BTRFS_INODE_ITEM_KEY;
	key.offset = 0;

	ret = btrfs_search_slot(NULL, log, &key, path, 0, 0);
	if (ret < 0) {
		return ret;
	} else if (ret > 0) {
		*size_ret = 0;
	} else {
		struct btrfs_inode_item *item;

		item = btrfs_item_ptr(path->nodes[0], path->slots[0],
				      struct btrfs_inode_item);
		*size_ret = btrfs_inode_size(path->nodes[0], item);
		/*
		 * If the in-memory inode's i_size is smaller then the inode
		 * size stored in the btree, return the inode's i_size, so
		 * that we get a correct inode size after replaying the log
		 * when before a power failure we had a shrinking truncate
		 * followed by addition of a new name (rename / new hard link).
		 * Otherwise return the inode size from the btree, to avoid
		 * data loss when replaying a log due to previously doing a
		 * write that expands the inode's size and logging a new name
		 * immediately after.
		 */
		if (*size_ret > inode->vfs_inode.i_size)
			*size_ret = inode->vfs_inode.i_size;
	}

	btrfs_release_path(path);
	return 0;
}

/*
 * At the moment we always log all xattrs. This is to figure out at log replay
 * time which xattrs must have their deletion replayed. If a xattr is missing
 * in the log tree and exists in the fs/subvol tree, we delete it. This is
 * because if a xattr is deleted, the inode is fsynced and a power failure
 * happens, causing the log to be replayed the next time the fs is mounted,
 * we want the xattr to not exist anymore (same behaviour as other filesystems
 * with a journal, ext3/4, xfs, f2fs, etc).
 */
static int btrfs_log_all_xattrs(struct btrfs_trans_handle *trans,
				struct btrfs_inode *inode,
				struct btrfs_path *path,
				struct btrfs_path *dst_path,
				struct btrfs_log_ctx *ctx)
{
	struct btrfs_root *root = inode->root;
	int ret;
	struct btrfs_key key;
	const u64 ino = btrfs_ino(inode);
	int ins_nr = 0;
	int start_slot = 0;
	bool found_xattrs = false;

	if (test_bit(BTRFS_INODE_NO_XATTRS, &inode->runtime_flags))
		return 0;

	key.objectid = ino;
	key.type = BTRFS_XATTR_ITEM_KEY;
	key.offset = 0;

	ret = btrfs_search_slot(NULL, root, &key, path, 0, 0);
	if (ret < 0)
		return ret;

	while (true) {
		int slot = path->slots[0];
		struct extent_buffer *leaf = path->nodes[0];
		int nritems = btrfs_header_nritems(leaf);

		if (slot >= nritems) {
			if (ins_nr > 0) {
				ret = copy_items(trans, inode, dst_path, path,
						 start_slot, ins_nr, 1, 0, ctx);
				if (ret < 0)
					return ret;
				ins_nr = 0;
			}
			ret = btrfs_next_leaf(root, path);
			if (ret < 0)
				return ret;
			else if (ret > 0)
				break;
			continue;
		}

		btrfs_item_key_to_cpu(leaf, &key, slot);
		if (key.objectid != ino || key.type != BTRFS_XATTR_ITEM_KEY)
			break;

		if (ins_nr == 0)
			start_slot = slot;
		ins_nr++;
		path->slots[0]++;
		found_xattrs = true;
		cond_resched();
	}
	if (ins_nr > 0) {
		ret = copy_items(trans, inode, dst_path, path,
				 start_slot, ins_nr, 1, 0, ctx);
		if (ret < 0)
			return ret;
	}

	if (!found_xattrs)
		set_bit(BTRFS_INODE_NO_XATTRS, &inode->runtime_flags);

	return 0;
}

/*
 * When using the NO_HOLES feature if we punched a hole that causes the
 * deletion of entire leafs or all the extent items of the first leaf (the one
 * that contains the inode item and references) we may end up not processing
 * any extents, because there are no leafs with a generation matching the
 * current transaction that have extent items for our inode. So we need to find
 * if any holes exist and then log them. We also need to log holes after any
 * truncate operation that changes the inode's size.
 */
static int btrfs_log_holes(struct btrfs_trans_handle *trans,
			   struct btrfs_inode *inode,
			   struct btrfs_path *path)
{
	struct btrfs_root *root = inode->root;
	struct btrfs_fs_info *fs_info = root->fs_info;
	struct btrfs_key key;
	const u64 ino = btrfs_ino(inode);
	const u64 i_size = i_size_read(&inode->vfs_inode);
	u64 prev_extent_end = 0;
	int ret;

	if (!btrfs_fs_incompat(fs_info, NO_HOLES) || i_size == 0)
		return 0;

	key.objectid = ino;
	key.type = BTRFS_EXTENT_DATA_KEY;
	key.offset = 0;

	ret = btrfs_search_slot(NULL, root, &key, path, 0, 0);
	if (ret < 0)
		return ret;

	while (true) {
		struct extent_buffer *leaf = path->nodes[0];

		if (path->slots[0] >= btrfs_header_nritems(path->nodes[0])) {
			ret = btrfs_next_leaf(root, path);
			if (ret < 0)
				return ret;
			if (ret > 0) {
				ret = 0;
				break;
			}
			leaf = path->nodes[0];
		}

		btrfs_item_key_to_cpu(leaf, &key, path->slots[0]);
		if (key.objectid != ino || key.type != BTRFS_EXTENT_DATA_KEY)
			break;

		/* We have a hole, log it. */
		if (prev_extent_end < key.offset) {
			const u64 hole_len = key.offset - prev_extent_end;

			/*
			 * Release the path to avoid deadlocks with other code
			 * paths that search the root while holding locks on
			 * leafs from the log root.
			 */
			btrfs_release_path(path);
			ret = btrfs_insert_hole_extent(trans, root->log_root,
						       ino, prev_extent_end,
						       hole_len);
			if (ret < 0)
				return ret;

			/*
			 * Search for the same key again in the root. Since it's
			 * an extent item and we are holding the inode lock, the
			 * key must still exist. If it doesn't just emit warning
			 * and return an error to fall back to a transaction
			 * commit.
			 */
			ret = btrfs_search_slot(NULL, root, &key, path, 0, 0);
			if (ret < 0)
				return ret;
			if (WARN_ON(ret > 0))
				return -ENOENT;
			leaf = path->nodes[0];
		}

		prev_extent_end = btrfs_file_extent_end(path);
		path->slots[0]++;
		cond_resched();
	}

	if (prev_extent_end < i_size) {
		u64 hole_len;

		btrfs_release_path(path);
		hole_len = ALIGN(i_size - prev_extent_end, fs_info->sectorsize);
		ret = btrfs_insert_hole_extent(trans, root->log_root, ino,
					       prev_extent_end, hole_len);
		if (ret < 0)
			return ret;
	}

	return 0;
}

/*
 * When we are logging a new inode X, check if it doesn't have a reference that
 * matches the reference from some other inode Y created in a past transaction
 * and that was renamed in the current transaction. If we don't do this, then at
 * log replay time we can lose inode Y (and all its files if it's a directory):
 *
 * mkdir /mnt/x
 * echo "hello world" > /mnt/x/foobar
 * sync
 * mv /mnt/x /mnt/y
 * mkdir /mnt/x                 # or touch /mnt/x
 * xfs_io -c fsync /mnt/x
 * <power fail>
 * mount fs, trigger log replay
 *
 * After the log replay procedure, we would lose the first directory and all its
 * files (file foobar).
 * For the case where inode Y is not a directory we simply end up losing it:
 *
 * echo "123" > /mnt/foo
 * sync
 * mv /mnt/foo /mnt/bar
 * echo "abc" > /mnt/foo
 * xfs_io -c fsync /mnt/foo
 * <power fail>
 *
 * We also need this for cases where a snapshot entry is replaced by some other
 * entry (file or directory) otherwise we end up with an unreplayable log due to
 * attempts to delete the snapshot entry (entry of type BTRFS_ROOT_ITEM_KEY) as
 * if it were a regular entry:
 *
 * mkdir /mnt/x
 * btrfs subvolume snapshot /mnt /mnt/x/snap
 * btrfs subvolume delete /mnt/x/snap
 * rmdir /mnt/x
 * mkdir /mnt/x
 * fsync /mnt/x or fsync some new file inside it
 * <power fail>
 *
 * The snapshot delete, rmdir of x, mkdir of a new x and the fsync all happen in
 * the same transaction.
 */
static int btrfs_check_ref_name_override(struct extent_buffer *eb,
					 const int slot,
					 const struct btrfs_key *key,
					 struct btrfs_inode *inode,
					 u64 *other_ino, u64 *other_parent)
{
	int ret;
	struct btrfs_path *search_path;
	char *name = NULL;
	u32 name_len = 0;
	u32 item_size = btrfs_item_size(eb, slot);
	u32 cur_offset = 0;
	unsigned long ptr = btrfs_item_ptr_offset(eb, slot);

	search_path = btrfs_alloc_path();
	if (!search_path)
		return -ENOMEM;
	search_path->search_commit_root = 1;
	search_path->skip_locking = 1;

	while (cur_offset < item_size) {
		u64 parent;
		u32 this_name_len;
		u32 this_len;
		unsigned long name_ptr;
		struct btrfs_dir_item *di;
		struct fscrypt_str name_str;

		if (key->type == BTRFS_INODE_REF_KEY) {
			struct btrfs_inode_ref *iref;

			iref = (struct btrfs_inode_ref *)(ptr + cur_offset);
			parent = key->offset;
			this_name_len = btrfs_inode_ref_name_len(eb, iref);
			name_ptr = (unsigned long)(iref + 1);
			this_len = sizeof(*iref) + this_name_len;
		} else {
			struct btrfs_inode_extref *extref;

			extref = (struct btrfs_inode_extref *)(ptr +
							       cur_offset);
			parent = btrfs_inode_extref_parent(eb, extref);
			this_name_len = btrfs_inode_extref_name_len(eb, extref);
			name_ptr = (unsigned long)&extref->name;
			this_len = sizeof(*extref) + this_name_len;
		}

		if (this_name_len > name_len) {
			char *new_name;

			new_name = krealloc(name, this_name_len, GFP_NOFS);
			if (!new_name) {
				ret = -ENOMEM;
				goto out;
			}
			name_len = this_name_len;
			name = new_name;
		}

		read_extent_buffer(eb, name, name_ptr, this_name_len);

		name_str.name = name;
		name_str.len = this_name_len;
		di = btrfs_lookup_dir_item(NULL, inode->root, search_path,
				parent, &name_str, 0);
		if (di && !IS_ERR(di)) {
			struct btrfs_key di_key;

			btrfs_dir_item_key_to_cpu(search_path->nodes[0],
						  di, &di_key);
			if (di_key.type == BTRFS_INODE_ITEM_KEY) {
				if (di_key.objectid != key->objectid) {
					ret = 1;
					*other_ino = di_key.objectid;
					*other_parent = parent;
				} else {
					ret = 0;
				}
			} else {
				ret = -EAGAIN;
			}
			goto out;
		} else if (IS_ERR(di)) {
			ret = PTR_ERR(di);
			goto out;
		}
		btrfs_release_path(search_path);

		cur_offset += this_len;
	}
	ret = 0;
out:
	btrfs_free_path(search_path);
	kfree(name);
	return ret;
}

/*
 * Check if we need to log an inode. This is used in contexts where while
 * logging an inode we need to log another inode (either that it exists or in
 * full mode). This is used instead of btrfs_inode_in_log() because the later
 * requires the inode to be in the log and have the log transaction committed,
 * while here we do not care if the log transaction was already committed - our
 * caller will commit the log later - and we want to avoid logging an inode
 * multiple times when multiple tasks have joined the same log transaction.
 */
static bool need_log_inode(const struct btrfs_trans_handle *trans,
			   struct btrfs_inode *inode)
{
	/*
	 * If a directory was not modified, no dentries added or removed, we can
	 * and should avoid logging it.
	 */
	if (S_ISDIR(inode->vfs_inode.i_mode) && inode->last_trans < trans->transid)
		return false;

	/*
	 * If this inode does not have new/updated/deleted xattrs since the last
	 * time it was logged and is flagged as logged in the current transaction,
	 * we can skip logging it. As for new/deleted names, those are updated in
	 * the log by link/unlink/rename operations.
	 * In case the inode was logged and then evicted and reloaded, its
	 * logged_trans will be 0, in which case we have to fully log it since
	 * logged_trans is a transient field, not persisted.
	 */
	if (inode_logged(trans, inode, NULL) == 1 &&
	    !test_bit(BTRFS_INODE_COPY_EVERYTHING, &inode->runtime_flags))
		return false;

	return true;
}

struct btrfs_dir_list {
	u64 ino;
	struct list_head list;
};

/*
 * Log the inodes of the new dentries of a directory.
 * See process_dir_items_leaf() for details about why it is needed.
 * This is a recursive operation - if an existing dentry corresponds to a
 * directory, that directory's new entries are logged too (same behaviour as
 * ext3/4, xfs, f2fs, reiserfs, nilfs2). Note that when logging the inodes
 * the dentries point to we do not acquire their VFS lock, otherwise lockdep
 * complains about the following circular lock dependency / possible deadlock:
 *
 *        CPU0                                        CPU1
 *        ----                                        ----
 * lock(&type->i_mutex_dir_key#3/2);
 *                                            lock(sb_internal#2);
 *                                            lock(&type->i_mutex_dir_key#3/2);
 * lock(&sb->s_type->i_mutex_key#14);
 *
 * Where sb_internal is the lock (a counter that works as a lock) acquired by
 * sb_start_intwrite() in btrfs_start_transaction().
 * Not acquiring the VFS lock of the inodes is still safe because:
 *
 * 1) For regular files we log with a mode of LOG_INODE_EXISTS. It's possible
 *    that while logging the inode new references (names) are added or removed
 *    from the inode, leaving the logged inode item with a link count that does
 *    not match the number of logged inode reference items. This is fine because
 *    at log replay time we compute the real number of links and correct the
 *    link count in the inode item (see replay_one_buffer() and
 *    link_to_fixup_dir());
 *
 * 2) For directories we log with a mode of LOG_INODE_ALL. It's possible that
 *    while logging the inode's items new index items (key type
 *    BTRFS_DIR_INDEX_KEY) are added to fs/subvol tree and the logged inode item
 *    has a size that doesn't match the sum of the lengths of all the logged
 *    names - this is ok, not a problem, because at log replay time we set the
 *    directory's i_size to the correct value (see replay_one_name() and
 *    overwrite_item()).
 */
static int log_new_dir_dentries(struct btrfs_trans_handle *trans,
				struct btrfs_inode *start_inode,
				struct btrfs_log_ctx *ctx)
{
	struct btrfs_root *root = start_inode->root;
	struct btrfs_path *path;
	LIST_HEAD(dir_list);
	struct btrfs_dir_list *dir_elem;
	u64 ino = btrfs_ino(start_inode);
	struct btrfs_inode *curr_inode = start_inode;
	int ret = 0;

	/*
	 * If we are logging a new name, as part of a link or rename operation,
	 * don't bother logging new dentries, as we just want to log the names
	 * of an inode and that any new parents exist.
	 */
	if (ctx->logging_new_name)
		return 0;

	path = btrfs_alloc_path();
	if (!path)
		return -ENOMEM;

	/* Pairs with btrfs_add_delayed_iput below. */
	ihold(&curr_inode->vfs_inode);

	while (true) {
		struct btrfs_key key;
		struct btrfs_key found_key;
		u64 next_index;
		bool continue_curr_inode = true;
		int iter_ret;

		key.objectid = ino;
		key.type = BTRFS_DIR_INDEX_KEY;
		key.offset = btrfs_get_first_dir_index_to_log(curr_inode);
		next_index = key.offset;
again:
		btrfs_for_each_slot(root->log_root, &key, &found_key, path, iter_ret) {
			struct extent_buffer *leaf = path->nodes[0];
			struct btrfs_dir_item *di;
			struct btrfs_key di_key;
			struct btrfs_inode *di_inode;
			int log_mode = LOG_INODE_EXISTS;
			int type;

			if (found_key.objectid != ino ||
			    found_key.type != BTRFS_DIR_INDEX_KEY) {
				continue_curr_inode = false;
				break;
			}

			next_index = found_key.offset + 1;

			di = btrfs_item_ptr(leaf, path->slots[0], struct btrfs_dir_item);
			type = btrfs_dir_ftype(leaf, di);
			if (btrfs_dir_transid(leaf, di) < trans->transid)
				continue;
			btrfs_dir_item_key_to_cpu(leaf, di, &di_key);
			if (di_key.type == BTRFS_ROOT_ITEM_KEY)
				continue;

			btrfs_release_path(path);
			di_inode = btrfs_iget_logging(di_key.objectid, root);
			if (IS_ERR(di_inode)) {
				ret = PTR_ERR(di_inode);
				goto out;
			}

			if (!need_log_inode(trans, di_inode)) {
				btrfs_add_delayed_iput(di_inode);
				break;
			}

			ctx->log_new_dentries = false;
			if (type == BTRFS_FT_DIR)
				log_mode = LOG_INODE_ALL;
			ret = btrfs_log_inode(trans, di_inode, log_mode, ctx);
			btrfs_add_delayed_iput(di_inode);
			if (ret)
				goto out;
			if (ctx->log_new_dentries) {
				dir_elem = kmalloc(sizeof(*dir_elem), GFP_NOFS);
				if (!dir_elem) {
					ret = -ENOMEM;
					goto out;
				}
				dir_elem->ino = di_key.objectid;
				list_add_tail(&dir_elem->list, &dir_list);
			}
			break;
		}

		btrfs_release_path(path);

		if (iter_ret < 0) {
			ret = iter_ret;
			goto out;
		} else if (iter_ret > 0) {
			continue_curr_inode = false;
		} else {
			key = found_key;
		}

		if (continue_curr_inode && key.offset < (u64)-1) {
			key.offset++;
			goto again;
		}

		btrfs_set_first_dir_index_to_log(curr_inode, next_index);

		if (list_empty(&dir_list))
			break;

		dir_elem = list_first_entry(&dir_list, struct btrfs_dir_list, list);
		ino = dir_elem->ino;
		list_del(&dir_elem->list);
		kfree(dir_elem);

		btrfs_add_delayed_iput(curr_inode);

		curr_inode = btrfs_iget_logging(ino, root);
		if (IS_ERR(curr_inode)) {
			ret = PTR_ERR(curr_inode);
			curr_inode = NULL;
			break;
		}
	}
out:
	btrfs_free_path(path);
	if (curr_inode)
		btrfs_add_delayed_iput(curr_inode);

	if (ret) {
		struct btrfs_dir_list *next;

		list_for_each_entry_safe(dir_elem, next, &dir_list, list)
			kfree(dir_elem);
	}

	return ret;
}

struct btrfs_ino_list {
	u64 ino;
	u64 parent;
	struct list_head list;
};

static void free_conflicting_inodes(struct btrfs_log_ctx *ctx)
{
	struct btrfs_ino_list *curr;
	struct btrfs_ino_list *next;

	list_for_each_entry_safe(curr, next, &ctx->conflict_inodes, list) {
		list_del(&curr->list);
		kfree(curr);
	}
}

static int conflicting_inode_is_dir(struct btrfs_root *root, u64 ino,
				    struct btrfs_path *path)
{
	struct btrfs_key key;
	int ret;

	key.objectid = ino;
	key.type = BTRFS_INODE_ITEM_KEY;
	key.offset = 0;

	path->search_commit_root = 1;
	path->skip_locking = 1;

	ret = btrfs_search_slot(NULL, root, &key, path, 0, 0);
	if (WARN_ON_ONCE(ret > 0)) {
		/*
		 * We have previously found the inode through the commit root
		 * so this should not happen. If it does, just error out and
		 * fallback to a transaction commit.
		 */
		ret = -ENOENT;
	} else if (ret == 0) {
		struct btrfs_inode_item *item;

		item = btrfs_item_ptr(path->nodes[0], path->slots[0],
				      struct btrfs_inode_item);
		if (S_ISDIR(btrfs_inode_mode(path->nodes[0], item)))
			ret = 1;
	}

	btrfs_release_path(path);
	path->search_commit_root = 0;
	path->skip_locking = 0;

	return ret;
}

static int add_conflicting_inode(struct btrfs_trans_handle *trans,
				 struct btrfs_root *root,
				 struct btrfs_path *path,
				 u64 ino, u64 parent,
				 struct btrfs_log_ctx *ctx)
{
	struct btrfs_ino_list *ino_elem;
	struct btrfs_inode *inode;

	/*
	 * It's rare to have a lot of conflicting inodes, in practice it is not
	 * common to have more than 1 or 2. We don't want to collect too many,
	 * as we could end up logging too many inodes (even if only in
	 * LOG_INODE_EXISTS mode) and slow down other fsyncs or transaction
	 * commits.
	 */
	if (ctx->num_conflict_inodes >= MAX_CONFLICT_INODES)
		return BTRFS_LOG_FORCE_COMMIT;

	inode = btrfs_iget_logging(ino, root);
	/*
	 * If the other inode that had a conflicting dir entry was deleted in
	 * the current transaction then we either:
	 *
	 * 1) Log the parent directory (later after adding it to the list) if
	 *    the inode is a directory. This is because it may be a deleted
	 *    subvolume/snapshot or it may be a regular directory that had
	 *    deleted subvolumes/snapshots (or subdirectories that had them),
	 *    and at the moment we can't deal with dropping subvolumes/snapshots
	 *    during log replay. So we just log the parent, which will result in
	 *    a fallback to a transaction commit if we are dealing with those
	 *    cases (last_unlink_trans will match the current transaction);
	 *
	 * 2) Do nothing if it's not a directory. During log replay we simply
	 *    unlink the conflicting dentry from the parent directory and then
	 *    add the dentry for our inode. Like this we can avoid logging the
	 *    parent directory (and maybe fallback to a transaction commit in
	 *    case it has a last_unlink_trans == trans->transid, due to moving
	 *    some inode from it to some other directory).
	 */
	if (IS_ERR(inode)) {
		int ret = PTR_ERR(inode);

		if (ret != -ENOENT)
			return ret;

		ret = conflicting_inode_is_dir(root, ino, path);
		/* Not a directory or we got an error. */
		if (ret <= 0)
			return ret;

		/* Conflicting inode is a directory, so we'll log its parent. */
		ino_elem = kmalloc(sizeof(*ino_elem), GFP_NOFS);
		if (!ino_elem)
			return -ENOMEM;
		ino_elem->ino = ino;
		ino_elem->parent = parent;
		list_add_tail(&ino_elem->list, &ctx->conflict_inodes);
		ctx->num_conflict_inodes++;

		return 0;
	}

	/*
	 * If the inode was already logged skip it - otherwise we can hit an
	 * infinite loop. Example:
	 *
	 * From the commit root (previous transaction) we have the following
	 * inodes:
	 *
	 * inode 257 a directory
	 * inode 258 with references "zz" and "zz_link" on inode 257
	 * inode 259 with reference "a" on inode 257
	 *
	 * And in the current (uncommitted) transaction we have:
	 *
	 * inode 257 a directory, unchanged
	 * inode 258 with references "a" and "a2" on inode 257
	 * inode 259 with reference "zz_link" on inode 257
	 * inode 261 with reference "zz" on inode 257
	 *
	 * When logging inode 261 the following infinite loop could
	 * happen if we don't skip already logged inodes:
	 *
	 * - we detect inode 258 as a conflicting inode, with inode 261
	 *   on reference "zz", and log it;
	 *
	 * - we detect inode 259 as a conflicting inode, with inode 258
	 *   on reference "a", and log it;
	 *
	 * - we detect inode 258 as a conflicting inode, with inode 259
	 *   on reference "zz_link", and log it - again! After this we
	 *   repeat the above steps forever.
	 *
	 * Here we can use need_log_inode() because we only need to log the
	 * inode in LOG_INODE_EXISTS mode and rename operations update the log,
	 * so that the log ends up with the new name and without the old name.
	 */
	if (!need_log_inode(trans, inode)) {
		btrfs_add_delayed_iput(inode);
		return 0;
	}

	btrfs_add_delayed_iput(inode);

	ino_elem = kmalloc(sizeof(*ino_elem), GFP_NOFS);
	if (!ino_elem)
		return -ENOMEM;
	ino_elem->ino = ino;
	ino_elem->parent = parent;
	list_add_tail(&ino_elem->list, &ctx->conflict_inodes);
	ctx->num_conflict_inodes++;

	return 0;
}

static int log_conflicting_inodes(struct btrfs_trans_handle *trans,
				  struct btrfs_root *root,
				  struct btrfs_log_ctx *ctx)
{
	int ret = 0;

	/*
	 * Conflicting inodes are logged by the first call to btrfs_log_inode(),
	 * otherwise we could have unbounded recursion of btrfs_log_inode()
	 * calls. This check guarantees we can have only 1 level of recursion.
	 */
	if (ctx->logging_conflict_inodes)
		return 0;

	ctx->logging_conflict_inodes = true;

	/*
	 * New conflicting inodes may be found and added to the list while we
	 * are logging a conflicting inode, so keep iterating while the list is
	 * not empty.
	 */
	while (!list_empty(&ctx->conflict_inodes)) {
		struct btrfs_ino_list *curr;
		struct btrfs_inode *inode;
		u64 ino;
		u64 parent;

		curr = list_first_entry(&ctx->conflict_inodes,
					struct btrfs_ino_list, list);
		ino = curr->ino;
		parent = curr->parent;
		list_del(&curr->list);
		kfree(curr);

		inode = btrfs_iget_logging(ino, root);
		/*
		 * If the other inode that had a conflicting dir entry was
		 * deleted in the current transaction, we need to log its parent
		 * directory. See the comment at add_conflicting_inode().
		 */
		if (IS_ERR(inode)) {
			ret = PTR_ERR(inode);
			if (ret != -ENOENT)
				break;

			inode = btrfs_iget_logging(parent, root);
			if (IS_ERR(inode)) {
				ret = PTR_ERR(inode);
				break;
			}

			/*
			 * Always log the directory, we cannot make this
			 * conditional on need_log_inode() because the directory
			 * might have been logged in LOG_INODE_EXISTS mode or
			 * the dir index of the conflicting inode is not in a
			 * dir index key range logged for the directory. So we
			 * must make sure the deletion is recorded.
			 */
			ret = btrfs_log_inode(trans, inode, LOG_INODE_ALL, ctx);
			btrfs_add_delayed_iput(inode);
			if (ret)
				break;
			continue;
		}

		/*
		 * Here we can use need_log_inode() because we only need to log
		 * the inode in LOG_INODE_EXISTS mode and rename operations
		 * update the log, so that the log ends up with the new name and
		 * without the old name.
		 *
		 * We did this check at add_conflicting_inode(), but here we do
		 * it again because if some other task logged the inode after
		 * that, we can avoid doing it again.
		 */
		if (!need_log_inode(trans, inode)) {
			btrfs_add_delayed_iput(inode);
			continue;
		}

		/*
		 * We are safe logging the other inode without acquiring its
		 * lock as long as we log with the LOG_INODE_EXISTS mode. We
		 * are safe against concurrent renames of the other inode as
		 * well because during a rename we pin the log and update the
		 * log with the new name before we unpin it.
		 */
		ret = btrfs_log_inode(trans, inode, LOG_INODE_EXISTS, ctx);
		btrfs_add_delayed_iput(inode);
		if (ret)
			break;
	}

	ctx->logging_conflict_inodes = false;
	if (ret)
		free_conflicting_inodes(ctx);

	return ret;
}

static int copy_inode_items_to_log(struct btrfs_trans_handle *trans,
				   struct btrfs_inode *inode,
				   struct btrfs_key *min_key,
				   const struct btrfs_key *max_key,
				   struct btrfs_path *path,
				   struct btrfs_path *dst_path,
				   const u64 logged_isize,
				   const int inode_only,
				   struct btrfs_log_ctx *ctx,
				   bool *need_log_inode_item)
{
	const u64 i_size = i_size_read(&inode->vfs_inode);
	struct btrfs_root *root = inode->root;
	int ins_start_slot = 0;
	int ins_nr = 0;
	int ret;

	while (1) {
		ret = btrfs_search_forward(root, min_key, path, trans->transid);
		if (ret < 0)
			return ret;
		if (ret > 0) {
			ret = 0;
			break;
		}
again:
		/* Note, ins_nr might be > 0 here, cleanup outside the loop */
		if (min_key->objectid != max_key->objectid)
			break;
		if (min_key->type > max_key->type)
			break;

		if (min_key->type == BTRFS_INODE_ITEM_KEY) {
			*need_log_inode_item = false;
		} else if (min_key->type == BTRFS_EXTENT_DATA_KEY &&
			   min_key->offset >= i_size) {
			/*
			 * Extents at and beyond eof are logged with
			 * btrfs_log_prealloc_extents().
			 * Only regular files have BTRFS_EXTENT_DATA_KEY keys,
			 * and no keys greater than that, so bail out.
			 */
			break;
		} else if ((min_key->type == BTRFS_INODE_REF_KEY ||
			    min_key->type == BTRFS_INODE_EXTREF_KEY) &&
			   (inode->generation == trans->transid ||
			    ctx->logging_conflict_inodes)) {
			u64 other_ino = 0;
			u64 other_parent = 0;

			ret = btrfs_check_ref_name_override(path->nodes[0],
					path->slots[0], min_key, inode,
					&other_ino, &other_parent);
			if (ret < 0) {
				return ret;
			} else if (ret > 0 &&
				   other_ino != btrfs_ino(ctx->inode)) {
				if (ins_nr > 0) {
					ins_nr++;
				} else {
					ins_nr = 1;
					ins_start_slot = path->slots[0];
				}
				ret = copy_items(trans, inode, dst_path, path,
						 ins_start_slot, ins_nr,
						 inode_only, logged_isize, ctx);
				if (ret < 0)
					return ret;
				ins_nr = 0;

				btrfs_release_path(path);
				ret = add_conflicting_inode(trans, root, path,
							    other_ino,
							    other_parent, ctx);
				if (ret)
					return ret;
				goto next_key;
			}
		} else if (min_key->type == BTRFS_XATTR_ITEM_KEY) {
			/* Skip xattrs, logged later with btrfs_log_all_xattrs() */
			if (ins_nr == 0)
				goto next_slot;
			ret = copy_items(trans, inode, dst_path, path,
					 ins_start_slot,
					 ins_nr, inode_only, logged_isize, ctx);
			if (ret < 0)
				return ret;
			ins_nr = 0;
			goto next_slot;
		}

		if (ins_nr && ins_start_slot + ins_nr == path->slots[0]) {
			ins_nr++;
			goto next_slot;
		} else if (!ins_nr) {
			ins_start_slot = path->slots[0];
			ins_nr = 1;
			goto next_slot;
		}

		ret = copy_items(trans, inode, dst_path, path, ins_start_slot,
				 ins_nr, inode_only, logged_isize, ctx);
		if (ret < 0)
			return ret;
		ins_nr = 1;
		ins_start_slot = path->slots[0];
next_slot:
		path->slots[0]++;
		if (path->slots[0] < btrfs_header_nritems(path->nodes[0])) {
			btrfs_item_key_to_cpu(path->nodes[0], min_key,
					      path->slots[0]);
			goto again;
		}
		if (ins_nr) {
			ret = copy_items(trans, inode, dst_path, path,
					 ins_start_slot, ins_nr, inode_only,
					 logged_isize, ctx);
			if (ret < 0)
				return ret;
			ins_nr = 0;
		}
		btrfs_release_path(path);
next_key:
		if (min_key->offset < (u64)-1) {
			min_key->offset++;
		} else if (min_key->type < max_key->type) {
			min_key->type++;
			min_key->offset = 0;
		} else {
			break;
		}

		/*
		 * We may process many leaves full of items for our inode, so
		 * avoid monopolizing a cpu for too long by rescheduling while
		 * not holding locks on any tree.
		 */
		cond_resched();
	}
	if (ins_nr) {
		ret = copy_items(trans, inode, dst_path, path, ins_start_slot,
				 ins_nr, inode_only, logged_isize, ctx);
		if (ret)
			return ret;
	}

	if (inode_only == LOG_INODE_ALL && S_ISREG(inode->vfs_inode.i_mode)) {
		/*
		 * Release the path because otherwise we might attempt to double
		 * lock the same leaf with btrfs_log_prealloc_extents() below.
		 */
		btrfs_release_path(path);
		ret = btrfs_log_prealloc_extents(trans, inode, dst_path, ctx);
	}

	return ret;
}

static int insert_delayed_items_batch(struct btrfs_trans_handle *trans,
				      struct btrfs_root *log,
				      struct btrfs_path *path,
				      const struct btrfs_item_batch *batch,
				      const struct btrfs_delayed_item *first_item)
{
	const struct btrfs_delayed_item *curr = first_item;
	int ret;

	ret = btrfs_insert_empty_items(trans, log, path, batch);
	if (ret)
		return ret;

	for (int i = 0; i < batch->nr; i++) {
		char *data_ptr;

		data_ptr = btrfs_item_ptr(path->nodes[0], path->slots[0], char);
		write_extent_buffer(path->nodes[0], &curr->data,
				    (unsigned long)data_ptr, curr->data_len);
		curr = list_next_entry(curr, log_list);
		path->slots[0]++;
	}

	btrfs_release_path(path);

	return 0;
}

static int log_delayed_insertion_items(struct btrfs_trans_handle *trans,
				       struct btrfs_inode *inode,
				       struct btrfs_path *path,
				       const struct list_head *delayed_ins_list,
				       struct btrfs_log_ctx *ctx)
{
	/* 195 (4095 bytes of keys and sizes) fits in a single 4K page. */
	const int max_batch_size = 195;
	const int leaf_data_size = BTRFS_LEAF_DATA_SIZE(trans->fs_info);
	const u64 ino = btrfs_ino(inode);
	struct btrfs_root *log = inode->root->log_root;
	struct btrfs_item_batch batch = {
		.nr = 0,
		.total_data_size = 0,
	};
	const struct btrfs_delayed_item *first = NULL;
	const struct btrfs_delayed_item *curr;
	char *ins_data;
	struct btrfs_key *ins_keys;
	u32 *ins_sizes;
	u64 curr_batch_size = 0;
	int batch_idx = 0;
	int ret;

	/* We are adding dir index items to the log tree. */
	lockdep_assert_held(&inode->log_mutex);

	/*
	 * We collect delayed items before copying index keys from the subvolume
	 * to the log tree. However just after we collected them, they may have
	 * been flushed (all of them or just some of them), and therefore we
	 * could have copied them from the subvolume tree to the log tree.
	 * So find the first delayed item that was not yet logged (they are
	 * sorted by index number).
	 */
	list_for_each_entry(curr, delayed_ins_list, log_list) {
		if (curr->index > inode->last_dir_index_offset) {
			first = curr;
			break;
		}
	}

	/* Empty list or all delayed items were already logged. */
	if (!first)
		return 0;

	ins_data = kmalloc(max_batch_size * sizeof(u32) +
			   max_batch_size * sizeof(struct btrfs_key), GFP_NOFS);
	if (!ins_data)
		return -ENOMEM;
	ins_sizes = (u32 *)ins_data;
	batch.data_sizes = ins_sizes;
	ins_keys = (struct btrfs_key *)(ins_data + max_batch_size * sizeof(u32));
	batch.keys = ins_keys;

	curr = first;
	while (!list_entry_is_head(curr, delayed_ins_list, log_list)) {
		const u32 curr_size = curr->data_len + sizeof(struct btrfs_item);

		if (curr_batch_size + curr_size > leaf_data_size ||
		    batch.nr == max_batch_size) {
			ret = insert_delayed_items_batch(trans, log, path,
							 &batch, first);
			if (ret)
				goto out;
			batch_idx = 0;
			batch.nr = 0;
			batch.total_data_size = 0;
			curr_batch_size = 0;
			first = curr;
		}

		ins_sizes[batch_idx] = curr->data_len;
		ins_keys[batch_idx].objectid = ino;
		ins_keys[batch_idx].type = BTRFS_DIR_INDEX_KEY;
		ins_keys[batch_idx].offset = curr->index;
		curr_batch_size += curr_size;
		batch.total_data_size += curr->data_len;
		batch.nr++;
		batch_idx++;
		curr = list_next_entry(curr, log_list);
	}

	ASSERT(batch.nr >= 1);
	ret = insert_delayed_items_batch(trans, log, path, &batch, first);

	curr = list_last_entry(delayed_ins_list, struct btrfs_delayed_item,
			       log_list);
	inode->last_dir_index_offset = curr->index;
out:
	kfree(ins_data);

	return ret;
}

static int log_delayed_deletions_full(struct btrfs_trans_handle *trans,
				      struct btrfs_inode *inode,
				      struct btrfs_path *path,
				      const struct list_head *delayed_del_list,
				      struct btrfs_log_ctx *ctx)
{
	const u64 ino = btrfs_ino(inode);
	const struct btrfs_delayed_item *curr;

	curr = list_first_entry(delayed_del_list, struct btrfs_delayed_item,
				log_list);

	while (!list_entry_is_head(curr, delayed_del_list, log_list)) {
		u64 first_dir_index = curr->index;
		u64 last_dir_index;
		const struct btrfs_delayed_item *next;
		int ret;

		/*
		 * Find a range of consecutive dir index items to delete. Like
		 * this we log a single dir range item spanning several contiguous
		 * dir items instead of logging one range item per dir index item.
		 */
		next = list_next_entry(curr, log_list);
		while (!list_entry_is_head(next, delayed_del_list, log_list)) {
			if (next->index != curr->index + 1)
				break;
			curr = next;
			next = list_next_entry(next, log_list);
		}

		last_dir_index = curr->index;
		ASSERT(last_dir_index >= first_dir_index);

		ret = insert_dir_log_key(trans, inode->root->log_root, path,
					 ino, first_dir_index, last_dir_index);
		if (ret)
			return ret;
		curr = list_next_entry(curr, log_list);
	}

	return 0;
}

static int batch_delete_dir_index_items(struct btrfs_trans_handle *trans,
					struct btrfs_inode *inode,
					struct btrfs_path *path,
					const struct list_head *delayed_del_list,
					const struct btrfs_delayed_item *first,
					const struct btrfs_delayed_item **last_ret)
{
	const struct btrfs_delayed_item *next;
	struct extent_buffer *leaf = path->nodes[0];
	const int last_slot = btrfs_header_nritems(leaf) - 1;
	int slot = path->slots[0] + 1;
	const u64 ino = btrfs_ino(inode);

	next = list_next_entry(first, log_list);

	while (slot < last_slot &&
	       !list_entry_is_head(next, delayed_del_list, log_list)) {
		struct btrfs_key key;

		btrfs_item_key_to_cpu(leaf, &key, slot);
		if (key.objectid != ino ||
		    key.type != BTRFS_DIR_INDEX_KEY ||
		    key.offset != next->index)
			break;

		slot++;
		*last_ret = next;
		next = list_next_entry(next, log_list);
	}

	return btrfs_del_items(trans, inode->root->log_root, path,
			       path->slots[0], slot - path->slots[0]);
}

static int log_delayed_deletions_incremental(struct btrfs_trans_handle *trans,
					     struct btrfs_inode *inode,
					     struct btrfs_path *path,
					     const struct list_head *delayed_del_list,
					     struct btrfs_log_ctx *ctx)
{
	struct btrfs_root *log = inode->root->log_root;
	const struct btrfs_delayed_item *curr;
	u64 last_range_start = 0;
	u64 last_range_end = 0;
	struct btrfs_key key;

	key.objectid = btrfs_ino(inode);
	key.type = BTRFS_DIR_INDEX_KEY;
	curr = list_first_entry(delayed_del_list, struct btrfs_delayed_item,
				log_list);

	while (!list_entry_is_head(curr, delayed_del_list, log_list)) {
		const struct btrfs_delayed_item *last = curr;
		u64 first_dir_index = curr->index;
		u64 last_dir_index;
		bool deleted_items = false;
		int ret;

		key.offset = curr->index;
		ret = btrfs_search_slot(trans, log, &key, path, -1, 1);
		if (ret < 0) {
			return ret;
		} else if (ret == 0) {
			ret = batch_delete_dir_index_items(trans, inode, path,
							   delayed_del_list, curr,
							   &last);
			if (ret)
				return ret;
			deleted_items = true;
		}

		btrfs_release_path(path);

		/*
		 * If we deleted items from the leaf, it means we have a range
		 * item logging their range, so no need to add one or update an
		 * existing one. Otherwise we have to log a dir range item.
		 */
		if (deleted_items)
			goto next_batch;

		last_dir_index = last->index;
		ASSERT(last_dir_index >= first_dir_index);
		/*
		 * If this range starts right after where the previous one ends,
		 * then we want to reuse the previous range item and change its
		 * end offset to the end of this range. This is just to minimize
		 * leaf space usage, by avoiding adding a new range item.
		 */
		if (last_range_end != 0 && first_dir_index == last_range_end + 1)
			first_dir_index = last_range_start;

		ret = insert_dir_log_key(trans, log, path, key.objectid,
					 first_dir_index, last_dir_index);
		if (ret)
			return ret;

		last_range_start = first_dir_index;
		last_range_end = last_dir_index;
next_batch:
		curr = list_next_entry(last, log_list);
	}

	return 0;
}

static int log_delayed_deletion_items(struct btrfs_trans_handle *trans,
				      struct btrfs_inode *inode,
				      struct btrfs_path *path,
				      const struct list_head *delayed_del_list,
				      struct btrfs_log_ctx *ctx)
{
	/*
	 * We are deleting dir index items from the log tree or adding range
	 * items to it.
	 */
	lockdep_assert_held(&inode->log_mutex);

	if (list_empty(delayed_del_list))
		return 0;

	if (ctx->logged_before)
		return log_delayed_deletions_incremental(trans, inode, path,
							 delayed_del_list, ctx);

	return log_delayed_deletions_full(trans, inode, path, delayed_del_list,
					  ctx);
}

/*
 * Similar logic as for log_new_dir_dentries(), but it iterates over the delayed
 * items instead of the subvolume tree.
 */
static int log_new_delayed_dentries(struct btrfs_trans_handle *trans,
				    struct btrfs_inode *inode,
				    const struct list_head *delayed_ins_list,
				    struct btrfs_log_ctx *ctx)
{
	const bool orig_log_new_dentries = ctx->log_new_dentries;
	struct btrfs_delayed_item *item;
	int ret = 0;

	/*
	 * No need for the log mutex, plus to avoid potential deadlocks or
	 * lockdep annotations due to nesting of delayed inode mutexes and log
	 * mutexes.
	 */
	lockdep_assert_not_held(&inode->log_mutex);

	ASSERT(!ctx->logging_new_delayed_dentries);
	ctx->logging_new_delayed_dentries = true;

	list_for_each_entry(item, delayed_ins_list, log_list) {
		struct btrfs_dir_item *dir_item;
		struct btrfs_inode *di_inode;
		struct btrfs_key key;
		int log_mode = LOG_INODE_EXISTS;

		dir_item = (struct btrfs_dir_item *)item->data;
		btrfs_disk_key_to_cpu(&key, &dir_item->location);

		if (key.type == BTRFS_ROOT_ITEM_KEY)
			continue;

		di_inode = btrfs_iget_logging(key.objectid, inode->root);
		if (IS_ERR(di_inode)) {
			ret = PTR_ERR(di_inode);
			break;
		}

		if (!need_log_inode(trans, di_inode)) {
			btrfs_add_delayed_iput(di_inode);
			continue;
		}

		if (btrfs_stack_dir_ftype(dir_item) == BTRFS_FT_DIR)
			log_mode = LOG_INODE_ALL;

		ctx->log_new_dentries = false;
		ret = btrfs_log_inode(trans, di_inode, log_mode, ctx);

		if (!ret && ctx->log_new_dentries)
			ret = log_new_dir_dentries(trans, di_inode, ctx);

		btrfs_add_delayed_iput(di_inode);

		if (ret)
			break;
	}

	ctx->log_new_dentries = orig_log_new_dentries;
	ctx->logging_new_delayed_dentries = false;

	return ret;
}

/* log a single inode in the tree log.
 * At least one parent directory for this inode must exist in the tree
 * or be logged already.
 *
 * Any items from this inode changed by the current transaction are copied
 * to the log tree.  An extra reference is taken on any extents in this
 * file, allowing us to avoid a whole pile of corner cases around logging
 * blocks that have been removed from the tree.
 *
 * See LOG_INODE_ALL and related defines for a description of what inode_only
 * does.
 *
 * This handles both files and directories.
 */
static int btrfs_log_inode(struct btrfs_trans_handle *trans,
			   struct btrfs_inode *inode,
			   int inode_only,
			   struct btrfs_log_ctx *ctx)
{
	struct btrfs_path *path;
	struct btrfs_path *dst_path;
	struct btrfs_key min_key;
	struct btrfs_key max_key;
	struct btrfs_root *log = inode->root->log_root;
	int ret;
	bool fast_search = false;
	u64 ino = btrfs_ino(inode);
	struct extent_map_tree *em_tree = &inode->extent_tree;
	u64 logged_isize = 0;
	bool need_log_inode_item = true;
	bool xattrs_logged = false;
	bool inode_item_dropped = true;
	bool full_dir_logging = false;
	LIST_HEAD(delayed_ins_list);
	LIST_HEAD(delayed_del_list);

	path = btrfs_alloc_path();
	if (!path)
		return -ENOMEM;
	dst_path = btrfs_alloc_path();
	if (!dst_path) {
		btrfs_free_path(path);
		return -ENOMEM;
	}

	min_key.objectid = ino;
	min_key.type = BTRFS_INODE_ITEM_KEY;
	min_key.offset = 0;

	max_key.objectid = ino;


	/* today the code can only do partial logging of directories */
	if (S_ISDIR(inode->vfs_inode.i_mode) ||
	    (!test_bit(BTRFS_INODE_NEEDS_FULL_SYNC,
		       &inode->runtime_flags) &&
	     inode_only >= LOG_INODE_EXISTS))
		max_key.type = BTRFS_XATTR_ITEM_KEY;
	else
		max_key.type = (u8)-1;
	max_key.offset = (u64)-1;

	if (S_ISDIR(inode->vfs_inode.i_mode) && inode_only == LOG_INODE_ALL)
		full_dir_logging = true;

	/*
	 * If we are logging a directory while we are logging dentries of the
	 * delayed items of some other inode, then we need to flush the delayed
	 * items of this directory and not log the delayed items directly. This
	 * is to prevent more than one level of recursion into btrfs_log_inode()
	 * by having something like this:
	 *
	 *     $ mkdir -p a/b/c/d/e/f/g/h/...
	 *     $ xfs_io -c "fsync" a
	 *
	 * Where all directories in the path did not exist before and are
	 * created in the current transaction.
	 * So in such a case we directly log the delayed items of the main
	 * directory ("a") without flushing them first, while for each of its
	 * subdirectories we flush their delayed items before logging them.
	 * This prevents a potential unbounded recursion like this:
	 *
	 * btrfs_log_inode()
	 *   log_new_delayed_dentries()
	 *      btrfs_log_inode()
	 *        log_new_delayed_dentries()
	 *          btrfs_log_inode()
	 *            log_new_delayed_dentries()
	 *              (...)
	 *
	 * We have thresholds for the maximum number of delayed items to have in
	 * memory, and once they are hit, the items are flushed asynchronously.
	 * However the limit is quite high, so lets prevent deep levels of
	 * recursion to happen by limiting the maximum depth to be 1.
	 */
	if (full_dir_logging && ctx->logging_new_delayed_dentries) {
		ret = btrfs_commit_inode_delayed_items(trans, inode);
		if (ret)
			goto out;
	}

	mutex_lock(&inode->log_mutex);

	/*
	 * For symlinks, we must always log their content, which is stored in an
	 * inline extent, otherwise we could end up with an empty symlink after
	 * log replay, which is invalid on linux (symlink(2) returns -ENOENT if
	 * one attempts to create an empty symlink).
	 * We don't need to worry about flushing delalloc, because when we create
	 * the inline extent when the symlink is created (we never have delalloc
	 * for symlinks).
	 */
	if (S_ISLNK(inode->vfs_inode.i_mode))
		inode_only = LOG_INODE_ALL;

	/*
	 * Before logging the inode item, cache the value returned by
	 * inode_logged(), because after that we have the need to figure out if
	 * the inode was previously logged in this transaction.
	 */
	ret = inode_logged(trans, inode, path);
	if (ret < 0)
		goto out_unlock;
	ctx->logged_before = (ret == 1);
	ret = 0;

	/*
	 * This is for cases where logging a directory could result in losing a
	 * a file after replaying the log. For example, if we move a file from a
	 * directory A to a directory B, then fsync directory A, we have no way
	 * to known the file was moved from A to B, so logging just A would
	 * result in losing the file after a log replay.
	 */
	if (full_dir_logging && inode->last_unlink_trans >= trans->transid) {
		ret = BTRFS_LOG_FORCE_COMMIT;
		goto out_unlock;
	}

	/*
	 * a brute force approach to making sure we get the most uptodate
	 * copies of everything.
	 */
	if (S_ISDIR(inode->vfs_inode.i_mode)) {
		clear_bit(BTRFS_INODE_COPY_EVERYTHING, &inode->runtime_flags);
		if (ctx->logged_before)
			ret = drop_inode_items(trans, log, path, inode,
					       BTRFS_XATTR_ITEM_KEY);
	} else {
		if (inode_only == LOG_INODE_EXISTS && ctx->logged_before) {
			/*
			 * Make sure the new inode item we write to the log has
			 * the same isize as the current one (if it exists).
			 * This is necessary to prevent data loss after log
			 * replay, and also to prevent doing a wrong expanding
			 * truncate - for e.g. create file, write 4K into offset
			 * 0, fsync, write 4K into offset 4096, add hard link,
			 * fsync some other file (to sync log), power fail - if
			 * we use the inode's current i_size, after log replay
			 * we get a 8Kb file, with the last 4Kb extent as a hole
			 * (zeroes), as if an expanding truncate happened,
			 * instead of getting a file of 4Kb only.
			 */
			ret = logged_inode_size(log, inode, path, &logged_isize);
			if (ret)
				goto out_unlock;
		}
		if (test_bit(BTRFS_INODE_NEEDS_FULL_SYNC,
			     &inode->runtime_flags)) {
			if (inode_only == LOG_INODE_EXISTS) {
				max_key.type = BTRFS_XATTR_ITEM_KEY;
				if (ctx->logged_before)
					ret = drop_inode_items(trans, log, path,
							       inode, max_key.type);
			} else {
				clear_bit(BTRFS_INODE_NEEDS_FULL_SYNC,
					  &inode->runtime_flags);
				clear_bit(BTRFS_INODE_COPY_EVERYTHING,
					  &inode->runtime_flags);
				if (ctx->logged_before)
					ret = truncate_inode_items(trans, log,
								   inode, 0, 0);
			}
		} else if (test_and_clear_bit(BTRFS_INODE_COPY_EVERYTHING,
					      &inode->runtime_flags) ||
			   inode_only == LOG_INODE_EXISTS) {
			if (inode_only == LOG_INODE_ALL)
				fast_search = true;
			max_key.type = BTRFS_XATTR_ITEM_KEY;
			if (ctx->logged_before)
				ret = drop_inode_items(trans, log, path, inode,
						       max_key.type);
		} else {
			if (inode_only == LOG_INODE_ALL)
				fast_search = true;
			inode_item_dropped = false;
			goto log_extents;
		}

	}
	if (ret)
		goto out_unlock;

	/*
	 * If we are logging a directory in full mode, collect the delayed items
	 * before iterating the subvolume tree, so that we don't miss any new
	 * dir index items in case they get flushed while or right after we are
	 * iterating the subvolume tree.
	 */
	if (full_dir_logging && !ctx->logging_new_delayed_dentries)
		btrfs_log_get_delayed_items(inode, &delayed_ins_list,
					    &delayed_del_list);

	/*
	 * If we are fsyncing a file with 0 hard links, then commit the delayed
	 * inode because the last inode ref (or extref) item may still be in the
	 * subvolume tree and if we log it the file will still exist after a log
	 * replay. So commit the delayed inode to delete that last ref and we
	 * skip logging it.
	 */
	if (inode->vfs_inode.i_nlink == 0) {
		ret = btrfs_commit_inode_delayed_inode(inode);
		if (ret)
			goto out_unlock;
	}

	ret = copy_inode_items_to_log(trans, inode, &min_key, &max_key,
				      path, dst_path, logged_isize,
				      inode_only, ctx,
				      &need_log_inode_item);
	if (ret)
		goto out_unlock;

	btrfs_release_path(path);
	btrfs_release_path(dst_path);
	ret = btrfs_log_all_xattrs(trans, inode, path, dst_path, ctx);
	if (ret)
		goto out_unlock;
	xattrs_logged = true;
	if (max_key.type >= BTRFS_EXTENT_DATA_KEY && !fast_search) {
		btrfs_release_path(path);
		btrfs_release_path(dst_path);
		ret = btrfs_log_holes(trans, inode, path);
		if (ret)
			goto out_unlock;
	}
log_extents:
	btrfs_release_path(path);
	btrfs_release_path(dst_path);
	if (need_log_inode_item) {
		ret = log_inode_item(trans, log, dst_path, inode, inode_item_dropped);
		if (ret)
			goto out_unlock;
		/*
		 * If we are doing a fast fsync and the inode was logged before
		 * in this transaction, we don't need to log the xattrs because
		 * they were logged before. If xattrs were added, changed or
		 * deleted since the last time we logged the inode, then we have
		 * already logged them because the inode had the runtime flag
		 * BTRFS_INODE_COPY_EVERYTHING set.
		 */
		if (!xattrs_logged && inode->logged_trans < trans->transid) {
			ret = btrfs_log_all_xattrs(trans, inode, path, dst_path, ctx);
			if (ret)
				goto out_unlock;
			btrfs_release_path(path);
		}
	}
	if (fast_search) {
		ret = btrfs_log_changed_extents(trans, inode, dst_path, ctx);
		if (ret)
			goto out_unlock;
	} else if (inode_only == LOG_INODE_ALL) {
		struct extent_map *em, *n;

		write_lock(&em_tree->lock);
		list_for_each_entry_safe(em, n, &em_tree->modified_extents, list)
			list_del_init(&em->list);
		write_unlock(&em_tree->lock);
	}

	if (full_dir_logging) {
		ret = log_directory_changes(trans, inode, path, dst_path, ctx);
		if (ret)
			goto out_unlock;
		ret = log_delayed_insertion_items(trans, inode, path,
						  &delayed_ins_list, ctx);
		if (ret)
			goto out_unlock;
		ret = log_delayed_deletion_items(trans, inode, path,
						 &delayed_del_list, ctx);
		if (ret)
			goto out_unlock;
	}

	spin_lock(&inode->lock);
	inode->logged_trans = trans->transid;
	/*
	 * Don't update last_log_commit if we logged that an inode exists.
	 * We do this for three reasons:
	 *
	 * 1) We might have had buffered writes to this inode that were
	 *    flushed and had their ordered extents completed in this
	 *    transaction, but we did not previously log the inode with
	 *    LOG_INODE_ALL. Later the inode was evicted and after that
	 *    it was loaded again and this LOG_INODE_EXISTS log operation
	 *    happened. We must make sure that if an explicit fsync against
	 *    the inode is performed later, it logs the new extents, an
	 *    updated inode item, etc, and syncs the log. The same logic
	 *    applies to direct IO writes instead of buffered writes.
	 *
	 * 2) When we log the inode with LOG_INODE_EXISTS, its inode item
	 *    is logged with an i_size of 0 or whatever value was logged
	 *    before. If later the i_size of the inode is increased by a
	 *    truncate operation, the log is synced through an fsync of
	 *    some other inode and then finally an explicit fsync against
	 *    this inode is made, we must make sure this fsync logs the
	 *    inode with the new i_size, the hole between old i_size and
	 *    the new i_size, and syncs the log.
	 *
	 * 3) If we are logging that an ancestor inode exists as part of
	 *    logging a new name from a link or rename operation, don't update
	 *    its last_log_commit - otherwise if an explicit fsync is made
	 *    against an ancestor, the fsync considers the inode in the log
	 *    and doesn't sync the log, resulting in the ancestor missing after
	 *    a power failure unless the log was synced as part of an fsync
	 *    against any other unrelated inode.
	 */
	if (inode_only != LOG_INODE_EXISTS)
		inode->last_log_commit = inode->last_sub_trans;
	spin_unlock(&inode->lock);

	/*
	 * Reset the last_reflink_trans so that the next fsync does not need to
	 * go through the slower path when logging extents and their checksums.
	 */
	if (inode_only == LOG_INODE_ALL)
		inode->last_reflink_trans = 0;

out_unlock:
	mutex_unlock(&inode->log_mutex);
out:
	btrfs_free_path(path);
	btrfs_free_path(dst_path);

	if (ret)
		free_conflicting_inodes(ctx);
	else
		ret = log_conflicting_inodes(trans, inode->root, ctx);

	if (full_dir_logging && !ctx->logging_new_delayed_dentries) {
		if (!ret)
			ret = log_new_delayed_dentries(trans, inode,
						       &delayed_ins_list, ctx);

		btrfs_log_put_delayed_items(inode, &delayed_ins_list,
					    &delayed_del_list);
	}

	return ret;
}

static int btrfs_log_all_parents(struct btrfs_trans_handle *trans,
				 struct btrfs_inode *inode,
				 struct btrfs_log_ctx *ctx)
{
	int ret;
	struct btrfs_path *path;
	struct btrfs_key key;
	struct btrfs_root *root = inode->root;
	const u64 ino = btrfs_ino(inode);

	path = btrfs_alloc_path();
	if (!path)
		return -ENOMEM;
	path->skip_locking = 1;
	path->search_commit_root = 1;

	key.objectid = ino;
	key.type = BTRFS_INODE_REF_KEY;
	key.offset = 0;
	ret = btrfs_search_slot(NULL, root, &key, path, 0, 0);
	if (ret < 0)
		goto out;

	while (true) {
		struct extent_buffer *leaf = path->nodes[0];
		int slot = path->slots[0];
		u32 cur_offset = 0;
		u32 item_size;
		unsigned long ptr;

		if (slot >= btrfs_header_nritems(leaf)) {
			ret = btrfs_next_leaf(root, path);
			if (ret < 0)
				goto out;
			else if (ret > 0)
				break;
			continue;
		}

		btrfs_item_key_to_cpu(leaf, &key, slot);
		/* BTRFS_INODE_EXTREF_KEY is BTRFS_INODE_REF_KEY + 1 */
		if (key.objectid != ino || key.type > BTRFS_INODE_EXTREF_KEY)
			break;

		item_size = btrfs_item_size(leaf, slot);
		ptr = btrfs_item_ptr_offset(leaf, slot);
		while (cur_offset < item_size) {
			struct btrfs_key inode_key;
			struct btrfs_inode *dir_inode;

			inode_key.type = BTRFS_INODE_ITEM_KEY;
			inode_key.offset = 0;

			if (key.type == BTRFS_INODE_EXTREF_KEY) {
				struct btrfs_inode_extref *extref;

				extref = (struct btrfs_inode_extref *)
					(ptr + cur_offset);
				inode_key.objectid = btrfs_inode_extref_parent(
					leaf, extref);
				cur_offset += sizeof(*extref);
				cur_offset += btrfs_inode_extref_name_len(leaf,
					extref);
			} else {
				inode_key.objectid = key.offset;
				cur_offset = item_size;
			}

			dir_inode = btrfs_iget_logging(inode_key.objectid, root);
			/*
			 * If the parent inode was deleted, return an error to
			 * fallback to a transaction commit. This is to prevent
			 * getting an inode that was moved from one parent A to
			 * a parent B, got its former parent A deleted and then
			 * it got fsync'ed, from existing at both parents after
			 * a log replay (and the old parent still existing).
			 * Example:
			 *
			 * mkdir /mnt/A
			 * mkdir /mnt/B
			 * touch /mnt/B/bar
			 * sync
			 * mv /mnt/B/bar /mnt/A/bar
			 * mv -T /mnt/A /mnt/B
			 * fsync /mnt/B/bar
			 * <power fail>
			 *
			 * If we ignore the old parent B which got deleted,
			 * after a log replay we would have file bar linked
			 * at both parents and the old parent B would still
			 * exist.
			 */
			if (IS_ERR(dir_inode)) {
				ret = PTR_ERR(dir_inode);
				goto out;
			}

			if (!need_log_inode(trans, dir_inode)) {
				btrfs_add_delayed_iput(dir_inode);
				continue;
			}

			ctx->log_new_dentries = false;
			ret = btrfs_log_inode(trans, dir_inode, LOG_INODE_ALL, ctx);
			if (!ret && ctx->log_new_dentries)
				ret = log_new_dir_dentries(trans, dir_inode, ctx);
			btrfs_add_delayed_iput(dir_inode);
			if (ret)
				goto out;
		}
		path->slots[0]++;
	}
	ret = 0;
out:
	btrfs_free_path(path);
	return ret;
}

static int log_new_ancestors(struct btrfs_trans_handle *trans,
			     struct btrfs_root *root,
			     struct btrfs_path *path,
			     struct btrfs_log_ctx *ctx)
{
	struct btrfs_key found_key;

	btrfs_item_key_to_cpu(path->nodes[0], &found_key, path->slots[0]);

	while (true) {
		struct extent_buffer *leaf;
		int slot;
		struct btrfs_key search_key;
		struct btrfs_inode *inode;
		u64 ino;
		int ret = 0;

		btrfs_release_path(path);

		ino = found_key.offset;

		search_key.objectid = found_key.offset;
		search_key.type = BTRFS_INODE_ITEM_KEY;
		search_key.offset = 0;
		inode = btrfs_iget_logging(ino, root);
		if (IS_ERR(inode))
			return PTR_ERR(inode);

		if (inode->generation >= trans->transid &&
		    need_log_inode(trans, inode))
			ret = btrfs_log_inode(trans, inode, LOG_INODE_EXISTS, ctx);
		btrfs_add_delayed_iput(inode);
		if (ret)
			return ret;

		if (search_key.objectid == BTRFS_FIRST_FREE_OBJECTID)
			break;

		search_key.type = BTRFS_INODE_REF_KEY;
		ret = btrfs_search_slot(NULL, root, &search_key, path, 0, 0);
		if (ret < 0)
			return ret;

		leaf = path->nodes[0];
		slot = path->slots[0];
		if (slot >= btrfs_header_nritems(leaf)) {
			ret = btrfs_next_leaf(root, path);
			if (ret < 0)
				return ret;
			else if (ret > 0)
				return -ENOENT;
			leaf = path->nodes[0];
			slot = path->slots[0];
		}

		btrfs_item_key_to_cpu(leaf, &found_key, slot);
		if (found_key.objectid != search_key.objectid ||
		    found_key.type != BTRFS_INODE_REF_KEY)
			return -ENOENT;
	}
	return 0;
}

static int log_new_ancestors_fast(struct btrfs_trans_handle *trans,
				  struct btrfs_inode *inode,
				  struct dentry *parent,
				  struct btrfs_log_ctx *ctx)
{
	struct btrfs_root *root = inode->root;
	struct dentry *old_parent = NULL;
	struct super_block *sb = inode->vfs_inode.i_sb;
	int ret = 0;

	while (true) {
		if (!parent || d_really_is_negative(parent) ||
		    sb != parent->d_sb)
			break;

		inode = BTRFS_I(d_inode(parent));
		if (root != inode->root)
			break;

		if (inode->generation >= trans->transid &&
		    need_log_inode(trans, inode)) {
			ret = btrfs_log_inode(trans, inode,
					      LOG_INODE_EXISTS, ctx);
			if (ret)
				break;
		}
		if (IS_ROOT(parent))
			break;

		parent = dget_parent(parent);
		dput(old_parent);
		old_parent = parent;
	}
	dput(old_parent);

	return ret;
}

static int log_all_new_ancestors(struct btrfs_trans_handle *trans,
				 struct btrfs_inode *inode,
				 struct dentry *parent,
				 struct btrfs_log_ctx *ctx)
{
	struct btrfs_root *root = inode->root;
	const u64 ino = btrfs_ino(inode);
	struct btrfs_path *path;
	struct btrfs_key search_key;
	int ret;

	/*
	 * For a single hard link case, go through a fast path that does not
	 * need to iterate the fs/subvolume tree.
	 */
	if (inode->vfs_inode.i_nlink < 2)
		return log_new_ancestors_fast(trans, inode, parent, ctx);

	path = btrfs_alloc_path();
	if (!path)
		return -ENOMEM;

	search_key.objectid = ino;
	search_key.type = BTRFS_INODE_REF_KEY;
	search_key.offset = 0;
again:
	ret = btrfs_search_slot(NULL, root, &search_key, path, 0, 0);
	if (ret < 0)
		goto out;
	if (ret == 0)
		path->slots[0]++;

	while (true) {
		struct extent_buffer *leaf = path->nodes[0];
		int slot = path->slots[0];
		struct btrfs_key found_key;

		if (slot >= btrfs_header_nritems(leaf)) {
			ret = btrfs_next_leaf(root, path);
			if (ret < 0)
				goto out;
			else if (ret > 0)
				break;
			continue;
		}

		btrfs_item_key_to_cpu(leaf, &found_key, slot);
		if (found_key.objectid != ino ||
		    found_key.type > BTRFS_INODE_EXTREF_KEY)
			break;

		/*
		 * Don't deal with extended references because they are rare
		 * cases and too complex to deal with (we would need to keep
		 * track of which subitem we are processing for each item in
		 * this loop, etc). So just return some error to fallback to
		 * a transaction commit.
		 */
		if (found_key.type == BTRFS_INODE_EXTREF_KEY) {
			ret = -EMLINK;
			goto out;
		}

		/*
		 * Logging ancestors needs to do more searches on the fs/subvol
		 * tree, so it releases the path as needed to avoid deadlocks.
		 * Keep track of the last inode ref key and resume from that key
		 * after logging all new ancestors for the current hard link.
		 */
		memcpy(&search_key, &found_key, sizeof(search_key));

		ret = log_new_ancestors(trans, root, path, ctx);
		if (ret)
			goto out;
		btrfs_release_path(path);
		goto again;
	}
	ret = 0;
out:
	btrfs_free_path(path);
	return ret;
}

/*
 * helper function around btrfs_log_inode to make sure newly created
 * parent directories also end up in the log.  A minimal inode and backref
 * only logging is done of any parent directories that are older than
 * the last committed transaction
 */
static int btrfs_log_inode_parent(struct btrfs_trans_handle *trans,
				  struct btrfs_inode *inode,
				  struct dentry *parent,
				  int inode_only,
				  struct btrfs_log_ctx *ctx)
{
	struct btrfs_root *root = inode->root;
	struct btrfs_fs_info *fs_info = root->fs_info;
	int ret = 0;
	bool log_dentries;

	if (btrfs_test_opt(fs_info, NOTREELOG))
		return BTRFS_LOG_FORCE_COMMIT;

	if (btrfs_root_refs(&root->root_item) == 0)
		return BTRFS_LOG_FORCE_COMMIT;

	/*
	 * If we're logging an inode from a subvolume created in the current
	 * transaction we must force a commit since the root is not persisted.
	 */
	if (btrfs_root_generation(&root->root_item) == trans->transid)
		return BTRFS_LOG_FORCE_COMMIT;

	/* Skip already logged inodes and without new extents. */
	if (btrfs_inode_in_log(inode, trans->transid) &&
	    list_empty(&ctx->ordered_extents))
		return BTRFS_NO_LOG_SYNC;

	ret = start_log_trans(trans, root, ctx);
	if (ret)
		return ret;

	ret = btrfs_log_inode(trans, inode, inode_only, ctx);
	if (ret)
		goto end_trans;

	/*
	 * for regular files, if its inode is already on disk, we don't
	 * have to worry about the parents at all.  This is because
	 * we can use the last_unlink_trans field to record renames
	 * and other fun in this file.
	 */
	if (S_ISREG(inode->vfs_inode.i_mode) &&
	    inode->generation < trans->transid &&
	    inode->last_unlink_trans < trans->transid) {
		ret = 0;
		goto end_trans;
	}

	/*
	 * Track if we need to log dentries because ctx->log_new_dentries can
	 * be modified in the call chains below.
	 */
	log_dentries = ctx->log_new_dentries;

	/*
	 * On unlink we must make sure all our current and old parent directory
	 * inodes are fully logged. This is to prevent leaving dangling
	 * directory index entries in directories that were our parents but are
	 * not anymore. Not doing this results in old parent directory being
	 * impossible to delete after log replay (rmdir will always fail with
	 * error -ENOTEMPTY).
	 *
	 * Example 1:
	 *
	 * mkdir testdir
	 * touch testdir/foo
	 * ln testdir/foo testdir/bar
	 * sync
	 * unlink testdir/bar
	 * xfs_io -c fsync testdir/foo
	 * <power failure>
	 * mount fs, triggers log replay
	 *
	 * If we don't log the parent directory (testdir), after log replay the
	 * directory still has an entry pointing to the file inode using the bar
	 * name, but a matching BTRFS_INODE_[REF|EXTREF]_KEY does not exist and
	 * the file inode has a link count of 1.
	 *
	 * Example 2:
	 *
	 * mkdir testdir
	 * touch foo
	 * ln foo testdir/foo2
	 * ln foo testdir/foo3
	 * sync
	 * unlink testdir/foo3
	 * xfs_io -c fsync foo
	 * <power failure>
	 * mount fs, triggers log replay
	 *
	 * Similar as the first example, after log replay the parent directory
	 * testdir still has an entry pointing to the inode file with name foo3
	 * but the file inode does not have a matching BTRFS_INODE_REF_KEY item
	 * and has a link count of 2.
	 */
	if (inode->last_unlink_trans >= trans->transid) {
		ret = btrfs_log_all_parents(trans, inode, ctx);
		if (ret)
			goto end_trans;
	}

	ret = log_all_new_ancestors(trans, inode, parent, ctx);
	if (ret)
		goto end_trans;

	if (log_dentries)
		ret = log_new_dir_dentries(trans, inode, ctx);
end_trans:
	if (ret < 0) {
		btrfs_set_log_full_commit(trans);
		ret = BTRFS_LOG_FORCE_COMMIT;
	}

	if (ret)
		btrfs_remove_log_ctx(root, ctx);
	btrfs_end_log_trans(root);

	return ret;
}

/*
 * it is not safe to log dentry if the chunk root has added new
 * chunks.  This returns 0 if the dentry was logged, and 1 otherwise.
 * If this returns 1, you must commit the transaction to safely get your
 * data on disk.
 */
int btrfs_log_dentry_safe(struct btrfs_trans_handle *trans,
			  struct dentry *dentry,
			  struct btrfs_log_ctx *ctx)
{
	struct dentry *parent = dget_parent(dentry);
	int ret;

	ret = btrfs_log_inode_parent(trans, BTRFS_I(d_inode(dentry)), parent,
				     LOG_INODE_ALL, ctx);
	dput(parent);

	return ret;
}

/*
 * should be called during mount to recover any replay any log trees
 * from the FS
 */
int btrfs_recover_log_trees(struct btrfs_root *log_root_tree)
{
	int ret;
	struct btrfs_path *path;
	struct btrfs_trans_handle *trans;
	struct btrfs_key key;
	struct btrfs_fs_info *fs_info = log_root_tree->fs_info;
	struct walk_control wc = {
		.process_func = process_one_buffer,
		.stage = LOG_WALK_PIN_ONLY,
	};

	path = btrfs_alloc_path();
	if (!path)
		return -ENOMEM;

	set_bit(BTRFS_FS_LOG_RECOVERING, &fs_info->flags);

	trans = btrfs_start_transaction(fs_info->tree_root, 0);
	if (IS_ERR(trans)) {
		ret = PTR_ERR(trans);
		goto error;
	}

	wc.trans = trans;
	wc.pin = 1;

	ret = walk_log_tree(trans, log_root_tree, &wc);
	if (ret) {
		btrfs_abort_transaction(trans, ret);
		goto error;
	}

again:
	key.objectid = BTRFS_TREE_LOG_OBJECTID;
	key.type = BTRFS_ROOT_ITEM_KEY;
	key.offset = (u64)-1;

	while (1) {
		struct btrfs_root *log;
		struct btrfs_key found_key;

		ret = btrfs_search_slot(NULL, log_root_tree, &key, path, 0, 0);

		if (ret < 0) {
			btrfs_abort_transaction(trans, ret);
			goto error;
		}
		if (ret > 0) {
			if (path->slots[0] == 0)
				break;
			path->slots[0]--;
		}
		btrfs_item_key_to_cpu(path->nodes[0], &found_key,
				      path->slots[0]);
		btrfs_release_path(path);
		if (found_key.objectid != BTRFS_TREE_LOG_OBJECTID)
			break;

		log = btrfs_read_tree_root(log_root_tree, &found_key);
		if (IS_ERR(log)) {
			ret = PTR_ERR(log);
			btrfs_abort_transaction(trans, ret);
			goto error;
		}

		wc.replay_dest = btrfs_get_fs_root(fs_info, found_key.offset,
						   true);
		if (IS_ERR(wc.replay_dest)) {
			ret = PTR_ERR(wc.replay_dest);
			wc.replay_dest = NULL;
			if (ret != -ENOENT) {
				btrfs_put_root(log);
				btrfs_abort_transaction(trans, ret);
				goto error;
			}

			/*
			 * We didn't find the subvol, likely because it was
			 * deleted.  This is ok, simply skip this log and go to
			 * the next one.
			 *
			 * We need to exclude the root because we can't have
			 * other log replays overwriting this log as we'll read
			 * it back in a few more times.  This will keep our
			 * block from being modified, and we'll just bail for
			 * each subsequent pass.
			 */
			ret = btrfs_pin_extent_for_log_replay(trans, log->node);
			if (ret) {
				btrfs_put_root(log);
				btrfs_abort_transaction(trans, ret);
				goto error;
			}
			goto next;
		}

		wc.replay_dest->log_root = log;
		ret = btrfs_record_root_in_trans(trans, wc.replay_dest);
		if (ret) {
			btrfs_abort_transaction(trans, ret);
			goto next;
		}

		ret = walk_log_tree(trans, log, &wc);
		if (ret) {
			btrfs_abort_transaction(trans, ret);
			goto next;
		}

		if (wc.stage == LOG_WALK_REPLAY_ALL) {
			struct btrfs_root *root = wc.replay_dest;

			ret = fixup_inode_link_counts(trans, wc.replay_dest, path);
			if (ret) {
				btrfs_abort_transaction(trans, ret);
				goto next;
			}
			/*
			 * We have just replayed everything, and the highest
			 * objectid of fs roots probably has changed in case
			 * some inode_item's got replayed.
			 *
			 * root->objectid_mutex is not acquired as log replay
			 * could only happen during mount.
			 */
			ret = btrfs_init_root_free_objectid(root);
			if (ret) {
				btrfs_abort_transaction(trans, ret);
				goto next;
			}
		}
next:
		if (wc.replay_dest) {
			wc.replay_dest->log_root = NULL;
			btrfs_put_root(wc.replay_dest);
		}
		btrfs_put_root(log);

		if (ret)
			goto error;
		if (found_key.offset == 0)
			break;
		key.offset = found_key.offset - 1;
	}
	btrfs_release_path(path);

	/* step one is to pin it all, step two is to replay just inodes */
	if (wc.pin) {
		wc.pin = 0;
		wc.process_func = replay_one_buffer;
		wc.stage = LOG_WALK_REPLAY_INODES;
		goto again;
	}
	/* step three is to replay everything */
	if (wc.stage < LOG_WALK_REPLAY_ALL) {
		wc.stage++;
		goto again;
	}

	btrfs_free_path(path);

	/* step 4: commit the transaction, which also unpins the blocks */
	ret = btrfs_commit_transaction(trans);
	if (ret)
		return ret;

	log_root_tree->log_root = NULL;
	clear_bit(BTRFS_FS_LOG_RECOVERING, &fs_info->flags);
	btrfs_put_root(log_root_tree);

	return 0;
error:
	if (wc.trans)
		btrfs_end_transaction(wc.trans);
	clear_bit(BTRFS_FS_LOG_RECOVERING, &fs_info->flags);
	btrfs_free_path(path);
	return ret;
}

/*
 * there are some corner cases where we want to force a full
 * commit instead of allowing a directory to be logged.
 *
 * They revolve around files there were unlinked from the directory, and
 * this function updates the parent directory so that a full commit is
 * properly done if it is fsync'd later after the unlinks are done.
 *
 * Must be called before the unlink operations (updates to the subvolume tree,
 * inodes, etc) are done.
 */
void btrfs_record_unlink_dir(struct btrfs_trans_handle *trans,
			     struct btrfs_inode *dir, struct btrfs_inode *inode,
			     bool for_rename)
{
	/*
	 * when we're logging a file, if it hasn't been renamed
	 * or unlinked, and its inode is fully committed on disk,
	 * we don't have to worry about walking up the directory chain
	 * to log its parents.
	 *
	 * So, we use the last_unlink_trans field to put this transid
	 * into the file.  When the file is logged we check it and
	 * don't log the parents if the file is fully on disk.
	 */
	mutex_lock(&inode->log_mutex);
	inode->last_unlink_trans = trans->transid;
	mutex_unlock(&inode->log_mutex);

	if (!for_rename)
		return;

	/*
	 * If this directory was already logged, any new names will be logged
	 * with btrfs_log_new_name() and old names will be deleted from the log
	 * tree with btrfs_del_dir_entries_in_log() or with
	 * btrfs_del_inode_ref_in_log().
	 */
	if (inode_logged(trans, dir, NULL) == 1)
		return;

	/*
	 * If the inode we're about to unlink was logged before, the log will be
	 * properly updated with the new name with btrfs_log_new_name() and the
	 * old name removed with btrfs_del_dir_entries_in_log() or with
	 * btrfs_del_inode_ref_in_log().
	 */
	if (inode_logged(trans, inode, NULL) == 1)
		return;

	/*
	 * when renaming files across directories, if the directory
	 * there we're unlinking from gets fsync'd later on, there's
	 * no way to find the destination directory later and fsync it
	 * properly.  So, we have to be conservative and force commits
	 * so the new name gets discovered.
	 */
	mutex_lock(&dir->log_mutex);
	dir->last_unlink_trans = trans->transid;
	mutex_unlock(&dir->log_mutex);
}

/*
 * Make sure that if someone attempts to fsync the parent directory of a deleted
 * snapshot, it ends up triggering a transaction commit. This is to guarantee
 * that after replaying the log tree of the parent directory's root we will not
 * see the snapshot anymore and at log replay time we will not see any log tree
 * corresponding to the deleted snapshot's root, which could lead to replaying
 * it after replaying the log tree of the parent directory (which would replay
 * the snapshot delete operation).
 *
 * Must be called before the actual snapshot destroy operation (updates to the
 * parent root and tree of tree roots trees, etc) are done.
 */
void btrfs_record_snapshot_destroy(struct btrfs_trans_handle *trans,
				   struct btrfs_inode *dir)
{
	mutex_lock(&dir->log_mutex);
	dir->last_unlink_trans = trans->transid;
	mutex_unlock(&dir->log_mutex);
}

/*
 * Call this when creating a subvolume in a directory.
 * Because we don't commit a transaction when creating a subvolume, we can't
 * allow the directory pointing to the subvolume to be logged with an entry that
 * points to an unpersisted root if we are still in the transaction used to
 * create the subvolume, so make any attempt to log the directory to result in a
 * full log sync.
 * Also we don't need to worry with renames, since btrfs_rename() marks the log
 * for full commit when renaming a subvolume.
 *
 * Must be called before creating the subvolume entry in its parent directory.
 */
void btrfs_record_new_subvolume(const struct btrfs_trans_handle *trans,
				struct btrfs_inode *dir)
{
	mutex_lock(&dir->log_mutex);
	dir->last_unlink_trans = trans->transid;
	mutex_unlock(&dir->log_mutex);
}

/*
 * Update the log after adding a new name for an inode.
 *
 * @trans:              Transaction handle.
 * @old_dentry:         The dentry associated with the old name and the old
 *                      parent directory.
 * @old_dir:            The inode of the previous parent directory for the case
 *                      of a rename. For a link operation, it must be NULL.
 * @old_dir_index:      The index number associated with the old name, meaningful
 *                      only for rename operations (when @old_dir is not NULL).
 *                      Ignored for link operations.
 * @parent:             The dentry associated with the directory under which the
 *                      new name is located.
 *
 * Call this after adding a new name for an inode, as a result of a link or
 * rename operation, and it will properly update the log to reflect the new name.
 */
void btrfs_log_new_name(struct btrfs_trans_handle *trans,
			struct dentry *old_dentry, struct btrfs_inode *old_dir,
			u64 old_dir_index, struct dentry *parent)
{
	struct btrfs_inode *inode = BTRFS_I(d_inode(old_dentry));
	struct btrfs_root *root = inode->root;
	struct btrfs_log_ctx ctx;
	bool log_pinned = false;
	int ret;

	btrfs_init_log_ctx(&ctx, inode);
	ctx.logging_new_name = true;

	/*
	 * this will force the logging code to walk the dentry chain
	 * up for the file
	 */
	if (!S_ISDIR(inode->vfs_inode.i_mode))
		inode->last_unlink_trans = trans->transid;

	/*
	 * if this inode hasn't been logged and directory we're renaming it
	 * from hasn't been logged, we don't need to log it
	 */
	ret = inode_logged(trans, inode, NULL);
	if (ret < 0) {
		goto out;
	} else if (ret == 0) {
		if (!old_dir)
			return;
		/*
		 * If the inode was not logged and we are doing a rename (old_dir is not
		 * NULL), check if old_dir was logged - if it was not we can return and
		 * do nothing.
		 */
		ret = inode_logged(trans, old_dir, NULL);
		if (ret < 0)
			goto out;
		else if (ret == 0)
			return;
	}
	ret = 0;

	/*
	 * Now that we know we need to update the log, allocate the scratch eb
	 * for the context before joining a log transaction below, as this can
	 * take time and therefore we could delay log commits from other tasks.
	 */
	btrfs_init_log_ctx_scratch_eb(&ctx);

	/*
	 * If we are doing a rename (old_dir is not NULL) from a directory that
	 * was previously logged, make sure that on log replay we get the old
	 * dir entry deleted. This is needed because we will also log the new
	 * name of the renamed inode, so we need to make sure that after log
	 * replay we don't end up with both the new and old dir entries existing.
	 */
	if (old_dir && old_dir->logged_trans == trans->transid) {
		struct btrfs_root *log = old_dir->root->log_root;
		struct btrfs_path *path;
		struct fscrypt_name fname;

		ASSERT(old_dir_index >= BTRFS_DIR_START_INDEX);

		ret = fscrypt_setup_filename(&old_dir->vfs_inode,
					     &old_dentry->d_name, 0, &fname);
		if (ret)
			goto out;

		path = btrfs_alloc_path();
		if (!path) {
			ret = -ENOMEM;
			fscrypt_free_filename(&fname);
			goto out;
		}

		/*
		 * We have two inodes to update in the log, the old directory and
		 * the inode that got renamed, so we must pin the log to prevent
		 * anyone from syncing the log until we have updated both inodes
		 * in the log.
		 */
		ret = join_running_log_trans(root);
		/*
		 * At least one of the inodes was logged before, so this should
		 * not fail, but if it does, it's not serious, just bail out and
		 * mark the log for a full commit.
		 */
		if (WARN_ON_ONCE(ret < 0)) {
			btrfs_free_path(path);
			fscrypt_free_filename(&fname);
			goto out;
		}

		log_pinned = true;

		/*
		 * Other concurrent task might be logging the old directory,
		 * as it can be triggered when logging other inode that had or
		 * still has a dentry in the old directory. We lock the old
		 * directory's log_mutex to ensure the deletion of the old
		 * name is persisted, because during directory logging we
		 * delete all BTRFS_DIR_LOG_INDEX_KEY keys and the deletion of
		 * the old name's dir index item is in the delayed items, so
		 * it could be missed by an in progress directory logging.
		 */
		mutex_lock(&old_dir->log_mutex);
		ret = del_logged_dentry(trans, log, path, btrfs_ino(old_dir),
					&fname.disk_name, old_dir_index);
		if (ret > 0) {
			/*
			 * The dentry does not exist in the log, so record its
			 * deletion.
			 */
			btrfs_release_path(path);
			ret = insert_dir_log_key(trans, log, path,
						 btrfs_ino(old_dir),
						 old_dir_index, old_dir_index);
		}
		mutex_unlock(&old_dir->log_mutex);

		btrfs_free_path(path);
		fscrypt_free_filename(&fname);
		if (ret < 0)
			goto out;
	}

	/*
	 * We don't care about the return value. If we fail to log the new name
	 * then we know the next attempt to sync the log will fallback to a full
	 * transaction commit (due to a call to btrfs_set_log_full_commit()), so
	 * we don't need to worry about getting a log committed that has an
	 * inconsistent state after a rename operation.
	 */
	btrfs_log_inode_parent(trans, inode, parent, LOG_INODE_EXISTS, &ctx);
	ASSERT(list_empty(&ctx.conflict_inodes));
out:
	/*
	 * If an error happened mark the log for a full commit because it's not
	 * consistent and up to date or we couldn't find out if one of the
	 * inodes was logged before in this transaction. Do it before unpinning
	 * the log, to avoid any races with someone else trying to commit it.
	 */
	if (ret < 0)
		btrfs_set_log_full_commit(trans);
	if (log_pinned)
		btrfs_end_log_trans(root);
	free_extent_buffer(ctx.scratch_eb);
}
<|MERGE_RESOLUTION|>--- conflicted
+++ resolved
@@ -144,11 +144,7 @@
 	struct btrfs_inode *inode;
 
 	/* Only meant to be called for subvolume roots and not for log roots. */
-<<<<<<< HEAD
-	ASSERT(is_fstree(btrfs_root_id(root)));
-=======
 	ASSERT(btrfs_is_fstree(btrfs_root_id(root)));
->>>>>>> a7fc15ed
 
 	/*
 	 * We're holding a transaction handle whether we are logging or
@@ -1188,20 +1184,9 @@
 	if (ret < 0) {
 		return ret;
 	} else if (ret == 0) {
-<<<<<<< HEAD
-		struct btrfs_inode_ref *victim_ref;
-		unsigned long ptr;
-		unsigned long ptr_end;
-
-		leaf = path->nodes[0];
-
-		/* are we trying to overwrite a back ref for the root directory
-		 * if so, just jump out, we're done
-=======
 		/*
 		 * Are we trying to overwrite a back ref for the root directory?
 		 * If so, we're done.
->>>>>>> a7fc15ed
 		 */
 		if (search_key.objectid == search_key.offset)
 			return 1;
@@ -1220,64 +1205,6 @@
 	if (IS_ERR(extref)) {
 		return PTR_ERR(extref);
 	} else if (extref) {
-<<<<<<< HEAD
-		u32 item_size;
-		u32 cur_offset = 0;
-		unsigned long base;
-		struct btrfs_inode *victim_parent;
-
-		leaf = path->nodes[0];
-
-		item_size = btrfs_item_size(leaf, path->slots[0]);
-		base = btrfs_item_ptr_offset(leaf, path->slots[0]);
-
-		while (cur_offset < item_size) {
-			struct fscrypt_str victim_name;
-
-			extref = (struct btrfs_inode_extref *)(base + cur_offset);
-			victim_name.len = btrfs_inode_extref_name_len(leaf, extref);
-
-			if (btrfs_inode_extref_parent(leaf, extref) != parent_objectid)
-				goto next;
-
-			ret = read_alloc_one_name(leaf, &extref->name,
-						  victim_name.len, &victim_name);
-			if (ret)
-				return ret;
-
-			search_key.objectid = inode_objectid;
-			search_key.type = BTRFS_INODE_EXTREF_KEY;
-			search_key.offset = btrfs_extref_hash(parent_objectid,
-							      victim_name.name,
-							      victim_name.len);
-			ret = backref_in_log(log_root, &search_key,
-					     parent_objectid, &victim_name);
-			if (ret < 0) {
-				kfree(victim_name.name);
-				return ret;
-			} else if (!ret) {
-				victim_parent = btrfs_iget_logging(parent_objectid, root);
-				if (IS_ERR(victim_parent)) {
-					ret = PTR_ERR(victim_parent);
-				} else {
-					inc_nlink(&inode->vfs_inode);
-					btrfs_release_path(path);
-
-					ret = unlink_inode_for_log_replay(trans,
-							victim_parent,
-							inode, &victim_name);
-					iput(&victim_parent->vfs_inode);
-				}
-				kfree(victim_name.name);
-				if (ret)
-					return ret;
-				goto again;
-			}
-			kfree(victim_name.name);
-next:
-			cur_offset += victim_name.len + sizeof(*extref);
-		}
-=======
 		ret = unlink_extrefs_not_in_log(trans, path, root, log_root,
 						&search_key, inode,
 						inode_objectid, parent_objectid);
@@ -1285,7 +1212,6 @@
 			goto again;
 		else if (ret)
 			return ret;
->>>>>>> a7fc15ed
 	}
 	btrfs_release_path(path);
 
@@ -1489,11 +1415,8 @@
 	dir = btrfs_iget_logging(parent_objectid, root);
 	if (IS_ERR(dir)) {
 		ret = PTR_ERR(dir);
-<<<<<<< HEAD
-=======
 		if (ret == -ENOENT)
 			ret = 0;
->>>>>>> a7fc15ed
 		dir = NULL;
 		goto out;
 	}
@@ -1520,8 +1443,6 @@
 				if (IS_ERR(dir)) {
 					ret = PTR_ERR(dir);
 					dir = NULL;
-<<<<<<< HEAD
-=======
 					/*
 					 * A new parent dir may have not been
 					 * logged and not exist in the subvolume
@@ -1538,7 +1459,6 @@
 						ret = 0;
 						goto next;
 					}
->>>>>>> a7fc15ed
 					goto out;
 				}
 			}
