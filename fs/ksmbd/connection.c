// SPDX-License-Identifier: GPL-2.0-or-later
/*
 *   Copyright (C) 2016 Namjae Jeon <namjae.jeon@protocolfreedom.org>
 *   Copyright (C) 2018 Samsung Electronics Co., Ltd.
 */

#include <linux/mutex.h>
#include <linux/freezer.h>
#include <linux/module.h>

#include "server.h"
#include "smb_common.h"
#include "mgmt/ksmbd_ida.h"
#include "connection.h"
#include "transport_tcp.h"
#include "transport_rdma.h"

static DEFINE_MUTEX(init_lock);

static struct ksmbd_conn_ops default_conn_ops;

LIST_HEAD(conn_list);
DEFINE_RWLOCK(conn_list_lock);

/**
 * ksmbd_conn_free() - free resources of the connection instance
 *
 * @conn:	connection instance to be cleand up
 *
 * During the thread termination, the corresponding conn instance
 * resources(sock/memory) are released and finally the conn object is freed.
 */
void ksmbd_conn_free(struct ksmbd_conn *conn)
{
	write_lock(&conn_list_lock);
	list_del(&conn->conns_list);
	write_unlock(&conn_list_lock);

	xa_destroy(&conn->sessions);
	kvfree(conn->request_buf);
	kfree(conn->preauth_info);
	kfree(conn);
}

/**
 * ksmbd_conn_alloc() - initialize a new connection instance
 *
 * Return:	ksmbd_conn struct on success, otherwise NULL
 */
struct ksmbd_conn *ksmbd_conn_alloc(void)
{
	struct ksmbd_conn *conn;

	conn = kzalloc(sizeof(struct ksmbd_conn), GFP_KERNEL);
	if (!conn)
		return NULL;

	conn->need_neg = true;
	conn->status = KSMBD_SESS_NEW;
	conn->local_nls = load_nls("utf8");
	if (!conn->local_nls)
		conn->local_nls = load_nls_default();
	if (IS_ENABLED(CONFIG_UNICODE))
		conn->um = utf8_load(UNICODE_AGE(12, 1, 0));
	else
		conn->um = ERR_PTR(-EOPNOTSUPP);
	if (IS_ERR(conn->um))
		conn->um = NULL;
	atomic_set(&conn->req_running, 0);
	atomic_set(&conn->r_count, 0);
	conn->total_credits = 1;
	conn->outstanding_credits = 0;

	init_waitqueue_head(&conn->req_running_q);
	init_waitqueue_head(&conn->r_count_q);
	INIT_LIST_HEAD(&conn->conns_list);
	INIT_LIST_HEAD(&conn->requests);
	INIT_LIST_HEAD(&conn->async_requests);
	spin_lock_init(&conn->request_lock);
	spin_lock_init(&conn->credits_lock);
	ida_init(&conn->async_ida);
	xa_init(&conn->sessions);

	spin_lock_init(&conn->llist_lock);
	INIT_LIST_HEAD(&conn->lock_list);

	write_lock(&conn_list_lock);
	list_add(&conn->conns_list, &conn_list);
	write_unlock(&conn_list_lock);
	return conn;
}

bool ksmbd_conn_lookup_dialect(struct ksmbd_conn *c)
{
	struct ksmbd_conn *t;
	bool ret = false;

	read_lock(&conn_list_lock);
	list_for_each_entry(t, &conn_list, conns_list) {
		if (memcmp(t->ClientGUID, c->ClientGUID, SMB2_CLIENT_GUID_SIZE))
			continue;

		ret = true;
		break;
	}
	read_unlock(&conn_list_lock);
	return ret;
}

void ksmbd_conn_enqueue_request(struct ksmbd_work *work)
{
	struct ksmbd_conn *conn = work->conn;
	struct list_head *requests_queue = NULL;

	if (conn->ops->get_cmd_val(work) != SMB2_CANCEL_HE)
		requests_queue = &conn->requests;
<<<<<<< HEAD
		work->synchronous = true;
	}
=======
>>>>>>> 8455cbb2

	if (requests_queue) {
		atomic_inc(&conn->req_running);
		spin_lock(&conn->request_lock);
		list_add_tail(&work->request_entry, requests_queue);
		spin_unlock(&conn->request_lock);
	}
}

int ksmbd_conn_try_dequeue_request(struct ksmbd_work *work)
{
	struct ksmbd_conn *conn = work->conn;
	int ret = 1;

	if (list_empty(&work->request_entry) &&
	    list_empty(&work->async_request_entry))
		return 0;

	if (!work->multiRsp)
		atomic_dec(&conn->req_running);
	if (!work->multiRsp) {
		spin_lock(&conn->request_lock);
		list_del_init(&work->request_entry);
<<<<<<< HEAD
		if (!work->synchronous)
			list_del_init(&work->async_request_entry);
=======
		spin_unlock(&conn->request_lock);
		if (work->asynchronous)
			release_async_work(work);
>>>>>>> 8455cbb2
		ret = 0;
	}

	wake_up_all(&conn->req_running_q);
	return ret;
}

static void ksmbd_conn_lock(struct ksmbd_conn *conn)
{
	mutex_lock(&conn->srv_mutex);
}

static void ksmbd_conn_unlock(struct ksmbd_conn *conn)
{
	mutex_unlock(&conn->srv_mutex);
}

void ksmbd_conn_wait_idle(struct ksmbd_conn *conn)
{
	wait_event(conn->req_running_q, atomic_read(&conn->req_running) < 2);
}

int ksmbd_conn_write(struct ksmbd_work *work)
{
	struct ksmbd_conn *conn = work->conn;
	size_t len = 0;
	int sent;
	struct kvec iov[3];
	int iov_idx = 0;

	if (!work->response_buf) {
		pr_err("NULL response header\n");
		return -EINVAL;
	}

	if (work->tr_buf) {
		iov[iov_idx] = (struct kvec) { work->tr_buf,
				sizeof(struct smb2_transform_hdr) + 4 };
		len += iov[iov_idx++].iov_len;
	}

	if (work->aux_payload_sz) {
		iov[iov_idx] = (struct kvec) { work->response_buf, work->resp_hdr_sz };
		len += iov[iov_idx++].iov_len;
		iov[iov_idx] = (struct kvec) { work->aux_payload_buf, work->aux_payload_sz };
		len += iov[iov_idx++].iov_len;
	} else {
		if (work->tr_buf)
			iov[iov_idx].iov_len = work->resp_hdr_sz;
		else
			iov[iov_idx].iov_len = get_rfc1002_len(work->response_buf) + 4;
		iov[iov_idx].iov_base = work->response_buf;
		len += iov[iov_idx++].iov_len;
	}

	ksmbd_conn_lock(conn);
	sent = conn->transport->ops->writev(conn->transport, &iov[0],
					iov_idx, len,
					work->need_invalidate_rkey,
					work->remote_key);
	ksmbd_conn_unlock(conn);

	if (sent < 0) {
		pr_err("Failed to send message: %d\n", sent);
		return sent;
	}

	return 0;
}

int ksmbd_conn_rdma_read(struct ksmbd_conn *conn,
			 void *buf, unsigned int buflen,
			 struct smb2_buffer_desc_v1 *desc,
			 unsigned int desc_len)
{
	int ret = -EINVAL;

	if (conn->transport->ops->rdma_read)
		ret = conn->transport->ops->rdma_read(conn->transport,
						      buf, buflen,
						      desc, desc_len);
	return ret;
}

int ksmbd_conn_rdma_write(struct ksmbd_conn *conn,
			  void *buf, unsigned int buflen,
			  struct smb2_buffer_desc_v1 *desc,
			  unsigned int desc_len)
{
	int ret = -EINVAL;

	if (conn->transport->ops->rdma_write)
		ret = conn->transport->ops->rdma_write(conn->transport,
						       buf, buflen,
						       desc, desc_len);
	return ret;
}

bool ksmbd_conn_alive(struct ksmbd_conn *conn)
{
	if (!ksmbd_server_running())
		return false;

	if (conn->status == KSMBD_SESS_EXITING)
		return false;

	if (kthread_should_stop())
		return false;

	if (atomic_read(&conn->stats.open_files_count) > 0)
		return true;

	/*
	 * Stop current session if the time that get last request from client
	 * is bigger than deadtime user configured and opening file count is
	 * zero.
	 */
	if (server_conf.deadtime > 0 &&
	    time_after(jiffies, conn->last_active + server_conf.deadtime)) {
		ksmbd_debug(CONN, "No response from client in %lu minutes\n",
			    server_conf.deadtime / SMB_ECHO_INTERVAL);
		return false;
	}
	return true;
}

/**
 * ksmbd_conn_handler_loop() - session thread to listen on new smb requests
 * @p:		connection instance
 *
 * One thread each per connection
 *
 * Return:	0 on success
 */
int ksmbd_conn_handler_loop(void *p)
{
	struct ksmbd_conn *conn = (struct ksmbd_conn *)p;
	struct ksmbd_transport *t = conn->transport;
	unsigned int pdu_size, max_allowed_pdu_size;
	char hdr_buf[4] = {0,};
	int size;

	mutex_init(&conn->srv_mutex);
	__module_get(THIS_MODULE);

	if (t->ops->prepare && t->ops->prepare(t))
		goto out;

	conn->last_active = jiffies;
	while (ksmbd_conn_alive(conn)) {
		if (try_to_freeze())
			continue;

		kvfree(conn->request_buf);
		conn->request_buf = NULL;

		size = t->ops->read(t, hdr_buf, sizeof(hdr_buf), -1);
		if (size != sizeof(hdr_buf))
			break;

		pdu_size = get_rfc1002_len(hdr_buf);
		ksmbd_debug(CONN, "RFC1002 header %u bytes\n", pdu_size);

		if (conn->status == KSMBD_SESS_GOOD)
			max_allowed_pdu_size =
				SMB3_MAX_MSGSIZE + conn->vals->max_write_size;
		else
			max_allowed_pdu_size = SMB3_MAX_MSGSIZE;

		if (pdu_size > max_allowed_pdu_size) {
			pr_err_ratelimited("PDU length(%u) exceeded maximum allowed pdu size(%u) on connection(%d)\n",
					pdu_size, max_allowed_pdu_size,
					conn->status);
			break;
		}

		/*
		 * Check maximum pdu size(0x00FFFFFF).
		 */
		if (pdu_size > MAX_STREAM_PROT_LEN)
			break;

		/* 4 for rfc1002 length field */
		size = pdu_size + 4;
		conn->request_buf = kvmalloc(size, GFP_KERNEL);
		if (!conn->request_buf)
			break;

		memcpy(conn->request_buf, hdr_buf, sizeof(hdr_buf));
		if (!ksmbd_smb_request(conn))
			break;

		/*
		 * We already read 4 bytes to find out PDU size, now
		 * read in PDU
		 */
		size = t->ops->read(t, conn->request_buf + 4, pdu_size, 2);
		if (size < 0) {
			pr_err("sock_read failed: %d\n", size);
			break;
		}

		if (size != pdu_size) {
			pr_err("PDU error. Read: %d, Expected: %d\n",
			       size, pdu_size);
			continue;
		}

		if (!default_conn_ops.process_fn) {
			pr_err("No connection request callback\n");
			break;
		}

		if (default_conn_ops.process_fn(conn)) {
			pr_err("Cannot handle request\n");
			break;
		}
	}

out:
	/* Wait till all reference dropped to the Server object*/
	wait_event(conn->r_count_q, atomic_read(&conn->r_count) == 0);


	if (IS_ENABLED(CONFIG_UNICODE))
		utf8_unload(conn->um);
	unload_nls(conn->local_nls);
	if (default_conn_ops.terminate_fn)
		default_conn_ops.terminate_fn(conn);
	t->ops->disconnect(t);
	module_put(THIS_MODULE);
	return 0;
}

void ksmbd_conn_init_server_callbacks(struct ksmbd_conn_ops *ops)
{
	default_conn_ops.process_fn = ops->process_fn;
	default_conn_ops.terminate_fn = ops->terminate_fn;
}

int ksmbd_conn_transport_init(void)
{
	int ret;

	mutex_lock(&init_lock);
	ret = ksmbd_tcp_init();
	if (ret) {
		pr_err("Failed to init TCP subsystem: %d\n", ret);
		goto out;
	}

	ret = ksmbd_rdma_init();
	if (ret) {
		pr_err("Failed to init RDMA subsystem: %d\n", ret);
		goto out;
	}
out:
	mutex_unlock(&init_lock);
	return ret;
}

static void stop_sessions(void)
{
	struct ksmbd_conn *conn;
	struct ksmbd_transport *t;

again:
	read_lock(&conn_list_lock);
	list_for_each_entry(conn, &conn_list, conns_list) {
		struct task_struct *task;

		t = conn->transport;
		task = t->handler;
		if (task)
			ksmbd_debug(CONN, "Stop session handler %s/%d\n",
				    task->comm, task_pid_nr(task));
		conn->status = KSMBD_SESS_EXITING;
		if (t->ops->shutdown) {
			read_unlock(&conn_list_lock);
			t->ops->shutdown(t);
			read_lock(&conn_list_lock);
		}
	}
	read_unlock(&conn_list_lock);

	if (!list_empty(&conn_list)) {
		schedule_timeout_interruptible(HZ / 10); /* 100ms */
		goto again;
	}
}

void ksmbd_conn_transport_destroy(void)
{
	mutex_lock(&init_lock);
	ksmbd_tcp_destroy();
	ksmbd_rdma_destroy();
	stop_sessions();
	mutex_unlock(&init_lock);
}<|MERGE_RESOLUTION|>--- conflicted
+++ resolved
@@ -114,11 +114,6 @@
 
 	if (conn->ops->get_cmd_val(work) != SMB2_CANCEL_HE)
 		requests_queue = &conn->requests;
-<<<<<<< HEAD
-		work->synchronous = true;
-	}
-=======
->>>>>>> 8455cbb2
 
 	if (requests_queue) {
 		atomic_inc(&conn->req_running);
@@ -142,14 +137,9 @@
 	if (!work->multiRsp) {
 		spin_lock(&conn->request_lock);
 		list_del_init(&work->request_entry);
-<<<<<<< HEAD
-		if (!work->synchronous)
-			list_del_init(&work->async_request_entry);
-=======
 		spin_unlock(&conn->request_lock);
 		if (work->asynchronous)
 			release_async_work(work);
->>>>>>> 8455cbb2
 		ret = 0;
 	}
 
