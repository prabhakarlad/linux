// SPDX-License-Identifier: GPL-2.0-only
/*
 * NFS server support for local clients to bypass network stack
 *
 * Copyright (C) 2014 Weston Andros Adamson <dros@primarydata.com>
 * Copyright (C) 2019 Trond Myklebust <trond.myklebust@hammerspace.com>
 * Copyright (C) 2024 Mike Snitzer <snitzer@hammerspace.com>
 * Copyright (C) 2024 NeilBrown <neilb@suse.de>
 */

#include <linux/exportfs.h>
#include <linux/sunrpc/svcauth.h>
#include <linux/sunrpc/clnt.h>
#include <linux/nfs.h>
#include <linux/nfs_common.h>
#include <linux/nfslocalio.h>
#include <linux/nfs_fs.h>
#include <linux/nfs_xdr.h>
#include <linux/string.h>

#include "nfsd.h"
#include "vfs.h"
#include "netns.h"
#include "filecache.h"
#include "cache.h"

/**
 * nfsd_open_local_fh - lookup a local filehandle @nfs_fh and map to nfsd_file
 *
 * @net: 'struct net' to get the proper nfsd_net required for LOCALIO access
 * @dom: 'struct auth_domain' required for LOCALIO access
 * @rpc_clnt: rpc_clnt that the client established
 * @cred: cred that the client established
 * @nfs_fh: filehandle to lookup
<<<<<<< HEAD
 * @nfp: place to find the nfsd_file, or store it if it was non-NULL
=======
 * @pnf: place to find the nfsd_file, or store it if it was non-NULL
>>>>>>> a7fc15ed
 * @fmode: fmode_t to use for open
 *
 * This function maps a local fh to a path on a local filesystem.
 * This is useful when the nfs client has the local server mounted - it can
 * avoid all the NFS overhead with reads, writes and commits.
 *
 * On successful return, returned nfsd_file will have its nf_net member
 * set. Caller (NFS client) is responsible for calling nfsd_net_put and
 * nfsd_file_put (via nfs_to_nfsd_file_put_local).
 */
static struct nfsd_file *
nfsd_open_local_fh(struct net *net, struct auth_domain *dom,
		   struct rpc_clnt *rpc_clnt, const struct cred *cred,
		   const struct nfs_fh *nfs_fh, struct nfsd_file __rcu **pnf,
		   const fmode_t fmode)
{
	int mayflags = NFSD_MAY_LOCALIO;
	struct svc_cred rq_cred;
	struct svc_fh fh;
	struct nfsd_file *localio;
	__be32 beres;

	if (nfs_fh->size > NFS4_FHSIZE)
		return ERR_PTR(-EINVAL);

	if (!nfsd_net_try_get(net))
		return ERR_PTR(-ENXIO);

	rcu_read_lock();
	localio = nfsd_file_get(rcu_dereference(*pnf));
	rcu_read_unlock();
	if (localio)
		return localio;

	/* nfs_fh -> svc_fh */
	fh_init(&fh, NFS4_FHSIZE);
	fh.fh_handle.fh_size = nfs_fh->size;
	memcpy(fh.fh_handle.fh_raw, nfs_fh->data, nfs_fh->size);

	if (fmode & FMODE_READ)
		mayflags |= NFSD_MAY_READ;
	if (fmode & FMODE_WRITE)
		mayflags |= NFSD_MAY_WRITE;

	svcauth_map_clnt_to_svc_cred_local(rpc_clnt, cred, &rq_cred);

	beres = nfsd_file_acquire_local(net, &rq_cred, dom,
					&fh, mayflags, &localio);
	if (beres)
		localio = ERR_PTR(nfs_stat_to_errno(be32_to_cpu(beres)));

	fh_put(&fh);
	if (rq_cred.cr_group_info)
		put_group_info(rq_cred.cr_group_info);

	if (!IS_ERR(localio)) {
		struct nfsd_file *new;
		if (!nfsd_net_try_get(net)) {
			nfsd_file_put(localio);
			nfsd_net_put(net);
			return ERR_PTR(-ENXIO);
		}
		nfsd_file_get(localio);
	again:
		new = unrcu_pointer(cmpxchg(pnf, NULL, RCU_INITIALIZER(localio)));
		if (new) {
			/* Some other thread installed an nfsd_file */
			if (nfsd_file_get(new) == NULL)
				goto again;
			/*
			 * Drop the ref we were going to install and the
			 * one we were going to return.
			 */
			nfsd_file_put(localio);
			nfsd_file_put(localio);
			localio = new;
		}
	} else
		nfsd_net_put(net);

	return localio;
}

static const struct nfsd_localio_operations nfsd_localio_ops = {
	.nfsd_net_try_get  = nfsd_net_try_get,
	.nfsd_net_put  = nfsd_net_put,
	.nfsd_open_local_fh = nfsd_open_local_fh,
	.nfsd_file_put_local = nfsd_file_put_local,
	.nfsd_file_get_local = nfsd_file_get_local,
	.nfsd_file_file = nfsd_file_file,
};

void nfsd_localio_ops_init(void)
{
	nfs_to = &nfsd_localio_ops;
}

/*
 * UUID_IS_LOCAL XDR functions
 */

static __be32 localio_proc_null(struct svc_rqst *rqstp)
{
	return rpc_success;
}

struct localio_uuidarg {
	uuid_t			uuid;
};

static __be32 localio_proc_uuid_is_local(struct svc_rqst *rqstp)
{
	struct localio_uuidarg *argp = rqstp->rq_argp;
	struct net *net = SVC_NET(rqstp);
	struct nfsd_net *nn = net_generic(net, nfsd_net_id);

	nfs_uuid_is_local(&argp->uuid, &nn->local_clients,
			  &nn->local_clients_lock,
			  net, rqstp->rq_client, THIS_MODULE);

	return rpc_success;
}

static bool localio_decode_uuidarg(struct svc_rqst *rqstp,
				   struct xdr_stream *xdr)
{
	struct localio_uuidarg *argp = rqstp->rq_argp;
	u8 uuid[UUID_SIZE];

	if (decode_opaque_fixed(xdr, uuid, UUID_SIZE))
		return false;
	import_uuid(&argp->uuid, uuid);

	return true;
}

static const struct svc_procedure localio_procedures1[] = {
	[LOCALIOPROC_NULL] = {
		.pc_func = localio_proc_null,
		.pc_decode = nfssvc_decode_voidarg,
		.pc_encode = nfssvc_encode_voidres,
		.pc_argsize = sizeof(struct nfsd_voidargs),
		.pc_ressize = sizeof(struct nfsd_voidres),
		.pc_cachetype = RC_NOCACHE,
		.pc_xdrressize = 0,
		.pc_name = "NULL",
	},
	[LOCALIOPROC_UUID_IS_LOCAL] = {
		.pc_func = localio_proc_uuid_is_local,
		.pc_decode = localio_decode_uuidarg,
		.pc_encode = nfssvc_encode_voidres,
		.pc_argsize = sizeof(struct localio_uuidarg),
		.pc_argzero = sizeof(struct localio_uuidarg),
		.pc_ressize = sizeof(struct nfsd_voidres),
		.pc_cachetype = RC_NOCACHE,
		.pc_name = "UUID_IS_LOCAL",
	},
};

#define LOCALIO_NR_PROCEDURES ARRAY_SIZE(localio_procedures1)
static DEFINE_PER_CPU_ALIGNED(unsigned long,
			      localio_count[LOCALIO_NR_PROCEDURES]);
const struct svc_version localio_version1 = {
	.vs_vers	= 1,
	.vs_nproc	= LOCALIO_NR_PROCEDURES,
	.vs_proc	= localio_procedures1,
	.vs_dispatch	= nfsd_dispatch,
	.vs_count	= localio_count,
	.vs_xdrsize	= XDR_QUADLEN(UUID_SIZE),
	.vs_hidden	= true,
};<|MERGE_RESOLUTION|>--- conflicted
+++ resolved
@@ -32,11 +32,7 @@
  * @rpc_clnt: rpc_clnt that the client established
  * @cred: cred that the client established
  * @nfs_fh: filehandle to lookup
-<<<<<<< HEAD
- * @nfp: place to find the nfsd_file, or store it if it was non-NULL
-=======
  * @pnf: place to find the nfsd_file, or store it if it was non-NULL
->>>>>>> a7fc15ed
  * @fmode: fmode_t to use for open
  *
  * This function maps a local fh to a path on a local filesystem.
