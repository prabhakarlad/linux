// SPDX-License-Identifier: GPL-2.0
/*
 *
 * Copyright (C) 2019-2021 Paragon Software GmbH, All rights reserved.
 *
 *  Regular file handling primitives for NTFS-based filesystems.
 *
 */

#include <linux/backing-dev.h>
#include <linux/blkdev.h>
#include <linux/buffer_head.h>
#include <linux/compat.h>
#include <linux/falloc.h>
#include <linux/fiemap.h>

#include "debug.h"
#include "ntfs.h"
#include "ntfs_fs.h"

static int ntfs_ioctl_fitrim(struct ntfs_sb_info *sbi, unsigned long arg)
{
	struct fstrim_range __user *user_range;
	struct fstrim_range range;
	int err;

	if (!capable(CAP_SYS_ADMIN))
		return -EPERM;

	if (!bdev_max_discard_sectors(sbi->sb->s_bdev))
		return -EOPNOTSUPP;

	user_range = (struct fstrim_range __user *)arg;
	if (copy_from_user(&range, user_range, sizeof(range)))
		return -EFAULT;

	range.minlen = max_t(u32, range.minlen,
			     bdev_discard_granularity(sbi->sb->s_bdev));

	err = ntfs_trim_fs(sbi, &range);
	if (err < 0)
		return err;

	if (copy_to_user(user_range, &range, sizeof(range)))
		return -EFAULT;

	return 0;
}

static long ntfs_ioctl(struct file *filp, u32 cmd, unsigned long arg)
{
	struct inode *inode = file_inode(filp);
	struct ntfs_sb_info *sbi = inode->i_sb->s_fs_info;

	switch (cmd) {
	case FITRIM:
		return ntfs_ioctl_fitrim(sbi, arg);
	}
	return -ENOTTY; /* Inappropriate ioctl for device. */
}

#ifdef CONFIG_COMPAT
static long ntfs_compat_ioctl(struct file *filp, u32 cmd, unsigned long arg)

{
	return ntfs_ioctl(filp, cmd, (unsigned long)compat_ptr(arg));
}
#endif

/*
 * ntfs_getattr - inode_operations::getattr
 */
int ntfs_getattr(struct user_namespace *mnt_userns, const struct path *path,
		 struct kstat *stat, u32 request_mask, u32 flags)
{
	struct inode *inode = d_inode(path->dentry);
	struct ntfs_inode *ni = ntfs_i(inode);

	if (is_compressed(ni))
		stat->attributes |= STATX_ATTR_COMPRESSED;

	if (is_encrypted(ni))
		stat->attributes |= STATX_ATTR_ENCRYPTED;

	stat->attributes_mask |= STATX_ATTR_COMPRESSED | STATX_ATTR_ENCRYPTED;

	generic_fillattr(mnt_userns, inode, stat);

	stat->result_mask |= STATX_BTIME;
	stat->btime = ni->i_crtime;
	stat->blksize = ni->mi.sbi->cluster_size; /* 512, 1K, ..., 2M */

	return 0;
}

static int ntfs_extend_initialized_size(struct file *file,
					struct ntfs_inode *ni,
					const loff_t valid,
					const loff_t new_valid)
{
	struct inode *inode = &ni->vfs_inode;
	struct address_space *mapping = inode->i_mapping;
	struct ntfs_sb_info *sbi = inode->i_sb->s_fs_info;
	loff_t pos = valid;
	int err;

	if (is_resident(ni)) {
		ni->i_valid = new_valid;
		return 0;
	}

	WARN_ON(is_compressed(ni));
	WARN_ON(valid >= new_valid);

	for (;;) {
		u32 zerofrom, len;
		struct page *page;
		u8 bits;
		CLST vcn, lcn, clen;

		if (is_sparsed(ni)) {
			bits = sbi->cluster_bits;
			vcn = pos >> bits;

			err = attr_data_get_block(ni, vcn, 0, &lcn, &clen,
						  NULL);
			if (err)
				goto out;

			if (lcn == SPARSE_LCN) {
				loff_t vbo = (loff_t)vcn << bits;
				loff_t to = vbo + ((loff_t)clen << bits);

				if (to <= new_valid) {
					ni->i_valid = to;
					pos = to;
					goto next;
				}

				if (vbo < pos) {
					pos = vbo;
				} else {
					to = (new_valid >> bits) << bits;
					if (pos < to) {
						ni->i_valid = to;
						pos = to;
						goto next;
					}
				}
			}
		}

		zerofrom = pos & (PAGE_SIZE - 1);
		len = PAGE_SIZE - zerofrom;

		if (pos + len > new_valid)
			len = new_valid - pos;

		err = ntfs_write_begin(file, mapping, pos, len, &page, NULL);
		if (err)
			goto out;

		zero_user_segment(page, zerofrom, PAGE_SIZE);

		/* This function in any case puts page. */
		err = ntfs_write_end(file, mapping, pos, len, len, page, NULL);
		if (err < 0)
			goto out;
		pos += len;

next:
		if (pos >= new_valid)
			break;

		balance_dirty_pages_ratelimited(mapping);
		cond_resched();
	}

	return 0;

out:
	ni->i_valid = valid;
	ntfs_inode_warn(inode, "failed to extend initialized size to %llx.",
			new_valid);
	return err;
}

/*
 * ntfs_zero_range - Helper function for punch_hole.
 *
 * It zeroes a range [vbo, vbo_to).
 */
static int ntfs_zero_range(struct inode *inode, u64 vbo, u64 vbo_to)
{
	int err = 0;
	struct address_space *mapping = inode->i_mapping;
	u32 blocksize = 1 << inode->i_blkbits;
	pgoff_t idx = vbo >> PAGE_SHIFT;
	u32 z_start = vbo & (PAGE_SIZE - 1);
	pgoff_t idx_end = (vbo_to + PAGE_SIZE - 1) >> PAGE_SHIFT;
	loff_t page_off;
	struct buffer_head *head, *bh;
	u32 bh_next, bh_off, z_end;
	sector_t iblock;
	struct page *page;

	for (; idx < idx_end; idx += 1, z_start = 0) {
		page_off = (loff_t)idx << PAGE_SHIFT;
		z_end = (page_off + PAGE_SIZE) > vbo_to ? (vbo_to - page_off)
							: PAGE_SIZE;
		iblock = page_off >> inode->i_blkbits;

		page = find_or_create_page(mapping, idx,
					   mapping_gfp_constraint(mapping,
								  ~__GFP_FS));
		if (!page)
			return -ENOMEM;

		if (!page_has_buffers(page))
			create_empty_buffers(page, blocksize, 0);

		bh = head = page_buffers(page);
		bh_off = 0;
		do {
			bh_next = bh_off + blocksize;

			if (bh_next <= z_start || bh_off >= z_end)
				continue;

			if (!buffer_mapped(bh)) {
				ntfs_get_block(inode, iblock, bh, 0);
				/* Unmapped? It's a hole - nothing to do. */
				if (!buffer_mapped(bh))
					continue;
			}

			/* Ok, it's mapped. Make sure it's up-to-date. */
			if (PageUptodate(page))
				set_buffer_uptodate(bh);

			if (!buffer_uptodate(bh)) {
				lock_buffer(bh);
				bh->b_end_io = end_buffer_read_sync;
				get_bh(bh);
				submit_bh(REQ_OP_READ, bh);

				wait_on_buffer(bh);
				if (!buffer_uptodate(bh)) {
					unlock_page(page);
					put_page(page);
					err = -EIO;
					goto out;
				}
			}

			mark_buffer_dirty(bh);

		} while (bh_off = bh_next, iblock += 1,
			 head != (bh = bh->b_this_page));

		zero_user_segment(page, z_start, z_end);

		unlock_page(page);
		put_page(page);
		cond_resched();
	}
out:
	mark_inode_dirty(inode);
	return err;
}

/*
 * ntfs_sparse_cluster - Helper function to zero a new allocated clusters.
 *
 * NOTE: 512 <= cluster size <= 2M
 */
void ntfs_sparse_cluster(struct inode *inode, struct page *page0, CLST vcn,
			 CLST len)
{
	struct address_space *mapping = inode->i_mapping;
	struct ntfs_sb_info *sbi = inode->i_sb->s_fs_info;
	u64 vbo = (u64)vcn << sbi->cluster_bits;
	u64 bytes = (u64)len << sbi->cluster_bits;
	u32 blocksize = 1 << inode->i_blkbits;
	pgoff_t idx0 = page0 ? page0->index : -1;
	loff_t vbo_clst = vbo & sbi->cluster_mask_inv;
	loff_t end = ntfs_up_cluster(sbi, vbo + bytes);
	pgoff_t idx = vbo_clst >> PAGE_SHIFT;
	u32 from = vbo_clst & (PAGE_SIZE - 1);
	pgoff_t idx_end = (end + PAGE_SIZE - 1) >> PAGE_SHIFT;
	loff_t page_off;
	u32 to;
	bool partial;
	struct page *page;

	for (; idx < idx_end; idx += 1, from = 0) {
		page = idx == idx0 ? page0 : grab_cache_page(mapping, idx);

		if (!page)
			continue;

		page_off = (loff_t)idx << PAGE_SHIFT;
		to = (page_off + PAGE_SIZE) > end ? (end - page_off)
						  : PAGE_SIZE;
		partial = false;

		if ((from || PAGE_SIZE != to) &&
		    likely(!page_has_buffers(page))) {
			create_empty_buffers(page, blocksize, 0);
		}

		if (page_has_buffers(page)) {
			struct buffer_head *head, *bh;
			u32 bh_off = 0;

			bh = head = page_buffers(page);
			do {
				u32 bh_next = bh_off + blocksize;

				if (from <= bh_off && bh_next <= to) {
					set_buffer_uptodate(bh);
					mark_buffer_dirty(bh);
				} else if (!buffer_uptodate(bh)) {
					partial = true;
				}
				bh_off = bh_next;
			} while (head != (bh = bh->b_this_page));
		}

		zero_user_segment(page, from, to);

		if (!partial) {
			if (!PageUptodate(page))
				SetPageUptodate(page);
			set_page_dirty(page);
		}

		if (idx != idx0) {
			unlock_page(page);
			put_page(page);
		}
		cond_resched();
	}
	mark_inode_dirty(inode);
}

/*
 * ntfs_file_mmap - file_operations::mmap
 */
static int ntfs_file_mmap(struct file *file, struct vm_area_struct *vma)
{
	struct address_space *mapping = file->f_mapping;
	struct inode *inode = mapping->host;
	struct ntfs_inode *ni = ntfs_i(inode);
	u64 from = ((u64)vma->vm_pgoff << PAGE_SHIFT);
	bool rw = vma->vm_flags & VM_WRITE;
	int err;

	if (is_encrypted(ni)) {
		ntfs_inode_warn(inode, "mmap encrypted not supported");
		return -EOPNOTSUPP;
	}

	if (is_dedup(ni)) {
		ntfs_inode_warn(inode, "mmap deduplicated not supported");
		return -EOPNOTSUPP;
	}

	if (is_compressed(ni) && rw) {
		ntfs_inode_warn(inode, "mmap(write) compressed not supported");
		return -EOPNOTSUPP;
	}

	if (rw) {
		u64 to = min_t(loff_t, i_size_read(inode),
			       from + vma->vm_end - vma->vm_start);

		if (is_sparsed(ni)) {
			/* Allocate clusters for rw map. */
			struct ntfs_sb_info *sbi = inode->i_sb->s_fs_info;
			CLST lcn, len;
			CLST vcn = from >> sbi->cluster_bits;
			CLST end = bytes_to_cluster(sbi, to);
			bool new;

			for (; vcn < end; vcn += len) {
				err = attr_data_get_block(ni, vcn, 1, &lcn,
							  &len, &new);
				if (err)
					goto out;

				if (!new)
					continue;
				ntfs_sparse_cluster(inode, NULL, vcn, 1);
			}
		}

		if (ni->i_valid < to) {
			if (!inode_trylock(inode)) {
				err = -EAGAIN;
				goto out;
			}
			err = ntfs_extend_initialized_size(file, ni,
							   ni->i_valid, to);
			inode_unlock(inode);
			if (err)
				goto out;
		}
	}

	err = generic_file_mmap(file, vma);
out:
	return err;
}

static int ntfs_extend(struct inode *inode, loff_t pos, size_t count,
		       struct file *file)
{
	struct ntfs_inode *ni = ntfs_i(inode);
	struct address_space *mapping = inode->i_mapping;
	loff_t end = pos + count;
	bool extend_init = file && pos > ni->i_valid;
	int err;

	if (end <= inode->i_size && !extend_init)
		return 0;

	/* Mark rw ntfs as dirty. It will be cleared at umount. */
	ntfs_set_state(ni->mi.sbi, NTFS_DIRTY_DIRTY);

	if (end > inode->i_size) {
		err = ntfs_set_size(inode, end);
		if (err)
			goto out;
		inode->i_size = end;
	}

	if (extend_init && !is_compressed(ni)) {
		err = ntfs_extend_initialized_size(file, ni, ni->i_valid, pos);
		if (err)
			goto out;
	} else {
		err = 0;
	}

	inode->i_ctime = inode->i_mtime = current_time(inode);
	mark_inode_dirty(inode);

	if (IS_SYNC(inode)) {
		int err2;

		err = filemap_fdatawrite_range(mapping, pos, end - 1);
		err2 = sync_mapping_buffers(mapping);
		if (!err)
			err = err2;
		err2 = write_inode_now(inode, 1);
		if (!err)
			err = err2;
		if (!err)
			err = filemap_fdatawait_range(mapping, pos, end - 1);
	}

out:
	return err;
}

static int ntfs_truncate(struct inode *inode, loff_t new_size)
{
	struct super_block *sb = inode->i_sb;
	struct ntfs_inode *ni = ntfs_i(inode);
	int err, dirty = 0;
	u64 new_valid;

	if (!S_ISREG(inode->i_mode))
		return 0;

	if (is_compressed(ni)) {
		if (ni->i_valid > new_size)
			ni->i_valid = new_size;
	} else {
		err = block_truncate_page(inode->i_mapping, new_size,
					  ntfs_get_block);
		if (err)
			return err;
	}

	new_valid = ntfs_up_block(sb, min_t(u64, ni->i_valid, new_size));

	ni_lock(ni);

	truncate_setsize(inode, new_size);

	down_write(&ni->file.run_lock);
	err = attr_set_size(ni, ATTR_DATA, NULL, 0, &ni->file.run, new_size,
			    &new_valid, ni->mi.sbi->options->prealloc, NULL);
	up_write(&ni->file.run_lock);

	if (new_valid < ni->i_valid)
		ni->i_valid = new_valid;

	ni_unlock(ni);

	ni->std_fa |= FILE_ATTRIBUTE_ARCHIVE;
	inode->i_ctime = inode->i_mtime = current_time(inode);
	if (!IS_DIRSYNC(inode)) {
		dirty = 1;
	} else {
		err = ntfs_sync_inode(inode);
		if (err)
			return err;
	}

	if (dirty)
		mark_inode_dirty(inode);

	/*ntfs_flush_inodes(inode->i_sb, inode, NULL);*/

	return 0;
}

/*
 * ntfs_fallocate
 *
 * Preallocate space for a file. This implements ntfs's fallocate file
 * operation, which gets called from sys_fallocate system call. User
 * space requests 'len' bytes at 'vbo'. If FALLOC_FL_KEEP_SIZE is set
 * we just allocate clusters without zeroing them out. Otherwise we
 * allocate and zero out clusters via an expanding truncate.
 */
static long ntfs_fallocate(struct file *file, int mode, loff_t vbo, loff_t len)
{
	struct inode *inode = file->f_mapping->host;
	struct address_space *mapping = inode->i_mapping;
	struct super_block *sb = inode->i_sb;
	struct ntfs_sb_info *sbi = sb->s_fs_info;
	struct ntfs_inode *ni = ntfs_i(inode);
	loff_t end = vbo + len;
	loff_t vbo_down = round_down(vbo, PAGE_SIZE);
	bool is_supported_holes = is_sparsed(ni) || is_compressed(ni);
	loff_t i_size, new_size;
	bool map_locked;
	int err;

	/* No support for dir. */
	if (!S_ISREG(inode->i_mode))
		return -EOPNOTSUPP;

	/*
	 * vfs_fallocate checks all possible combinations of mode.
	 * Do additional checks here before ntfs_set_state(dirty).
	 */
	if (mode & FALLOC_FL_PUNCH_HOLE) {
		if (!is_supported_holes)
			return -EOPNOTSUPP;
	} else if (mode & FALLOC_FL_COLLAPSE_RANGE) {
	} else if (mode & FALLOC_FL_INSERT_RANGE) {
		if (!is_supported_holes)
			return -EOPNOTSUPP;
	} else if (mode &
		   ~(FALLOC_FL_KEEP_SIZE | FALLOC_FL_PUNCH_HOLE |
		     FALLOC_FL_COLLAPSE_RANGE | FALLOC_FL_INSERT_RANGE)) {
		ntfs_inode_warn(inode, "fallocate(0x%x) is not supported",
				mode);
		return -EOPNOTSUPP;
	}

	ntfs_set_state(sbi, NTFS_DIRTY_DIRTY);

	inode_lock(inode);
	i_size = inode->i_size;
	new_size = max(end, i_size);
	map_locked = false;

	if (WARN_ON(ni->ni_flags & NI_FLAG_COMPRESSED_MASK)) {
		/* Should never be here, see ntfs_file_open. */
		err = -EOPNOTSUPP;
		goto out;
	}

	if (mode & (FALLOC_FL_PUNCH_HOLE | FALLOC_FL_COLLAPSE_RANGE |
		    FALLOC_FL_INSERT_RANGE)) {
		inode_dio_wait(inode);
		filemap_invalidate_lock(mapping);
		map_locked = true;
	}

	if (mode & FALLOC_FL_PUNCH_HOLE) {
		u32 frame_size;
		loff_t mask, vbo_a, end_a, tmp;

		err = filemap_write_and_wait_range(mapping, vbo, end - 1);
		if (err)
			goto out;

		err = filemap_write_and_wait_range(mapping, end, LLONG_MAX);
		if (err)
			goto out;

		truncate_pagecache(inode, vbo_down);

		ni_lock(ni);
		err = attr_punch_hole(ni, vbo, len, &frame_size);
		ni_unlock(ni);
		if (err != E_NTFS_NOTALIGNED)
			goto out;

		/* Process not aligned punch. */
		mask = frame_size - 1;
		vbo_a = (vbo + mask) & ~mask;
		end_a = end & ~mask;

		tmp = min(vbo_a, end);
		if (tmp > vbo) {
			err = ntfs_zero_range(inode, vbo, tmp);
			if (err)
				goto out;
		}

		if (vbo < end_a && end_a < end) {
			err = ntfs_zero_range(inode, end_a, end);
			if (err)
				goto out;
		}

		/* Aligned punch_hole */
		if (end_a > vbo_a) {
			ni_lock(ni);
			err = attr_punch_hole(ni, vbo_a, end_a - vbo_a, NULL);
			ni_unlock(ni);
		}
	} else if (mode & FALLOC_FL_COLLAPSE_RANGE) {
		/*
		 * Write tail of the last page before removed range since
		 * it will get removed from the page cache below.
		 */
		err = filemap_write_and_wait_range(mapping, vbo_down, vbo);
		if (err)
			goto out;

		/*
		 * Write data that will be shifted to preserve them
		 * when discarding page cache below.
		 */
		err = filemap_write_and_wait_range(mapping, end, LLONG_MAX);
		if (err)
			goto out;

		truncate_pagecache(inode, vbo_down);

		ni_lock(ni);
		err = attr_collapse_range(ni, vbo, len);
		ni_unlock(ni);
	} else if (mode & FALLOC_FL_INSERT_RANGE) {
		/* Check new size. */
		err = inode_newsize_ok(inode, new_size);
		if (err)
			goto out;

		/* Write out all dirty pages. */
		err = filemap_write_and_wait_range(mapping, vbo_down,
						   LLONG_MAX);
		if (err)
			goto out;
		truncate_pagecache(inode, vbo_down);

		ni_lock(ni);
		err = attr_insert_range(ni, vbo, len);
		ni_unlock(ni);
	} else {
		/* Check new size. */

		/* generic/213: expected -ENOSPC instead of -EFBIG. */
		if (!is_supported_holes) {
			loff_t to_alloc = new_size - inode_get_bytes(inode);

			if (to_alloc > 0 &&
			    (to_alloc >> sbi->cluster_bits) >
				    wnd_zeroes(&sbi->used.bitmap)) {
				err = -ENOSPC;
				goto out;
			}
		}

		err = inode_newsize_ok(inode, new_size);
		if (err)
			goto out;

		/*
		 * Allocate clusters, do not change 'valid' size.
		 */
<<<<<<< HEAD
		loff_t new_size = max(end, i_size);

		err = inode_newsize_ok(inode, new_size);
		if (err)
			goto out;

=======
>>>>>>> 7365df19
		err = ntfs_set_size(inode, new_size);
		if (err)
			goto out;

		if (is_supported_holes) {
			CLST vcn_v = ni->i_valid >> sbi->cluster_bits;
			CLST vcn = vbo >> sbi->cluster_bits;
			CLST cend = bytes_to_cluster(sbi, end);
			CLST lcn, clen;
			bool new;

			/*
			 * Allocate but do not zero new clusters. (see below comments)
			 * This breaks security: One can read unused on-disk areas.
			 * Zeroing these clusters may be too long.
			 * Maybe we should check here for root rights?
			 */
			for (; vcn < cend; vcn += clen) {
				err = attr_data_get_block(ni, vcn, cend - vcn,
							  &lcn, &clen, &new);
				if (err)
					goto out;
				if (!new || vcn >= vcn_v)
					continue;

				/*
				 * Unwritten area.
				 * NTFS is not able to store several unwritten areas.
				 * Activate 'ntfs_sparse_cluster' to zero new allocated clusters.
				 *
				 * Dangerous in case:
				 * 1G of sparsed clusters + 1 cluster of data =>
				 * valid_size == 1G + 1 cluster
				 * fallocate(1G) will zero 1G and this can be very long
				 * xfstest 016/086 will fail without 'ntfs_sparse_cluster'.
				 */
				ntfs_sparse_cluster(inode, NULL, vcn,
						    min(vcn_v - vcn, clen));
			}
		}

		if (mode & FALLOC_FL_KEEP_SIZE) {
			ni_lock(ni);
			/* True - Keep preallocated. */
			err = attr_set_size(ni, ATTR_DATA, NULL, 0,
					    &ni->file.run, i_size, &ni->i_valid,
					    true, NULL);
			ni_unlock(ni);
		}
	}

out:
	if (map_locked)
		filemap_invalidate_unlock(mapping);

	if (!err) {
		inode->i_ctime = inode->i_mtime = current_time(inode);
		mark_inode_dirty(inode);
	}

	inode_unlock(inode);
	return err;
}

/*
 * ntfs3_setattr - inode_operations::setattr
 */
int ntfs3_setattr(struct user_namespace *mnt_userns, struct dentry *dentry,
		  struct iattr *attr)
{
	struct super_block *sb = dentry->d_sb;
	struct ntfs_sb_info *sbi = sb->s_fs_info;
	struct inode *inode = d_inode(dentry);
	struct ntfs_inode *ni = ntfs_i(inode);
	u32 ia_valid = attr->ia_valid;
	umode_t mode = inode->i_mode;
	int err;

	if (sbi->options->noacsrules) {
		/* "No access rules" - Force any changes of time etc. */
		attr->ia_valid |= ATTR_FORCE;
		/* and disable for editing some attributes. */
		attr->ia_valid &= ~(ATTR_UID | ATTR_GID | ATTR_MODE);
		ia_valid = attr->ia_valid;
	}

	err = setattr_prepare(mnt_userns, dentry, attr);
	if (err)
		goto out;

	if (ia_valid & ATTR_SIZE) {
		loff_t oldsize = inode->i_size;

		if (WARN_ON(ni->ni_flags & NI_FLAG_COMPRESSED_MASK)) {
			/* Should never be here, see ntfs_file_open(). */
			err = -EOPNOTSUPP;
			goto out;
		}
		inode_dio_wait(inode);

		if (attr->ia_size <= oldsize)
			err = ntfs_truncate(inode, attr->ia_size);
		else if (attr->ia_size > oldsize)
			err = ntfs_extend(inode, attr->ia_size, 0, NULL);

		if (err)
			goto out;

		ni->ni_flags |= NI_FLAG_UPDATE_PARENT;
	}

	setattr_copy(mnt_userns, inode, attr);

	if (mode != inode->i_mode) {
		err = ntfs_acl_chmod(mnt_userns, inode);
		if (err)
			goto out;

		/* Linux 'w' -> Windows 'ro'. */
		if (0222 & inode->i_mode)
			ni->std_fa &= ~FILE_ATTRIBUTE_READONLY;
		else
			ni->std_fa |= FILE_ATTRIBUTE_READONLY;
	}

	if (ia_valid & (ATTR_UID | ATTR_GID | ATTR_MODE))
		ntfs_save_wsl_perm(inode);
	mark_inode_dirty(inode);
out:
	return err;
}

static ssize_t ntfs_file_read_iter(struct kiocb *iocb, struct iov_iter *iter)
{
	struct file *file = iocb->ki_filp;
	struct inode *inode = file->f_mapping->host;
	struct ntfs_inode *ni = ntfs_i(inode);

	if (is_encrypted(ni)) {
		ntfs_inode_warn(inode, "encrypted i/o not supported");
		return -EOPNOTSUPP;
	}

	if (is_compressed(ni) && (iocb->ki_flags & IOCB_DIRECT)) {
		ntfs_inode_warn(inode, "direct i/o + compressed not supported");
		return -EOPNOTSUPP;
	}

#ifndef CONFIG_NTFS3_LZX_XPRESS
	if (ni->ni_flags & NI_FLAG_COMPRESSED_MASK) {
		ntfs_inode_warn(
			inode,
			"activate CONFIG_NTFS3_LZX_XPRESS to read external compressed files");
		return -EOPNOTSUPP;
	}
#endif

	if (is_dedup(ni)) {
		ntfs_inode_warn(inode, "read deduplicated not supported");
		return -EOPNOTSUPP;
	}

	return generic_file_read_iter(iocb, iter);
}

/*
 * ntfs_get_frame_pages
 *
 * Return: Array of locked pages.
 */
static int ntfs_get_frame_pages(struct address_space *mapping, pgoff_t index,
				struct page **pages, u32 pages_per_frame,
				bool *frame_uptodate)
{
	gfp_t gfp_mask = mapping_gfp_mask(mapping);
	u32 npages;

	*frame_uptodate = true;

	for (npages = 0; npages < pages_per_frame; npages++, index++) {
		struct page *page;

		page = find_or_create_page(mapping, index, gfp_mask);
		if (!page) {
			while (npages--) {
				page = pages[npages];
				unlock_page(page);
				put_page(page);
			}

			return -ENOMEM;
		}

		if (!PageUptodate(page))
			*frame_uptodate = false;

		pages[npages] = page;
	}

	return 0;
}

/*
 * ntfs_compress_write - Helper for ntfs_file_write_iter() (compressed files).
 */
static ssize_t ntfs_compress_write(struct kiocb *iocb, struct iov_iter *from)
{
	int err;
	struct file *file = iocb->ki_filp;
	size_t count = iov_iter_count(from);
	loff_t pos = iocb->ki_pos;
	struct inode *inode = file_inode(file);
	loff_t i_size = inode->i_size;
	struct address_space *mapping = inode->i_mapping;
	struct ntfs_inode *ni = ntfs_i(inode);
	u64 valid = ni->i_valid;
	struct ntfs_sb_info *sbi = ni->mi.sbi;
	struct page *page, **pages = NULL;
	size_t written = 0;
	u8 frame_bits = NTFS_LZNT_CUNIT + sbi->cluster_bits;
	u32 frame_size = 1u << frame_bits;
	u32 pages_per_frame = frame_size >> PAGE_SHIFT;
	u32 ip, off;
	CLST frame;
	u64 frame_vbo;
	pgoff_t index;
	bool frame_uptodate;

	if (frame_size < PAGE_SIZE) {
		/*
		 * frame_size == 8K if cluster 512
		 * frame_size == 64K if cluster 4096
		 */
		ntfs_inode_warn(inode, "page size is bigger than frame size");
		return -EOPNOTSUPP;
	}

	pages = kmalloc_array(pages_per_frame, sizeof(struct page *), GFP_NOFS);
	if (!pages)
		return -ENOMEM;

	current->backing_dev_info = inode_to_bdi(inode);
	err = file_remove_privs(file);
	if (err)
		goto out;

	err = file_update_time(file);
	if (err)
		goto out;

	/* Zero range [valid : pos). */
	while (valid < pos) {
		CLST lcn, clen;

		frame = valid >> frame_bits;
		frame_vbo = valid & ~(frame_size - 1);
		off = valid & (frame_size - 1);

		err = attr_data_get_block(ni, frame << NTFS_LZNT_CUNIT, 0, &lcn,
					  &clen, NULL);
		if (err)
			goto out;

		if (lcn == SPARSE_LCN) {
			ni->i_valid = valid =
				frame_vbo + ((u64)clen << sbi->cluster_bits);
			continue;
		}

		/* Load full frame. */
		err = ntfs_get_frame_pages(mapping, frame_vbo >> PAGE_SHIFT,
					   pages, pages_per_frame,
					   &frame_uptodate);
		if (err)
			goto out;

		if (!frame_uptodate && off) {
			err = ni_read_frame(ni, frame_vbo, pages,
					    pages_per_frame);
			if (err) {
				for (ip = 0; ip < pages_per_frame; ip++) {
					page = pages[ip];
					unlock_page(page);
					put_page(page);
				}
				goto out;
			}
		}

		ip = off >> PAGE_SHIFT;
		off = offset_in_page(valid);
		for (; ip < pages_per_frame; ip++, off = 0) {
			page = pages[ip];
			zero_user_segment(page, off, PAGE_SIZE);
			flush_dcache_page(page);
			SetPageUptodate(page);
		}

		ni_lock(ni);
		err = ni_write_frame(ni, pages, pages_per_frame);
		ni_unlock(ni);

		for (ip = 0; ip < pages_per_frame; ip++) {
			page = pages[ip];
			SetPageUptodate(page);
			unlock_page(page);
			put_page(page);
		}

		if (err)
			goto out;

		ni->i_valid = valid = frame_vbo + frame_size;
	}

	/* Copy user data [pos : pos + count). */
	while (count) {
		size_t copied, bytes;

		off = pos & (frame_size - 1);
		bytes = frame_size - off;
		if (bytes > count)
			bytes = count;

		frame_vbo = pos & ~(frame_size - 1);
		index = frame_vbo >> PAGE_SHIFT;

		if (unlikely(fault_in_iov_iter_readable(from, bytes))) {
			err = -EFAULT;
			goto out;
		}

		/* Load full frame. */
		err = ntfs_get_frame_pages(mapping, index, pages,
					   pages_per_frame, &frame_uptodate);
		if (err)
			goto out;

		if (!frame_uptodate) {
			loff_t to = pos + bytes;

			if (off || (to < i_size && (to & (frame_size - 1)))) {
				err = ni_read_frame(ni, frame_vbo, pages,
						    pages_per_frame);
				if (err) {
					for (ip = 0; ip < pages_per_frame;
					     ip++) {
						page = pages[ip];
						unlock_page(page);
						put_page(page);
					}
					goto out;
				}
			}
		}

		WARN_ON(!bytes);
		copied = 0;
		ip = off >> PAGE_SHIFT;
		off = offset_in_page(pos);

		/* Copy user data to pages. */
		for (;;) {
			size_t cp, tail = PAGE_SIZE - off;

			page = pages[ip];
			cp = copy_page_from_iter_atomic(page, off,
							min(tail, bytes), from);
			flush_dcache_page(page);

			copied += cp;
			bytes -= cp;
			if (!bytes || !cp)
				break;

			if (cp < tail) {
				off += cp;
			} else {
				ip++;
				off = 0;
			}
		}

		ni_lock(ni);
		err = ni_write_frame(ni, pages, pages_per_frame);
		ni_unlock(ni);

		for (ip = 0; ip < pages_per_frame; ip++) {
			page = pages[ip];
			ClearPageDirty(page);
			SetPageUptodate(page);
			unlock_page(page);
			put_page(page);
		}

		if (err)
			goto out;

		/*
		 * We can loop for a long time in here. Be nice and allow
		 * us to schedule out to avoid softlocking if preempt
		 * is disabled.
		 */
		cond_resched();

		pos += copied;
		written += copied;

		count = iov_iter_count(from);
	}

out:
	kfree(pages);

	current->backing_dev_info = NULL;

	if (err < 0)
		return err;

	iocb->ki_pos += written;
	if (iocb->ki_pos > ni->i_valid)
		ni->i_valid = iocb->ki_pos;

	return written;
}

/*
 * ntfs_file_write_iter - file_operations::write_iter
 */
static ssize_t ntfs_file_write_iter(struct kiocb *iocb, struct iov_iter *from)
{
	struct file *file = iocb->ki_filp;
	struct address_space *mapping = file->f_mapping;
	struct inode *inode = mapping->host;
	ssize_t ret;
	struct ntfs_inode *ni = ntfs_i(inode);

	if (is_encrypted(ni)) {
		ntfs_inode_warn(inode, "encrypted i/o not supported");
		return -EOPNOTSUPP;
	}

	if (is_compressed(ni) && (iocb->ki_flags & IOCB_DIRECT)) {
		ntfs_inode_warn(inode, "direct i/o + compressed not supported");
		return -EOPNOTSUPP;
	}

	if (is_dedup(ni)) {
		ntfs_inode_warn(inode, "write into deduplicated not supported");
		return -EOPNOTSUPP;
	}

	if (!inode_trylock(inode)) {
		if (iocb->ki_flags & IOCB_NOWAIT)
			return -EAGAIN;
		inode_lock(inode);
	}

	ret = generic_write_checks(iocb, from);
	if (ret <= 0)
		goto out;

	if (WARN_ON(ni->ni_flags & NI_FLAG_COMPRESSED_MASK)) {
		/* Should never be here, see ntfs_file_open(). */
		ret = -EOPNOTSUPP;
		goto out;
	}

	ret = ntfs_extend(inode, iocb->ki_pos, ret, file);
	if (ret)
		goto out;

	ret = is_compressed(ni) ? ntfs_compress_write(iocb, from)
				: __generic_file_write_iter(iocb, from);

out:
	inode_unlock(inode);

	if (ret > 0)
		ret = generic_write_sync(iocb, ret);

	return ret;
}

/*
 * ntfs_file_open - file_operations::open
 */
int ntfs_file_open(struct inode *inode, struct file *file)
{
	struct ntfs_inode *ni = ntfs_i(inode);

	if (unlikely((is_compressed(ni) || is_encrypted(ni)) &&
		     (file->f_flags & O_DIRECT))) {
		return -EOPNOTSUPP;
	}

	/* Decompress "external compressed" file if opened for rw. */
	if ((ni->ni_flags & NI_FLAG_COMPRESSED_MASK) &&
	    (file->f_flags & (O_WRONLY | O_RDWR | O_TRUNC))) {
#ifdef CONFIG_NTFS3_LZX_XPRESS
		int err = ni_decompress_file(ni);

		if (err)
			return err;
#else
		ntfs_inode_warn(
			inode,
			"activate CONFIG_NTFS3_LZX_XPRESS to write external compressed files");
		return -EOPNOTSUPP;
#endif
	}

	return generic_file_open(inode, file);
}

/*
 * ntfs_file_release - file_operations::release
 */
static int ntfs_file_release(struct inode *inode, struct file *file)
{
	struct ntfs_inode *ni = ntfs_i(inode);
	struct ntfs_sb_info *sbi = ni->mi.sbi;
	int err = 0;

	/* If we are last writer on the inode, drop the block reservation. */
	if (sbi->options->prealloc && ((file->f_mode & FMODE_WRITE) &&
				      atomic_read(&inode->i_writecount) == 1)) {
		ni_lock(ni);
		down_write(&ni->file.run_lock);

		err = attr_set_size(ni, ATTR_DATA, NULL, 0, &ni->file.run,
				    inode->i_size, &ni->i_valid, false, NULL);

		up_write(&ni->file.run_lock);
		ni_unlock(ni);
	}
	return err;
}

/*
 * ntfs_fiemap - file_operations::fiemap
 */
int ntfs_fiemap(struct inode *inode, struct fiemap_extent_info *fieinfo,
		__u64 start, __u64 len)
{
	int err;
	struct ntfs_inode *ni = ntfs_i(inode);

	err = fiemap_prep(inode, fieinfo, start, &len, ~FIEMAP_FLAG_XATTR);
	if (err)
		return err;

	ni_lock(ni);

	err = ni_fiemap(ni, fieinfo, start, len);

	ni_unlock(ni);

	return err;
}

// clang-format off
const struct inode_operations ntfs_file_inode_operations = {
	.getattr	= ntfs_getattr,
	.setattr	= ntfs3_setattr,
	.listxattr	= ntfs_listxattr,
	.permission	= ntfs_permission,
	.get_acl	= ntfs_get_acl,
	.set_acl	= ntfs_set_acl,
	.fiemap		= ntfs_fiemap,
};

const struct file_operations ntfs_file_operations = {
	.llseek		= generic_file_llseek,
	.read_iter	= ntfs_file_read_iter,
	.write_iter	= ntfs_file_write_iter,
	.unlocked_ioctl = ntfs_ioctl,
#ifdef CONFIG_COMPAT
	.compat_ioctl	= ntfs_compat_ioctl,
#endif
	.splice_read	= generic_file_splice_read,
	.mmap		= ntfs_file_mmap,
	.open		= ntfs_file_open,
	.fsync		= generic_file_fsync,
	.splice_write	= iter_file_splice_write,
	.fallocate	= ntfs_fallocate,
	.release	= ntfs_file_release,
};
// clang-format on<|MERGE_RESOLUTION|>--- conflicted
+++ resolved
@@ -688,15 +688,6 @@
 		/*
 		 * Allocate clusters, do not change 'valid' size.
 		 */
-<<<<<<< HEAD
-		loff_t new_size = max(end, i_size);
-
-		err = inode_newsize_ok(inode, new_size);
-		if (err)
-			goto out;
-
-=======
->>>>>>> 7365df19
 		err = ntfs_set_size(inode, new_size);
 		if (err)
 			goto out;
