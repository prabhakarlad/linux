// SPDX-License-Identifier: GPL-2.0-only
/*
 * Copyright (c) 2024 Paulo Alcantara <pc@manguebit.com>
 */

#include <linux/fs.h>
#include <linux/stat.h>
#include <linux/slab.h>
#include "cifsglob.h"
#include "smb2proto.h"
#include "cifsproto.h"
#include "cifs_unicode.h"
#include "cifs_debug.h"
#include "fs_context.h"
#include "reparse.h"

static int detect_directory_symlink_target(struct cifs_sb_info *cifs_sb,
					   const unsigned int xid,
					   const char *full_path,
					   const char *symname,
					   bool *directory);

int smb2_create_reparse_symlink(const unsigned int xid, struct inode *inode,
				struct dentry *dentry, struct cifs_tcon *tcon,
				const char *full_path, const char *symname)
{
	struct reparse_symlink_data_buffer *buf = NULL;
	struct cifs_open_info_data data;
	struct cifs_sb_info *cifs_sb = CIFS_SB(inode->i_sb);
	struct inode *new;
	struct kvec iov;
	__le16 *path;
	bool directory;
	char *sym, sep = CIFS_DIR_SEP(cifs_sb);
	u16 len, plen;
	int rc = 0;

	if (strlen(symname) > REPARSE_SYM_PATH_MAX)
		return -ENAMETOOLONG;

	sym = kstrdup(symname, GFP_KERNEL);
	if (!sym)
		return -ENOMEM;

	data = (struct cifs_open_info_data) {
		.reparse_point = true,
		.reparse = { .tag = IO_REPARSE_TAG_SYMLINK, },
		.symlink_target = sym,
	};

	convert_delimiter(sym, sep);
	path = cifs_convert_path_to_utf16(sym, cifs_sb);
	if (!path) {
		rc = -ENOMEM;
		goto out;
	}

	/*
	 * SMB distinguish between symlink to directory and symlink to file.
	 * They cannot be exchanged (symlink of file type which points to
	 * directory cannot be resolved and vice-versa). Try to detect if
	 * the symlink target could be a directory or not. When detection
	 * fails then treat symlink as a file (non-directory) symlink.
	 */
	directory = false;
	rc = detect_directory_symlink_target(cifs_sb, xid, full_path, symname, &directory);
	if (rc < 0)
		goto out;

	plen = 2 * UniStrnlen((wchar_t *)path, REPARSE_SYM_PATH_MAX);
	len = sizeof(*buf) + plen * 2;
	buf = kzalloc(len, GFP_KERNEL);
	if (!buf) {
		rc = -ENOMEM;
		goto out;
	}

	buf->ReparseTag = cpu_to_le32(IO_REPARSE_TAG_SYMLINK);
	buf->ReparseDataLength = cpu_to_le16(len - sizeof(struct reparse_data_buffer));
	buf->SubstituteNameOffset = cpu_to_le16(plen);
	buf->SubstituteNameLength = cpu_to_le16(plen);
	memcpy(&buf->PathBuffer[plen], path, plen);
	buf->PrintNameOffset = 0;
	buf->PrintNameLength = cpu_to_le16(plen);
	memcpy(buf->PathBuffer, path, plen);
	buf->Flags = cpu_to_le32(*symname != '/' ? SYMLINK_FLAG_RELATIVE : 0);
	if (*sym != sep)
		buf->Flags = cpu_to_le32(SYMLINK_FLAG_RELATIVE);

	convert_delimiter(sym, '/');
	iov.iov_base = buf;
	iov.iov_len = len;
	new = smb2_get_reparse_inode(&data, inode->i_sb, xid,
				     tcon, full_path, directory,
				     &iov, NULL);
	if (!IS_ERR(new))
		d_instantiate(dentry, new);
	else
		rc = PTR_ERR(new);
out:
	kfree(path);
	cifs_free_open_info(&data);
	kfree(buf);
	return rc;
}

static int detect_directory_symlink_target(struct cifs_sb_info *cifs_sb,
					   const unsigned int xid,
					   const char *full_path,
					   const char *symname,
					   bool *directory)
{
	char sep = CIFS_DIR_SEP(cifs_sb);
	struct cifs_open_parms oparms;
	struct tcon_link *tlink;
	struct cifs_tcon *tcon;
	const char *basename;
	struct cifs_fid fid;
	char *resolved_path;
	int full_path_len;
	int basename_len;
	int symname_len;
	char *path_sep;
	__u32 oplock;
	int open_rc;

	/*
	 * First do some simple check. If the original Linux symlink target ends
	 * with slash, or last path component is dot or dot-dot then it is for
	 * sure symlink to the directory.
	 */
	basename = kbasename(symname);
	basename_len = strlen(basename);
	if (basename_len == 0 || /* symname ends with slash */
	    (basename_len == 1 && basename[0] == '.') || /* last component is "." */
	    (basename_len == 2 && basename[0] == '.' && basename[1] == '.')) { /* or ".." */
		*directory = true;
		return 0;
	}

	/*
	 * For absolute symlinks it is not possible to determinate
	 * if it should point to directory or file.
	 */
	if (symname[0] == '/') {
		cifs_dbg(FYI,
			 "%s: cannot determinate if the symlink target path '%s' "
			 "is directory or not, creating '%s' as file symlink\n",
			 __func__, symname, full_path);
		return 0;
	}

	/*
	 * If it was not detected as directory yet and the symlink is relative
	 * then try to resolve the path on the SMB server, check if the path
	 * exists and determinate if it is a directory or not.
	 */

	full_path_len = strlen(full_path);
	symname_len = strlen(symname);

	tlink = cifs_sb_tlink(cifs_sb);
	if (IS_ERR(tlink))
		return PTR_ERR(tlink);

	resolved_path = kzalloc(full_path_len + symname_len + 1, GFP_KERNEL);
	if (!resolved_path) {
		cifs_put_tlink(tlink);
		return -ENOMEM;
	}

	/*
	 * Compose the resolved SMB symlink path from the SMB full path
	 * and Linux target symlink path.
	 */
	memcpy(resolved_path, full_path, full_path_len+1);
	path_sep = strrchr(resolved_path, sep);
	if (path_sep)
		path_sep++;
	else
		path_sep = resolved_path;
	memcpy(path_sep, symname, symname_len+1);
	if (sep == '\\')
		convert_delimiter(path_sep, sep);

	tcon = tlink_tcon(tlink);
	oparms = CIFS_OPARMS(cifs_sb, tcon, resolved_path,
			     FILE_READ_ATTRIBUTES, FILE_OPEN, 0, ACL_NO_MODE);
	oparms.fid = &fid;

	/* Try to open as a directory (NOT_FILE) */
	oplock = 0;
	oparms.create_options = cifs_create_options(cifs_sb,
						    CREATE_NOT_FILE | OPEN_REPARSE_POINT);
	open_rc = tcon->ses->server->ops->open(xid, &oparms, &oplock, NULL);
	if (open_rc == 0) {
		/* Successful open means that the target path is definitely a directory. */
		*directory = true;
		tcon->ses->server->ops->close(xid, tcon, &fid);
	} else if (open_rc == -ENOTDIR) {
		/* -ENOTDIR means that the target path is definitely a file. */
		*directory = false;
	} else if (open_rc == -ENOENT) {
		/* -ENOENT means that the target path does not exist. */
		cifs_dbg(FYI,
			 "%s: symlink target path '%s' does not exist, "
			 "creating '%s' as file symlink\n",
			 __func__, symname, full_path);
	} else {
		/* Try to open as a file (NOT_DIR) */
		oplock = 0;
		oparms.create_options = cifs_create_options(cifs_sb,
							    CREATE_NOT_DIR | OPEN_REPARSE_POINT);
		open_rc = tcon->ses->server->ops->open(xid, &oparms, &oplock, NULL);
		if (open_rc == 0) {
			/* Successful open means that the target path is definitely a file. */
			*directory = false;
			tcon->ses->server->ops->close(xid, tcon, &fid);
		} else if (open_rc == -EISDIR) {
			/* -EISDIR means that the target path is definitely a directory. */
			*directory = true;
		} else {
			/*
			 * This code branch is called when we do not have a permission to
			 * open the resolved_path or some other client/process denied
			 * opening the resolved_path.
			 *
			 * TODO: Try to use ops->query_dir_first on the parent directory
			 * of resolved_path, search for basename of resolved_path and
			 * check if the ATTR_DIRECTORY is set in fi.Attributes. In some
			 * case this could work also when opening of the path is denied.
			 */
			cifs_dbg(FYI,
				 "%s: cannot determinate if the symlink target path '%s' "
				 "is directory or not, creating '%s' as file symlink\n",
				 __func__, symname, full_path);
		}
	}

	kfree(resolved_path);
	cifs_put_tlink(tlink);
	return 0;
}

static int nfs_set_reparse_buf(struct reparse_posix_data *buf,
			       mode_t mode, dev_t dev,
			       struct kvec *iov)
{
	u64 type;
	u16 len, dlen;

	len = sizeof(*buf);

	switch ((type = reparse_mode_nfs_type(mode))) {
	case NFS_SPECFILE_BLK:
	case NFS_SPECFILE_CHR:
		dlen = sizeof(__le64);
		break;
	case NFS_SPECFILE_FIFO:
	case NFS_SPECFILE_SOCK:
		dlen = 0;
		break;
	default:
		return -EOPNOTSUPP;
	}

	buf->ReparseTag = cpu_to_le32(IO_REPARSE_TAG_NFS);
	buf->Reserved = 0;
	buf->InodeType = cpu_to_le64(type);
	buf->ReparseDataLength = cpu_to_le16(len + dlen -
					     sizeof(struct reparse_data_buffer));
	*(__le64 *)buf->DataBuffer = cpu_to_le64(((u64)MINOR(dev) << 32) |
						 MAJOR(dev));
	iov->iov_base = buf;
	iov->iov_len = len + dlen;
	return 0;
}

static int mknod_nfs(unsigned int xid, struct inode *inode,
		     struct dentry *dentry, struct cifs_tcon *tcon,
		     const char *full_path, umode_t mode, dev_t dev)
{
	struct cifs_open_info_data data;
	struct reparse_posix_data *p;
	struct inode *new;
	struct kvec iov;
	__u8 buf[sizeof(*p) + sizeof(__le64)];
	int rc;

	p = (struct reparse_posix_data *)buf;
	rc = nfs_set_reparse_buf(p, mode, dev, &iov);
	if (rc)
		return rc;

	data = (struct cifs_open_info_data) {
		.reparse_point = true,
		.reparse = { .tag = IO_REPARSE_TAG_NFS, .posix = p, },
	};

	new = smb2_get_reparse_inode(&data, inode->i_sb, xid,
				     tcon, full_path, false, &iov, NULL);
	if (!IS_ERR(new))
		d_instantiate(dentry, new);
	else
		rc = PTR_ERR(new);
	cifs_free_open_info(&data);
	return rc;
}

static int wsl_set_reparse_buf(struct reparse_data_buffer *buf,
			       mode_t mode, struct kvec *iov)
{
	u32 tag;

	switch ((tag = reparse_mode_wsl_tag(mode))) {
	case IO_REPARSE_TAG_LX_BLK:
	case IO_REPARSE_TAG_LX_CHR:
	case IO_REPARSE_TAG_LX_FIFO:
	case IO_REPARSE_TAG_AF_UNIX:
		break;
	default:
		return -EOPNOTSUPP;
	}

	buf->ReparseTag = cpu_to_le32(tag);
	buf->Reserved = 0;
	buf->ReparseDataLength = 0;
	iov->iov_base = buf;
	iov->iov_len = sizeof(*buf);
	return 0;
}

static struct smb2_create_ea_ctx *ea_create_context(u32 dlen, size_t *cc_len)
{
	struct smb2_create_ea_ctx *cc;

	*cc_len = round_up(sizeof(*cc) + dlen, 8);
	cc = kzalloc(*cc_len, GFP_KERNEL);
	if (!cc)
		return ERR_PTR(-ENOMEM);

	cc->ctx.NameOffset = cpu_to_le16(offsetof(struct smb2_create_ea_ctx,
						  name));
	cc->ctx.NameLength = cpu_to_le16(4);
	memcpy(cc->name, SMB2_CREATE_EA_BUFFER, strlen(SMB2_CREATE_EA_BUFFER));
	cc->ctx.DataOffset = cpu_to_le16(offsetof(struct smb2_create_ea_ctx, ea));
	cc->ctx.DataLength = cpu_to_le32(dlen);
	return cc;
}

struct wsl_xattr {
	const char	*name;
	__le64		value;
	u16		size;
	u32		next;
};

static int wsl_set_xattrs(struct inode *inode, umode_t _mode,
			  dev_t _dev, struct kvec *iov)
{
	struct smb2_file_full_ea_info *ea;
	struct smb2_create_ea_ctx *cc;
	struct smb3_fs_context *ctx = CIFS_SB(inode->i_sb)->ctx;
	__le64 uid = cpu_to_le64(from_kuid(current_user_ns(), ctx->linux_uid));
	__le64 gid = cpu_to_le64(from_kgid(current_user_ns(), ctx->linux_gid));
	__le64 dev = cpu_to_le64(((u64)MINOR(_dev) << 32) | MAJOR(_dev));
	__le64 mode = cpu_to_le64(_mode);
	struct wsl_xattr xattrs[] = {
		{ .name = SMB2_WSL_XATTR_UID,  .value = uid,  .size = SMB2_WSL_XATTR_UID_SIZE, },
		{ .name = SMB2_WSL_XATTR_GID,  .value = gid,  .size = SMB2_WSL_XATTR_GID_SIZE, },
		{ .name = SMB2_WSL_XATTR_MODE, .value = mode, .size = SMB2_WSL_XATTR_MODE_SIZE, },
		{ .name = SMB2_WSL_XATTR_DEV,  .value = dev, .size = SMB2_WSL_XATTR_DEV_SIZE, },
	};
	size_t cc_len;
	u32 dlen = 0, next = 0;
	int i, num_xattrs;
	u8 name_size = SMB2_WSL_XATTR_NAME_LEN + 1;

	memset(iov, 0, sizeof(*iov));

	/* Exclude $LXDEV xattr for non-device files */
	if (!S_ISBLK(_mode) && !S_ISCHR(_mode))
		num_xattrs = ARRAY_SIZE(xattrs) - 1;
	else
		num_xattrs = ARRAY_SIZE(xattrs);

	for (i = 0; i < num_xattrs; i++) {
		xattrs[i].next = ALIGN(sizeof(*ea) + name_size +
				       xattrs[i].size, 4);
		dlen += xattrs[i].next;
	}

	cc = ea_create_context(dlen, &cc_len);
	if (IS_ERR(cc))
		return PTR_ERR(cc);

	ea = &cc->ea;
	for (i = 0; i < num_xattrs; i++) {
		ea = (void *)((u8 *)ea + next);
		next = xattrs[i].next;
		ea->next_entry_offset = cpu_to_le32(next);

		ea->ea_name_length = name_size - 1;
		ea->ea_value_length = cpu_to_le16(xattrs[i].size);
		memcpy(ea->ea_data, xattrs[i].name, name_size);
		memcpy(&ea->ea_data[name_size],
		       &xattrs[i].value, xattrs[i].size);
	}
	ea->next_entry_offset = 0;

	iov->iov_base = cc;
	iov->iov_len = cc_len;
	return 0;
}

static int mknod_wsl(unsigned int xid, struct inode *inode,
		     struct dentry *dentry, struct cifs_tcon *tcon,
		     const char *full_path, umode_t mode, dev_t dev)
{
	struct cifs_open_info_data data;
	struct reparse_data_buffer buf;
	struct smb2_create_ea_ctx *cc;
	struct inode *new;
	unsigned int len;
	struct kvec reparse_iov, xattr_iov;
	int rc;

	rc = wsl_set_reparse_buf(&buf, mode, &reparse_iov);
	if (rc)
		return rc;

	rc = wsl_set_xattrs(inode, mode, dev, &xattr_iov);
	if (rc)
		return rc;

	data = (struct cifs_open_info_data) {
		.reparse_point = true,
		.reparse = { .tag = le32_to_cpu(buf.ReparseTag), .buf = &buf, },
	};

	cc = xattr_iov.iov_base;
	len = le32_to_cpu(cc->ctx.DataLength);
	memcpy(data.wsl.eas, &cc->ea, len);
	data.wsl.eas_len = len;

	new = smb2_get_reparse_inode(&data, inode->i_sb,
				     xid, tcon, full_path, false,
				     &reparse_iov, &xattr_iov);
	if (!IS_ERR(new))
		d_instantiate(dentry, new);
	else
		rc = PTR_ERR(new);
	cifs_free_open_info(&data);
	kfree(xattr_iov.iov_base);
	return rc;
}

int smb2_mknod_reparse(unsigned int xid, struct inode *inode,
		       struct dentry *dentry, struct cifs_tcon *tcon,
		       const char *full_path, umode_t mode, dev_t dev)
{
	struct smb3_fs_context *ctx = CIFS_SB(inode->i_sb)->ctx;
	int rc = -EOPNOTSUPP;

	switch (ctx->reparse_type) {
	case CIFS_REPARSE_TYPE_NFS:
		rc = mknod_nfs(xid, inode, dentry, tcon, full_path, mode, dev);
		break;
	case CIFS_REPARSE_TYPE_WSL:
		rc = mknod_wsl(xid, inode, dentry, tcon, full_path, mode, dev);
		break;
	}
	return rc;
}

/* See MS-FSCC 2.1.2.6 for the 'NFS' style reparse tags */
static int parse_reparse_posix(struct reparse_posix_data *buf,
			       struct cifs_sb_info *cifs_sb,
			       struct cifs_open_info_data *data)
{
	unsigned int len;
	u64 type;

	len = le16_to_cpu(buf->ReparseDataLength);
	if (len < sizeof(buf->InodeType)) {
		cifs_dbg(VFS, "srv returned malformed nfs buffer\n");
		return -EIO;
	}

	len -= sizeof(buf->InodeType);

	switch ((type = le64_to_cpu(buf->InodeType))) {
	case NFS_SPECFILE_LNK:
		if (len == 0 || (len % 2)) {
			cifs_dbg(VFS, "srv returned malformed nfs symlink buffer\n");
			return -EIO;
		}
		/*
		 * Check that buffer does not contain UTF-16 null codepoint
		 * because Linux cannot process symlink with null byte.
		 */
		if (UniStrnlen((wchar_t *)buf->DataBuffer, len/2) != len/2) {
			cifs_dbg(VFS, "srv returned null byte in nfs symlink target location\n");
			return -EIO;
		}
		data->symlink_target = cifs_strndup_from_utf16(buf->DataBuffer,
							       len, true,
							       cifs_sb->local_nls);
		if (!data->symlink_target)
			return -ENOMEM;
		cifs_dbg(FYI, "%s: target path: %s\n",
			 __func__, data->symlink_target);
		break;
	case NFS_SPECFILE_CHR:
	case NFS_SPECFILE_BLK:
		/* DataBuffer for block and char devices contains two 32-bit numbers */
		if (len != 8) {
			cifs_dbg(VFS, "srv returned malformed nfs buffer for type: 0x%llx\n", type);
			return -EIO;
		}
		break;
	case NFS_SPECFILE_FIFO:
	case NFS_SPECFILE_SOCK:
		/* DataBuffer for fifos and sockets is empty */
		if (len != 0) {
			cifs_dbg(VFS, "srv returned malformed nfs buffer for type: 0x%llx\n", type);
			return -EIO;
		}
		break;
	default:
		cifs_dbg(VFS, "%s: unhandled inode type: 0x%llx\n",
			 __func__, type);
		return -EOPNOTSUPP;
	}
	return 0;
}

int smb2_parse_native_symlink(char **target, const char *buf, unsigned int len,
			      bool unicode, bool relative,
			      const char *full_path,
			      struct cifs_sb_info *cifs_sb)
{
	char sep = CIFS_DIR_SEP(cifs_sb);
	char *linux_target = NULL;
	char *smb_target = NULL;
	int levels;
	int rc;
	int i;

	/* Check that length it valid for unicode/non-unicode mode */
	if (!len || (unicode && (len % 2))) {
		cifs_dbg(VFS, "srv returned malformed symlink buffer\n");
		rc = -EIO;
		goto out;
	}

	/*
	 * Check that buffer does not contain UTF-16 null codepoint in unicode
	 * mode or null byte in non-unicode mode because Linux cannot process
	 * symlink with null byte.
	 */
	if ((unicode && UniStrnlen((wchar_t *)buf, len/2) != len/2) ||
	    (!unicode && strnlen(buf, len) != len)) {
		cifs_dbg(VFS, "srv returned null byte in native symlink target location\n");
		rc = -EIO;
		goto out;
	}

	smb_target = cifs_strndup_from_utf16(buf, len, unicode, cifs_sb->local_nls);
	if (!smb_target) {
		rc = -ENOMEM;
		goto out;
	}

	if (smb_target[0] == sep && relative) {
		/*
		 * This is a relative SMB symlink from the top of the share,
		 * which is the top level directory of the Linux mount point.
		 * Linux does not support such relative symlinks, so convert
		 * it to the relative symlink from the current directory.
		 * full_path is the SMB path to the symlink (from which is
		 * extracted current directory) and smb_target is the SMB path
		 * where symlink points, therefore full_path must always be on
		 * the SMB share.
		 */
		int smb_target_len = strlen(smb_target)+1;
		levels = 0;
		for (i = 1; full_path[i]; i++) { /* i=1 to skip leading sep */
			if (full_path[i] == sep)
				levels++;
		}
		linux_target = kmalloc(levels*3 + smb_target_len, GFP_KERNEL);
		if (!linux_target) {
			rc = -ENOMEM;
			goto out;
		}
		for (i = 0; i < levels; i++) {
			linux_target[i*3 + 0] = '.';
			linux_target[i*3 + 1] = '.';
			linux_target[i*3 + 2] = sep;
		}
		memcpy(linux_target + levels*3, smb_target+1, smb_target_len); /* +1 to skip leading sep */
	} else {
		linux_target = smb_target;
		smb_target = NULL;
	}

	if (sep == '\\')
		convert_delimiter(linux_target, '/');

	rc = 0;
	*target = linux_target;

	cifs_dbg(FYI, "%s: symlink target: %s\n", __func__, *target);

out:
	if (rc != 0)
		kfree(linux_target);
	kfree(smb_target);
	return rc;
}

static int parse_reparse_symlink(struct reparse_symlink_data_buffer *sym,
				 u32 plen, bool unicode,
				 struct cifs_sb_info *cifs_sb,
				 const char *full_path,
				 struct cifs_open_info_data *data)
{
	unsigned int len;
	unsigned int offs;

	/* We handle Symbolic Link reparse tag here. See: MS-FSCC 2.1.2.4 */

	offs = le16_to_cpu(sym->SubstituteNameOffset);
	len = le16_to_cpu(sym->SubstituteNameLength);
	if (offs + 20 > plen || offs + len + 20 > plen) {
		cifs_dbg(VFS, "srv returned malformed symlink buffer\n");
		return -EIO;
	}

	return smb2_parse_native_symlink(&data->symlink_target,
					 sym->PathBuffer + offs,
					 len,
					 unicode,
					 le32_to_cpu(sym->Flags) & SYMLINK_FLAG_RELATIVE,
					 full_path,
					 cifs_sb);
}

static int parse_reparse_wsl_symlink(struct reparse_wsl_symlink_data_buffer *buf,
				     struct cifs_sb_info *cifs_sb,
				     struct cifs_open_info_data *data)
{
	int len = le16_to_cpu(buf->ReparseDataLength);
	int symname_utf8_len;
	__le16 *symname_utf16;
	int symname_utf16_len;

	if (len <= sizeof(buf->Flags)) {
		cifs_dbg(VFS, "srv returned malformed wsl symlink buffer\n");
		return -EIO;
	}

	/* PathBuffer is in UTF-8 but without trailing null-term byte */
	symname_utf8_len = len - sizeof(buf->Flags);
	/*
	 * Check that buffer does not contain null byte
	 * because Linux cannot process symlink with null byte.
	 */
	if (strnlen(buf->PathBuffer, symname_utf8_len) != symname_utf8_len) {
		cifs_dbg(VFS, "srv returned null byte in wsl symlink target location\n");
		return -EIO;
	}
	symname_utf16 = kzalloc(symname_utf8_len * 2, GFP_KERNEL);
	if (!symname_utf16)
		return -ENOMEM;
	symname_utf16_len = utf8s_to_utf16s(buf->PathBuffer, symname_utf8_len,
					    UTF16_LITTLE_ENDIAN,
<<<<<<< HEAD
					    symname_utf16, symname_utf8_len * 2);
=======
					    (wchar_t *) symname_utf16, symname_utf8_len * 2);
>>>>>>> a5a056c8
	if (symname_utf16_len < 0) {
		kfree(symname_utf16);
		return symname_utf16_len;
	}
	symname_utf16_len *= 2; /* utf8s_to_utf16s() returns number of u16 items, not byte length */

	data->symlink_target = cifs_strndup_from_utf16((u8 *)symname_utf16,
						       symname_utf16_len, true,
						       cifs_sb->local_nls);
	kfree(symname_utf16);
	if (!data->symlink_target)
		return -ENOMEM;

	return 0;
}

int parse_reparse_point(struct reparse_data_buffer *buf,
			u32 plen, struct cifs_sb_info *cifs_sb,
			const char *full_path,
			bool unicode, struct cifs_open_info_data *data)
{
	struct cifs_tcon *tcon = cifs_sb_master_tcon(cifs_sb);

	data->reparse.buf = buf;

	/* See MS-FSCC 2.1.2 */
	switch (le32_to_cpu(buf->ReparseTag)) {
	case IO_REPARSE_TAG_NFS:
		return parse_reparse_posix((struct reparse_posix_data *)buf,
					   cifs_sb, data);
	case IO_REPARSE_TAG_SYMLINK:
		return parse_reparse_symlink(
			(struct reparse_symlink_data_buffer *)buf,
			plen, unicode, cifs_sb, full_path, data);
	case IO_REPARSE_TAG_LX_SYMLINK:
		return parse_reparse_wsl_symlink(
			(struct reparse_wsl_symlink_data_buffer *)buf,
			cifs_sb, data);
	case IO_REPARSE_TAG_AF_UNIX:
	case IO_REPARSE_TAG_LX_FIFO:
	case IO_REPARSE_TAG_LX_CHR:
	case IO_REPARSE_TAG_LX_BLK:
		if (le16_to_cpu(buf->ReparseDataLength) != 0) {
			cifs_dbg(VFS, "srv returned malformed buffer for reparse point: 0x%08x\n",
				 le32_to_cpu(buf->ReparseTag));
			return -EIO;
		}
		break;
	default:
		cifs_tcon_dbg(VFS | ONCE, "unhandled reparse tag: 0x%08x\n",
			      le32_to_cpu(buf->ReparseTag));
		break;
	}
	return 0;
}

int smb2_parse_reparse_point(struct cifs_sb_info *cifs_sb,
			     const char *full_path,
			     struct kvec *rsp_iov,
			     struct cifs_open_info_data *data)
{
	struct reparse_data_buffer *buf;
	struct smb2_ioctl_rsp *io = rsp_iov->iov_base;
	u32 plen = le32_to_cpu(io->OutputCount);

	buf = (struct reparse_data_buffer *)((u8 *)io +
					     le32_to_cpu(io->OutputOffset));
	return parse_reparse_point(buf, plen, cifs_sb, full_path, true, data);
}

static void wsl_to_fattr(struct cifs_open_info_data *data,
			 struct cifs_sb_info *cifs_sb,
			 u32 tag, struct cifs_fattr *fattr)
{
	struct smb2_file_full_ea_info *ea;
	u32 next = 0;

	switch (tag) {
	case IO_REPARSE_TAG_LX_SYMLINK:
		fattr->cf_mode |= S_IFLNK;
		break;
	case IO_REPARSE_TAG_LX_FIFO:
		fattr->cf_mode |= S_IFIFO;
		break;
	case IO_REPARSE_TAG_AF_UNIX:
		fattr->cf_mode |= S_IFSOCK;
		break;
	case IO_REPARSE_TAG_LX_CHR:
		fattr->cf_mode |= S_IFCHR;
		break;
	case IO_REPARSE_TAG_LX_BLK:
		fattr->cf_mode |= S_IFBLK;
		break;
	}

	if (!data->wsl.eas_len)
		goto out;

	ea = (struct smb2_file_full_ea_info *)data->wsl.eas;
	do {
		const char *name;
		void *v;
		u8 nlen;

		ea = (void *)((u8 *)ea + next);
		next = le32_to_cpu(ea->next_entry_offset);
		if (!le16_to_cpu(ea->ea_value_length))
			continue;

		name = ea->ea_data;
		nlen = ea->ea_name_length;
		v = (void *)((u8 *)ea->ea_data + ea->ea_name_length + 1);

		if (!strncmp(name, SMB2_WSL_XATTR_UID, nlen))
			fattr->cf_uid = wsl_make_kuid(cifs_sb, v);
		else if (!strncmp(name, SMB2_WSL_XATTR_GID, nlen))
			fattr->cf_gid = wsl_make_kgid(cifs_sb, v);
		else if (!strncmp(name, SMB2_WSL_XATTR_MODE, nlen))
			fattr->cf_mode = (umode_t)le32_to_cpu(*(__le32 *)v);
		else if (!strncmp(name, SMB2_WSL_XATTR_DEV, nlen))
			fattr->cf_rdev = reparse_mkdev(v);
	} while (next);
out:
	fattr->cf_dtype = S_DT(fattr->cf_mode);
}

static bool posix_reparse_to_fattr(struct cifs_sb_info *cifs_sb,
				   struct cifs_fattr *fattr,
				   struct cifs_open_info_data *data)
{
	struct reparse_posix_data *buf = data->reparse.posix;


	if (buf == NULL)
		return true;

	if (le16_to_cpu(buf->ReparseDataLength) < sizeof(buf->InodeType)) {
		WARN_ON_ONCE(1);
		return false;
	}

	switch (le64_to_cpu(buf->InodeType)) {
	case NFS_SPECFILE_CHR:
		if (le16_to_cpu(buf->ReparseDataLength) != sizeof(buf->InodeType) + 8) {
			WARN_ON_ONCE(1);
			return false;
		}
		fattr->cf_mode |= S_IFCHR;
		fattr->cf_rdev = reparse_mkdev(buf->DataBuffer);
		break;
	case NFS_SPECFILE_BLK:
		if (le16_to_cpu(buf->ReparseDataLength) != sizeof(buf->InodeType) + 8) {
			WARN_ON_ONCE(1);
			return false;
		}
		fattr->cf_mode |= S_IFBLK;
		fattr->cf_rdev = reparse_mkdev(buf->DataBuffer);
		break;
	case NFS_SPECFILE_FIFO:
		fattr->cf_mode |= S_IFIFO;
		break;
	case NFS_SPECFILE_SOCK:
		fattr->cf_mode |= S_IFSOCK;
		break;
	case NFS_SPECFILE_LNK:
		fattr->cf_mode |= S_IFLNK;
		break;
	default:
		WARN_ON_ONCE(1);
		return false;
	}
	return true;
}

bool cifs_reparse_point_to_fattr(struct cifs_sb_info *cifs_sb,
				 struct cifs_fattr *fattr,
				 struct cifs_open_info_data *data)
{
	u32 tag = data->reparse.tag;
	bool ok;

	switch (tag) {
	case IO_REPARSE_TAG_INTERNAL:
		if (!(fattr->cf_cifsattrs & ATTR_DIRECTORY))
			return false;
		fallthrough;
	case IO_REPARSE_TAG_DFS:
	case IO_REPARSE_TAG_DFSR:
	case IO_REPARSE_TAG_MOUNT_POINT:
		/* See cifs_create_junction_fattr() */
		fattr->cf_mode = S_IFDIR | 0711;
		break;
	case IO_REPARSE_TAG_LX_SYMLINK:
	case IO_REPARSE_TAG_LX_FIFO:
	case IO_REPARSE_TAG_AF_UNIX:
	case IO_REPARSE_TAG_LX_CHR:
	case IO_REPARSE_TAG_LX_BLK:
		wsl_to_fattr(data, cifs_sb, tag, fattr);
		break;
	case IO_REPARSE_TAG_NFS:
		ok = posix_reparse_to_fattr(cifs_sb, fattr, data);
		if (!ok)
			return false;
		break;
	case 0: /* SMB1 symlink */
	case IO_REPARSE_TAG_SYMLINK:
		fattr->cf_mode |= S_IFLNK;
		break;
	default:
		return false;
	}

	fattr->cf_dtype = S_DT(fattr->cf_mode);
	return true;
}<|MERGE_RESOLUTION|>--- conflicted
+++ resolved
@@ -676,11 +676,7 @@
 		return -ENOMEM;
 	symname_utf16_len = utf8s_to_utf16s(buf->PathBuffer, symname_utf8_len,
 					    UTF16_LITTLE_ENDIAN,
-<<<<<<< HEAD
-					    symname_utf16, symname_utf8_len * 2);
-=======
 					    (wchar_t *) symname_utf16, symname_utf8_len * 2);
->>>>>>> a5a056c8
 	if (symname_utf16_len < 0) {
 		kfree(symname_utf16);
 		return symname_utf16_len;
