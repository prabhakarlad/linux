--- conflicted
+++ resolved
@@ -2281,11 +2281,7 @@
 
 int compat_vma_mmap_prepare(struct file *file, struct vm_area_struct *vma);
 
-<<<<<<< HEAD
-static inline int call_mmap(struct file *file, struct vm_area_struct *vma)
-=======
 static inline int vfs_mmap(struct file *file, struct vm_area_struct *vma)
->>>>>>> a7fc15ed
 {
 	if (file->f_op->mmap_prepare)
 		return compat_vma_mmap_prepare(file, vma);
