/*
 * SAS host prototypes and structures header file
 *
 * Copyright (C) 2005 Adaptec, Inc.  All rights reserved.
 * Copyright (C) 2005 Luben Tuikov <luben_tuikov@adaptec.com>
 *
 * This file is licensed under GPLv2.
 *
 * This program is free software; you can redistribute it and/or
 * modify it under the terms of the GNU General Public License as
 * published by the Free Software Foundation; either version 2 of the
 * License, or (at your option) any later version.
 *
 * This program is distributed in the hope that it will be useful, but
 * WITHOUT ANY WARRANTY; without even the implied warranty of
 * MERCHANTABILITY or FITNESS FOR A PARTICULAR PURPOSE.  See the GNU
 * General Public License for more details.
 *
 * You should have received a copy of the GNU General Public License
 * along with this program; if not, write to the Free Software
 * Foundation, Inc., 59 Temple Place, Suite 330, Boston, MA 02111-1307
 * USA
 *
 */

#ifndef _LIBSAS_H_
#define _LIBSAS_H_


#include <linux/timer.h>
#include <linux/pci.h>
#include <scsi/sas.h>
#include <linux/libata.h>
#include <linux/list.h>
#include <scsi/scsi_device.h>
#include <scsi/scsi_cmnd.h>
#include <scsi/scsi_transport_sas.h>
#include <linux/scatterlist.h>
#include <linux/slab.h>

struct block_device;

enum sas_class {
	SAS,
	EXPANDER
};

enum sas_phy_role {
	PHY_ROLE_NONE = 0,
	PHY_ROLE_TARGET = 0x40,
	PHY_ROLE_INITIATOR = 0x80,
};

enum sas_phy_type {
        PHY_TYPE_PHYSICAL,
        PHY_TYPE_VIRTUAL
};

/* The events are mnemonically described in sas_dump.c
 * so when updating/adding events here, please also
 * update the other file too.
 */
enum port_event {
	PORTE_BYTES_DMAED     = 0U,
	PORTE_BROADCAST_RCVD,
	PORTE_LINK_RESET_ERR,
	PORTE_TIMER_EVENT,
	PORTE_HARD_RESET,
	PORT_NUM_EVENTS,
};

enum phy_event {
	PHYE_LOSS_OF_SIGNAL   = 0U,
	PHYE_OOB_DONE,
	PHYE_OOB_ERROR,
	PHYE_SPINUP_HOLD,             /* hot plug SATA, no COMWAKE sent */
	PHYE_RESUME_TIMEOUT,
<<<<<<< HEAD
=======
	PHYE_SHUTDOWN,
>>>>>>> 661e50bc
	PHY_NUM_EVENTS,
};

enum discover_event {
	DISCE_DISCOVER_DOMAIN   = 0U,
	DISCE_REVALIDATE_DOMAIN,
<<<<<<< HEAD
	DISCE_PROBE,
	DISCE_SUSPEND,
	DISCE_RESUME,
	DISCE_DESTRUCT,
=======
	DISCE_SUSPEND,
	DISCE_RESUME,
>>>>>>> 661e50bc
	DISC_NUM_EVENTS,
};

/* ---------- Expander Devices ---------- */

#define to_dom_device(_obj) container_of(_obj, struct domain_device, dev_obj)
#define to_dev_attr(_attr)  container_of(_attr, struct domain_dev_attribute,\
                                         attr)

enum routing_attribute {
	DIRECT_ROUTING,
	SUBTRACTIVE_ROUTING,
	TABLE_ROUTING,
};

enum ex_phy_state {
	PHY_EMPTY,
	PHY_VACANT,
	PHY_NOT_PRESENT,
	PHY_DEVICE_DISCOVERED
};

struct ex_phy {
	int    phy_id;

	enum ex_phy_state phy_state;

	enum sas_device_type attached_dev_type;
	enum sas_linkrate linkrate;

	u8   attached_sata_host:1;
	u8   attached_sata_dev:1;
	u8   attached_sata_ps:1;

	enum sas_protocol attached_tproto;
	enum sas_protocol attached_iproto;

	u8   attached_sas_addr[SAS_ADDR_SIZE];
	u8   attached_phy_id;

	int phy_change_count;
	enum routing_attribute routing_attr;
	u8   virtual:1;

	int  last_da_index;

	struct sas_phy *phy;
	struct sas_port *port;
};

struct expander_device {
	struct list_head children;

	int    ex_change_count;
	u16    max_route_indexes;
	u8     num_phys;

	u8     t2t_supp:1;
	u8     configuring:1;
	u8     conf_route_table:1;

	u8     enclosure_logical_id[8];

	struct ex_phy *ex_phy;
	struct sas_port *parent_port;

	struct mutex cmd_mutex;
};

/* ---------- SATA device ---------- */
#define ATA_RESP_FIS_SIZE 24

struct sata_device {
	unsigned int class;
	u8     port_no;        /* port number, if this is a PM (Port) */

	struct ata_port *ap;
	struct ata_host ata_host;
	struct smp_resp rps_resp ____cacheline_aligned; /* report_phy_sata_resp */
	u8     fis[ATA_RESP_FIS_SIZE];
};

struct ssp_device {
	struct list_head eh_list_node; /* pending a user requested eh action */
	struct scsi_lun reset_lun;
};

enum {
	SAS_DEV_GONE,
	SAS_DEV_FOUND, /* device notified to lldd */
	SAS_DEV_DESTROY,
	SAS_DEV_EH_PENDING,
	SAS_DEV_LU_RESET,
	SAS_DEV_RESET,
};

struct domain_device {
	spinlock_t done_lock;
	enum sas_device_type dev_type;

        enum sas_linkrate linkrate;
        enum sas_linkrate min_linkrate;
        enum sas_linkrate max_linkrate;

        int  pathways;

        struct domain_device *parent;
        struct list_head siblings; /* devices on the same level */
        struct asd_sas_port *port;        /* shortcut to root of the tree */
	struct sas_phy *phy;

        struct list_head dev_list_node;
	struct list_head disco_list_node; /* awaiting probe or destruct */

        enum sas_protocol    iproto;
        enum sas_protocol    tproto;

        struct sas_rphy *rphy;

        u8  sas_addr[SAS_ADDR_SIZE];
        u8  hashed_sas_addr[HASHED_SAS_ADDR_SIZE];

        u8  frame_rcvd[32];

        union {
                struct expander_device ex_dev;
                struct sata_device     sata_dev; /* STP & directly attached */
		struct ssp_device      ssp_dev;
        };

        void *lldd_dev;
	unsigned long state;
	struct kref kref;
};

struct sas_work {
	struct list_head drain_node;
	struct work_struct work;
};

static inline void INIT_SAS_WORK(struct sas_work *sw, void (*fn)(struct work_struct *))
{
	INIT_WORK(&sw->work, fn);
	INIT_LIST_HEAD(&sw->drain_node);
}

struct sas_discovery_event {
	struct sas_work work;
	struct asd_sas_port *port;
};

static inline struct sas_discovery_event *to_sas_discovery_event(struct work_struct *work)
{
	struct sas_discovery_event *ev = container_of(work, typeof(*ev), work.work);

	return ev;
}

struct sas_discovery {
	struct sas_discovery_event disc_work[DISC_NUM_EVENTS];
	unsigned long    pending;
	u8     fanout_sas_addr[8];
	u8     eeds_a[8];
	u8     eeds_b[8];
	int    max_level;
};

/* The port struct is Class:RW, driver:RO */
struct asd_sas_port {
/* private: */
	struct sas_discovery disc;
	struct domain_device *port_dev;
	spinlock_t dev_list_lock;
	struct list_head dev_list;
	struct list_head disco_list;
	struct list_head destroy_list;
	struct list_head sas_port_del_list;
	enum   sas_linkrate linkrate;

	struct sas_work work;
	int suspended;

/* public: */
	int id;

	enum sas_class   class;
	u8               sas_addr[SAS_ADDR_SIZE];
	u8               attached_sas_addr[SAS_ADDR_SIZE];
	enum sas_protocol   iproto;
	enum sas_protocol   tproto;

	enum sas_oob_mode oob_mode;

	spinlock_t       phy_list_lock;
	struct list_head phy_list;
	int              num_phys;
	u32              phy_mask;

	struct sas_ha_struct *ha;

	struct sas_port	*port;

	void *lldd_port;	  /* not touched by the sas class code */
};

struct asd_sas_event {
	struct sas_work work;
	struct asd_sas_phy *phy;
	int event;
};

static inline struct asd_sas_event *to_asd_sas_event(struct work_struct *work)
{
	struct asd_sas_event *ev = container_of(work, typeof(*ev), work.work);

	return ev;
}

static inline void INIT_SAS_EVENT(struct asd_sas_event *ev,
		void (*fn)(struct work_struct *),
		struct asd_sas_phy *phy, int event)
{
	INIT_SAS_WORK(&ev->work, fn);
	ev->phy = phy;
	ev->event = event;
}

#define SAS_PHY_SHUTDOWN_THRES   1024

/* The phy pretty much is controlled by the LLDD.
 * The class only reads those fields.
 */
struct asd_sas_phy {
/* private: */
	atomic_t event_nr;
	int in_shutdown;
	int error;
	int suspended;

	struct sas_phy *phy;

/* public: */
	/* The following are class:RO, driver:R/W */
	int            enabled;	  /* must be set */

	int            id;	  /* must be set */
	enum sas_class class;
	enum sas_protocol iproto;
	enum sas_protocol tproto;

	enum sas_phy_type  type;
	enum sas_phy_role  role;
	enum sas_oob_mode  oob_mode;
	enum sas_linkrate linkrate;

	u8   *sas_addr;		  /* must be set */
	u8   attached_sas_addr[SAS_ADDR_SIZE]; /* class:RO, driver: R/W */

	spinlock_t     frame_rcvd_lock;
	u8             *frame_rcvd; /* must be set */
	int            frame_rcvd_size;

	spinlock_t     sas_prim_lock;
	u32            sas_prim;

	struct list_head port_phy_el; /* driver:RO */
	struct asd_sas_port      *port; /* Class:RW, driver: RO */

	struct sas_ha_struct *ha; /* may be set; the class sets it anyway */

	void *lldd_phy;		  /* not touched by the sas_class_code */
};

struct scsi_core {
	struct Scsi_Host *shost;

};

enum sas_ha_state {
	SAS_HA_REGISTERED,
	SAS_HA_DRAINING,
	SAS_HA_ATA_EH_ACTIVE,
	SAS_HA_FROZEN,
};

struct sas_ha_struct {
/* private: */
	struct list_head  defer_q; /* work queued while draining */
	struct mutex	  drain_mutex;
	unsigned long	  state;
	spinlock_t	  lock;
	int		  eh_active;
	wait_queue_head_t eh_wait_q;
	struct list_head  eh_dev_q;

	struct mutex disco_mutex;

	struct scsi_core core;

/* public: */
	char *sas_ha_name;
	struct device *dev;	  /* should be set */
	struct module *lldd_module; /* should be set */

	struct workqueue_struct *event_q;
	struct workqueue_struct *disco_q;

	u8 *sas_addr;		  /* must be set */
	u8 hashed_sas_addr[HASHED_SAS_ADDR_SIZE];

	spinlock_t      phy_port_lock;
	struct asd_sas_phy  **sas_phy; /* array of valid pointers, must be set */
	struct asd_sas_port **sas_port; /* array of valid pointers, must be set */
	int             num_phys; /* must be set, gt 0, static */

	int strict_wide_ports; /* both sas_addr and attached_sas_addr must match
				* their siblings when forming wide ports */

	/* LLDD calls these to notify the class of an event. */
	int (*notify_port_event)(struct asd_sas_phy *, enum port_event);
	int (*notify_phy_event)(struct asd_sas_phy *, enum phy_event);

	void *lldd_ha;		  /* not touched by sas class code */

	struct list_head eh_done_q;  /* complete via scsi_eh_flush_done_q */
	struct list_head eh_ata_q; /* scmds to promote from sas to ata eh */

	int event_thres;
};

#define SHOST_TO_SAS_HA(_shost) (*(struct sas_ha_struct **)(_shost)->hostdata)

static inline struct domain_device *
starget_to_domain_dev(struct scsi_target *starget) {
	return starget->hostdata;
}

static inline struct domain_device *
sdev_to_domain_dev(struct scsi_device *sdev) {
	return starget_to_domain_dev(sdev->sdev_target);
}

static inline struct ata_device *sas_to_ata_dev(struct domain_device *dev)
{
	return &dev->sata_dev.ap->link.device[0];
}

static inline struct domain_device *
cmd_to_domain_dev(struct scsi_cmnd *cmd)
{
	return sdev_to_domain_dev(cmd->device);
}

void sas_hash_addr(u8 *hashed, const u8 *sas_addr);

/* Before calling a notify event, LLDD should use this function
 * when the link is severed (possibly from its tasklet).
 * The idea is that the Class only reads those, while the LLDD,
 * can R/W these (thus avoiding a race).
 */
static inline void sas_phy_disconnected(struct asd_sas_phy *phy)
{
	phy->oob_mode = OOB_NOT_CONNECTED;
	phy->linkrate = SAS_LINK_RATE_UNKNOWN;
}

static inline unsigned int to_sas_gpio_od(int device, int bit)
{
	return 3 * device + bit;
}

static inline void sas_put_local_phy(struct sas_phy *phy)
{
	put_device(&phy->dev);
}

#ifdef CONFIG_SCSI_SAS_HOST_SMP
int try_test_sas_gpio_gp_bit(unsigned int od, u8 *data, u8 index, u8 count);
#else
static inline int try_test_sas_gpio_gp_bit(unsigned int od, u8 *data, u8 index, u8 count)
{
	return -1;
}
#endif

/* ---------- Tasks ---------- */
/*
      service_response |  SAS_TASK_COMPLETE  |  SAS_TASK_UNDELIVERED |
  exec_status          |                     |                       |
  ---------------------+---------------------+-----------------------+
       SAM_...         |         X           |                       |
       DEV_NO_RESPONSE |         X           |           X           |
       INTERRUPTED     |         X           |                       |
       QUEUE_FULL      |                     |           X           |
       DEVICE_UNKNOWN  |                     |           X           |
       SG_ERR          |                     |           X           |
  ---------------------+---------------------+-----------------------+
 */

enum service_response {
	SAS_TASK_COMPLETE,
	SAS_TASK_UNDELIVERED = -1,
};

enum exec_status {
	/* The SAM_STAT_.. codes fit in the lower 6 bits, alias some of
	 * them here to silence 'case value not in enumerated type' warnings
	 */
	__SAM_STAT_CHECK_CONDITION = SAM_STAT_CHECK_CONDITION,

	SAS_DEV_NO_RESPONSE = 0x80,
	SAS_DATA_UNDERRUN,
	SAS_DATA_OVERRUN,
	SAS_INTERRUPTED,
	SAS_QUEUE_FULL,
	SAS_DEVICE_UNKNOWN,
	SAS_SG_ERR,
	SAS_OPEN_REJECT,
	SAS_OPEN_TO,
	SAS_PROTO_RESPONSE,
	SAS_PHY_DOWN,
	SAS_NAK_R_ERR,
	SAS_PENDING,
	SAS_ABORTED_TASK,
};

/* When a task finishes with a response, the LLDD examines the
 * response:
 * 	- For an ATA task task_status_struct::stat is set to
 * SAS_PROTO_RESPONSE, and the task_status_struct::buf is set to the
 * contents of struct ata_task_resp.
 * 	- For SSP tasks, if no data is present or status/TMF response
 * is valid, task_status_struct::stat is set.  If data is present
 * (SENSE data), the LLDD copies up to SAS_STATUS_BUF_SIZE, sets
 * task_status_struct::buf_valid_size, and task_status_struct::stat is
 * set to SAM_CHECK_COND.
 *
 * "buf" has format SCSI Sense for SSP task, or struct ata_task_resp
 * for ATA task.
 *
 * "frame_len" is the total frame length, which could be more or less
 * than actually copied.
 *
 * Tasks ending with response, always set the residual field.
 */
struct ata_task_resp {
	u16  frame_len;
	u8   ending_fis[ATA_RESP_FIS_SIZE];	  /* dev to host or data-in */
};

#define SAS_STATUS_BUF_SIZE 96

struct task_status_struct {
	enum service_response resp;
	enum exec_status      stat;
	int  buf_valid_size;

	u8   buf[SAS_STATUS_BUF_SIZE];

	u32  residual;
	enum sas_open_rej_reason open_rej_reason;
};

/* ATA and ATAPI task queuable to a SAS LLDD.
 */
struct sas_ata_task {
	struct host_to_dev_fis fis;
	u8     atapi_packet[16];  /* 0 if not ATAPI task */

	u8     retry_count;	  /* hardware retry, should be > 0 */

	u8     dma_xfer:1;	  /* PIO:0 or DMA:1 */
	u8     use_ncq:1;
	u8     set_affil_pol:1;
	u8     stp_affil_pol:1;

	u8     device_control_reg_update:1;
};

struct sas_smp_task {
	struct scatterlist smp_req;
	struct scatterlist smp_resp;
};

enum task_attribute {
	TASK_ATTR_SIMPLE = 0,
	TASK_ATTR_HOQ    = 1,
	TASK_ATTR_ORDERED= 2,
	TASK_ATTR_ACA    = 4,
};

struct sas_ssp_task {
	u8     retry_count;	  /* hardware retry, should be > 0 */

	u8     LUN[8];
	u8     enable_first_burst:1;
	enum   task_attribute task_attr;
	u8     task_prio;
	struct scsi_cmnd *cmd;
};

struct sas_task {
	struct domain_device *dev;

	spinlock_t   task_state_lock;
	unsigned     task_state_flags;

	enum   sas_protocol      task_proto;

	union {
		struct sas_ata_task ata_task;
		struct sas_smp_task smp_task;
		struct sas_ssp_task ssp_task;
	};

	struct scatterlist *scatter;
	int    num_scatter;
	u32    total_xfer_len;
	u8     data_dir:2;	  /* Use PCI_DMA_... */

	struct task_status_struct task_status;
	void   (*task_done)(struct sas_task *);

	void   *lldd_task;	  /* for use by LLDDs */
	void   *uldd_task;
	struct sas_task_slow *slow_task;
};

struct sas_task_slow {
	/* standard/extra infrastructure for slow path commands (SMP and
	 * internal lldd commands
	 */
	struct timer_list     timer;
	struct completion     completion;
	struct sas_task       *task;
};

#define SAS_TASK_STATE_PENDING      1
#define SAS_TASK_STATE_DONE         2
#define SAS_TASK_STATE_ABORTED      4
#define SAS_TASK_NEED_DEV_RESET     8
#define SAS_TASK_AT_INITIATOR       16

extern struct sas_task *sas_alloc_task(gfp_t flags);
extern struct sas_task *sas_alloc_slow_task(gfp_t flags);
extern void sas_free_task(struct sas_task *task);

struct sas_domain_function_template {
	/* The class calls these to notify the LLDD of an event. */
	void (*lldd_port_formed)(struct asd_sas_phy *);
	void (*lldd_port_deformed)(struct asd_sas_phy *);

	/* The class calls these when a device is found or gone. */
	int  (*lldd_dev_found)(struct domain_device *);
	void (*lldd_dev_gone)(struct domain_device *);

	int (*lldd_execute_task)(struct sas_task *, gfp_t gfp_flags);

	/* Task Management Functions. Must be called from process context. */
	int (*lldd_abort_task)(struct sas_task *);
	int (*lldd_abort_task_set)(struct domain_device *, u8 *lun);
	int (*lldd_clear_aca)(struct domain_device *, u8 *lun);
	int (*lldd_clear_task_set)(struct domain_device *, u8 *lun);
	int (*lldd_I_T_nexus_reset)(struct domain_device *);
	int (*lldd_ata_check_ready)(struct domain_device *);
	void (*lldd_ata_set_dmamode)(struct domain_device *);
	int (*lldd_lu_reset)(struct domain_device *, u8 *lun);
	int (*lldd_query_task)(struct sas_task *);

	/* Port and Adapter management */
	int (*lldd_clear_nexus_port)(struct asd_sas_port *);
	int (*lldd_clear_nexus_ha)(struct sas_ha_struct *);

	/* Phy management */
	int (*lldd_control_phy)(struct asd_sas_phy *, enum phy_func, void *);

	/* GPIO support */
	int (*lldd_write_gpio)(struct sas_ha_struct *, u8 reg_type,
			       u8 reg_index, u8 reg_count, u8 *write_data);
};

extern int sas_register_ha(struct sas_ha_struct *);
extern int sas_unregister_ha(struct sas_ha_struct *);
extern void sas_prep_resume_ha(struct sas_ha_struct *sas_ha);
extern void sas_resume_ha(struct sas_ha_struct *sas_ha);
extern void sas_suspend_ha(struct sas_ha_struct *sas_ha);

int sas_set_phy_speed(struct sas_phy *phy,
		      struct sas_phy_linkrates *rates);
int sas_phy_reset(struct sas_phy *phy, int hard_reset);
extern int sas_queuecommand(struct Scsi_Host * ,struct scsi_cmnd *);
extern int sas_target_alloc(struct scsi_target *);
extern int sas_slave_configure(struct scsi_device *);
extern int sas_change_queue_depth(struct scsi_device *, int new_depth);
extern int sas_bios_param(struct scsi_device *,
			  struct block_device *,
			  sector_t capacity, int *hsc);
extern struct scsi_transport_template *
sas_domain_attach_transport(struct sas_domain_function_template *);
extern struct device_attribute dev_attr_phy_event_threshold;

int  sas_discover_root_expander(struct domain_device *);

void sas_init_ex_attr(void);

int  sas_ex_revalidate_domain(struct domain_device *);

void sas_unregister_domain_devices(struct asd_sas_port *port, int gone);
void sas_init_disc(struct sas_discovery *disc, struct asd_sas_port *);
int  sas_discover_event(struct asd_sas_port *, enum discover_event ev);

int  sas_discover_sata(struct domain_device *);
int  sas_discover_end_dev(struct domain_device *);

void sas_unregister_dev(struct asd_sas_port *port, struct domain_device *);

void sas_init_dev(struct domain_device *);

void sas_task_abort(struct sas_task *);
int sas_eh_abort_handler(struct scsi_cmnd *cmd);
int sas_eh_device_reset_handler(struct scsi_cmnd *cmd);
int sas_eh_target_reset_handler(struct scsi_cmnd *cmd);

extern void sas_target_destroy(struct scsi_target *);
extern int sas_slave_alloc(struct scsi_device *);
extern int sas_ioctl(struct scsi_device *sdev, int cmd, void __user *arg);
extern int sas_drain_work(struct sas_ha_struct *ha);

extern void sas_ssp_task_response(struct device *dev, struct sas_task *task,
				  struct ssp_response_iu *iu);
struct sas_phy *sas_get_local_phy(struct domain_device *dev);

int sas_request_addr(struct Scsi_Host *shost, u8 *addr);

#endif /* _SASLIB_H_ */<|MERGE_RESOLUTION|>--- conflicted
+++ resolved
@@ -75,25 +75,15 @@
 	PHYE_OOB_ERROR,
 	PHYE_SPINUP_HOLD,             /* hot plug SATA, no COMWAKE sent */
 	PHYE_RESUME_TIMEOUT,
-<<<<<<< HEAD
-=======
 	PHYE_SHUTDOWN,
->>>>>>> 661e50bc
 	PHY_NUM_EVENTS,
 };
 
 enum discover_event {
 	DISCE_DISCOVER_DOMAIN   = 0U,
 	DISCE_REVALIDATE_DOMAIN,
-<<<<<<< HEAD
-	DISCE_PROBE,
 	DISCE_SUSPEND,
 	DISCE_RESUME,
-	DISCE_DESTRUCT,
-=======
-	DISCE_SUSPEND,
-	DISCE_RESUME,
->>>>>>> 661e50bc
 	DISC_NUM_EVENTS,
 };
 
