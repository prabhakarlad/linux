--- conflicted
+++ resolved
@@ -467,13 +467,10 @@
 					__u64 leaf;
 					__u64 r11, r12, r13, r14;
 				} get_tdvmcall_info;
-<<<<<<< HEAD
-=======
 				struct {
 					__u64 ret;
 					__u64 vector;
 				} setup_event_notify;
->>>>>>> a7fc15ed
 			};
 		} tdx;
 		/* Fix the size of the union. */
