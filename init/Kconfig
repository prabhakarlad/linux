--- conflicted
+++ resolved
@@ -142,12 +142,9 @@
 config RUSTC_HAS_UNNECESSARY_TRANSMUTES
 	def_bool RUSTC_VERSION >= 108800
 
-<<<<<<< HEAD
 config RUSTC_HAS_FILE_WITH_NUL
 	def_bool RUSTC_VERSION >= 108900
 
-=======
->>>>>>> dcc3191a
 config PAHOLE_VERSION
 	int
 	default $(shell,$(srctree)/scripts/pahole-version.sh $(PAHOLE))
