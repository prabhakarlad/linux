--- conflicted
+++ resolved
@@ -620,8 +620,6 @@
 			kmsg->free_iov_nr = ret;
 			kmsg->free_iov = arg.iovs;
 			req->flags |= REQ_F_NEED_CLEANUP;
-<<<<<<< HEAD
-=======
 		}
 		sr->len = arg.out_len;
 
@@ -634,7 +632,6 @@
 		} else {
 			iov_iter_init(&kmsg->msg.msg_iter, ITER_SOURCE,
 					arg.iovs, ret, arg.out_len);
->>>>>>> 17b65575
 		}
 	}
 
