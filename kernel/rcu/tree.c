// SPDX-License-Identifier: GPL-2.0+
/*
 * Read-Copy Update mechanism for mutual exclusion
 *
 * Copyright IBM Corporation, 2008
 *
 * Authors: Dipankar Sarma <dipankar@in.ibm.com>
 *	    Manfred Spraul <manfred@colorfullife.com>
 *	    Paul E. McKenney <paulmck@linux.ibm.com> Hierarchical version
 *
 * Based on the original work by Paul McKenney <paulmck@linux.ibm.com>
 * and inputs from Rusty Russell, Andrea Arcangeli and Andi Kleen.
 *
 * For detailed explanation of Read-Copy Update mechanism see -
 *	Documentation/RCU
 */

#define pr_fmt(fmt) "rcu: " fmt

#include <linux/types.h>
#include <linux/kernel.h>
#include <linux/init.h>
#include <linux/spinlock.h>
#include <linux/smp.h>
#include <linux/rcupdate_wait.h>
#include <linux/interrupt.h>
#include <linux/sched.h>
#include <linux/sched/debug.h>
#include <linux/nmi.h>
#include <linux/atomic.h>
#include <linux/bitops.h>
#include <linux/export.h>
#include <linux/completion.h>
#include <linux/moduleparam.h>
#include <linux/percpu.h>
#include <linux/notifier.h>
#include <linux/cpu.h>
#include <linux/mutex.h>
#include <linux/time.h>
#include <linux/kernel_stat.h>
#include <linux/wait.h>
#include <linux/kthread.h>
#include <uapi/linux/sched/types.h>
#include <linux/prefetch.h>
#include <linux/delay.h>
#include <linux/stop_machine.h>
#include <linux/random.h>
#include <linux/trace_events.h>
#include <linux/suspend.h>
#include <linux/ftrace.h>
#include <linux/tick.h>
#include <linux/sysrq.h>
#include <linux/kprobes.h>

#include "tree.h"
#include "rcu.h"

#ifdef MODULE_PARAM_PREFIX
#undef MODULE_PARAM_PREFIX
#endif
#define MODULE_PARAM_PREFIX "rcutree."

/* Data structures. */

/*
 * Steal a bit from the bottom of ->dynticks for idle entry/exit
 * control.  Initially this is for TLB flushing.
 */
#define RCU_DYNTICK_CTRL_MASK 0x1
#define RCU_DYNTICK_CTRL_CTR  (RCU_DYNTICK_CTRL_MASK + 1)
#ifndef rcu_eqs_special_exit
#define rcu_eqs_special_exit() do { } while (0)
#endif

static DEFINE_PER_CPU_SHARED_ALIGNED(struct rcu_data, rcu_data) = {
	.dynticks_nesting = 1,
	.dynticks_nmi_nesting = DYNTICK_IRQ_NONIDLE,
	.dynticks = ATOMIC_INIT(RCU_DYNTICK_CTRL_CTR),
};
struct rcu_state rcu_state = {
	.level = { &rcu_state.node[0] },
	.gp_state = RCU_GP_IDLE,
	.gp_seq = (0UL - 300UL) << RCU_SEQ_CTR_SHIFT,
	.barrier_mutex = __MUTEX_INITIALIZER(rcu_state.barrier_mutex),
	.name = RCU_NAME,
	.abbr = RCU_ABBR,
	.exp_mutex = __MUTEX_INITIALIZER(rcu_state.exp_mutex),
	.exp_wake_mutex = __MUTEX_INITIALIZER(rcu_state.exp_wake_mutex),
	.ofl_lock = __RAW_SPIN_LOCK_UNLOCKED(rcu_state.ofl_lock),
};

/* Dump rcu_node combining tree at boot to verify correct setup. */
static bool dump_tree;
module_param(dump_tree, bool, 0444);
/* Control rcu_node-tree auto-balancing at boot time. */
static bool rcu_fanout_exact;
module_param(rcu_fanout_exact, bool, 0444);
/* Increase (but not decrease) the RCU_FANOUT_LEAF at boot time. */
static int rcu_fanout_leaf = RCU_FANOUT_LEAF;
module_param(rcu_fanout_leaf, int, 0444);
int rcu_num_lvls __read_mostly = RCU_NUM_LVLS;
/* Number of rcu_nodes at specified level. */
int num_rcu_lvl[] = NUM_RCU_LVL_INIT;
int rcu_num_nodes __read_mostly = NUM_RCU_NODES; /* Total # rcu_nodes in use. */
<<<<<<< HEAD
/* panic() on RCU Stall sysctl. */
int sysctl_panic_on_rcu_stall __read_mostly;
/* Commandeer a sysrq key to dump RCU's tree. */
static bool sysrq_rcu;
module_param(sysrq_rcu, bool, 0444);
=======
>>>>>>> 0ecfebd2

/*
 * The rcu_scheduler_active variable is initialized to the value
 * RCU_SCHEDULER_INACTIVE and transitions RCU_SCHEDULER_INIT just before the
 * first task is spawned.  So when this variable is RCU_SCHEDULER_INACTIVE,
 * RCU can assume that there is but one task, allowing RCU to (for example)
 * optimize synchronize_rcu() to a simple barrier().  When this variable
 * is RCU_SCHEDULER_INIT, RCU must actually do all the hard work required
 * to detect real grace periods.  This variable is also used to suppress
 * boot-time false positives from lockdep-RCU error checking.  Finally, it
 * transitions from RCU_SCHEDULER_INIT to RCU_SCHEDULER_RUNNING after RCU
 * is fully initialized, including all of its kthreads having been spawned.
 */
int rcu_scheduler_active __read_mostly;
EXPORT_SYMBOL_GPL(rcu_scheduler_active);

/*
 * The rcu_scheduler_fully_active variable transitions from zero to one
 * during the early_initcall() processing, which is after the scheduler
 * is capable of creating new tasks.  So RCU processing (for example,
 * creating tasks for RCU priority boosting) must be delayed until after
 * rcu_scheduler_fully_active transitions from zero to one.  We also
 * currently delay invocation of any RCU callbacks until after this point.
 *
 * It might later prove better for people registering RCU callbacks during
 * early boot to take responsibility for these callbacks, but one step at
 * a time.
 */
static int rcu_scheduler_fully_active __read_mostly;

static void rcu_report_qs_rnp(unsigned long mask, struct rcu_node *rnp,
			      unsigned long gps, unsigned long flags);
static void rcu_init_new_rnp(struct rcu_node *rnp_leaf);
static void rcu_cleanup_dead_rnp(struct rcu_node *rnp_leaf);
static void rcu_boost_kthread_setaffinity(struct rcu_node *rnp, int outgoingcpu);
static void invoke_rcu_core(void);
static void invoke_rcu_callbacks(struct rcu_data *rdp);
static void rcu_report_exp_rdp(struct rcu_data *rdp);
static void sync_sched_exp_online_cleanup(int cpu);

/* rcuc/rcub kthread realtime priority */
static int kthread_prio = IS_ENABLED(CONFIG_RCU_BOOST) ? 1 : 0;
module_param(kthread_prio, int, 0444);

/* Delay in jiffies for grace-period initialization delays, debug only. */

static int gp_preinit_delay;
module_param(gp_preinit_delay, int, 0444);
static int gp_init_delay;
module_param(gp_init_delay, int, 0444);
static int gp_cleanup_delay;
module_param(gp_cleanup_delay, int, 0444);

/* Retrieve RCU kthreads priority for rcutorture */
int rcu_get_gp_kthreads_prio(void)
{
	return kthread_prio;
}
EXPORT_SYMBOL_GPL(rcu_get_gp_kthreads_prio);

/*
 * Number of grace periods between delays, normalized by the duration of
 * the delay.  The longer the delay, the more the grace periods between
 * each delay.  The reason for this normalization is that it means that,
 * for non-zero delays, the overall slowdown of grace periods is constant
 * regardless of the duration of the delay.  This arrangement balances
 * the need for long delays to increase some race probabilities with the
 * need for fast grace periods to increase other race probabilities.
 */
#define PER_RCU_NODE_PERIOD 3	/* Number of grace periods between delays. */

/*
 * Compute the mask of online CPUs for the specified rcu_node structure.
 * This will not be stable unless the rcu_node structure's ->lock is
 * held, but the bit corresponding to the current CPU will be stable
 * in most contexts.
 */
unsigned long rcu_rnp_online_cpus(struct rcu_node *rnp)
{
	return READ_ONCE(rnp->qsmaskinitnext);
}

/*
 * Return true if an RCU grace period is in progress.  The READ_ONCE()s
 * permit this function to be invoked without holding the root rcu_node
 * structure's ->lock, but of course results can be subject to change.
 */
static int rcu_gp_in_progress(void)
{
	return rcu_seq_state(rcu_seq_current(&rcu_state.gp_seq));
}

/*
 * Return the number of callbacks queued on the specified CPU.
 * Handles both the nocbs and normal cases.
 */
static long rcu_get_n_cbs_cpu(int cpu)
{
	struct rcu_data *rdp = per_cpu_ptr(&rcu_data, cpu);

	if (rcu_segcblist_is_enabled(&rdp->cblist)) /* Online normal CPU? */
		return rcu_segcblist_n_cbs(&rdp->cblist);
	return rcu_get_n_cbs_nocb_cpu(rdp); /* Works for offline, too. */
}

void rcu_softirq_qs(void)
{
	rcu_qs();
	rcu_preempt_deferred_qs(current);
}

/*
 * Record entry into an extended quiescent state.  This is only to be
 * called when not already in an extended quiescent state.
 */
static void rcu_dynticks_eqs_enter(void)
{
	struct rcu_data *rdp = this_cpu_ptr(&rcu_data);
	int seq;

	/*
	 * CPUs seeing atomic_add_return() must see prior RCU read-side
	 * critical sections, and we also must force ordering with the
	 * next idle sojourn.
	 */
	seq = atomic_add_return(RCU_DYNTICK_CTRL_CTR, &rdp->dynticks);
	/* Better be in an extended quiescent state! */
	WARN_ON_ONCE(IS_ENABLED(CONFIG_RCU_EQS_DEBUG) &&
		     (seq & RCU_DYNTICK_CTRL_CTR));
	/* Better not have special action (TLB flush) pending! */
	WARN_ON_ONCE(IS_ENABLED(CONFIG_RCU_EQS_DEBUG) &&
		     (seq & RCU_DYNTICK_CTRL_MASK));
}

/*
 * Record exit from an extended quiescent state.  This is only to be
 * called from an extended quiescent state.
 */
static void rcu_dynticks_eqs_exit(void)
{
	struct rcu_data *rdp = this_cpu_ptr(&rcu_data);
	int seq;

	/*
	 * CPUs seeing atomic_add_return() must see prior idle sojourns,
	 * and we also must force ordering with the next RCU read-side
	 * critical section.
	 */
	seq = atomic_add_return(RCU_DYNTICK_CTRL_CTR, &rdp->dynticks);
	WARN_ON_ONCE(IS_ENABLED(CONFIG_RCU_EQS_DEBUG) &&
		     !(seq & RCU_DYNTICK_CTRL_CTR));
	if (seq & RCU_DYNTICK_CTRL_MASK) {
		atomic_andnot(RCU_DYNTICK_CTRL_MASK, &rdp->dynticks);
		smp_mb__after_atomic(); /* _exit after clearing mask. */
		/* Prefer duplicate flushes to losing a flush. */
		rcu_eqs_special_exit();
	}
}

/*
 * Reset the current CPU's ->dynticks counter to indicate that the
 * newly onlined CPU is no longer in an extended quiescent state.
 * This will either leave the counter unchanged, or increment it
 * to the next non-quiescent value.
 *
 * The non-atomic test/increment sequence works because the upper bits
 * of the ->dynticks counter are manipulated only by the corresponding CPU,
 * or when the corresponding CPU is offline.
 */
static void rcu_dynticks_eqs_online(void)
{
	struct rcu_data *rdp = this_cpu_ptr(&rcu_data);

	if (atomic_read(&rdp->dynticks) & RCU_DYNTICK_CTRL_CTR)
		return;
	atomic_add(RCU_DYNTICK_CTRL_CTR, &rdp->dynticks);
}

/*
 * Is the current CPU in an extended quiescent state?
 *
 * No ordering, as we are sampling CPU-local information.
 */
bool rcu_dynticks_curr_cpu_in_eqs(void)
{
	struct rcu_data *rdp = this_cpu_ptr(&rcu_data);

	return !(atomic_read(&rdp->dynticks) & RCU_DYNTICK_CTRL_CTR);
}

/*
 * Snapshot the ->dynticks counter with full ordering so as to allow
 * stable comparison of this counter with past and future snapshots.
 */
int rcu_dynticks_snap(struct rcu_data *rdp)
{
	int snap = atomic_add_return(0, &rdp->dynticks);

	return snap & ~RCU_DYNTICK_CTRL_MASK;
}

/*
 * Return true if the snapshot returned from rcu_dynticks_snap()
 * indicates that RCU is in an extended quiescent state.
 */
static bool rcu_dynticks_in_eqs(int snap)
{
	return !(snap & RCU_DYNTICK_CTRL_CTR);
}

/*
 * Return true if the CPU corresponding to the specified rcu_data
 * structure has spent some time in an extended quiescent state since
 * rcu_dynticks_snap() returned the specified snapshot.
 */
static bool rcu_dynticks_in_eqs_since(struct rcu_data *rdp, int snap)
{
	return snap != rcu_dynticks_snap(rdp);
}

/*
 * Set the special (bottom) bit of the specified CPU so that it
 * will take special action (such as flushing its TLB) on the
 * next exit from an extended quiescent state.  Returns true if
 * the bit was successfully set, or false if the CPU was not in
 * an extended quiescent state.
 */
bool rcu_eqs_special_set(int cpu)
{
	int old;
	int new;
	struct rcu_data *rdp = &per_cpu(rcu_data, cpu);

	do {
		old = atomic_read(&rdp->dynticks);
		if (old & RCU_DYNTICK_CTRL_CTR)
			return false;
		new = old | RCU_DYNTICK_CTRL_MASK;
	} while (atomic_cmpxchg(&rdp->dynticks, old, new) != old);
	return true;
}

/*
 * Let the RCU core know that this CPU has gone through the scheduler,
 * which is a quiescent state.  This is called when the need for a
 * quiescent state is urgent, so we burn an atomic operation and full
 * memory barriers to let the RCU core know about it, regardless of what
 * this CPU might (or might not) do in the near future.
 *
 * We inform the RCU core by emulating a zero-duration dyntick-idle period.
 *
 * The caller must have disabled interrupts and must not be idle.
 */
static void __maybe_unused rcu_momentary_dyntick_idle(void)
{
	int special;

	raw_cpu_write(rcu_data.rcu_need_heavy_qs, false);
	special = atomic_add_return(2 * RCU_DYNTICK_CTRL_CTR,
				    &this_cpu_ptr(&rcu_data)->dynticks);
	/* It is illegal to call this from idle state. */
	WARN_ON_ONCE(!(special & RCU_DYNTICK_CTRL_CTR));
	rcu_preempt_deferred_qs(current);
}

/**
 * rcu_is_cpu_rrupt_from_idle - see if idle or immediately interrupted from idle
 *
 * If the current CPU is idle or running at a first-level (not nested)
 * interrupt from idle, return true.  The caller must have at least
 * disabled preemption.
 */
static int rcu_is_cpu_rrupt_from_idle(void)
{
	return __this_cpu_read(rcu_data.dynticks_nesting) <= 0 &&
	       __this_cpu_read(rcu_data.dynticks_nmi_nesting) <= 1;
}

#define DEFAULT_RCU_BLIMIT 10     /* Maximum callbacks per rcu_do_batch. */
static long blimit = DEFAULT_RCU_BLIMIT;
#define DEFAULT_RCU_QHIMARK 10000 /* If this many pending, ignore blimit. */
static long qhimark = DEFAULT_RCU_QHIMARK;
#define DEFAULT_RCU_QLOMARK 100   /* Once only this many pending, use blimit. */
static long qlowmark = DEFAULT_RCU_QLOMARK;

module_param(blimit, long, 0444);
module_param(qhimark, long, 0444);
module_param(qlowmark, long, 0444);

static ulong jiffies_till_first_fqs = ULONG_MAX;
static ulong jiffies_till_next_fqs = ULONG_MAX;
static bool rcu_kick_kthreads;

/*
 * How long the grace period must be before we start recruiting
 * quiescent-state help from rcu_note_context_switch().
 */
static ulong jiffies_till_sched_qs = ULONG_MAX;
module_param(jiffies_till_sched_qs, ulong, 0444);
static ulong jiffies_to_sched_qs; /* See adjust_jiffies_till_sched_qs(). */
module_param(jiffies_to_sched_qs, ulong, 0444); /* Display only! */

/*
 * Make sure that we give the grace-period kthread time to detect any
 * idle CPUs before taking active measures to force quiescent states.
 * However, don't go below 100 milliseconds, adjusted upwards for really
 * large systems.
 */
static void adjust_jiffies_till_sched_qs(void)
{
	unsigned long j;

	/* If jiffies_till_sched_qs was specified, respect the request. */
	if (jiffies_till_sched_qs != ULONG_MAX) {
		WRITE_ONCE(jiffies_to_sched_qs, jiffies_till_sched_qs);
		return;
	}
	/* Otherwise, set to third fqs scan, but bound below on large system. */
	j = READ_ONCE(jiffies_till_first_fqs) +
		      2 * READ_ONCE(jiffies_till_next_fqs);
	if (j < HZ / 10 + nr_cpu_ids / RCU_JIFFIES_FQS_DIV)
		j = HZ / 10 + nr_cpu_ids / RCU_JIFFIES_FQS_DIV;
	pr_info("RCU calculated value of scheduler-enlistment delay is %ld jiffies.\n", j);
	WRITE_ONCE(jiffies_to_sched_qs, j);
}

static int param_set_first_fqs_jiffies(const char *val, const struct kernel_param *kp)
{
	ulong j;
	int ret = kstrtoul(val, 0, &j);

	if (!ret) {
		WRITE_ONCE(*(ulong *)kp->arg, (j > HZ) ? HZ : j);
		adjust_jiffies_till_sched_qs();
	}
	return ret;
}

static int param_set_next_fqs_jiffies(const char *val, const struct kernel_param *kp)
{
	ulong j;
	int ret = kstrtoul(val, 0, &j);

	if (!ret) {
		WRITE_ONCE(*(ulong *)kp->arg, (j > HZ) ? HZ : (j ?: 1));
		adjust_jiffies_till_sched_qs();
	}
	return ret;
}

static struct kernel_param_ops first_fqs_jiffies_ops = {
	.set = param_set_first_fqs_jiffies,
	.get = param_get_ulong,
};

static struct kernel_param_ops next_fqs_jiffies_ops = {
	.set = param_set_next_fqs_jiffies,
	.get = param_get_ulong,
};

module_param_cb(jiffies_till_first_fqs, &first_fqs_jiffies_ops, &jiffies_till_first_fqs, 0644);
module_param_cb(jiffies_till_next_fqs, &next_fqs_jiffies_ops, &jiffies_till_next_fqs, 0644);
module_param(rcu_kick_kthreads, bool, 0644);

static void force_qs_rnp(int (*f)(struct rcu_data *rdp));
static int rcu_pending(void);

/*
 * Return the number of RCU GPs completed thus far for debug & stats.
 */
unsigned long rcu_get_gp_seq(void)
{
	return READ_ONCE(rcu_state.gp_seq);
}
EXPORT_SYMBOL_GPL(rcu_get_gp_seq);

/*
 * Return the number of RCU expedited batches completed thus far for
 * debug & stats.  Odd numbers mean that a batch is in progress, even
 * numbers mean idle.  The value returned will thus be roughly double
 * the cumulative batches since boot.
 */
unsigned long rcu_exp_batches_completed(void)
{
	return rcu_state.expedited_sequence;
}
EXPORT_SYMBOL_GPL(rcu_exp_batches_completed);

/*
 * Return the root node of the rcu_state structure.
 */
static struct rcu_node *rcu_get_root(void)
{
	return &rcu_state.node[0];
<<<<<<< HEAD
}

/*
 * Convert a ->gp_state value to a character string.
 */
static const char *gp_state_getname(short gs)
{
	if (gs < 0 || gs >= ARRAY_SIZE(gp_state_names))
		return "???";
	return gp_state_names[gs];
=======
>>>>>>> 0ecfebd2
}

/*
 * Convert a ->gp_state value to a character string.
 */
static const char *gp_state_getname(short gs)
{
<<<<<<< HEAD
	int cpu;
	unsigned long j;
	unsigned long ja;
	unsigned long jr;
	unsigned long jw;
	struct rcu_data *rdp;
	struct rcu_node *rnp;

	j = jiffies;
	ja = j - READ_ONCE(rcu_state.gp_activity);
	jr = j - READ_ONCE(rcu_state.gp_req_activity);
	jw = j - READ_ONCE(rcu_state.gp_wake_time);
	pr_info("%s: wait state: %s(%d) ->state: %#lx delta ->gp_activity %lu ->gp_req_activity %lu ->gp_wake_time %lu ->gp_wake_seq %ld ->gp_seq %ld ->gp_seq_needed %ld ->gp_flags %#x\n",
		rcu_state.name, gp_state_getname(rcu_state.gp_state),
		rcu_state.gp_state,
		rcu_state.gp_kthread ? rcu_state.gp_kthread->state : 0x1ffffL,
		ja, jr, jw, (long)READ_ONCE(rcu_state.gp_wake_seq),
		(long)READ_ONCE(rcu_state.gp_seq),
		(long)READ_ONCE(rcu_get_root()->gp_seq_needed),
		READ_ONCE(rcu_state.gp_flags));
	rcu_for_each_node_breadth_first(rnp) {
		if (ULONG_CMP_GE(rcu_state.gp_seq, rnp->gp_seq_needed))
			continue;
		pr_info("\trcu_node %d:%d ->gp_seq %ld ->gp_seq_needed %ld\n",
			rnp->grplo, rnp->grphi, (long)rnp->gp_seq,
			(long)rnp->gp_seq_needed);
		if (!rcu_is_leaf_node(rnp))
			continue;
		for_each_leaf_node_possible_cpu(rnp, cpu) {
			rdp = per_cpu_ptr(&rcu_data, cpu);
			if (rdp->gpwrap ||
			    ULONG_CMP_GE(rcu_state.gp_seq,
					 rdp->gp_seq_needed))
				continue;
			pr_info("\tcpu %d ->gp_seq_needed %ld\n",
				cpu, (long)rdp->gp_seq_needed);
		}
	}
	/* sched_show_task(rcu_state.gp_kthread); */
=======
	if (gs < 0 || gs >= ARRAY_SIZE(gp_state_names))
		return "???";
	return gp_state_names[gs];
>>>>>>> 0ecfebd2
}

/* Dump grace-period-request information due to commandeered sysrq. */
static void sysrq_show_rcu(int key)
{
	show_rcu_gp_kthreads();
}

static struct sysrq_key_op sysrq_rcudump_op = {
	.handler = sysrq_show_rcu,
	.help_msg = "show-rcu(y)",
	.action_msg = "Show RCU tree",
	.enable_mask = SYSRQ_ENABLE_DUMP,
};

static int __init rcu_sysrq_init(void)
{
	if (sysrq_rcu)
		return register_sysrq_key('y', &sysrq_rcudump_op);
	return 0;
}
early_initcall(rcu_sysrq_init);

/*
 * Send along grace-period-related data for rcutorture diagnostics.
 */
void rcutorture_get_gp_data(enum rcutorture_type test_type, int *flags,
			    unsigned long *gp_seq)
{
	switch (test_type) {
	case RCU_FLAVOR:
		*flags = READ_ONCE(rcu_state.gp_flags);
		*gp_seq = rcu_seq_current(&rcu_state.gp_seq);
		break;
	default:
		break;
	}
}
EXPORT_SYMBOL_GPL(rcutorture_get_gp_data);

/*
 * Enter an RCU extended quiescent state, which can be either the
 * idle loop or adaptive-tickless usermode execution.
 *
 * We crowbar the ->dynticks_nmi_nesting field to zero to allow for
 * the possibility of usermode upcalls having messed up our count
 * of interrupt nesting level during the prior busy period.
 */
static void rcu_eqs_enter(bool user)
{
	struct rcu_data *rdp = this_cpu_ptr(&rcu_data);

	WARN_ON_ONCE(rdp->dynticks_nmi_nesting != DYNTICK_IRQ_NONIDLE);
	WRITE_ONCE(rdp->dynticks_nmi_nesting, 0);
	WARN_ON_ONCE(IS_ENABLED(CONFIG_RCU_EQS_DEBUG) &&
		     rdp->dynticks_nesting == 0);
	if (rdp->dynticks_nesting != 1) {
		rdp->dynticks_nesting--;
		return;
	}

	lockdep_assert_irqs_disabled();
	trace_rcu_dyntick(TPS("Start"), rdp->dynticks_nesting, 0, rdp->dynticks);
	WARN_ON_ONCE(IS_ENABLED(CONFIG_RCU_EQS_DEBUG) && !user && !is_idle_task(current));
	rdp = this_cpu_ptr(&rcu_data);
	do_nocb_deferred_wakeup(rdp);
	rcu_prepare_for_idle();
	rcu_preempt_deferred_qs(current);
	WRITE_ONCE(rdp->dynticks_nesting, 0); /* Avoid irq-access tearing. */
	rcu_dynticks_eqs_enter();
	rcu_dynticks_task_enter();
}

/**
 * rcu_idle_enter - inform RCU that current CPU is entering idle
 *
 * Enter idle mode, in other words, -leave- the mode in which RCU
 * read-side critical sections can occur.  (Though RCU read-side
 * critical sections can occur in irq handlers in idle, a possibility
 * handled by irq_enter() and irq_exit().)
 *
 * If you add or remove a call to rcu_idle_enter(), be sure to test with
 * CONFIG_RCU_EQS_DEBUG=y.
 */
void rcu_idle_enter(void)
{
	lockdep_assert_irqs_disabled();
	rcu_eqs_enter(false);
}

#ifdef CONFIG_NO_HZ_FULL
/**
 * rcu_user_enter - inform RCU that we are resuming userspace.
 *
 * Enter RCU idle mode right before resuming userspace.  No use of RCU
 * is permitted between this call and rcu_user_exit(). This way the
 * CPU doesn't need to maintain the tick for RCU maintenance purposes
 * when the CPU runs in userspace.
 *
 * If you add or remove a call to rcu_user_enter(), be sure to test with
 * CONFIG_RCU_EQS_DEBUG=y.
 */
void rcu_user_enter(void)
{
	lockdep_assert_irqs_disabled();
	rcu_eqs_enter(true);
}
#endif /* CONFIG_NO_HZ_FULL */

/*
 * If we are returning from the outermost NMI handler that interrupted an
 * RCU-idle period, update rdp->dynticks and rdp->dynticks_nmi_nesting
 * to let the RCU grace-period handling know that the CPU is back to
 * being RCU-idle.
 *
 * If you add or remove a call to rcu_nmi_exit_common(), be sure to test
 * with CONFIG_RCU_EQS_DEBUG=y.
 */
static __always_inline void rcu_nmi_exit_common(bool irq)
{
	struct rcu_data *rdp = this_cpu_ptr(&rcu_data);

	/*
	 * Check for ->dynticks_nmi_nesting underflow and bad ->dynticks.
	 * (We are exiting an NMI handler, so RCU better be paying attention
	 * to us!)
	 */
	WARN_ON_ONCE(rdp->dynticks_nmi_nesting <= 0);
	WARN_ON_ONCE(rcu_dynticks_curr_cpu_in_eqs());

	/*
	 * If the nesting level is not 1, the CPU wasn't RCU-idle, so
	 * leave it in non-RCU-idle state.
	 */
	if (rdp->dynticks_nmi_nesting != 1) {
		trace_rcu_dyntick(TPS("--="), rdp->dynticks_nmi_nesting, rdp->dynticks_nmi_nesting - 2, rdp->dynticks);
		WRITE_ONCE(rdp->dynticks_nmi_nesting, /* No store tearing. */
			   rdp->dynticks_nmi_nesting - 2);
		return;
	}

	/* This NMI interrupted an RCU-idle CPU, restore RCU-idleness. */
	trace_rcu_dyntick(TPS("Startirq"), rdp->dynticks_nmi_nesting, 0, rdp->dynticks);
	WRITE_ONCE(rdp->dynticks_nmi_nesting, 0); /* Avoid store tearing. */

	if (irq)
		rcu_prepare_for_idle();

	rcu_dynticks_eqs_enter();

	if (irq)
		rcu_dynticks_task_enter();
}

/**
 * rcu_nmi_exit - inform RCU of exit from NMI context
 *
 * If you add or remove a call to rcu_nmi_exit(), be sure to test
 * with CONFIG_RCU_EQS_DEBUG=y.
 */
void rcu_nmi_exit(void)
{
	rcu_nmi_exit_common(false);
}

/**
 * rcu_irq_exit - inform RCU that current CPU is exiting irq towards idle
 *
 * Exit from an interrupt handler, which might possibly result in entering
 * idle mode, in other words, leaving the mode in which read-side critical
 * sections can occur.  The caller must have disabled interrupts.
 *
 * This code assumes that the idle loop never does anything that might
 * result in unbalanced calls to irq_enter() and irq_exit().  If your
 * architecture's idle loop violates this assumption, RCU will give you what
 * you deserve, good and hard.  But very infrequently and irreproducibly.
 *
 * Use things like work queues to work around this limitation.
 *
 * You have been warned.
 *
 * If you add or remove a call to rcu_irq_exit(), be sure to test with
 * CONFIG_RCU_EQS_DEBUG=y.
 */
void rcu_irq_exit(void)
{
	lockdep_assert_irqs_disabled();
	rcu_nmi_exit_common(true);
}

/*
 * Wrapper for rcu_irq_exit() where interrupts are enabled.
 *
 * If you add or remove a call to rcu_irq_exit_irqson(), be sure to test
 * with CONFIG_RCU_EQS_DEBUG=y.
 */
void rcu_irq_exit_irqson(void)
{
	unsigned long flags;

	local_irq_save(flags);
	rcu_irq_exit();
	local_irq_restore(flags);
}

/*
 * Exit an RCU extended quiescent state, which can be either the
 * idle loop or adaptive-tickless usermode execution.
 *
 * We crowbar the ->dynticks_nmi_nesting field to DYNTICK_IRQ_NONIDLE to
 * allow for the possibility of usermode upcalls messing up our count of
 * interrupt nesting level during the busy period that is just now starting.
 */
static void rcu_eqs_exit(bool user)
{
	struct rcu_data *rdp;
	long oldval;

	lockdep_assert_irqs_disabled();
	rdp = this_cpu_ptr(&rcu_data);
	oldval = rdp->dynticks_nesting;
	WARN_ON_ONCE(IS_ENABLED(CONFIG_RCU_EQS_DEBUG) && oldval < 0);
	if (oldval) {
		rdp->dynticks_nesting++;
		return;
	}
	rcu_dynticks_task_exit();
	rcu_dynticks_eqs_exit();
	rcu_cleanup_after_idle();
	trace_rcu_dyntick(TPS("End"), rdp->dynticks_nesting, 1, rdp->dynticks);
	WARN_ON_ONCE(IS_ENABLED(CONFIG_RCU_EQS_DEBUG) && !user && !is_idle_task(current));
	WRITE_ONCE(rdp->dynticks_nesting, 1);
	WARN_ON_ONCE(rdp->dynticks_nmi_nesting);
	WRITE_ONCE(rdp->dynticks_nmi_nesting, DYNTICK_IRQ_NONIDLE);
}

/**
 * rcu_idle_exit - inform RCU that current CPU is leaving idle
 *
 * Exit idle mode, in other words, -enter- the mode in which RCU
 * read-side critical sections can occur.
 *
 * If you add or remove a call to rcu_idle_exit(), be sure to test with
 * CONFIG_RCU_EQS_DEBUG=y.
 */
void rcu_idle_exit(void)
{
	unsigned long flags;

	local_irq_save(flags);
	rcu_eqs_exit(false);
	local_irq_restore(flags);
}

#ifdef CONFIG_NO_HZ_FULL
/**
 * rcu_user_exit - inform RCU that we are exiting userspace.
 *
 * Exit RCU idle mode while entering the kernel because it can
 * run a RCU read side critical section anytime.
 *
 * If you add or remove a call to rcu_user_exit(), be sure to test with
 * CONFIG_RCU_EQS_DEBUG=y.
 */
void rcu_user_exit(void)
{
	rcu_eqs_exit(1);
}
#endif /* CONFIG_NO_HZ_FULL */

/**
 * rcu_nmi_enter_common - inform RCU of entry to NMI context
 * @irq: Is this call from rcu_irq_enter?
 *
 * If the CPU was idle from RCU's viewpoint, update rdp->dynticks and
 * rdp->dynticks_nmi_nesting to let the RCU grace-period handling know
 * that the CPU is active.  This implementation permits nested NMIs, as
 * long as the nesting level does not overflow an int.  (You will probably
 * run out of stack space first.)
 *
 * If you add or remove a call to rcu_nmi_enter_common(), be sure to test
 * with CONFIG_RCU_EQS_DEBUG=y.
 */
static __always_inline void rcu_nmi_enter_common(bool irq)
{
	struct rcu_data *rdp = this_cpu_ptr(&rcu_data);
	long incby = 2;

	/* Complain about underflow. */
	WARN_ON_ONCE(rdp->dynticks_nmi_nesting < 0);

	/*
	 * If idle from RCU viewpoint, atomically increment ->dynticks
	 * to mark non-idle and increment ->dynticks_nmi_nesting by one.
	 * Otherwise, increment ->dynticks_nmi_nesting by two.  This means
	 * if ->dynticks_nmi_nesting is equal to one, we are guaranteed
	 * to be in the outermost NMI handler that interrupted an RCU-idle
	 * period (observation due to Andy Lutomirski).
	 */
	if (rcu_dynticks_curr_cpu_in_eqs()) {

		if (irq)
			rcu_dynticks_task_exit();

		rcu_dynticks_eqs_exit();

		if (irq)
			rcu_cleanup_after_idle();

		incby = 1;
	}
	trace_rcu_dyntick(incby == 1 ? TPS("Endirq") : TPS("++="),
			  rdp->dynticks_nmi_nesting,
			  rdp->dynticks_nmi_nesting + incby, rdp->dynticks);
	WRITE_ONCE(rdp->dynticks_nmi_nesting, /* Prevent store tearing. */
		   rdp->dynticks_nmi_nesting + incby);
	barrier();
}

/**
 * rcu_nmi_enter - inform RCU of entry to NMI context
 */
void rcu_nmi_enter(void)
{
	rcu_nmi_enter_common(false);
}
NOKPROBE_SYMBOL(rcu_nmi_enter);

/**
 * rcu_irq_enter - inform RCU that current CPU is entering irq away from idle
 *
 * Enter an interrupt handler, which might possibly result in exiting
 * idle mode, in other words, entering the mode in which read-side critical
 * sections can occur.  The caller must have disabled interrupts.
 *
 * Note that the Linux kernel is fully capable of entering an interrupt
 * handler that it never exits, for example when doing upcalls to user mode!
 * This code assumes that the idle loop never does upcalls to user mode.
 * If your architecture's idle loop does do upcalls to user mode (or does
 * anything else that results in unbalanced calls to the irq_enter() and
 * irq_exit() functions), RCU will give you what you deserve, good and hard.
 * But very infrequently and irreproducibly.
 *
 * Use things like work queues to work around this limitation.
 *
 * You have been warned.
 *
 * If you add or remove a call to rcu_irq_enter(), be sure to test with
 * CONFIG_RCU_EQS_DEBUG=y.
 */
void rcu_irq_enter(void)
{
	lockdep_assert_irqs_disabled();
	rcu_nmi_enter_common(true);
}

/*
 * Wrapper for rcu_irq_enter() where interrupts are enabled.
 *
 * If you add or remove a call to rcu_irq_enter_irqson(), be sure to test
 * with CONFIG_RCU_EQS_DEBUG=y.
 */
void rcu_irq_enter_irqson(void)
{
	unsigned long flags;

	local_irq_save(flags);
	rcu_irq_enter();
	local_irq_restore(flags);
}

/**
 * rcu_is_watching - see if RCU thinks that the current CPU is not idle
 *
 * Return true if RCU is watching the running CPU, which means that this
 * CPU can safely enter RCU read-side critical sections.  In other words,
 * if the current CPU is not in its idle loop or is in an interrupt or
 * NMI handler, return true.
 */
bool notrace rcu_is_watching(void)
{
	bool ret;

	preempt_disable_notrace();
	ret = !rcu_dynticks_curr_cpu_in_eqs();
	preempt_enable_notrace();
	return ret;
}
EXPORT_SYMBOL_GPL(rcu_is_watching);

/*
 * If a holdout task is actually running, request an urgent quiescent
 * state from its CPU.  This is unsynchronized, so migrations can cause
 * the request to go to the wrong CPU.  Which is OK, all that will happen
 * is that the CPU's next context switch will be a bit slower and next
 * time around this task will generate another request.
 */
void rcu_request_urgent_qs_task(struct task_struct *t)
{
	int cpu;

	barrier();
	cpu = task_cpu(t);
	if (!task_curr(t))
		return; /* This task is not running on that CPU. */
	smp_store_release(per_cpu_ptr(&rcu_data.rcu_urgent_qs, cpu), true);
}

#if defined(CONFIG_PROVE_RCU) && defined(CONFIG_HOTPLUG_CPU)

/*
 * Is the current CPU online as far as RCU is concerned?
 *
 * Disable preemption to avoid false positives that could otherwise
 * happen due to the current CPU number being sampled, this task being
 * preempted, its old CPU being taken offline, resuming on some other CPU,
 * then determining that its old CPU is now offline.
 *
 * Disable checking if in an NMI handler because we cannot safely
 * report errors from NMI handlers anyway.  In addition, it is OK to use
 * RCU on an offline processor during initial boot, hence the check for
 * rcu_scheduler_fully_active.
 */
bool rcu_lockdep_current_cpu_online(void)
{
	struct rcu_data *rdp;
	struct rcu_node *rnp;
	bool ret = false;

	if (in_nmi() || !rcu_scheduler_fully_active)
		return true;
	preempt_disable();
	rdp = this_cpu_ptr(&rcu_data);
	rnp = rdp->mynode;
	if (rdp->grpmask & rcu_rnp_online_cpus(rnp))
		ret = true;
	preempt_enable();
	return ret;
}
EXPORT_SYMBOL_GPL(rcu_lockdep_current_cpu_online);

#endif /* #if defined(CONFIG_PROVE_RCU) && defined(CONFIG_HOTPLUG_CPU) */

/*
 * We are reporting a quiescent state on behalf of some other CPU, so
 * it is our responsibility to check for and handle potential overflow
 * of the rcu_node ->gp_seq counter with respect to the rcu_data counters.
 * After all, the CPU might be in deep idle state, and thus executing no
 * code whatsoever.
 */
static void rcu_gpnum_ovf(struct rcu_node *rnp, struct rcu_data *rdp)
{
	raw_lockdep_assert_held_rcu_node(rnp);
	if (ULONG_CMP_LT(rcu_seq_current(&rdp->gp_seq) + ULONG_MAX / 4,
			 rnp->gp_seq))
		WRITE_ONCE(rdp->gpwrap, true);
	if (ULONG_CMP_LT(rdp->rcu_iw_gp_seq + ULONG_MAX / 4, rnp->gp_seq))
		rdp->rcu_iw_gp_seq = rnp->gp_seq + ULONG_MAX / 4;
}

/*
 * Snapshot the specified CPU's dynticks counter so that we can later
 * credit them with an implicit quiescent state.  Return 1 if this CPU
 * is in dynticks idle mode, which is an extended quiescent state.
 */
static int dyntick_save_progress_counter(struct rcu_data *rdp)
{
	rdp->dynticks_snap = rcu_dynticks_snap(rdp);
	if (rcu_dynticks_in_eqs(rdp->dynticks_snap)) {
		trace_rcu_fqs(rcu_state.name, rdp->gp_seq, rdp->cpu, TPS("dti"));
		rcu_gpnum_ovf(rdp->mynode, rdp);
		return 1;
	}
	return 0;
}

/*
 * Return true if the specified CPU has passed through a quiescent
 * state by virtue of being in or having passed through an dynticks
 * idle state since the last call to dyntick_save_progress_counter()
 * for this same CPU, or by virtue of having been offline.
 */
static int rcu_implicit_dynticks_qs(struct rcu_data *rdp)
{
	unsigned long jtsq;
	bool *rnhqp;
	bool *ruqp;
	struct rcu_node *rnp = rdp->mynode;

	/*
	 * If the CPU passed through or entered a dynticks idle phase with
	 * no active irq/NMI handlers, then we can safely pretend that the CPU
	 * already acknowledged the request to pass through a quiescent
	 * state.  Either way, that CPU cannot possibly be in an RCU
	 * read-side critical section that started before the beginning
	 * of the current RCU grace period.
	 */
	if (rcu_dynticks_in_eqs_since(rdp, rdp->dynticks_snap)) {
		trace_rcu_fqs(rcu_state.name, rdp->gp_seq, rdp->cpu, TPS("dti"));
		rcu_gpnum_ovf(rnp, rdp);
		return 1;
	}

	/* If waiting too long on an offline CPU, complain. */
	if (!(rdp->grpmask & rcu_rnp_online_cpus(rnp)) &&
	    time_after(jiffies, rcu_state.gp_start + HZ)) {
		bool onl;
		struct rcu_node *rnp1;

		WARN_ON(1);  /* Offline CPUs are supposed to report QS! */
		pr_info("%s: grp: %d-%d level: %d ->gp_seq %ld ->completedqs %ld\n",
			__func__, rnp->grplo, rnp->grphi, rnp->level,
			(long)rnp->gp_seq, (long)rnp->completedqs);
		for (rnp1 = rnp; rnp1; rnp1 = rnp1->parent)
			pr_info("%s: %d:%d ->qsmask %#lx ->qsmaskinit %#lx ->qsmaskinitnext %#lx ->rcu_gp_init_mask %#lx\n",
				__func__, rnp1->grplo, rnp1->grphi, rnp1->qsmask, rnp1->qsmaskinit, rnp1->qsmaskinitnext, rnp1->rcu_gp_init_mask);
		onl = !!(rdp->grpmask & rcu_rnp_online_cpus(rnp));
		pr_info("%s %d: %c online: %ld(%d) offline: %ld(%d)\n",
			__func__, rdp->cpu, ".o"[onl],
			(long)rdp->rcu_onl_gp_seq, rdp->rcu_onl_gp_flags,
			(long)rdp->rcu_ofl_gp_seq, rdp->rcu_ofl_gp_flags);
		return 1; /* Break things loose after complaining. */
	}

	/*
	 * A CPU running for an extended time within the kernel can
	 * delay RCU grace periods: (1) At age jiffies_to_sched_qs,
	 * set .rcu_urgent_qs, (2) At age 2*jiffies_to_sched_qs, set
	 * both .rcu_need_heavy_qs and .rcu_urgent_qs.  Note that the
	 * unsynchronized assignments to the per-CPU rcu_need_heavy_qs
	 * variable are safe because the assignments are repeated if this
	 * CPU failed to pass through a quiescent state.  This code
	 * also checks .jiffies_resched in case jiffies_to_sched_qs
	 * is set way high.
	 */
	jtsq = READ_ONCE(jiffies_to_sched_qs);
	ruqp = per_cpu_ptr(&rcu_data.rcu_urgent_qs, rdp->cpu);
	rnhqp = &per_cpu(rcu_data.rcu_need_heavy_qs, rdp->cpu);
	if (!READ_ONCE(*rnhqp) &&
	    (time_after(jiffies, rcu_state.gp_start + jtsq * 2) ||
	     time_after(jiffies, rcu_state.jiffies_resched))) {
		WRITE_ONCE(*rnhqp, true);
		/* Store rcu_need_heavy_qs before rcu_urgent_qs. */
		smp_store_release(ruqp, true);
	} else if (time_after(jiffies, rcu_state.gp_start + jtsq)) {
		WRITE_ONCE(*ruqp, true);
	}

	/*
	 * NO_HZ_FULL CPUs can run in-kernel without rcu_sched_clock_irq!
	 * The above code handles this, but only for straight cond_resched().
	 * And some in-kernel loops check need_resched() before calling
	 * cond_resched(), which defeats the above code for CPUs that are
	 * running in-kernel with scheduling-clock interrupts disabled.
	 * So hit them over the head with the resched_cpu() hammer!
	 */
	if (tick_nohz_full_cpu(rdp->cpu) &&
		   time_after(jiffies,
			      READ_ONCE(rdp->last_fqs_resched) + jtsq * 3)) {
		resched_cpu(rdp->cpu);
		WRITE_ONCE(rdp->last_fqs_resched, jiffies);
	}

	/*
	 * If more than halfway to RCU CPU stall-warning time, invoke
	 * resched_cpu() more frequently to try to loosen things up a bit.
	 * Also check to see if the CPU is getting hammered with interrupts,
	 * but only once per grace period, just to keep the IPIs down to
	 * a dull roar.
	 */
	if (time_after(jiffies, rcu_state.jiffies_resched)) {
		if (time_after(jiffies,
			       READ_ONCE(rdp->last_fqs_resched) + jtsq)) {
			resched_cpu(rdp->cpu);
			WRITE_ONCE(rdp->last_fqs_resched, jiffies);
		}
		if (IS_ENABLED(CONFIG_IRQ_WORK) &&
		    !rdp->rcu_iw_pending && rdp->rcu_iw_gp_seq != rnp->gp_seq &&
		    (rnp->ffmask & rdp->grpmask)) {
			init_irq_work(&rdp->rcu_iw, rcu_iw_handler);
			rdp->rcu_iw_pending = true;
			rdp->rcu_iw_gp_seq = rnp->gp_seq;
			irq_work_queue_on(&rdp->rcu_iw, rdp->cpu);
		}
	}

	return 0;
}

<<<<<<< HEAD
static void record_gp_stall_check_time(void)
{
	unsigned long j = jiffies;
	unsigned long j1;

	rcu_state.gp_start = j;
	j1 = rcu_jiffies_till_stall_check();
	/* Record ->gp_start before ->jiffies_stall. */
	smp_store_release(&rcu_state.jiffies_stall, j + j1); /* ^^^ */
	rcu_state.jiffies_resched = j + j1 / 2;
	rcu_state.n_force_qs_gpstart = READ_ONCE(rcu_state.n_force_qs);
}

/*
 * Complain about starvation of grace-period kthread.
 */
static void rcu_check_gp_kthread_starvation(void)
{
	struct task_struct *gpk = rcu_state.gp_kthread;
	unsigned long j;

	j = jiffies - READ_ONCE(rcu_state.gp_activity);
	if (j > 2 * HZ) {
		pr_err("%s kthread starved for %ld jiffies! g%ld f%#x %s(%d) ->state=%#lx ->cpu=%d\n",
		       rcu_state.name, j,
		       (long)rcu_seq_current(&rcu_state.gp_seq),
		       READ_ONCE(rcu_state.gp_flags),
		       gp_state_getname(rcu_state.gp_state), rcu_state.gp_state,
		       gpk ? gpk->state : ~0, gpk ? task_cpu(gpk) : -1);
		if (gpk) {
			pr_err("RCU grace-period kthread stack dump:\n");
			sched_show_task(gpk);
			wake_up_process(gpk);
		}
	}
}

/*
 * Dump stacks of all tasks running on stalled CPUs.  First try using
 * NMIs, but fall back to manual remote stack tracing on architectures
 * that don't support NMI-based stack dumps.  The NMI-triggered stack
 * traces are more accurate because they are printed by the target CPU.
 */
static void rcu_dump_cpu_stacks(void)
{
	int cpu;
	unsigned long flags;
	struct rcu_node *rnp;

	rcu_for_each_leaf_node(rnp) {
		raw_spin_lock_irqsave_rcu_node(rnp, flags);
		for_each_leaf_node_possible_cpu(rnp, cpu)
			if (rnp->qsmask & leaf_node_cpu_bit(rnp, cpu))
				if (!trigger_single_cpu_backtrace(cpu))
					dump_cpu_task(cpu);
		raw_spin_unlock_irqrestore_rcu_node(rnp, flags);
	}
}

/*
 * If too much time has passed in the current grace period, and if
 * so configured, go kick the relevant kthreads.
 */
static void rcu_stall_kick_kthreads(void)
{
	unsigned long j;

	if (!rcu_kick_kthreads)
		return;
	j = READ_ONCE(rcu_state.jiffies_kick_kthreads);
	if (time_after(jiffies, j) && rcu_state.gp_kthread &&
	    (rcu_gp_in_progress() || READ_ONCE(rcu_state.gp_flags))) {
		WARN_ONCE(1, "Kicking %s grace-period kthread\n",
			  rcu_state.name);
		rcu_ftrace_dump(DUMP_ALL);
		wake_up_process(rcu_state.gp_kthread);
		WRITE_ONCE(rcu_state.jiffies_kick_kthreads, j + HZ);
	}
}

static void panic_on_rcu_stall(void)
{
	if (sysctl_panic_on_rcu_stall)
		panic("RCU Stall\n");
}

static void print_other_cpu_stall(unsigned long gp_seq)
{
	int cpu;
	unsigned long flags;
	unsigned long gpa;
	unsigned long j;
	int ndetected = 0;
	struct rcu_node *rnp = rcu_get_root();
	long totqlen = 0;

	/* Kick and suppress, if so configured. */
	rcu_stall_kick_kthreads();
	if (rcu_cpu_stall_suppress)
		return;

	/*
	 * OK, time to rat on our buddy...
	 * See Documentation/RCU/stallwarn.txt for info on how to debug
	 * RCU CPU stall warnings.
	 */
	pr_err("INFO: %s detected stalls on CPUs/tasks:", rcu_state.name);
	print_cpu_stall_info_begin();
	rcu_for_each_leaf_node(rnp) {
		raw_spin_lock_irqsave_rcu_node(rnp, flags);
		ndetected += rcu_print_task_stall(rnp);
		if (rnp->qsmask != 0) {
			for_each_leaf_node_possible_cpu(rnp, cpu)
				if (rnp->qsmask & leaf_node_cpu_bit(rnp, cpu)) {
					print_cpu_stall_info(cpu);
					ndetected++;
				}
		}
		raw_spin_unlock_irqrestore_rcu_node(rnp, flags);
	}

	print_cpu_stall_info_end();
	for_each_possible_cpu(cpu)
		totqlen += rcu_get_n_cbs_cpu(cpu);
	pr_cont("(detected by %d, t=%ld jiffies, g=%ld, q=%lu)\n",
	       smp_processor_id(), (long)(jiffies - rcu_state.gp_start),
	       (long)rcu_seq_current(&rcu_state.gp_seq), totqlen);
	if (ndetected) {
		rcu_dump_cpu_stacks();

		/* Complain about tasks blocking the grace period. */
		rcu_print_detail_task_stall();
	} else {
		if (rcu_seq_current(&rcu_state.gp_seq) != gp_seq) {
			pr_err("INFO: Stall ended before state dump start\n");
		} else {
			j = jiffies;
			gpa = READ_ONCE(rcu_state.gp_activity);
			pr_err("All QSes seen, last %s kthread activity %ld (%ld-%ld), jiffies_till_next_fqs=%ld, root ->qsmask %#lx\n",
			       rcu_state.name, j - gpa, j, gpa,
			       READ_ONCE(jiffies_till_next_fqs),
			       rcu_get_root()->qsmask);
			/* In this case, the current CPU might be at fault. */
			sched_show_task(current);
		}
	}
	/* Rewrite if needed in case of slow consoles. */
	if (ULONG_CMP_GE(jiffies, READ_ONCE(rcu_state.jiffies_stall)))
		WRITE_ONCE(rcu_state.jiffies_stall,
			   jiffies + 3 * rcu_jiffies_till_stall_check() + 3);

	rcu_check_gp_kthread_starvation();

	panic_on_rcu_stall();

	rcu_force_quiescent_state();  /* Kick them all. */
}

static void print_cpu_stall(void)
{
	int cpu;
	unsigned long flags;
	struct rcu_data *rdp = this_cpu_ptr(&rcu_data);
	struct rcu_node *rnp = rcu_get_root();
	long totqlen = 0;

	/* Kick and suppress, if so configured. */
	rcu_stall_kick_kthreads();
	if (rcu_cpu_stall_suppress)
		return;

	/*
	 * OK, time to rat on ourselves...
	 * See Documentation/RCU/stallwarn.txt for info on how to debug
	 * RCU CPU stall warnings.
	 */
	pr_err("INFO: %s self-detected stall on CPU", rcu_state.name);
	print_cpu_stall_info_begin();
	raw_spin_lock_irqsave_rcu_node(rdp->mynode, flags);
	print_cpu_stall_info(smp_processor_id());
	raw_spin_unlock_irqrestore_rcu_node(rdp->mynode, flags);
	print_cpu_stall_info_end();
	for_each_possible_cpu(cpu)
		totqlen += rcu_get_n_cbs_cpu(cpu);
	pr_cont(" (t=%lu jiffies g=%ld q=%lu)\n",
		jiffies - rcu_state.gp_start,
		(long)rcu_seq_current(&rcu_state.gp_seq), totqlen);

	rcu_check_gp_kthread_starvation();

	rcu_dump_cpu_stacks();

	raw_spin_lock_irqsave_rcu_node(rnp, flags);
	/* Rewrite if needed in case of slow consoles. */
	if (ULONG_CMP_GE(jiffies, READ_ONCE(rcu_state.jiffies_stall)))
		WRITE_ONCE(rcu_state.jiffies_stall,
			   jiffies + 3 * rcu_jiffies_till_stall_check() + 3);
	raw_spin_unlock_irqrestore_rcu_node(rnp, flags);

	panic_on_rcu_stall();

	/*
	 * Attempt to revive the RCU machinery by forcing a context switch.
	 *
	 * A context switch would normally allow the RCU state machine to make
	 * progress and it could be we're stuck in kernel space without context
	 * switches for an entirely unreasonable amount of time.
	 */
	set_tsk_need_resched(current);
	set_preempt_need_resched();
}

static void check_cpu_stall(struct rcu_data *rdp)
{
	unsigned long gs1;
	unsigned long gs2;
	unsigned long gps;
	unsigned long j;
	unsigned long jn;
	unsigned long js;
	struct rcu_node *rnp;

	if ((rcu_cpu_stall_suppress && !rcu_kick_kthreads) ||
	    !rcu_gp_in_progress())
		return;
	rcu_stall_kick_kthreads();
	j = jiffies;

	/*
	 * Lots of memory barriers to reject false positives.
	 *
	 * The idea is to pick up rcu_state.gp_seq, then
	 * rcu_state.jiffies_stall, then rcu_state.gp_start, and finally
	 * another copy of rcu_state.gp_seq.  These values are updated in
	 * the opposite order with memory barriers (or equivalent) during
	 * grace-period initialization and cleanup.  Now, a false positive
	 * can occur if we get an new value of rcu_state.gp_start and a old
	 * value of rcu_state.jiffies_stall.  But given the memory barriers,
	 * the only way that this can happen is if one grace period ends
	 * and another starts between these two fetches.  This is detected
	 * by comparing the second fetch of rcu_state.gp_seq with the
	 * previous fetch from rcu_state.gp_seq.
	 *
	 * Given this check, comparisons of jiffies, rcu_state.jiffies_stall,
	 * and rcu_state.gp_start suffice to forestall false positives.
	 */
	gs1 = READ_ONCE(rcu_state.gp_seq);
	smp_rmb(); /* Pick up ->gp_seq first... */
	js = READ_ONCE(rcu_state.jiffies_stall);
	smp_rmb(); /* ...then ->jiffies_stall before the rest... */
	gps = READ_ONCE(rcu_state.gp_start);
	smp_rmb(); /* ...and finally ->gp_start before ->gp_seq again. */
	gs2 = READ_ONCE(rcu_state.gp_seq);
	if (gs1 != gs2 ||
	    ULONG_CMP_LT(j, js) ||
	    ULONG_CMP_GE(gps, js))
		return; /* No stall or GP completed since entering function. */
	rnp = rdp->mynode;
	jn = jiffies + 3 * rcu_jiffies_till_stall_check() + 3;
	if (rcu_gp_in_progress() &&
	    (READ_ONCE(rnp->qsmask) & rdp->grpmask) &&
	    cmpxchg(&rcu_state.jiffies_stall, js, jn) == js) {

		/* We haven't checked in, so go dump stack. */
		print_cpu_stall();

	} else if (rcu_gp_in_progress() &&
		   ULONG_CMP_GE(j, js + RCU_STALL_RAT_DELAY) &&
		   cmpxchg(&rcu_state.jiffies_stall, js, jn) == js) {

		/* They had a few time units to dump stack, so complain. */
		print_other_cpu_stall(gs2);
	}
}

/**
 * rcu_cpu_stall_reset - prevent further stall warnings in current grace period
 *
 * Set the stall-warning timeout way off into the future, thus preventing
 * any RCU CPU stall-warning messages from appearing in the current set of
 * RCU grace periods.
 *
 * The caller must disable hard irqs.
 */
void rcu_cpu_stall_reset(void)
{
	WRITE_ONCE(rcu_state.jiffies_stall, jiffies + ULONG_MAX / 2);
}

=======
>>>>>>> 0ecfebd2
/* Trace-event wrapper function for trace_rcu_future_grace_period.  */
static void trace_rcu_this_gp(struct rcu_node *rnp, struct rcu_data *rdp,
			      unsigned long gp_seq_req, const char *s)
{
	trace_rcu_future_grace_period(rcu_state.name, rnp->gp_seq, gp_seq_req,
				      rnp->level, rnp->grplo, rnp->grphi, s);
}

/*
 * rcu_start_this_gp - Request the start of a particular grace period
 * @rnp_start: The leaf node of the CPU from which to start.
 * @rdp: The rcu_data corresponding to the CPU from which to start.
 * @gp_seq_req: The gp_seq of the grace period to start.
 *
 * Start the specified grace period, as needed to handle newly arrived
 * callbacks.  The required future grace periods are recorded in each
 * rcu_node structure's ->gp_seq_needed field.  Returns true if there
 * is reason to awaken the grace-period kthread.
 *
 * The caller must hold the specified rcu_node structure's ->lock, which
 * is why the caller is responsible for waking the grace-period kthread.
 *
 * Returns true if the GP thread needs to be awakened else false.
 */
static bool rcu_start_this_gp(struct rcu_node *rnp_start, struct rcu_data *rdp,
			      unsigned long gp_seq_req)
{
	bool ret = false;
	struct rcu_node *rnp;

	/*
	 * Use funnel locking to either acquire the root rcu_node
	 * structure's lock or bail out if the need for this grace period
	 * has already been recorded -- or if that grace period has in
	 * fact already started.  If there is already a grace period in
	 * progress in a non-leaf node, no recording is needed because the
	 * end of the grace period will scan the leaf rcu_node structures.
	 * Note that rnp_start->lock must not be released.
	 */
	raw_lockdep_assert_held_rcu_node(rnp_start);
	trace_rcu_this_gp(rnp_start, rdp, gp_seq_req, TPS("Startleaf"));
	for (rnp = rnp_start; 1; rnp = rnp->parent) {
		if (rnp != rnp_start)
			raw_spin_lock_rcu_node(rnp);
		if (ULONG_CMP_GE(rnp->gp_seq_needed, gp_seq_req) ||
		    rcu_seq_started(&rnp->gp_seq, gp_seq_req) ||
		    (rnp != rnp_start &&
		     rcu_seq_state(rcu_seq_current(&rnp->gp_seq)))) {
			trace_rcu_this_gp(rnp, rdp, gp_seq_req,
					  TPS("Prestarted"));
			goto unlock_out;
		}
		rnp->gp_seq_needed = gp_seq_req;
		if (rcu_seq_state(rcu_seq_current(&rnp->gp_seq))) {
			/*
			 * We just marked the leaf or internal node, and a
			 * grace period is in progress, which means that
			 * rcu_gp_cleanup() will see the marking.  Bail to
			 * reduce contention.
			 */
			trace_rcu_this_gp(rnp_start, rdp, gp_seq_req,
					  TPS("Startedleaf"));
			goto unlock_out;
		}
		if (rnp != rnp_start && rnp->parent != NULL)
			raw_spin_unlock_rcu_node(rnp);
		if (!rnp->parent)
			break;  /* At root, and perhaps also leaf. */
	}

	/* If GP already in progress, just leave, otherwise start one. */
	if (rcu_gp_in_progress()) {
		trace_rcu_this_gp(rnp, rdp, gp_seq_req, TPS("Startedleafroot"));
		goto unlock_out;
	}
	trace_rcu_this_gp(rnp, rdp, gp_seq_req, TPS("Startedroot"));
	WRITE_ONCE(rcu_state.gp_flags, rcu_state.gp_flags | RCU_GP_FLAG_INIT);
	rcu_state.gp_req_activity = jiffies;
	if (!rcu_state.gp_kthread) {
		trace_rcu_this_gp(rnp, rdp, gp_seq_req, TPS("NoGPkthread"));
		goto unlock_out;
	}
	trace_rcu_grace_period(rcu_state.name, READ_ONCE(rcu_state.gp_seq), TPS("newreq"));
	ret = true;  /* Caller must wake GP kthread. */
unlock_out:
	/* Push furthest requested GP to leaf node and rcu_data structure. */
	if (ULONG_CMP_LT(gp_seq_req, rnp->gp_seq_needed)) {
		rnp_start->gp_seq_needed = rnp->gp_seq_needed;
		rdp->gp_seq_needed = rnp->gp_seq_needed;
	}
	if (rnp != rnp_start)
		raw_spin_unlock_rcu_node(rnp);
	return ret;
}

/*
 * Clean up any old requests for the just-ended grace period.  Also return
 * whether any additional grace periods have been requested.
 */
static bool rcu_future_gp_cleanup(struct rcu_node *rnp)
{
	bool needmore;
	struct rcu_data *rdp = this_cpu_ptr(&rcu_data);

	needmore = ULONG_CMP_LT(rnp->gp_seq, rnp->gp_seq_needed);
	if (!needmore)
		rnp->gp_seq_needed = rnp->gp_seq; /* Avoid counter wrap. */
	trace_rcu_this_gp(rnp, rdp, rnp->gp_seq,
			  needmore ? TPS("CleanupMore") : TPS("Cleanup"));
	return needmore;
}

/*
 * Awaken the grace-period kthread.  Don't do a self-awaken (unless in
 * an interrupt or softirq handler), and don't bother awakening when there
 * is nothing for the grace-period kthread to do (as in several CPUs raced
 * to awaken, and we lost), and finally don't try to awaken a kthread that
 * has not yet been created.  If all those checks are passed, track some
 * debug information and awaken.
 *
 * So why do the self-wakeup when in an interrupt or softirq handler
 * in the grace-period kthread's context?  Because the kthread might have
 * been interrupted just as it was going to sleep, and just after the final
 * pre-sleep check of the awaken condition.  In this case, a wakeup really
 * is required, and is therefore supplied.
 */
static void rcu_gp_kthread_wake(void)
{
	if ((current == rcu_state.gp_kthread &&
<<<<<<< HEAD
	     !in_interrupt() && !in_serving_softirq()) ||
=======
	     !in_irq() && !in_serving_softirq()) ||
>>>>>>> 0ecfebd2
	    !READ_ONCE(rcu_state.gp_flags) ||
	    !rcu_state.gp_kthread)
		return;
	WRITE_ONCE(rcu_state.gp_wake_time, jiffies);
	WRITE_ONCE(rcu_state.gp_wake_seq, READ_ONCE(rcu_state.gp_seq));
	swake_up_one(&rcu_state.gp_wq);
}

/*
 * If there is room, assign a ->gp_seq number to any callbacks on this
 * CPU that have not already been assigned.  Also accelerate any callbacks
 * that were previously assigned a ->gp_seq number that has since proven
 * to be too conservative, which can happen if callbacks get assigned a
 * ->gp_seq number while RCU is idle, but with reference to a non-root
 * rcu_node structure.  This function is idempotent, so it does not hurt
 * to call it repeatedly.  Returns an flag saying that we should awaken
 * the RCU grace-period kthread.
 *
 * The caller must hold rnp->lock with interrupts disabled.
 */
static bool rcu_accelerate_cbs(struct rcu_node *rnp, struct rcu_data *rdp)
{
	unsigned long gp_seq_req;
	bool ret = false;

	raw_lockdep_assert_held_rcu_node(rnp);

	/* If no pending (not yet ready to invoke) callbacks, nothing to do. */
	if (!rcu_segcblist_pend_cbs(&rdp->cblist))
		return false;

	/*
	 * Callbacks are often registered with incomplete grace-period
	 * information.  Something about the fact that getting exact
	 * information requires acquiring a global lock...  RCU therefore
	 * makes a conservative estimate of the grace period number at which
	 * a given callback will become ready to invoke.	The following
	 * code checks this estimate and improves it when possible, thus
	 * accelerating callback invocation to an earlier grace-period
	 * number.
	 */
	gp_seq_req = rcu_seq_snap(&rcu_state.gp_seq);
	if (rcu_segcblist_accelerate(&rdp->cblist, gp_seq_req))
		ret = rcu_start_this_gp(rnp, rdp, gp_seq_req);

	/* Trace depending on how much we were able to accelerate. */
	if (rcu_segcblist_restempty(&rdp->cblist, RCU_WAIT_TAIL))
		trace_rcu_grace_period(rcu_state.name, rdp->gp_seq, TPS("AccWaitCB"));
	else
		trace_rcu_grace_period(rcu_state.name, rdp->gp_seq, TPS("AccReadyCB"));
	return ret;
}

/*
 * Similar to rcu_accelerate_cbs(), but does not require that the leaf
 * rcu_node structure's ->lock be held.  It consults the cached value
 * of ->gp_seq_needed in the rcu_data structure, and if that indicates
 * that a new grace-period request be made, invokes rcu_accelerate_cbs()
 * while holding the leaf rcu_node structure's ->lock.
 */
static void rcu_accelerate_cbs_unlocked(struct rcu_node *rnp,
					struct rcu_data *rdp)
{
	unsigned long c;
	bool needwake;

	lockdep_assert_irqs_disabled();
	c = rcu_seq_snap(&rcu_state.gp_seq);
	if (!rdp->gpwrap && ULONG_CMP_GE(rdp->gp_seq_needed, c)) {
		/* Old request still live, so mark recent callbacks. */
		(void)rcu_segcblist_accelerate(&rdp->cblist, c);
		return;
	}
	raw_spin_lock_rcu_node(rnp); /* irqs already disabled. */
	needwake = rcu_accelerate_cbs(rnp, rdp);
	raw_spin_unlock_rcu_node(rnp); /* irqs remain disabled. */
	if (needwake)
		rcu_gp_kthread_wake();
}

/*
 * Move any callbacks whose grace period has completed to the
 * RCU_DONE_TAIL sublist, then compact the remaining sublists and
 * assign ->gp_seq numbers to any callbacks in the RCU_NEXT_TAIL
 * sublist.  This function is idempotent, so it does not hurt to
 * invoke it repeatedly.  As long as it is not invoked -too- often...
 * Returns true if the RCU grace-period kthread needs to be awakened.
 *
 * The caller must hold rnp->lock with interrupts disabled.
 */
static bool rcu_advance_cbs(struct rcu_node *rnp, struct rcu_data *rdp)
{
	raw_lockdep_assert_held_rcu_node(rnp);

	/* If no pending (not yet ready to invoke) callbacks, nothing to do. */
	if (!rcu_segcblist_pend_cbs(&rdp->cblist))
		return false;

	/*
	 * Find all callbacks whose ->gp_seq numbers indicate that they
	 * are ready to invoke, and put them into the RCU_DONE_TAIL sublist.
	 */
	rcu_segcblist_advance(&rdp->cblist, rnp->gp_seq);

	/* Classify any remaining callbacks. */
	return rcu_accelerate_cbs(rnp, rdp);
}

/*
 * Update CPU-local rcu_data state to record the beginnings and ends of
 * grace periods.  The caller must hold the ->lock of the leaf rcu_node
 * structure corresponding to the current CPU, and must have irqs disabled.
 * Returns true if the grace-period kthread needs to be awakened.
 */
static bool __note_gp_changes(struct rcu_node *rnp, struct rcu_data *rdp)
{
	bool ret;
	bool need_gp;

	raw_lockdep_assert_held_rcu_node(rnp);

	if (rdp->gp_seq == rnp->gp_seq)
		return false; /* Nothing to do. */

	/* Handle the ends of any preceding grace periods first. */
	if (rcu_seq_completed_gp(rdp->gp_seq, rnp->gp_seq) ||
	    unlikely(READ_ONCE(rdp->gpwrap))) {
		ret = rcu_advance_cbs(rnp, rdp); /* Advance callbacks. */
		trace_rcu_grace_period(rcu_state.name, rdp->gp_seq, TPS("cpuend"));
	} else {
		ret = rcu_accelerate_cbs(rnp, rdp); /* Recent callbacks. */
	}

	/* Now handle the beginnings of any new-to-this-CPU grace periods. */
	if (rcu_seq_new_gp(rdp->gp_seq, rnp->gp_seq) ||
	    unlikely(READ_ONCE(rdp->gpwrap))) {
		/*
		 * If the current grace period is waiting for this CPU,
		 * set up to detect a quiescent state, otherwise don't
		 * go looking for one.
		 */
		trace_rcu_grace_period(rcu_state.name, rnp->gp_seq, TPS("cpustart"));
		need_gp = !!(rnp->qsmask & rdp->grpmask);
		rdp->cpu_no_qs.b.norm = need_gp;
		rdp->core_needs_qs = need_gp;
		zero_cpu_stall_ticks(rdp);
	}
	rdp->gp_seq = rnp->gp_seq;  /* Remember new grace-period state. */
	if (ULONG_CMP_LT(rdp->gp_seq_needed, rnp->gp_seq_needed) || rdp->gpwrap)
		rdp->gp_seq_needed = rnp->gp_seq_needed;
	WRITE_ONCE(rdp->gpwrap, false);
	rcu_gpnum_ovf(rnp, rdp);
	return ret;
}

static void note_gp_changes(struct rcu_data *rdp)
{
	unsigned long flags;
	bool needwake;
	struct rcu_node *rnp;

	local_irq_save(flags);
	rnp = rdp->mynode;
	if ((rdp->gp_seq == rcu_seq_current(&rnp->gp_seq) &&
	     !unlikely(READ_ONCE(rdp->gpwrap))) || /* w/out lock. */
	    !raw_spin_trylock_rcu_node(rnp)) { /* irqs already off, so later. */
		local_irq_restore(flags);
		return;
	}
	needwake = __note_gp_changes(rnp, rdp);
	raw_spin_unlock_irqrestore_rcu_node(rnp, flags);
	if (needwake)
		rcu_gp_kthread_wake();
}

static void rcu_gp_slow(int delay)
{
	if (delay > 0 &&
	    !(rcu_seq_ctr(rcu_state.gp_seq) %
	      (rcu_num_nodes * PER_RCU_NODE_PERIOD * delay)))
		schedule_timeout_uninterruptible(delay);
}

/*
 * Initialize a new grace period.  Return false if no grace period required.
 */
static bool rcu_gp_init(void)
{
	unsigned long flags;
	unsigned long oldmask;
	unsigned long mask;
	struct rcu_data *rdp;
	struct rcu_node *rnp = rcu_get_root();

	WRITE_ONCE(rcu_state.gp_activity, jiffies);
	raw_spin_lock_irq_rcu_node(rnp);
	if (!READ_ONCE(rcu_state.gp_flags)) {
		/* Spurious wakeup, tell caller to go back to sleep.  */
		raw_spin_unlock_irq_rcu_node(rnp);
		return false;
	}
	WRITE_ONCE(rcu_state.gp_flags, 0); /* Clear all flags: New GP. */

	if (WARN_ON_ONCE(rcu_gp_in_progress())) {
		/*
		 * Grace period already in progress, don't start another.
		 * Not supposed to be able to happen.
		 */
		raw_spin_unlock_irq_rcu_node(rnp);
		return false;
	}

	/* Advance to a new grace period and initialize state. */
	record_gp_stall_check_time();
	/* Record GP times before starting GP, hence rcu_seq_start(). */
	rcu_seq_start(&rcu_state.gp_seq);
	trace_rcu_grace_period(rcu_state.name, rcu_state.gp_seq, TPS("start"));
	raw_spin_unlock_irq_rcu_node(rnp);

	/*
	 * Apply per-leaf buffered online and offline operations to the
	 * rcu_node tree.  Note that this new grace period need not wait
	 * for subsequent online CPUs, and that quiescent-state forcing
	 * will handle subsequent offline CPUs.
	 */
	rcu_state.gp_state = RCU_GP_ONOFF;
	rcu_for_each_leaf_node(rnp) {
		raw_spin_lock(&rcu_state.ofl_lock);
		raw_spin_lock_irq_rcu_node(rnp);
		if (rnp->qsmaskinit == rnp->qsmaskinitnext &&
		    !rnp->wait_blkd_tasks) {
			/* Nothing to do on this leaf rcu_node structure. */
			raw_spin_unlock_irq_rcu_node(rnp);
			raw_spin_unlock(&rcu_state.ofl_lock);
			continue;
		}

		/* Record old state, apply changes to ->qsmaskinit field. */
		oldmask = rnp->qsmaskinit;
		rnp->qsmaskinit = rnp->qsmaskinitnext;

		/* If zero-ness of ->qsmaskinit changed, propagate up tree. */
		if (!oldmask != !rnp->qsmaskinit) {
			if (!oldmask) { /* First online CPU for rcu_node. */
				if (!rnp->wait_blkd_tasks) /* Ever offline? */
					rcu_init_new_rnp(rnp);
			} else if (rcu_preempt_has_tasks(rnp)) {
				rnp->wait_blkd_tasks = true; /* blocked tasks */
			} else { /* Last offline CPU and can propagate. */
				rcu_cleanup_dead_rnp(rnp);
			}
		}

		/*
		 * If all waited-on tasks from prior grace period are
		 * done, and if all this rcu_node structure's CPUs are
		 * still offline, propagate up the rcu_node tree and
		 * clear ->wait_blkd_tasks.  Otherwise, if one of this
		 * rcu_node structure's CPUs has since come back online,
		 * simply clear ->wait_blkd_tasks.
		 */
		if (rnp->wait_blkd_tasks &&
		    (!rcu_preempt_has_tasks(rnp) || rnp->qsmaskinit)) {
			rnp->wait_blkd_tasks = false;
			if (!rnp->qsmaskinit)
				rcu_cleanup_dead_rnp(rnp);
		}

		raw_spin_unlock_irq_rcu_node(rnp);
		raw_spin_unlock(&rcu_state.ofl_lock);
	}
	rcu_gp_slow(gp_preinit_delay); /* Races with CPU hotplug. */

	/*
	 * Set the quiescent-state-needed bits in all the rcu_node
	 * structures for all currently online CPUs in breadth-first
	 * order, starting from the root rcu_node structure, relying on the
	 * layout of the tree within the rcu_state.node[] array.  Note that
	 * other CPUs will access only the leaves of the hierarchy, thus
	 * seeing that no grace period is in progress, at least until the
	 * corresponding leaf node has been initialized.
	 *
	 * The grace period cannot complete until the initialization
	 * process finishes, because this kthread handles both.
	 */
	rcu_state.gp_state = RCU_GP_INIT;
	rcu_for_each_node_breadth_first(rnp) {
		rcu_gp_slow(gp_init_delay);
		raw_spin_lock_irqsave_rcu_node(rnp, flags);
		rdp = this_cpu_ptr(&rcu_data);
		rcu_preempt_check_blocked_tasks(rnp);
		rnp->qsmask = rnp->qsmaskinit;
		WRITE_ONCE(rnp->gp_seq, rcu_state.gp_seq);
		if (rnp == rdp->mynode)
			(void)__note_gp_changes(rnp, rdp);
		rcu_preempt_boost_start_gp(rnp);
		trace_rcu_grace_period_init(rcu_state.name, rnp->gp_seq,
					    rnp->level, rnp->grplo,
					    rnp->grphi, rnp->qsmask);
		/* Quiescent states for tasks on any now-offline CPUs. */
		mask = rnp->qsmask & ~rnp->qsmaskinitnext;
		rnp->rcu_gp_init_mask = mask;
		if ((mask || rnp->wait_blkd_tasks) && rcu_is_leaf_node(rnp))
			rcu_report_qs_rnp(mask, rnp, rnp->gp_seq, flags);
		else
			raw_spin_unlock_irq_rcu_node(rnp);
		cond_resched_tasks_rcu_qs();
		WRITE_ONCE(rcu_state.gp_activity, jiffies);
	}

	return true;
}

/*
 * Helper function for swait_event_idle_exclusive() wakeup at force-quiescent-state
 * time.
 */
static bool rcu_gp_fqs_check_wake(int *gfp)
{
	struct rcu_node *rnp = rcu_get_root();

	/* Someone like call_rcu() requested a force-quiescent-state scan. */
	*gfp = READ_ONCE(rcu_state.gp_flags);
	if (*gfp & RCU_GP_FLAG_FQS)
		return true;

	/* The current grace period has completed. */
	if (!READ_ONCE(rnp->qsmask) && !rcu_preempt_blocked_readers_cgp(rnp))
		return true;

	return false;
}

/*
 * Do one round of quiescent-state forcing.
 */
static void rcu_gp_fqs(bool first_time)
{
	struct rcu_node *rnp = rcu_get_root();

	WRITE_ONCE(rcu_state.gp_activity, jiffies);
	rcu_state.n_force_qs++;
	if (first_time) {
		/* Collect dyntick-idle snapshots. */
		force_qs_rnp(dyntick_save_progress_counter);
	} else {
		/* Handle dyntick-idle and offline CPUs. */
		force_qs_rnp(rcu_implicit_dynticks_qs);
	}
	/* Clear flag to prevent immediate re-entry. */
	if (READ_ONCE(rcu_state.gp_flags) & RCU_GP_FLAG_FQS) {
		raw_spin_lock_irq_rcu_node(rnp);
		WRITE_ONCE(rcu_state.gp_flags,
			   READ_ONCE(rcu_state.gp_flags) & ~RCU_GP_FLAG_FQS);
		raw_spin_unlock_irq_rcu_node(rnp);
	}
}

/*
 * Loop doing repeated quiescent-state forcing until the grace period ends.
 */
static void rcu_gp_fqs_loop(void)
{
	bool first_gp_fqs;
	int gf;
	unsigned long j;
	int ret;
	struct rcu_node *rnp = rcu_get_root();

	first_gp_fqs = true;
	j = READ_ONCE(jiffies_till_first_fqs);
	ret = 0;
	for (;;) {
		if (!ret) {
			rcu_state.jiffies_force_qs = jiffies + j;
			WRITE_ONCE(rcu_state.jiffies_kick_kthreads,
				   jiffies + (j ? 3 * j : 2));
		}
		trace_rcu_grace_period(rcu_state.name,
				       READ_ONCE(rcu_state.gp_seq),
				       TPS("fqswait"));
		rcu_state.gp_state = RCU_GP_WAIT_FQS;
		ret = swait_event_idle_timeout_exclusive(
				rcu_state.gp_wq, rcu_gp_fqs_check_wake(&gf), j);
		rcu_state.gp_state = RCU_GP_DOING_FQS;
		/* Locking provides needed memory barriers. */
		/* If grace period done, leave loop. */
		if (!READ_ONCE(rnp->qsmask) &&
		    !rcu_preempt_blocked_readers_cgp(rnp))
			break;
		/* If time for quiescent-state forcing, do it. */
		if (ULONG_CMP_GE(jiffies, rcu_state.jiffies_force_qs) ||
		    (gf & RCU_GP_FLAG_FQS)) {
			trace_rcu_grace_period(rcu_state.name,
					       READ_ONCE(rcu_state.gp_seq),
					       TPS("fqsstart"));
			rcu_gp_fqs(first_gp_fqs);
			first_gp_fqs = false;
			trace_rcu_grace_period(rcu_state.name,
					       READ_ONCE(rcu_state.gp_seq),
					       TPS("fqsend"));
			cond_resched_tasks_rcu_qs();
			WRITE_ONCE(rcu_state.gp_activity, jiffies);
			ret = 0; /* Force full wait till next FQS. */
			j = READ_ONCE(jiffies_till_next_fqs);
		} else {
			/* Deal with stray signal. */
			cond_resched_tasks_rcu_qs();
			WRITE_ONCE(rcu_state.gp_activity, jiffies);
			WARN_ON(signal_pending(current));
			trace_rcu_grace_period(rcu_state.name,
					       READ_ONCE(rcu_state.gp_seq),
					       TPS("fqswaitsig"));
			ret = 1; /* Keep old FQS timing. */
			j = jiffies;
			if (time_after(jiffies, rcu_state.jiffies_force_qs))
				j = 1;
			else
				j = rcu_state.jiffies_force_qs - j;
		}
	}
}

/*
 * Clean up after the old grace period.
 */
static void rcu_gp_cleanup(void)
{
	unsigned long gp_duration;
	bool needgp = false;
	unsigned long new_gp_seq;
	struct rcu_data *rdp;
	struct rcu_node *rnp = rcu_get_root();
	struct swait_queue_head *sq;

	WRITE_ONCE(rcu_state.gp_activity, jiffies);
	raw_spin_lock_irq_rcu_node(rnp);
	rcu_state.gp_end = jiffies;
	gp_duration = rcu_state.gp_end - rcu_state.gp_start;
	if (gp_duration > rcu_state.gp_max)
		rcu_state.gp_max = gp_duration;

	/*
	 * We know the grace period is complete, but to everyone else
	 * it appears to still be ongoing.  But it is also the case
	 * that to everyone else it looks like there is nothing that
	 * they can do to advance the grace period.  It is therefore
	 * safe for us to drop the lock in order to mark the grace
	 * period as completed in all of the rcu_node structures.
	 */
	raw_spin_unlock_irq_rcu_node(rnp);

	/*
	 * Propagate new ->gp_seq value to rcu_node structures so that
	 * other CPUs don't have to wait until the start of the next grace
	 * period to process their callbacks.  This also avoids some nasty
	 * RCU grace-period initialization races by forcing the end of
	 * the current grace period to be completely recorded in all of
	 * the rcu_node structures before the beginning of the next grace
	 * period is recorded in any of the rcu_node structures.
	 */
	new_gp_seq = rcu_state.gp_seq;
	rcu_seq_end(&new_gp_seq);
	rcu_for_each_node_breadth_first(rnp) {
		raw_spin_lock_irq_rcu_node(rnp);
		if (WARN_ON_ONCE(rcu_preempt_blocked_readers_cgp(rnp)))
			dump_blkd_tasks(rnp, 10);
		WARN_ON_ONCE(rnp->qsmask);
		WRITE_ONCE(rnp->gp_seq, new_gp_seq);
		rdp = this_cpu_ptr(&rcu_data);
		if (rnp == rdp->mynode)
			needgp = __note_gp_changes(rnp, rdp) || needgp;
		/* smp_mb() provided by prior unlock-lock pair. */
		needgp = rcu_future_gp_cleanup(rnp) || needgp;
		sq = rcu_nocb_gp_get(rnp);
		raw_spin_unlock_irq_rcu_node(rnp);
		rcu_nocb_gp_cleanup(sq);
		cond_resched_tasks_rcu_qs();
		WRITE_ONCE(rcu_state.gp_activity, jiffies);
		rcu_gp_slow(gp_cleanup_delay);
	}
	rnp = rcu_get_root();
	raw_spin_lock_irq_rcu_node(rnp); /* GP before ->gp_seq update. */

	/* Declare grace period done, trace first to use old GP number. */
	trace_rcu_grace_period(rcu_state.name, rcu_state.gp_seq, TPS("end"));
	rcu_seq_end(&rcu_state.gp_seq);
	rcu_state.gp_state = RCU_GP_IDLE;
	/* Check for GP requests since above loop. */
	rdp = this_cpu_ptr(&rcu_data);
	if (!needgp && ULONG_CMP_LT(rnp->gp_seq, rnp->gp_seq_needed)) {
		trace_rcu_this_gp(rnp, rdp, rnp->gp_seq_needed,
				  TPS("CleanupMore"));
		needgp = true;
	}
	/* Advance CBs to reduce false positives below. */
	if (!rcu_accelerate_cbs(rnp, rdp) && needgp) {
		WRITE_ONCE(rcu_state.gp_flags, RCU_GP_FLAG_INIT);
		rcu_state.gp_req_activity = jiffies;
		trace_rcu_grace_period(rcu_state.name,
				       READ_ONCE(rcu_state.gp_seq),
				       TPS("newreq"));
	} else {
		WRITE_ONCE(rcu_state.gp_flags,
			   rcu_state.gp_flags & RCU_GP_FLAG_INIT);
	}
	raw_spin_unlock_irq_rcu_node(rnp);
}

/*
 * Body of kthread that handles grace periods.
 */
static int __noreturn rcu_gp_kthread(void *unused)
{
	rcu_bind_gp_kthread();
	for (;;) {

		/* Handle grace-period start. */
		for (;;) {
			trace_rcu_grace_period(rcu_state.name,
					       READ_ONCE(rcu_state.gp_seq),
					       TPS("reqwait"));
			rcu_state.gp_state = RCU_GP_WAIT_GPS;
			swait_event_idle_exclusive(rcu_state.gp_wq,
					 READ_ONCE(rcu_state.gp_flags) &
					 RCU_GP_FLAG_INIT);
			rcu_state.gp_state = RCU_GP_DONE_GPS;
			/* Locking provides needed memory barrier. */
			if (rcu_gp_init())
				break;
			cond_resched_tasks_rcu_qs();
			WRITE_ONCE(rcu_state.gp_activity, jiffies);
			WARN_ON(signal_pending(current));
			trace_rcu_grace_period(rcu_state.name,
					       READ_ONCE(rcu_state.gp_seq),
					       TPS("reqwaitsig"));
		}

		/* Handle quiescent-state forcing. */
		rcu_gp_fqs_loop();

		/* Handle grace-period end. */
		rcu_state.gp_state = RCU_GP_CLEANUP;
		rcu_gp_cleanup();
		rcu_state.gp_state = RCU_GP_CLEANED;
	}
}

/*
 * Report a full set of quiescent states to the rcu_state data structure.
 * Invoke rcu_gp_kthread_wake() to awaken the grace-period kthread if
 * another grace period is required.  Whether we wake the grace-period
 * kthread or it awakens itself for the next round of quiescent-state
 * forcing, that kthread will clean up after the just-completed grace
 * period.  Note that the caller must hold rnp->lock, which is released
 * before return.
 */
static void rcu_report_qs_rsp(unsigned long flags)
	__releases(rcu_get_root()->lock)
{
	raw_lockdep_assert_held_rcu_node(rcu_get_root());
	WARN_ON_ONCE(!rcu_gp_in_progress());
	WRITE_ONCE(rcu_state.gp_flags,
		   READ_ONCE(rcu_state.gp_flags) | RCU_GP_FLAG_FQS);
	raw_spin_unlock_irqrestore_rcu_node(rcu_get_root(), flags);
	rcu_gp_kthread_wake();
}

/*
 * Similar to rcu_report_qs_rdp(), for which it is a helper function.
 * Allows quiescent states for a group of CPUs to be reported at one go
 * to the specified rcu_node structure, though all the CPUs in the group
 * must be represented by the same rcu_node structure (which need not be a
 * leaf rcu_node structure, though it often will be).  The gps parameter
 * is the grace-period snapshot, which means that the quiescent states
 * are valid only if rnp->gp_seq is equal to gps.  That structure's lock
 * must be held upon entry, and it is released before return.
 *
 * As a special case, if mask is zero, the bit-already-cleared check is
 * disabled.  This allows propagating quiescent state due to resumed tasks
 * during grace-period initialization.
 */
static void rcu_report_qs_rnp(unsigned long mask, struct rcu_node *rnp,
			      unsigned long gps, unsigned long flags)
	__releases(rnp->lock)
{
	unsigned long oldmask = 0;
	struct rcu_node *rnp_c;

	raw_lockdep_assert_held_rcu_node(rnp);

	/* Walk up the rcu_node hierarchy. */
	for (;;) {
		if ((!(rnp->qsmask & mask) && mask) || rnp->gp_seq != gps) {

			/*
			 * Our bit has already been cleared, or the
			 * relevant grace period is already over, so done.
			 */
			raw_spin_unlock_irqrestore_rcu_node(rnp, flags);
			return;
		}
		WARN_ON_ONCE(oldmask); /* Any child must be all zeroed! */
		WARN_ON_ONCE(!rcu_is_leaf_node(rnp) &&
			     rcu_preempt_blocked_readers_cgp(rnp));
		rnp->qsmask &= ~mask;
		trace_rcu_quiescent_state_report(rcu_state.name, rnp->gp_seq,
						 mask, rnp->qsmask, rnp->level,
						 rnp->grplo, rnp->grphi,
						 !!rnp->gp_tasks);
		if (rnp->qsmask != 0 || rcu_preempt_blocked_readers_cgp(rnp)) {

			/* Other bits still set at this level, so done. */
			raw_spin_unlock_irqrestore_rcu_node(rnp, flags);
			return;
		}
		rnp->completedqs = rnp->gp_seq;
		mask = rnp->grpmask;
		if (rnp->parent == NULL) {

			/* No more levels.  Exit loop holding root lock. */

			break;
		}
		raw_spin_unlock_irqrestore_rcu_node(rnp, flags);
		rnp_c = rnp;
		rnp = rnp->parent;
		raw_spin_lock_irqsave_rcu_node(rnp, flags);
		oldmask = rnp_c->qsmask;
	}

	/*
	 * Get here if we are the last CPU to pass through a quiescent
	 * state for this grace period.  Invoke rcu_report_qs_rsp()
	 * to clean up and start the next grace period if one is needed.
	 */
	rcu_report_qs_rsp(flags); /* releases rnp->lock. */
}

/*
 * Record a quiescent state for all tasks that were previously queued
 * on the specified rcu_node structure and that were blocking the current
 * RCU grace period.  The caller must hold the corresponding rnp->lock with
 * irqs disabled, and this lock is released upon return, but irqs remain
 * disabled.
 */
static void __maybe_unused
rcu_report_unblock_qs_rnp(struct rcu_node *rnp, unsigned long flags)
	__releases(rnp->lock)
{
	unsigned long gps;
	unsigned long mask;
	struct rcu_node *rnp_p;

	raw_lockdep_assert_held_rcu_node(rnp);
	if (WARN_ON_ONCE(!IS_ENABLED(CONFIG_PREEMPT)) ||
	    WARN_ON_ONCE(rcu_preempt_blocked_readers_cgp(rnp)) ||
	    rnp->qsmask != 0) {
		raw_spin_unlock_irqrestore_rcu_node(rnp, flags);
		return;  /* Still need more quiescent states! */
	}

	rnp->completedqs = rnp->gp_seq;
	rnp_p = rnp->parent;
	if (rnp_p == NULL) {
		/*
		 * Only one rcu_node structure in the tree, so don't
		 * try to report up to its nonexistent parent!
		 */
		rcu_report_qs_rsp(flags);
		return;
	}

	/* Report up the rest of the hierarchy, tracking current ->gp_seq. */
	gps = rnp->gp_seq;
	mask = rnp->grpmask;
	raw_spin_unlock_rcu_node(rnp);	/* irqs remain disabled. */
	raw_spin_lock_rcu_node(rnp_p);	/* irqs already disabled. */
	rcu_report_qs_rnp(mask, rnp_p, gps, flags);
}

/*
 * Record a quiescent state for the specified CPU to that CPU's rcu_data
 * structure.  This must be called from the specified CPU.
 */
static void
rcu_report_qs_rdp(int cpu, struct rcu_data *rdp)
{
	unsigned long flags;
	unsigned long mask;
	bool needwake;
	struct rcu_node *rnp;

	rnp = rdp->mynode;
	raw_spin_lock_irqsave_rcu_node(rnp, flags);
	if (rdp->cpu_no_qs.b.norm || rdp->gp_seq != rnp->gp_seq ||
	    rdp->gpwrap) {

		/*
		 * The grace period in which this quiescent state was
		 * recorded has ended, so don't report it upwards.
		 * We will instead need a new quiescent state that lies
		 * within the current grace period.
		 */
		rdp->cpu_no_qs.b.norm = true;	/* need qs for new gp. */
		raw_spin_unlock_irqrestore_rcu_node(rnp, flags);
		return;
	}
	mask = rdp->grpmask;
	rdp->core_needs_qs = false;
	if ((rnp->qsmask & mask) == 0) {
		raw_spin_unlock_irqrestore_rcu_node(rnp, flags);
	} else {
		/*
		 * This GP can't end until cpu checks in, so all of our
		 * callbacks can be processed during the next GP.
		 */
		needwake = rcu_accelerate_cbs(rnp, rdp);

		rcu_report_qs_rnp(mask, rnp, rnp->gp_seq, flags);
		/* ^^^ Released rnp->lock */
		if (needwake)
			rcu_gp_kthread_wake();
	}
}

/*
 * Check to see if there is a new grace period of which this CPU
 * is not yet aware, and if so, set up local rcu_data state for it.
 * Otherwise, see if this CPU has just passed through its first
 * quiescent state for this grace period, and record that fact if so.
 */
static void
rcu_check_quiescent_state(struct rcu_data *rdp)
{
	/* Check for grace-period ends and beginnings. */
	note_gp_changes(rdp);

	/*
	 * Does this CPU still need to do its part for current grace period?
	 * If no, return and let the other CPUs do their part as well.
	 */
	if (!rdp->core_needs_qs)
		return;

	/*
	 * Was there a quiescent state since the beginning of the grace
	 * period? If no, then exit and wait for the next call.
	 */
	if (rdp->cpu_no_qs.b.norm)
		return;

	/*
	 * Tell RCU we are done (but rcu_report_qs_rdp() will be the
	 * judge of that).
	 */
	rcu_report_qs_rdp(rdp->cpu, rdp);
}

/*
 * Near the end of the offline process.  Trace the fact that this CPU
 * is going offline.
 */
int rcutree_dying_cpu(unsigned int cpu)
{
	bool blkd;
	struct rcu_data *rdp = this_cpu_ptr(&rcu_data);
	struct rcu_node *rnp = rdp->mynode;

	if (!IS_ENABLED(CONFIG_HOTPLUG_CPU))
		return 0;

	blkd = !!(rnp->qsmask & rdp->grpmask);
	trace_rcu_grace_period(rcu_state.name, rnp->gp_seq,
			       blkd ? TPS("cpuofl") : TPS("cpuofl-bgp"));
	return 0;
}

/*
 * All CPUs for the specified rcu_node structure have gone offline,
 * and all tasks that were preempted within an RCU read-side critical
 * section while running on one of those CPUs have since exited their RCU
 * read-side critical section.  Some other CPU is reporting this fact with
 * the specified rcu_node structure's ->lock held and interrupts disabled.
 * This function therefore goes up the tree of rcu_node structures,
 * clearing the corresponding bits in the ->qsmaskinit fields.  Note that
 * the leaf rcu_node structure's ->qsmaskinit field has already been
 * updated.
 *
 * This function does check that the specified rcu_node structure has
 * all CPUs offline and no blocked tasks, so it is OK to invoke it
 * prematurely.  That said, invoking it after the fact will cost you
 * a needless lock acquisition.  So once it has done its work, don't
 * invoke it again.
 */
static void rcu_cleanup_dead_rnp(struct rcu_node *rnp_leaf)
{
	long mask;
	struct rcu_node *rnp = rnp_leaf;

	raw_lockdep_assert_held_rcu_node(rnp_leaf);
	if (!IS_ENABLED(CONFIG_HOTPLUG_CPU) ||
	    WARN_ON_ONCE(rnp_leaf->qsmaskinit) ||
	    WARN_ON_ONCE(rcu_preempt_has_tasks(rnp_leaf)))
		return;
	for (;;) {
		mask = rnp->grpmask;
		rnp = rnp->parent;
		if (!rnp)
			break;
		raw_spin_lock_rcu_node(rnp); /* irqs already disabled. */
		rnp->qsmaskinit &= ~mask;
		/* Between grace periods, so better already be zero! */
		WARN_ON_ONCE(rnp->qsmask);
		if (rnp->qsmaskinit) {
			raw_spin_unlock_rcu_node(rnp);
			/* irqs remain disabled. */
			return;
		}
		raw_spin_unlock_rcu_node(rnp); /* irqs remain disabled. */
	}
}

/*
 * The CPU has been completely removed, and some other CPU is reporting
 * this fact from process context.  Do the remainder of the cleanup.
 * There can only be one CPU hotplug operation at a time, so no need for
 * explicit locking.
 */
int rcutree_dead_cpu(unsigned int cpu)
{
	struct rcu_data *rdp = per_cpu_ptr(&rcu_data, cpu);
	struct rcu_node *rnp = rdp->mynode;  /* Outgoing CPU's rdp & rnp. */

	if (!IS_ENABLED(CONFIG_HOTPLUG_CPU))
		return 0;

	/* Adjust any no-longer-needed kthreads. */
	rcu_boost_kthread_setaffinity(rnp, -1);
	/* Do any needed no-CB deferred wakeups from this CPU. */
	do_nocb_deferred_wakeup(per_cpu_ptr(&rcu_data, cpu));
	return 0;
}

/*
 * Invoke any RCU callbacks that have made it to the end of their grace
 * period.  Thottle as specified by rdp->blimit.
 */
static void rcu_do_batch(struct rcu_data *rdp)
{
	unsigned long flags;
	struct rcu_head *rhp;
	struct rcu_cblist rcl = RCU_CBLIST_INITIALIZER(rcl);
	long bl, count;

	/* If no callbacks are ready, just return. */
	if (!rcu_segcblist_ready_cbs(&rdp->cblist)) {
		trace_rcu_batch_start(rcu_state.name,
				      rcu_segcblist_n_lazy_cbs(&rdp->cblist),
				      rcu_segcblist_n_cbs(&rdp->cblist), 0);
		trace_rcu_batch_end(rcu_state.name, 0,
				    !rcu_segcblist_empty(&rdp->cblist),
				    need_resched(), is_idle_task(current),
				    rcu_is_callbacks_kthread());
		return;
	}

	/*
	 * Extract the list of ready callbacks, disabling to prevent
	 * races with call_rcu() from interrupt handlers.  Leave the
	 * callback counts, as rcu_barrier() needs to be conservative.
	 */
	local_irq_save(flags);
	WARN_ON_ONCE(cpu_is_offline(smp_processor_id()));
	bl = rdp->blimit;
	trace_rcu_batch_start(rcu_state.name,
			      rcu_segcblist_n_lazy_cbs(&rdp->cblist),
			      rcu_segcblist_n_cbs(&rdp->cblist), bl);
	rcu_segcblist_extract_done_cbs(&rdp->cblist, &rcl);
	local_irq_restore(flags);

	/* Invoke callbacks. */
	rhp = rcu_cblist_dequeue(&rcl);
	for (; rhp; rhp = rcu_cblist_dequeue(&rcl)) {
		debug_rcu_head_unqueue(rhp);
		if (__rcu_reclaim(rcu_state.name, rhp))
			rcu_cblist_dequeued_lazy(&rcl);
		/*
		 * Stop only if limit reached and CPU has something to do.
		 * Note: The rcl structure counts down from zero.
		 */
		if (-rcl.len >= bl &&
		    (need_resched() ||
		     (!is_idle_task(current) && !rcu_is_callbacks_kthread())))
			break;
	}

	local_irq_save(flags);
	count = -rcl.len;
	trace_rcu_batch_end(rcu_state.name, count, !!rcl.head, need_resched(),
			    is_idle_task(current), rcu_is_callbacks_kthread());

	/* Update counts and requeue any remaining callbacks. */
	rcu_segcblist_insert_done_cbs(&rdp->cblist, &rcl);
	smp_mb(); /* List handling before counting for rcu_barrier(). */
	rcu_segcblist_insert_count(&rdp->cblist, &rcl);

	/* Reinstate batch limit if we have worked down the excess. */
	count = rcu_segcblist_n_cbs(&rdp->cblist);
	if (rdp->blimit == LONG_MAX && count <= qlowmark)
		rdp->blimit = blimit;

	/* Reset ->qlen_last_fqs_check trigger if enough CBs have drained. */
	if (count == 0 && rdp->qlen_last_fqs_check != 0) {
		rdp->qlen_last_fqs_check = 0;
		rdp->n_force_qs_snap = rcu_state.n_force_qs;
	} else if (count < rdp->qlen_last_fqs_check - qhimark)
		rdp->qlen_last_fqs_check = count;

	/*
	 * The following usually indicates a double call_rcu().  To track
	 * this down, try building with CONFIG_DEBUG_OBJECTS_RCU_HEAD=y.
	 */
	WARN_ON_ONCE(rcu_segcblist_empty(&rdp->cblist) != (count == 0));

	local_irq_restore(flags);

	/* Re-invoke RCU core processing if there are callbacks remaining. */
	if (rcu_segcblist_ready_cbs(&rdp->cblist))
		invoke_rcu_core();
}

/*
 * This function is invoked from each scheduling-clock interrupt,
 * and checks to see if this CPU is in a non-context-switch quiescent
 * state, for example, user mode or idle loop.  It also schedules RCU
 * core processing.  If the current grace period has gone on too long,
 * it will ask the scheduler to manufacture a context switch for the sole
 * purpose of providing a providing the needed quiescent state.
 */
void rcu_sched_clock_irq(int user)
{
	trace_rcu_utilization(TPS("Start scheduler-tick"));
	raw_cpu_inc(rcu_data.ticks_this_gp);
	/* The load-acquire pairs with the store-release setting to true. */
	if (smp_load_acquire(this_cpu_ptr(&rcu_data.rcu_urgent_qs))) {
		/* Idle and userspace execution already are quiescent states. */
		if (!rcu_is_cpu_rrupt_from_idle() && !user) {
			set_tsk_need_resched(current);
			set_preempt_need_resched();
		}
		__this_cpu_write(rcu_data.rcu_urgent_qs, false);
	}
	rcu_flavor_sched_clock_irq(user);
	if (rcu_pending())
		invoke_rcu_core();

	trace_rcu_utilization(TPS("End scheduler-tick"));
}

/*
 * Scan the leaf rcu_node structures.  For each structure on which all
 * CPUs have reported a quiescent state and on which there are tasks
 * blocking the current grace period, initiate RCU priority boosting.
 * Otherwise, invoke the specified function to check dyntick state for
 * each CPU that has not yet reported a quiescent state.
 */
static void force_qs_rnp(int (*f)(struct rcu_data *rdp))
{
	int cpu;
	unsigned long flags;
	unsigned long mask;
	struct rcu_node *rnp;

	rcu_for_each_leaf_node(rnp) {
		cond_resched_tasks_rcu_qs();
		mask = 0;
		raw_spin_lock_irqsave_rcu_node(rnp, flags);
		if (rnp->qsmask == 0) {
			if (!IS_ENABLED(CONFIG_PREEMPT) ||
			    rcu_preempt_blocked_readers_cgp(rnp)) {
				/*
				 * No point in scanning bits because they
				 * are all zero.  But we might need to
				 * priority-boost blocked readers.
				 */
				rcu_initiate_boost(rnp, flags);
				/* rcu_initiate_boost() releases rnp->lock */
				continue;
			}
			raw_spin_unlock_irqrestore_rcu_node(rnp, flags);
			continue;
		}
		for_each_leaf_node_possible_cpu(rnp, cpu) {
			unsigned long bit = leaf_node_cpu_bit(rnp, cpu);
			if ((rnp->qsmask & bit) != 0) {
				if (f(per_cpu_ptr(&rcu_data, cpu)))
					mask |= bit;
			}
		}
		if (mask != 0) {
			/* Idle/offline CPUs, report (releases rnp->lock). */
			rcu_report_qs_rnp(mask, rnp, rnp->gp_seq, flags);
		} else {
			/* Nothing to do here, so just drop the lock. */
			raw_spin_unlock_irqrestore_rcu_node(rnp, flags);
		}
	}
}

/*
 * Force quiescent states on reluctant CPUs, and also detect which
 * CPUs are in dyntick-idle mode.
 */
void rcu_force_quiescent_state(void)
{
	unsigned long flags;
	bool ret;
	struct rcu_node *rnp;
	struct rcu_node *rnp_old = NULL;

	/* Funnel through hierarchy to reduce memory contention. */
	rnp = __this_cpu_read(rcu_data.mynode);
	for (; rnp != NULL; rnp = rnp->parent) {
		ret = (READ_ONCE(rcu_state.gp_flags) & RCU_GP_FLAG_FQS) ||
		      !raw_spin_trylock(&rnp->fqslock);
		if (rnp_old != NULL)
			raw_spin_unlock(&rnp_old->fqslock);
		if (ret)
			return;
		rnp_old = rnp;
	}
	/* rnp_old == rcu_get_root(), rnp == NULL. */

	/* Reached the root of the rcu_node tree, acquire lock. */
	raw_spin_lock_irqsave_rcu_node(rnp_old, flags);
	raw_spin_unlock(&rnp_old->fqslock);
	if (READ_ONCE(rcu_state.gp_flags) & RCU_GP_FLAG_FQS) {
		raw_spin_unlock_irqrestore_rcu_node(rnp_old, flags);
		return;  /* Someone beat us to it. */
	}
	WRITE_ONCE(rcu_state.gp_flags,
		   READ_ONCE(rcu_state.gp_flags) | RCU_GP_FLAG_FQS);
	raw_spin_unlock_irqrestore_rcu_node(rnp_old, flags);
	rcu_gp_kthread_wake();
}
EXPORT_SYMBOL_GPL(rcu_force_quiescent_state);

<<<<<<< HEAD
/*
 * This function checks for grace-period requests that fail to motivate
 * RCU to come out of its idle mode.
 */
void
rcu_check_gp_start_stall(struct rcu_node *rnp, struct rcu_data *rdp,
			 const unsigned long gpssdelay)
{
	unsigned long flags;
	unsigned long j;
	struct rcu_node *rnp_root = rcu_get_root();
	static atomic_t warned = ATOMIC_INIT(0);

	if (!IS_ENABLED(CONFIG_PROVE_RCU) || rcu_gp_in_progress() ||
	    ULONG_CMP_GE(rnp_root->gp_seq, rnp_root->gp_seq_needed))
		return;
	j = jiffies; /* Expensive access, and in common case don't get here. */
	if (time_before(j, READ_ONCE(rcu_state.gp_req_activity) + gpssdelay) ||
	    time_before(j, READ_ONCE(rcu_state.gp_activity) + gpssdelay) ||
	    atomic_read(&warned))
		return;

	raw_spin_lock_irqsave_rcu_node(rnp, flags);
	j = jiffies;
	if (rcu_gp_in_progress() ||
	    ULONG_CMP_GE(rnp_root->gp_seq, rnp_root->gp_seq_needed) ||
	    time_before(j, READ_ONCE(rcu_state.gp_req_activity) + gpssdelay) ||
	    time_before(j, READ_ONCE(rcu_state.gp_activity) + gpssdelay) ||
	    atomic_read(&warned)) {
		raw_spin_unlock_irqrestore_rcu_node(rnp, flags);
		return;
	}
	/* Hold onto the leaf lock to make others see warned==1. */

	if (rnp_root != rnp)
		raw_spin_lock_rcu_node(rnp_root); /* irqs already disabled. */
	j = jiffies;
	if (rcu_gp_in_progress() ||
	    ULONG_CMP_GE(rnp_root->gp_seq, rnp_root->gp_seq_needed) ||
	    time_before(j, rcu_state.gp_req_activity + gpssdelay) ||
	    time_before(j, rcu_state.gp_activity + gpssdelay) ||
	    atomic_xchg(&warned, 1)) {
		raw_spin_unlock_rcu_node(rnp_root); /* irqs remain disabled. */
		raw_spin_unlock_irqrestore_rcu_node(rnp, flags);
		return;
	}
	WARN_ON(1);
	if (rnp_root != rnp)
		raw_spin_unlock_rcu_node(rnp_root);
	raw_spin_unlock_irqrestore_rcu_node(rnp, flags);
	show_rcu_gp_kthreads();
}

/*
 * Do a forward-progress check for rcutorture.  This is normally invoked
 * due to an OOM event.  The argument "j" gives the time period during
 * which rcutorture would like progress to have been made.
 */
void rcu_fwd_progress_check(unsigned long j)
{
	unsigned long cbs;
	int cpu;
	unsigned long max_cbs = 0;
	int max_cpu = -1;
	struct rcu_data *rdp;

	if (rcu_gp_in_progress()) {
		pr_info("%s: GP age %lu jiffies\n",
			__func__, jiffies - rcu_state.gp_start);
		show_rcu_gp_kthreads();
	} else {
		pr_info("%s: Last GP end %lu jiffies ago\n",
			__func__, jiffies - rcu_state.gp_end);
		preempt_disable();
		rdp = this_cpu_ptr(&rcu_data);
		rcu_check_gp_start_stall(rdp->mynode, rdp, j);
		preempt_enable();
	}
	for_each_possible_cpu(cpu) {
		cbs = rcu_get_n_cbs_cpu(cpu);
		if (!cbs)
			continue;
		if (max_cpu < 0)
			pr_info("%s: callbacks", __func__);
		pr_cont(" %d: %lu", cpu, cbs);
		if (cbs <= max_cbs)
			continue;
		max_cbs = cbs;
		max_cpu = cpu;
	}
	if (max_cpu >= 0)
		pr_cont("\n");
}
EXPORT_SYMBOL_GPL(rcu_fwd_progress_check);

=======
>>>>>>> 0ecfebd2
/* Perform RCU core processing work for the current CPU.  */
static __latent_entropy void rcu_core(struct softirq_action *unused)
{
	unsigned long flags;
	struct rcu_data *rdp = raw_cpu_ptr(&rcu_data);
	struct rcu_node *rnp = rdp->mynode;

	if (cpu_is_offline(smp_processor_id()))
		return;
	trace_rcu_utilization(TPS("Start RCU core"));
	WARN_ON_ONCE(!rdp->beenonline);

	/* Report any deferred quiescent states if preemption enabled. */
	if (!(preempt_count() & PREEMPT_MASK)) {
		rcu_preempt_deferred_qs(current);
	} else if (rcu_preempt_need_deferred_qs(current)) {
		set_tsk_need_resched(current);
		set_preempt_need_resched();
	}

	/* Update RCU state based on any recent quiescent states. */
	rcu_check_quiescent_state(rdp);

	/* No grace period and unregistered callbacks? */
	if (!rcu_gp_in_progress() &&
	    rcu_segcblist_is_enabled(&rdp->cblist)) {
		local_irq_save(flags);
		if (!rcu_segcblist_restempty(&rdp->cblist, RCU_NEXT_READY_TAIL))
			rcu_accelerate_cbs_unlocked(rnp, rdp);
		local_irq_restore(flags);
	}

	rcu_check_gp_start_stall(rnp, rdp, rcu_jiffies_till_stall_check());

	/* If there are callbacks ready, invoke them. */
	if (rcu_segcblist_ready_cbs(&rdp->cblist))
		invoke_rcu_callbacks(rdp);

	/* Do any needed deferred wakeups of rcuo kthreads. */
	do_nocb_deferred_wakeup(rdp);
	trace_rcu_utilization(TPS("End RCU core"));
}

/*
 * Schedule RCU callback invocation.  If the running implementation of RCU
 * does not support RCU priority boosting, just do a direct call, otherwise
 * wake up the per-CPU kernel kthread.  Note that because we are running
 * on the current CPU with softirqs disabled, the rcu_cpu_kthread_task
 * cannot disappear out from under us.
 */
static void invoke_rcu_callbacks(struct rcu_data *rdp)
{
	if (unlikely(!READ_ONCE(rcu_scheduler_fully_active)))
		return;
	if (likely(!rcu_state.boost)) {
		rcu_do_batch(rdp);
		return;
	}
	invoke_rcu_callbacks_kthread();
}

static void invoke_rcu_core(void)
{
	if (cpu_online(smp_processor_id()))
		raise_softirq(RCU_SOFTIRQ);
}

/*
 * Handle any core-RCU processing required by a call_rcu() invocation.
 */
static void __call_rcu_core(struct rcu_data *rdp, struct rcu_head *head,
			    unsigned long flags)
{
	/*
	 * If called from an extended quiescent state, invoke the RCU
	 * core in order to force a re-evaluation of RCU's idleness.
	 */
	if (!rcu_is_watching())
		invoke_rcu_core();

	/* If interrupts were disabled or CPU offline, don't invoke RCU core. */
	if (irqs_disabled_flags(flags) || cpu_is_offline(smp_processor_id()))
		return;

	/*
	 * Force the grace period if too many callbacks or too long waiting.
	 * Enforce hysteresis, and don't invoke rcu_force_quiescent_state()
	 * if some other CPU has recently done so.  Also, don't bother
	 * invoking rcu_force_quiescent_state() if the newly enqueued callback
	 * is the only one waiting for a grace period to complete.
	 */
	if (unlikely(rcu_segcblist_n_cbs(&rdp->cblist) >
		     rdp->qlen_last_fqs_check + qhimark)) {

		/* Are we ignoring a completed grace period? */
		note_gp_changes(rdp);

		/* Start a new grace period if one not already started. */
		if (!rcu_gp_in_progress()) {
			rcu_accelerate_cbs_unlocked(rdp->mynode, rdp);
		} else {
			/* Give the grace period a kick. */
			rdp->blimit = LONG_MAX;
			if (rcu_state.n_force_qs == rdp->n_force_qs_snap &&
			    rcu_segcblist_first_pend_cb(&rdp->cblist) != head)
				rcu_force_quiescent_state();
			rdp->n_force_qs_snap = rcu_state.n_force_qs;
			rdp->qlen_last_fqs_check = rcu_segcblist_n_cbs(&rdp->cblist);
		}
	}
}

/*
 * RCU callback function to leak a callback.
 */
static void rcu_leak_callback(struct rcu_head *rhp)
{
}

/*
 * Helper function for call_rcu() and friends.  The cpu argument will
 * normally be -1, indicating "currently running CPU".  It may specify
 * a CPU only if that CPU is a no-CBs CPU.  Currently, only rcu_barrier()
 * is expected to specify a CPU.
 */
static void
__call_rcu(struct rcu_head *head, rcu_callback_t func, int cpu, bool lazy)
{
	unsigned long flags;
	struct rcu_data *rdp;

	/* Misaligned rcu_head! */
	WARN_ON_ONCE((unsigned long)head & (sizeof(void *) - 1));

	if (debug_rcu_head_queue(head)) {
		/*
		 * Probable double call_rcu(), so leak the callback.
		 * Use rcu:rcu_callback trace event to find the previous
		 * time callback was passed to __call_rcu().
		 */
		WARN_ONCE(1, "__call_rcu(): Double-freed CB %p->%pS()!!!\n",
			  head, head->func);
		WRITE_ONCE(head->func, rcu_leak_callback);
		return;
	}
	head->func = func;
	head->next = NULL;
	local_irq_save(flags);
	rdp = this_cpu_ptr(&rcu_data);

	/* Add the callback to our list. */
	if (unlikely(!rcu_segcblist_is_enabled(&rdp->cblist)) || cpu != -1) {
		int offline;

		if (cpu != -1)
			rdp = per_cpu_ptr(&rcu_data, cpu);
		if (likely(rdp->mynode)) {
			/* Post-boot, so this should be for a no-CBs CPU. */
			offline = !__call_rcu_nocb(rdp, head, lazy, flags);
			WARN_ON_ONCE(offline);
			/* Offline CPU, _call_rcu() illegal, leak callback.  */
			local_irq_restore(flags);
			return;
		}
		/*
		 * Very early boot, before rcu_init().  Initialize if needed
		 * and then drop through to queue the callback.
		 */
		WARN_ON_ONCE(cpu != -1);
		WARN_ON_ONCE(!rcu_is_watching());
		if (rcu_segcblist_empty(&rdp->cblist))
			rcu_segcblist_init(&rdp->cblist);
	}
	rcu_segcblist_enqueue(&rdp->cblist, head, lazy);
	if (__is_kfree_rcu_offset((unsigned long)func))
		trace_rcu_kfree_callback(rcu_state.name, head,
					 (unsigned long)func,
					 rcu_segcblist_n_lazy_cbs(&rdp->cblist),
					 rcu_segcblist_n_cbs(&rdp->cblist));
	else
		trace_rcu_callback(rcu_state.name, head,
				   rcu_segcblist_n_lazy_cbs(&rdp->cblist),
				   rcu_segcblist_n_cbs(&rdp->cblist));

	/* Go handle any RCU core processing required. */
	__call_rcu_core(rdp, head, flags);
	local_irq_restore(flags);
}

/**
 * call_rcu() - Queue an RCU callback for invocation after a grace period.
 * @head: structure to be used for queueing the RCU updates.
 * @func: actual callback function to be invoked after the grace period
 *
 * The callback function will be invoked some time after a full grace
 * period elapses, in other words after all pre-existing RCU read-side
 * critical sections have completed.  However, the callback function
 * might well execute concurrently with RCU read-side critical sections
 * that started after call_rcu() was invoked.  RCU read-side critical
 * sections are delimited by rcu_read_lock() and rcu_read_unlock(), and
 * may be nested.  In addition, regions of code across which interrupts,
 * preemption, or softirqs have been disabled also serve as RCU read-side
 * critical sections.  This includes hardware interrupt handlers, softirq
 * handlers, and NMI handlers.
 *
 * Note that all CPUs must agree that the grace period extended beyond
 * all pre-existing RCU read-side critical section.  On systems with more
 * than one CPU, this means that when "func()" is invoked, each CPU is
 * guaranteed to have executed a full memory barrier since the end of its
 * last RCU read-side critical section whose beginning preceded the call
 * to call_rcu().  It also means that each CPU executing an RCU read-side
 * critical section that continues beyond the start of "func()" must have
 * executed a memory barrier after the call_rcu() but before the beginning
 * of that RCU read-side critical section.  Note that these guarantees
 * include CPUs that are offline, idle, or executing in user mode, as
 * well as CPUs that are executing in the kernel.
 *
 * Furthermore, if CPU A invoked call_rcu() and CPU B invoked the
 * resulting RCU callback function "func()", then both CPU A and CPU B are
 * guaranteed to execute a full memory barrier during the time interval
 * between the call to call_rcu() and the invocation of "func()" -- even
 * if CPU A and CPU B are the same CPU (but again only if the system has
 * more than one CPU).
 */
void call_rcu(struct rcu_head *head, rcu_callback_t func)
{
	__call_rcu(head, func, -1, 0);
}
EXPORT_SYMBOL_GPL(call_rcu);

/*
 * Queue an RCU callback for lazy invocation after a grace period.
 * This will likely be later named something like "call_rcu_lazy()",
 * but this change will require some way of tagging the lazy RCU
 * callbacks in the list of pending callbacks. Until then, this
 * function may only be called from __kfree_rcu().
 */
void kfree_call_rcu(struct rcu_head *head, rcu_callback_t func)
{
	__call_rcu(head, func, -1, 1);
}
EXPORT_SYMBOL_GPL(kfree_call_rcu);

/*
 * During early boot, any blocking grace-period wait automatically
 * implies a grace period.  Later on, this is never the case for PREEMPT.
 *
 * Howevr, because a context switch is a grace period for !PREEMPT, any
 * blocking grace-period wait automatically implies a grace period if
 * there is only one CPU online at any point time during execution of
 * either synchronize_rcu() or synchronize_rcu_expedited().  It is OK to
 * occasionally incorrectly indicate that there are multiple CPUs online
 * when there was in fact only one the whole time, as this just adds some
 * overhead: RCU still operates correctly.
 */
static int rcu_blocking_is_gp(void)
{
	int ret;

	if (IS_ENABLED(CONFIG_PREEMPT))
		return rcu_scheduler_active == RCU_SCHEDULER_INACTIVE;
	might_sleep();  /* Check for RCU read-side critical section. */
	preempt_disable();
	ret = num_online_cpus() <= 1;
	preempt_enable();
	return ret;
}

/**
 * synchronize_rcu - wait until a grace period has elapsed.
 *
 * Control will return to the caller some time after a full grace
 * period has elapsed, in other words after all currently executing RCU
 * read-side critical sections have completed.  Note, however, that
 * upon return from synchronize_rcu(), the caller might well be executing
 * concurrently with new RCU read-side critical sections that began while
 * synchronize_rcu() was waiting.  RCU read-side critical sections are
 * delimited by rcu_read_lock() and rcu_read_unlock(), and may be nested.
 * In addition, regions of code across which interrupts, preemption, or
 * softirqs have been disabled also serve as RCU read-side critical
 * sections.  This includes hardware interrupt handlers, softirq handlers,
 * and NMI handlers.
 *
 * Note that this guarantee implies further memory-ordering guarantees.
 * On systems with more than one CPU, when synchronize_rcu() returns,
 * each CPU is guaranteed to have executed a full memory barrier since
 * the end of its last RCU read-side critical section whose beginning
 * preceded the call to synchronize_rcu().  In addition, each CPU having
 * an RCU read-side critical section that extends beyond the return from
 * synchronize_rcu() is guaranteed to have executed a full memory barrier
 * after the beginning of synchronize_rcu() and before the beginning of
 * that RCU read-side critical section.  Note that these guarantees include
 * CPUs that are offline, idle, or executing in user mode, as well as CPUs
 * that are executing in the kernel.
 *
 * Furthermore, if CPU A invoked synchronize_rcu(), which returned
 * to its caller on CPU B, then both CPU A and CPU B are guaranteed
 * to have executed a full memory barrier during the execution of
 * synchronize_rcu() -- even if CPU A and CPU B are the same CPU (but
 * again only if the system has more than one CPU).
 */
void synchronize_rcu(void)
{
	RCU_LOCKDEP_WARN(lock_is_held(&rcu_bh_lock_map) ||
			 lock_is_held(&rcu_lock_map) ||
			 lock_is_held(&rcu_sched_lock_map),
			 "Illegal synchronize_rcu() in RCU read-side critical section");
	if (rcu_blocking_is_gp())
		return;
	if (rcu_gp_is_expedited())
		synchronize_rcu_expedited();
	else
		wait_rcu_gp(call_rcu);
}
EXPORT_SYMBOL_GPL(synchronize_rcu);

/**
 * get_state_synchronize_rcu - Snapshot current RCU state
 *
 * Returns a cookie that is used by a later call to cond_synchronize_rcu()
 * to determine whether or not a full grace period has elapsed in the
 * meantime.
 */
unsigned long get_state_synchronize_rcu(void)
{
	/*
	 * Any prior manipulation of RCU-protected data must happen
	 * before the load from ->gp_seq.
	 */
	smp_mb();  /* ^^^ */
	return rcu_seq_snap(&rcu_state.gp_seq);
}
EXPORT_SYMBOL_GPL(get_state_synchronize_rcu);

/**
 * cond_synchronize_rcu - Conditionally wait for an RCU grace period
 *
 * @oldstate: return value from earlier call to get_state_synchronize_rcu()
 *
 * If a full RCU grace period has elapsed since the earlier call to
 * get_state_synchronize_rcu(), just return.  Otherwise, invoke
 * synchronize_rcu() to wait for a full grace period.
 *
 * Yes, this function does not take counter wrap into account.  But
 * counter wrap is harmless.  If the counter wraps, we have waited for
 * more than 2 billion grace periods (and way more on a 64-bit system!),
 * so waiting for one additional grace period should be just fine.
 */
void cond_synchronize_rcu(unsigned long oldstate)
{
	if (!rcu_seq_done(&rcu_state.gp_seq, oldstate))
		synchronize_rcu();
	else
		smp_mb(); /* Ensure GP ends before subsequent accesses. */
}
EXPORT_SYMBOL_GPL(cond_synchronize_rcu);

/*
 * Check to see if there is any immediate RCU-related work to be done by
 * the current CPU, returning 1 if so and zero otherwise.  The checks are
 * in order of increasing expense: checks that can be carried out against
 * CPU-local state are performed first.  However, we must check for CPU
 * stalls first, else we might not get a chance.
 */
static int rcu_pending(void)
{
	struct rcu_data *rdp = this_cpu_ptr(&rcu_data);
	struct rcu_node *rnp = rdp->mynode;

	/* Check for CPU stalls, if enabled. */
	check_cpu_stall(rdp);

	/* Is this CPU a NO_HZ_FULL CPU that should ignore RCU? */
	if (rcu_nohz_full_cpu())
		return 0;

	/* Is the RCU core waiting for a quiescent state from this CPU? */
	if (rdp->core_needs_qs && !rdp->cpu_no_qs.b.norm)
		return 1;

	/* Does this CPU have callbacks ready to invoke? */
	if (rcu_segcblist_ready_cbs(&rdp->cblist))
		return 1;

	/* Has RCU gone idle with this CPU needing another grace period? */
	if (!rcu_gp_in_progress() &&
	    rcu_segcblist_is_enabled(&rdp->cblist) &&
	    !rcu_segcblist_restempty(&rdp->cblist, RCU_NEXT_READY_TAIL))
		return 1;

	/* Have RCU grace period completed or started?  */
	if (rcu_seq_current(&rnp->gp_seq) != rdp->gp_seq ||
	    unlikely(READ_ONCE(rdp->gpwrap))) /* outside lock */
		return 1;

	/* Does this CPU need a deferred NOCB wakeup? */
	if (rcu_nocb_need_deferred_wakeup(rdp))
		return 1;

	/* nothing to do */
	return 0;
}

/*
 * Helper function for rcu_barrier() tracing.  If tracing is disabled,
 * the compiler is expected to optimize this away.
 */
static void rcu_barrier_trace(const char *s, int cpu, unsigned long done)
{
	trace_rcu_barrier(rcu_state.name, s, cpu,
			  atomic_read(&rcu_state.barrier_cpu_count), done);
}

/*
 * RCU callback function for rcu_barrier().  If we are last, wake
 * up the task executing rcu_barrier().
 */
static void rcu_barrier_callback(struct rcu_head *rhp)
{
	if (atomic_dec_and_test(&rcu_state.barrier_cpu_count)) {
		rcu_barrier_trace(TPS("LastCB"), -1,
				   rcu_state.barrier_sequence);
		complete(&rcu_state.barrier_completion);
	} else {
		rcu_barrier_trace(TPS("CB"), -1, rcu_state.barrier_sequence);
	}
}

/*
 * Called with preemption disabled, and from cross-cpu IRQ context.
 */
static void rcu_barrier_func(void *unused)
{
	struct rcu_data *rdp = raw_cpu_ptr(&rcu_data);

	rcu_barrier_trace(TPS("IRQ"), -1, rcu_state.barrier_sequence);
	rdp->barrier_head.func = rcu_barrier_callback;
	debug_rcu_head_queue(&rdp->barrier_head);
	if (rcu_segcblist_entrain(&rdp->cblist, &rdp->barrier_head, 0)) {
		atomic_inc(&rcu_state.barrier_cpu_count);
	} else {
		debug_rcu_head_unqueue(&rdp->barrier_head);
		rcu_barrier_trace(TPS("IRQNQ"), -1,
				   rcu_state.barrier_sequence);
	}
}

/**
 * rcu_barrier - Wait until all in-flight call_rcu() callbacks complete.
 *
 * Note that this primitive does not necessarily wait for an RCU grace period
 * to complete.  For example, if there are no RCU callbacks queued anywhere
 * in the system, then rcu_barrier() is within its rights to return
 * immediately, without waiting for anything, much less an RCU grace period.
 */
void rcu_barrier(void)
{
	int cpu;
	struct rcu_data *rdp;
	unsigned long s = rcu_seq_snap(&rcu_state.barrier_sequence);

	rcu_barrier_trace(TPS("Begin"), -1, s);

	/* Take mutex to serialize concurrent rcu_barrier() requests. */
	mutex_lock(&rcu_state.barrier_mutex);

	/* Did someone else do our work for us? */
	if (rcu_seq_done(&rcu_state.barrier_sequence, s)) {
		rcu_barrier_trace(TPS("EarlyExit"), -1,
				   rcu_state.barrier_sequence);
		smp_mb(); /* caller's subsequent code after above check. */
		mutex_unlock(&rcu_state.barrier_mutex);
		return;
	}

	/* Mark the start of the barrier operation. */
	rcu_seq_start(&rcu_state.barrier_sequence);
	rcu_barrier_trace(TPS("Inc1"), -1, rcu_state.barrier_sequence);

	/*
	 * Initialize the count to one rather than to zero in order to
	 * avoid a too-soon return to zero in case of a short grace period
	 * (or preemption of this task).  Exclude CPU-hotplug operations
	 * to ensure that no offline CPU has callbacks queued.
	 */
	init_completion(&rcu_state.barrier_completion);
	atomic_set(&rcu_state.barrier_cpu_count, 1);
	get_online_cpus();

	/*
	 * Force each CPU with callbacks to register a new callback.
	 * When that callback is invoked, we will know that all of the
	 * corresponding CPU's preceding callbacks have been invoked.
	 */
	for_each_possible_cpu(cpu) {
		if (!cpu_online(cpu) && !rcu_is_nocb_cpu(cpu))
			continue;
		rdp = per_cpu_ptr(&rcu_data, cpu);
		if (rcu_is_nocb_cpu(cpu)) {
			if (!rcu_nocb_cpu_needs_barrier(cpu)) {
				rcu_barrier_trace(TPS("OfflineNoCB"), cpu,
						   rcu_state.barrier_sequence);
			} else {
				rcu_barrier_trace(TPS("OnlineNoCB"), cpu,
						   rcu_state.barrier_sequence);
				smp_mb__before_atomic();
				atomic_inc(&rcu_state.barrier_cpu_count);
				__call_rcu(&rdp->barrier_head,
					   rcu_barrier_callback, cpu, 0);
			}
		} else if (rcu_segcblist_n_cbs(&rdp->cblist)) {
			rcu_barrier_trace(TPS("OnlineQ"), cpu,
					   rcu_state.barrier_sequence);
			smp_call_function_single(cpu, rcu_barrier_func, NULL, 1);
		} else {
			rcu_barrier_trace(TPS("OnlineNQ"), cpu,
					   rcu_state.barrier_sequence);
		}
	}
	put_online_cpus();

	/*
	 * Now that we have an rcu_barrier_callback() callback on each
	 * CPU, and thus each counted, remove the initial count.
	 */
	if (atomic_dec_and_test(&rcu_state.barrier_cpu_count))
		complete(&rcu_state.barrier_completion);

	/* Wait for all rcu_barrier_callback() callbacks to be invoked. */
	wait_for_completion(&rcu_state.barrier_completion);

	/* Mark the end of the barrier operation. */
	rcu_barrier_trace(TPS("Inc2"), -1, rcu_state.barrier_sequence);
	rcu_seq_end(&rcu_state.barrier_sequence);

	/* Other rcu_barrier() invocations can now safely proceed. */
	mutex_unlock(&rcu_state.barrier_mutex);
}
EXPORT_SYMBOL_GPL(rcu_barrier);

/*
 * Propagate ->qsinitmask bits up the rcu_node tree to account for the
 * first CPU in a given leaf rcu_node structure coming online.  The caller
 * must hold the corresponding leaf rcu_node ->lock with interrrupts
 * disabled.
 */
static void rcu_init_new_rnp(struct rcu_node *rnp_leaf)
{
	long mask;
	long oldmask;
	struct rcu_node *rnp = rnp_leaf;

	raw_lockdep_assert_held_rcu_node(rnp_leaf);
	WARN_ON_ONCE(rnp->wait_blkd_tasks);
	for (;;) {
		mask = rnp->grpmask;
		rnp = rnp->parent;
		if (rnp == NULL)
			return;
		raw_spin_lock_rcu_node(rnp); /* Interrupts already disabled. */
		oldmask = rnp->qsmaskinit;
		rnp->qsmaskinit |= mask;
		raw_spin_unlock_rcu_node(rnp); /* Interrupts remain disabled. */
		if (oldmask)
			return;
	}
}

/*
 * Do boot-time initialization of a CPU's per-CPU RCU data.
 */
static void __init
rcu_boot_init_percpu_data(int cpu)
{
	struct rcu_data *rdp = per_cpu_ptr(&rcu_data, cpu);

	/* Set up local state, ensuring consistent view of global state. */
	rdp->grpmask = leaf_node_cpu_bit(rdp->mynode, cpu);
	WARN_ON_ONCE(rdp->dynticks_nesting != 1);
	WARN_ON_ONCE(rcu_dynticks_in_eqs(rcu_dynticks_snap(rdp)));
	rdp->rcu_ofl_gp_seq = rcu_state.gp_seq;
	rdp->rcu_ofl_gp_flags = RCU_GP_CLEANED;
	rdp->rcu_onl_gp_seq = rcu_state.gp_seq;
	rdp->rcu_onl_gp_flags = RCU_GP_CLEANED;
	rdp->cpu = cpu;
	rcu_boot_init_nocb_percpu_data(rdp);
}

/*
 * Invoked early in the CPU-online process, when pretty much all services
 * are available.  The incoming CPU is not present.
 *
 * Initializes a CPU's per-CPU RCU data.  Note that only one online or
 * offline event can be happening at a given time.  Note also that we can
 * accept some slop in the rsp->gp_seq access due to the fact that this
 * CPU cannot possibly have any RCU callbacks in flight yet.
 */
int rcutree_prepare_cpu(unsigned int cpu)
{
	unsigned long flags;
	struct rcu_data *rdp = per_cpu_ptr(&rcu_data, cpu);
	struct rcu_node *rnp = rcu_get_root();

	/* Set up local state, ensuring consistent view of global state. */
	raw_spin_lock_irqsave_rcu_node(rnp, flags);
	rdp->qlen_last_fqs_check = 0;
	rdp->n_force_qs_snap = rcu_state.n_force_qs;
	rdp->blimit = blimit;
	if (rcu_segcblist_empty(&rdp->cblist) && /* No early-boot CBs? */
	    !init_nocb_callback_list(rdp))
		rcu_segcblist_init(&rdp->cblist);  /* Re-enable callbacks. */
	rdp->dynticks_nesting = 1;	/* CPU not up, no tearing. */
	rcu_dynticks_eqs_online();
	raw_spin_unlock_rcu_node(rnp);		/* irqs remain disabled. */

	/*
	 * Add CPU to leaf rcu_node pending-online bitmask.  Any needed
	 * propagation up the rcu_node tree will happen at the beginning
	 * of the next grace period.
	 */
	rnp = rdp->mynode;
	raw_spin_lock_rcu_node(rnp);		/* irqs already disabled. */
	rdp->beenonline = true;	 /* We have now been online. */
	rdp->gp_seq = rnp->gp_seq;
	rdp->gp_seq_needed = rnp->gp_seq;
	rdp->cpu_no_qs.b.norm = true;
	rdp->core_needs_qs = false;
	rdp->rcu_iw_pending = false;
	rdp->rcu_iw_gp_seq = rnp->gp_seq - 1;
	trace_rcu_grace_period(rcu_state.name, rdp->gp_seq, TPS("cpuonl"));
	raw_spin_unlock_irqrestore_rcu_node(rnp, flags);
	rcu_prepare_kthreads(cpu);
	rcu_spawn_cpu_nocb_kthread(cpu);

	return 0;
}

/*
 * Update RCU priority boot kthread affinity for CPU-hotplug changes.
 */
static void rcutree_affinity_setting(unsigned int cpu, int outgoing)
{
	struct rcu_data *rdp = per_cpu_ptr(&rcu_data, cpu);

	rcu_boost_kthread_setaffinity(rdp->mynode, outgoing);
}

/*
 * Near the end of the CPU-online process.  Pretty much all services
 * enabled, and the CPU is now very much alive.
 */
int rcutree_online_cpu(unsigned int cpu)
{
	unsigned long flags;
	struct rcu_data *rdp;
	struct rcu_node *rnp;

	rdp = per_cpu_ptr(&rcu_data, cpu);
	rnp = rdp->mynode;
	raw_spin_lock_irqsave_rcu_node(rnp, flags);
	rnp->ffmask |= rdp->grpmask;
	raw_spin_unlock_irqrestore_rcu_node(rnp, flags);
	if (rcu_scheduler_active == RCU_SCHEDULER_INACTIVE)
		return 0; /* Too early in boot for scheduler work. */
	sync_sched_exp_online_cleanup(cpu);
	rcutree_affinity_setting(cpu, -1);
	return 0;
}

/*
 * Near the beginning of the process.  The CPU is still very much alive
 * with pretty much all services enabled.
 */
int rcutree_offline_cpu(unsigned int cpu)
{
	unsigned long flags;
	struct rcu_data *rdp;
	struct rcu_node *rnp;

	rdp = per_cpu_ptr(&rcu_data, cpu);
	rnp = rdp->mynode;
	raw_spin_lock_irqsave_rcu_node(rnp, flags);
	rnp->ffmask &= ~rdp->grpmask;
	raw_spin_unlock_irqrestore_rcu_node(rnp, flags);

	rcutree_affinity_setting(cpu, cpu);
	return 0;
}

static DEFINE_PER_CPU(int, rcu_cpu_started);

/*
 * Mark the specified CPU as being online so that subsequent grace periods
 * (both expedited and normal) will wait on it.  Note that this means that
 * incoming CPUs are not allowed to use RCU read-side critical sections
 * until this function is called.  Failing to observe this restriction
 * will result in lockdep splats.
 *
 * Note that this function is special in that it is invoked directly
 * from the incoming CPU rather than from the cpuhp_step mechanism.
 * This is because this function must be invoked at a precise location.
 */
void rcu_cpu_starting(unsigned int cpu)
{
	unsigned long flags;
	unsigned long mask;
	int nbits;
	unsigned long oldmask;
	struct rcu_data *rdp;
	struct rcu_node *rnp;

	if (per_cpu(rcu_cpu_started, cpu))
		return;

	per_cpu(rcu_cpu_started, cpu) = 1;

	rdp = per_cpu_ptr(&rcu_data, cpu);
	rnp = rdp->mynode;
	mask = rdp->grpmask;
	raw_spin_lock_irqsave_rcu_node(rnp, flags);
	rnp->qsmaskinitnext |= mask;
	oldmask = rnp->expmaskinitnext;
	rnp->expmaskinitnext |= mask;
	oldmask ^= rnp->expmaskinitnext;
	nbits = bitmap_weight(&oldmask, BITS_PER_LONG);
	/* Allow lockless access for expedited grace periods. */
	smp_store_release(&rcu_state.ncpus, rcu_state.ncpus + nbits); /* ^^^ */
	rcu_gpnum_ovf(rnp, rdp); /* Offline-induced counter wrap? */
	rdp->rcu_onl_gp_seq = READ_ONCE(rcu_state.gp_seq);
	rdp->rcu_onl_gp_flags = READ_ONCE(rcu_state.gp_flags);
	if (rnp->qsmask & mask) { /* RCU waiting on incoming CPU? */
		/* Report QS -after- changing ->qsmaskinitnext! */
		rcu_report_qs_rnp(mask, rnp, rnp->gp_seq, flags);
	} else {
		raw_spin_unlock_irqrestore_rcu_node(rnp, flags);
	}
	smp_mb(); /* Ensure RCU read-side usage follows above initialization. */
}

#ifdef CONFIG_HOTPLUG_CPU
/*
 * The outgoing function has no further need of RCU, so remove it from
 * the rcu_node tree's ->qsmaskinitnext bit masks.
 *
 * Note that this function is special in that it is invoked directly
 * from the outgoing CPU rather than from the cpuhp_step mechanism.
 * This is because this function must be invoked at a precise location.
 */
void rcu_report_dead(unsigned int cpu)
{
	unsigned long flags;
	unsigned long mask;
	struct rcu_data *rdp = per_cpu_ptr(&rcu_data, cpu);
	struct rcu_node *rnp = rdp->mynode;  /* Outgoing CPU's rdp & rnp. */

	/* QS for any half-done expedited grace period. */
	preempt_disable();
	rcu_report_exp_rdp(this_cpu_ptr(&rcu_data));
	preempt_enable();
	rcu_preempt_deferred_qs(current);

	/* Remove outgoing CPU from mask in the leaf rcu_node structure. */
	mask = rdp->grpmask;
	raw_spin_lock(&rcu_state.ofl_lock);
	raw_spin_lock_irqsave_rcu_node(rnp, flags); /* Enforce GP memory-order guarantee. */
	rdp->rcu_ofl_gp_seq = READ_ONCE(rcu_state.gp_seq);
	rdp->rcu_ofl_gp_flags = READ_ONCE(rcu_state.gp_flags);
	if (rnp->qsmask & mask) { /* RCU waiting on outgoing CPU? */
		/* Report quiescent state -before- changing ->qsmaskinitnext! */
		rcu_report_qs_rnp(mask, rnp, rnp->gp_seq, flags);
		raw_spin_lock_irqsave_rcu_node(rnp, flags);
	}
	rnp->qsmaskinitnext &= ~mask;
	raw_spin_unlock_irqrestore_rcu_node(rnp, flags);
	raw_spin_unlock(&rcu_state.ofl_lock);

	per_cpu(rcu_cpu_started, cpu) = 0;
}

/*
 * The outgoing CPU has just passed through the dying-idle state, and we
 * are being invoked from the CPU that was IPIed to continue the offline
 * operation.  Migrate the outgoing CPU's callbacks to the current CPU.
 */
void rcutree_migrate_callbacks(int cpu)
{
	unsigned long flags;
	struct rcu_data *my_rdp;
	struct rcu_data *rdp = per_cpu_ptr(&rcu_data, cpu);
	struct rcu_node *rnp_root = rcu_get_root();
	bool needwake;

	if (rcu_is_nocb_cpu(cpu) || rcu_segcblist_empty(&rdp->cblist))
		return;  /* No callbacks to migrate. */

	local_irq_save(flags);
	my_rdp = this_cpu_ptr(&rcu_data);
	if (rcu_nocb_adopt_orphan_cbs(my_rdp, rdp, flags)) {
		local_irq_restore(flags);
		return;
	}
	raw_spin_lock_rcu_node(rnp_root); /* irqs already disabled. */
	/* Leverage recent GPs and set GP for new callbacks. */
	needwake = rcu_advance_cbs(rnp_root, rdp) ||
		   rcu_advance_cbs(rnp_root, my_rdp);
	rcu_segcblist_merge(&my_rdp->cblist, &rdp->cblist);
	WARN_ON_ONCE(rcu_segcblist_empty(&my_rdp->cblist) !=
		     !rcu_segcblist_n_cbs(&my_rdp->cblist));
	raw_spin_unlock_irqrestore_rcu_node(rnp_root, flags);
	if (needwake)
		rcu_gp_kthread_wake();
	WARN_ONCE(rcu_segcblist_n_cbs(&rdp->cblist) != 0 ||
		  !rcu_segcblist_empty(&rdp->cblist),
		  "rcu_cleanup_dead_cpu: Callbacks on offline CPU %d: qlen=%lu, 1stCB=%p\n",
		  cpu, rcu_segcblist_n_cbs(&rdp->cblist),
		  rcu_segcblist_first_cb(&rdp->cblist));
}
#endif

/*
 * On non-huge systems, use expedited RCU grace periods to make suspend
 * and hibernation run faster.
 */
static int rcu_pm_notify(struct notifier_block *self,
			 unsigned long action, void *hcpu)
{
	switch (action) {
	case PM_HIBERNATION_PREPARE:
	case PM_SUSPEND_PREPARE:
		rcu_expedite_gp();
		break;
	case PM_POST_HIBERNATION:
	case PM_POST_SUSPEND:
		rcu_unexpedite_gp();
		break;
	default:
		break;
	}
	return NOTIFY_OK;
}

/*
 * Spawn the kthreads that handle RCU's grace periods.
 */
static int __init rcu_spawn_gp_kthread(void)
{
	unsigned long flags;
	int kthread_prio_in = kthread_prio;
	struct rcu_node *rnp;
	struct sched_param sp;
	struct task_struct *t;

	/* Force priority into range. */
	if (IS_ENABLED(CONFIG_RCU_BOOST) && kthread_prio < 2
	    && IS_BUILTIN(CONFIG_RCU_TORTURE_TEST))
		kthread_prio = 2;
	else if (IS_ENABLED(CONFIG_RCU_BOOST) && kthread_prio < 1)
		kthread_prio = 1;
	else if (kthread_prio < 0)
		kthread_prio = 0;
	else if (kthread_prio > 99)
		kthread_prio = 99;

	if (kthread_prio != kthread_prio_in)
		pr_alert("rcu_spawn_gp_kthread(): Limited prio to %d from %d\n",
			 kthread_prio, kthread_prio_in);

	rcu_scheduler_fully_active = 1;
	t = kthread_create(rcu_gp_kthread, NULL, "%s", rcu_state.name);
	if (WARN_ONCE(IS_ERR(t), "%s: Could not start grace-period kthread, OOM is now expected behavior\n", __func__))
		return 0;
	rnp = rcu_get_root();
	raw_spin_lock_irqsave_rcu_node(rnp, flags);
	rcu_state.gp_kthread = t;
	if (kthread_prio) {
		sp.sched_priority = kthread_prio;
		sched_setscheduler_nocheck(t, SCHED_FIFO, &sp);
	}
	raw_spin_unlock_irqrestore_rcu_node(rnp, flags);
	wake_up_process(t);
	rcu_spawn_nocb_kthreads();
	rcu_spawn_boost_kthreads();
	return 0;
}
early_initcall(rcu_spawn_gp_kthread);

/*
 * This function is invoked towards the end of the scheduler's
 * initialization process.  Before this is called, the idle task might
 * contain synchronous grace-period primitives (during which time, this idle
 * task is booting the system, and such primitives are no-ops).  After this
 * function is called, any synchronous grace-period primitives are run as
 * expedited, with the requesting task driving the grace period forward.
 * A later core_initcall() rcu_set_runtime_mode() will switch to full
 * runtime RCU functionality.
 */
void rcu_scheduler_starting(void)
{
	WARN_ON(num_online_cpus() != 1);
	WARN_ON(nr_context_switches() > 0);
	rcu_test_sync_prims();
	rcu_scheduler_active = RCU_SCHEDULER_INIT;
	rcu_test_sync_prims();
}

/*
 * Helper function for rcu_init() that initializes the rcu_state structure.
 */
static void __init rcu_init_one(void)
{
	static const char * const buf[] = RCU_NODE_NAME_INIT;
	static const char * const fqs[] = RCU_FQS_NAME_INIT;
	static struct lock_class_key rcu_node_class[RCU_NUM_LVLS];
	static struct lock_class_key rcu_fqs_class[RCU_NUM_LVLS];

	int levelspread[RCU_NUM_LVLS];		/* kids/node in each level. */
	int cpustride = 1;
	int i;
	int j;
	struct rcu_node *rnp;

	BUILD_BUG_ON(RCU_NUM_LVLS > ARRAY_SIZE(buf));  /* Fix buf[] init! */

	/* Silence gcc 4.8 false positive about array index out of range. */
	if (rcu_num_lvls <= 0 || rcu_num_lvls > RCU_NUM_LVLS)
		panic("rcu_init_one: rcu_num_lvls out of range");

	/* Initialize the level-tracking arrays. */

	for (i = 1; i < rcu_num_lvls; i++)
		rcu_state.level[i] =
			rcu_state.level[i - 1] + num_rcu_lvl[i - 1];
	rcu_init_levelspread(levelspread, num_rcu_lvl);

	/* Initialize the elements themselves, starting from the leaves. */

	for (i = rcu_num_lvls - 1; i >= 0; i--) {
		cpustride *= levelspread[i];
		rnp = rcu_state.level[i];
		for (j = 0; j < num_rcu_lvl[i]; j++, rnp++) {
			raw_spin_lock_init(&ACCESS_PRIVATE(rnp, lock));
			lockdep_set_class_and_name(&ACCESS_PRIVATE(rnp, lock),
						   &rcu_node_class[i], buf[i]);
			raw_spin_lock_init(&rnp->fqslock);
			lockdep_set_class_and_name(&rnp->fqslock,
						   &rcu_fqs_class[i], fqs[i]);
			rnp->gp_seq = rcu_state.gp_seq;
			rnp->gp_seq_needed = rcu_state.gp_seq;
			rnp->completedqs = rcu_state.gp_seq;
			rnp->qsmask = 0;
			rnp->qsmaskinit = 0;
			rnp->grplo = j * cpustride;
			rnp->grphi = (j + 1) * cpustride - 1;
			if (rnp->grphi >= nr_cpu_ids)
				rnp->grphi = nr_cpu_ids - 1;
			if (i == 0) {
				rnp->grpnum = 0;
				rnp->grpmask = 0;
				rnp->parent = NULL;
			} else {
				rnp->grpnum = j % levelspread[i - 1];
				rnp->grpmask = BIT(rnp->grpnum);
				rnp->parent = rcu_state.level[i - 1] +
					      j / levelspread[i - 1];
			}
			rnp->level = i;
			INIT_LIST_HEAD(&rnp->blkd_tasks);
			rcu_init_one_nocb(rnp);
			init_waitqueue_head(&rnp->exp_wq[0]);
			init_waitqueue_head(&rnp->exp_wq[1]);
			init_waitqueue_head(&rnp->exp_wq[2]);
			init_waitqueue_head(&rnp->exp_wq[3]);
			spin_lock_init(&rnp->exp_lock);
		}
	}

	init_swait_queue_head(&rcu_state.gp_wq);
	init_swait_queue_head(&rcu_state.expedited_wq);
	rnp = rcu_first_leaf_node();
	for_each_possible_cpu(i) {
		while (i > rnp->grphi)
			rnp++;
		per_cpu_ptr(&rcu_data, i)->mynode = rnp;
		rcu_boot_init_percpu_data(i);
	}
}

/*
 * Compute the rcu_node tree geometry from kernel parameters.  This cannot
 * replace the definitions in tree.h because those are needed to size
 * the ->node array in the rcu_state structure.
 */
static void __init rcu_init_geometry(void)
{
	ulong d;
	int i;
	int rcu_capacity[RCU_NUM_LVLS];

	/*
	 * Initialize any unspecified boot parameters.
	 * The default values of jiffies_till_first_fqs and
	 * jiffies_till_next_fqs are set to the RCU_JIFFIES_TILL_FORCE_QS
	 * value, which is a function of HZ, then adding one for each
	 * RCU_JIFFIES_FQS_DIV CPUs that might be on the system.
	 */
	d = RCU_JIFFIES_TILL_FORCE_QS + nr_cpu_ids / RCU_JIFFIES_FQS_DIV;
	if (jiffies_till_first_fqs == ULONG_MAX)
		jiffies_till_first_fqs = d;
	if (jiffies_till_next_fqs == ULONG_MAX)
		jiffies_till_next_fqs = d;
	adjust_jiffies_till_sched_qs();

	/* If the compile-time values are accurate, just leave. */
	if (rcu_fanout_leaf == RCU_FANOUT_LEAF &&
	    nr_cpu_ids == NR_CPUS)
		return;
	pr_info("Adjusting geometry for rcu_fanout_leaf=%d, nr_cpu_ids=%u\n",
		rcu_fanout_leaf, nr_cpu_ids);

	/*
	 * The boot-time rcu_fanout_leaf parameter must be at least two
	 * and cannot exceed the number of bits in the rcu_node masks.
	 * Complain and fall back to the compile-time values if this
	 * limit is exceeded.
	 */
	if (rcu_fanout_leaf < 2 ||
	    rcu_fanout_leaf > sizeof(unsigned long) * 8) {
		rcu_fanout_leaf = RCU_FANOUT_LEAF;
		WARN_ON(1);
		return;
	}

	/*
	 * Compute number of nodes that can be handled an rcu_node tree
	 * with the given number of levels.
	 */
	rcu_capacity[0] = rcu_fanout_leaf;
	for (i = 1; i < RCU_NUM_LVLS; i++)
		rcu_capacity[i] = rcu_capacity[i - 1] * RCU_FANOUT;

	/*
	 * The tree must be able to accommodate the configured number of CPUs.
	 * If this limit is exceeded, fall back to the compile-time values.
	 */
	if (nr_cpu_ids > rcu_capacity[RCU_NUM_LVLS - 1]) {
		rcu_fanout_leaf = RCU_FANOUT_LEAF;
		WARN_ON(1);
		return;
	}

	/* Calculate the number of levels in the tree. */
	for (i = 0; nr_cpu_ids > rcu_capacity[i]; i++) {
	}
	rcu_num_lvls = i + 1;

	/* Calculate the number of rcu_nodes at each level of the tree. */
	for (i = 0; i < rcu_num_lvls; i++) {
		int cap = rcu_capacity[(rcu_num_lvls - 1) - i];
		num_rcu_lvl[i] = DIV_ROUND_UP(nr_cpu_ids, cap);
	}

	/* Calculate the total number of rcu_node structures. */
	rcu_num_nodes = 0;
	for (i = 0; i < rcu_num_lvls; i++)
		rcu_num_nodes += num_rcu_lvl[i];
}

/*
 * Dump out the structure of the rcu_node combining tree associated
 * with the rcu_state structure.
 */
static void __init rcu_dump_rcu_node_tree(void)
{
	int level = 0;
	struct rcu_node *rnp;

	pr_info("rcu_node tree layout dump\n");
	pr_info(" ");
	rcu_for_each_node_breadth_first(rnp) {
		if (rnp->level != level) {
			pr_cont("\n");
			pr_info(" ");
			level = rnp->level;
		}
		pr_cont("%d:%d ^%d  ", rnp->grplo, rnp->grphi, rnp->grpnum);
	}
	pr_cont("\n");
}

struct workqueue_struct *rcu_gp_wq;
struct workqueue_struct *rcu_par_gp_wq;

void __init rcu_init(void)
{
	int cpu;

	rcu_early_boot_tests();

	rcu_bootup_announce();
	rcu_init_geometry();
	rcu_init_one();
	if (dump_tree)
		rcu_dump_rcu_node_tree();
	open_softirq(RCU_SOFTIRQ, rcu_core);

	/*
	 * We don't need protection against CPU-hotplug here because
	 * this is called early in boot, before either interrupts
	 * or the scheduler are operational.
	 */
	pm_notifier(rcu_pm_notify, 0);
	for_each_online_cpu(cpu) {
		rcutree_prepare_cpu(cpu);
		rcu_cpu_starting(cpu);
		rcutree_online_cpu(cpu);
	}

	/* Create workqueue for expedited GPs and for Tree SRCU. */
	rcu_gp_wq = alloc_workqueue("rcu_gp", WQ_MEM_RECLAIM, 0);
	WARN_ON(!rcu_gp_wq);
	rcu_par_gp_wq = alloc_workqueue("rcu_par_gp", WQ_MEM_RECLAIM, 0);
	WARN_ON(!rcu_par_gp_wq);
	srcu_init();
}

#include "tree_stall.h"
#include "tree_exp.h"
#include "tree_plugin.h"<|MERGE_RESOLUTION|>--- conflicted
+++ resolved
@@ -102,14 +102,6 @@
 /* Number of rcu_nodes at specified level. */
 int num_rcu_lvl[] = NUM_RCU_LVL_INIT;
 int rcu_num_nodes __read_mostly = NUM_RCU_NODES; /* Total # rcu_nodes in use. */
-<<<<<<< HEAD
-/* panic() on RCU Stall sysctl. */
-int sysctl_panic_on_rcu_stall __read_mostly;
-/* Commandeer a sysrq key to dump RCU's tree. */
-static bool sysrq_rcu;
-module_param(sysrq_rcu, bool, 0444);
-=======
->>>>>>> 0ecfebd2
 
 /*
  * The rcu_scheduler_active variable is initialized to the value
@@ -504,7 +496,6 @@
 static struct rcu_node *rcu_get_root(void)
 {
 	return &rcu_state.node[0];
-<<<<<<< HEAD
 }
 
 /*
@@ -515,82 +506,7 @@
 	if (gs < 0 || gs >= ARRAY_SIZE(gp_state_names))
 		return "???";
 	return gp_state_names[gs];
-=======
->>>>>>> 0ecfebd2
-}
-
-/*
- * Convert a ->gp_state value to a character string.
- */
-static const char *gp_state_getname(short gs)
-{
-<<<<<<< HEAD
-	int cpu;
-	unsigned long j;
-	unsigned long ja;
-	unsigned long jr;
-	unsigned long jw;
-	struct rcu_data *rdp;
-	struct rcu_node *rnp;
-
-	j = jiffies;
-	ja = j - READ_ONCE(rcu_state.gp_activity);
-	jr = j - READ_ONCE(rcu_state.gp_req_activity);
-	jw = j - READ_ONCE(rcu_state.gp_wake_time);
-	pr_info("%s: wait state: %s(%d) ->state: %#lx delta ->gp_activity %lu ->gp_req_activity %lu ->gp_wake_time %lu ->gp_wake_seq %ld ->gp_seq %ld ->gp_seq_needed %ld ->gp_flags %#x\n",
-		rcu_state.name, gp_state_getname(rcu_state.gp_state),
-		rcu_state.gp_state,
-		rcu_state.gp_kthread ? rcu_state.gp_kthread->state : 0x1ffffL,
-		ja, jr, jw, (long)READ_ONCE(rcu_state.gp_wake_seq),
-		(long)READ_ONCE(rcu_state.gp_seq),
-		(long)READ_ONCE(rcu_get_root()->gp_seq_needed),
-		READ_ONCE(rcu_state.gp_flags));
-	rcu_for_each_node_breadth_first(rnp) {
-		if (ULONG_CMP_GE(rcu_state.gp_seq, rnp->gp_seq_needed))
-			continue;
-		pr_info("\trcu_node %d:%d ->gp_seq %ld ->gp_seq_needed %ld\n",
-			rnp->grplo, rnp->grphi, (long)rnp->gp_seq,
-			(long)rnp->gp_seq_needed);
-		if (!rcu_is_leaf_node(rnp))
-			continue;
-		for_each_leaf_node_possible_cpu(rnp, cpu) {
-			rdp = per_cpu_ptr(&rcu_data, cpu);
-			if (rdp->gpwrap ||
-			    ULONG_CMP_GE(rcu_state.gp_seq,
-					 rdp->gp_seq_needed))
-				continue;
-			pr_info("\tcpu %d ->gp_seq_needed %ld\n",
-				cpu, (long)rdp->gp_seq_needed);
-		}
-	}
-	/* sched_show_task(rcu_state.gp_kthread); */
-=======
-	if (gs < 0 || gs >= ARRAY_SIZE(gp_state_names))
-		return "???";
-	return gp_state_names[gs];
->>>>>>> 0ecfebd2
-}
-
-/* Dump grace-period-request information due to commandeered sysrq. */
-static void sysrq_show_rcu(int key)
-{
-	show_rcu_gp_kthreads();
-}
-
-static struct sysrq_key_op sysrq_rcudump_op = {
-	.handler = sysrq_show_rcu,
-	.help_msg = "show-rcu(y)",
-	.action_msg = "Show RCU tree",
-	.enable_mask = SYSRQ_ENABLE_DUMP,
-};
-
-static int __init rcu_sysrq_init(void)
-{
-	if (sysrq_rcu)
-		return register_sysrq_key('y', &sysrq_rcudump_op);
-	return 0;
-}
-early_initcall(rcu_sysrq_init);
+}
 
 /*
  * Send along grace-period-related data for rcutorture diagnostics.
@@ -1158,298 +1074,6 @@
 	return 0;
 }
 
-<<<<<<< HEAD
-static void record_gp_stall_check_time(void)
-{
-	unsigned long j = jiffies;
-	unsigned long j1;
-
-	rcu_state.gp_start = j;
-	j1 = rcu_jiffies_till_stall_check();
-	/* Record ->gp_start before ->jiffies_stall. */
-	smp_store_release(&rcu_state.jiffies_stall, j + j1); /* ^^^ */
-	rcu_state.jiffies_resched = j + j1 / 2;
-	rcu_state.n_force_qs_gpstart = READ_ONCE(rcu_state.n_force_qs);
-}
-
-/*
- * Complain about starvation of grace-period kthread.
- */
-static void rcu_check_gp_kthread_starvation(void)
-{
-	struct task_struct *gpk = rcu_state.gp_kthread;
-	unsigned long j;
-
-	j = jiffies - READ_ONCE(rcu_state.gp_activity);
-	if (j > 2 * HZ) {
-		pr_err("%s kthread starved for %ld jiffies! g%ld f%#x %s(%d) ->state=%#lx ->cpu=%d\n",
-		       rcu_state.name, j,
-		       (long)rcu_seq_current(&rcu_state.gp_seq),
-		       READ_ONCE(rcu_state.gp_flags),
-		       gp_state_getname(rcu_state.gp_state), rcu_state.gp_state,
-		       gpk ? gpk->state : ~0, gpk ? task_cpu(gpk) : -1);
-		if (gpk) {
-			pr_err("RCU grace-period kthread stack dump:\n");
-			sched_show_task(gpk);
-			wake_up_process(gpk);
-		}
-	}
-}
-
-/*
- * Dump stacks of all tasks running on stalled CPUs.  First try using
- * NMIs, but fall back to manual remote stack tracing on architectures
- * that don't support NMI-based stack dumps.  The NMI-triggered stack
- * traces are more accurate because they are printed by the target CPU.
- */
-static void rcu_dump_cpu_stacks(void)
-{
-	int cpu;
-	unsigned long flags;
-	struct rcu_node *rnp;
-
-	rcu_for_each_leaf_node(rnp) {
-		raw_spin_lock_irqsave_rcu_node(rnp, flags);
-		for_each_leaf_node_possible_cpu(rnp, cpu)
-			if (rnp->qsmask & leaf_node_cpu_bit(rnp, cpu))
-				if (!trigger_single_cpu_backtrace(cpu))
-					dump_cpu_task(cpu);
-		raw_spin_unlock_irqrestore_rcu_node(rnp, flags);
-	}
-}
-
-/*
- * If too much time has passed in the current grace period, and if
- * so configured, go kick the relevant kthreads.
- */
-static void rcu_stall_kick_kthreads(void)
-{
-	unsigned long j;
-
-	if (!rcu_kick_kthreads)
-		return;
-	j = READ_ONCE(rcu_state.jiffies_kick_kthreads);
-	if (time_after(jiffies, j) && rcu_state.gp_kthread &&
-	    (rcu_gp_in_progress() || READ_ONCE(rcu_state.gp_flags))) {
-		WARN_ONCE(1, "Kicking %s grace-period kthread\n",
-			  rcu_state.name);
-		rcu_ftrace_dump(DUMP_ALL);
-		wake_up_process(rcu_state.gp_kthread);
-		WRITE_ONCE(rcu_state.jiffies_kick_kthreads, j + HZ);
-	}
-}
-
-static void panic_on_rcu_stall(void)
-{
-	if (sysctl_panic_on_rcu_stall)
-		panic("RCU Stall\n");
-}
-
-static void print_other_cpu_stall(unsigned long gp_seq)
-{
-	int cpu;
-	unsigned long flags;
-	unsigned long gpa;
-	unsigned long j;
-	int ndetected = 0;
-	struct rcu_node *rnp = rcu_get_root();
-	long totqlen = 0;
-
-	/* Kick and suppress, if so configured. */
-	rcu_stall_kick_kthreads();
-	if (rcu_cpu_stall_suppress)
-		return;
-
-	/*
-	 * OK, time to rat on our buddy...
-	 * See Documentation/RCU/stallwarn.txt for info on how to debug
-	 * RCU CPU stall warnings.
-	 */
-	pr_err("INFO: %s detected stalls on CPUs/tasks:", rcu_state.name);
-	print_cpu_stall_info_begin();
-	rcu_for_each_leaf_node(rnp) {
-		raw_spin_lock_irqsave_rcu_node(rnp, flags);
-		ndetected += rcu_print_task_stall(rnp);
-		if (rnp->qsmask != 0) {
-			for_each_leaf_node_possible_cpu(rnp, cpu)
-				if (rnp->qsmask & leaf_node_cpu_bit(rnp, cpu)) {
-					print_cpu_stall_info(cpu);
-					ndetected++;
-				}
-		}
-		raw_spin_unlock_irqrestore_rcu_node(rnp, flags);
-	}
-
-	print_cpu_stall_info_end();
-	for_each_possible_cpu(cpu)
-		totqlen += rcu_get_n_cbs_cpu(cpu);
-	pr_cont("(detected by %d, t=%ld jiffies, g=%ld, q=%lu)\n",
-	       smp_processor_id(), (long)(jiffies - rcu_state.gp_start),
-	       (long)rcu_seq_current(&rcu_state.gp_seq), totqlen);
-	if (ndetected) {
-		rcu_dump_cpu_stacks();
-
-		/* Complain about tasks blocking the grace period. */
-		rcu_print_detail_task_stall();
-	} else {
-		if (rcu_seq_current(&rcu_state.gp_seq) != gp_seq) {
-			pr_err("INFO: Stall ended before state dump start\n");
-		} else {
-			j = jiffies;
-			gpa = READ_ONCE(rcu_state.gp_activity);
-			pr_err("All QSes seen, last %s kthread activity %ld (%ld-%ld), jiffies_till_next_fqs=%ld, root ->qsmask %#lx\n",
-			       rcu_state.name, j - gpa, j, gpa,
-			       READ_ONCE(jiffies_till_next_fqs),
-			       rcu_get_root()->qsmask);
-			/* In this case, the current CPU might be at fault. */
-			sched_show_task(current);
-		}
-	}
-	/* Rewrite if needed in case of slow consoles. */
-	if (ULONG_CMP_GE(jiffies, READ_ONCE(rcu_state.jiffies_stall)))
-		WRITE_ONCE(rcu_state.jiffies_stall,
-			   jiffies + 3 * rcu_jiffies_till_stall_check() + 3);
-
-	rcu_check_gp_kthread_starvation();
-
-	panic_on_rcu_stall();
-
-	rcu_force_quiescent_state();  /* Kick them all. */
-}
-
-static void print_cpu_stall(void)
-{
-	int cpu;
-	unsigned long flags;
-	struct rcu_data *rdp = this_cpu_ptr(&rcu_data);
-	struct rcu_node *rnp = rcu_get_root();
-	long totqlen = 0;
-
-	/* Kick and suppress, if so configured. */
-	rcu_stall_kick_kthreads();
-	if (rcu_cpu_stall_suppress)
-		return;
-
-	/*
-	 * OK, time to rat on ourselves...
-	 * See Documentation/RCU/stallwarn.txt for info on how to debug
-	 * RCU CPU stall warnings.
-	 */
-	pr_err("INFO: %s self-detected stall on CPU", rcu_state.name);
-	print_cpu_stall_info_begin();
-	raw_spin_lock_irqsave_rcu_node(rdp->mynode, flags);
-	print_cpu_stall_info(smp_processor_id());
-	raw_spin_unlock_irqrestore_rcu_node(rdp->mynode, flags);
-	print_cpu_stall_info_end();
-	for_each_possible_cpu(cpu)
-		totqlen += rcu_get_n_cbs_cpu(cpu);
-	pr_cont(" (t=%lu jiffies g=%ld q=%lu)\n",
-		jiffies - rcu_state.gp_start,
-		(long)rcu_seq_current(&rcu_state.gp_seq), totqlen);
-
-	rcu_check_gp_kthread_starvation();
-
-	rcu_dump_cpu_stacks();
-
-	raw_spin_lock_irqsave_rcu_node(rnp, flags);
-	/* Rewrite if needed in case of slow consoles. */
-	if (ULONG_CMP_GE(jiffies, READ_ONCE(rcu_state.jiffies_stall)))
-		WRITE_ONCE(rcu_state.jiffies_stall,
-			   jiffies + 3 * rcu_jiffies_till_stall_check() + 3);
-	raw_spin_unlock_irqrestore_rcu_node(rnp, flags);
-
-	panic_on_rcu_stall();
-
-	/*
-	 * Attempt to revive the RCU machinery by forcing a context switch.
-	 *
-	 * A context switch would normally allow the RCU state machine to make
-	 * progress and it could be we're stuck in kernel space without context
-	 * switches for an entirely unreasonable amount of time.
-	 */
-	set_tsk_need_resched(current);
-	set_preempt_need_resched();
-}
-
-static void check_cpu_stall(struct rcu_data *rdp)
-{
-	unsigned long gs1;
-	unsigned long gs2;
-	unsigned long gps;
-	unsigned long j;
-	unsigned long jn;
-	unsigned long js;
-	struct rcu_node *rnp;
-
-	if ((rcu_cpu_stall_suppress && !rcu_kick_kthreads) ||
-	    !rcu_gp_in_progress())
-		return;
-	rcu_stall_kick_kthreads();
-	j = jiffies;
-
-	/*
-	 * Lots of memory barriers to reject false positives.
-	 *
-	 * The idea is to pick up rcu_state.gp_seq, then
-	 * rcu_state.jiffies_stall, then rcu_state.gp_start, and finally
-	 * another copy of rcu_state.gp_seq.  These values are updated in
-	 * the opposite order with memory barriers (or equivalent) during
-	 * grace-period initialization and cleanup.  Now, a false positive
-	 * can occur if we get an new value of rcu_state.gp_start and a old
-	 * value of rcu_state.jiffies_stall.  But given the memory barriers,
-	 * the only way that this can happen is if one grace period ends
-	 * and another starts between these two fetches.  This is detected
-	 * by comparing the second fetch of rcu_state.gp_seq with the
-	 * previous fetch from rcu_state.gp_seq.
-	 *
-	 * Given this check, comparisons of jiffies, rcu_state.jiffies_stall,
-	 * and rcu_state.gp_start suffice to forestall false positives.
-	 */
-	gs1 = READ_ONCE(rcu_state.gp_seq);
-	smp_rmb(); /* Pick up ->gp_seq first... */
-	js = READ_ONCE(rcu_state.jiffies_stall);
-	smp_rmb(); /* ...then ->jiffies_stall before the rest... */
-	gps = READ_ONCE(rcu_state.gp_start);
-	smp_rmb(); /* ...and finally ->gp_start before ->gp_seq again. */
-	gs2 = READ_ONCE(rcu_state.gp_seq);
-	if (gs1 != gs2 ||
-	    ULONG_CMP_LT(j, js) ||
-	    ULONG_CMP_GE(gps, js))
-		return; /* No stall or GP completed since entering function. */
-	rnp = rdp->mynode;
-	jn = jiffies + 3 * rcu_jiffies_till_stall_check() + 3;
-	if (rcu_gp_in_progress() &&
-	    (READ_ONCE(rnp->qsmask) & rdp->grpmask) &&
-	    cmpxchg(&rcu_state.jiffies_stall, js, jn) == js) {
-
-		/* We haven't checked in, so go dump stack. */
-		print_cpu_stall();
-
-	} else if (rcu_gp_in_progress() &&
-		   ULONG_CMP_GE(j, js + RCU_STALL_RAT_DELAY) &&
-		   cmpxchg(&rcu_state.jiffies_stall, js, jn) == js) {
-
-		/* They had a few time units to dump stack, so complain. */
-		print_other_cpu_stall(gs2);
-	}
-}
-
-/**
- * rcu_cpu_stall_reset - prevent further stall warnings in current grace period
- *
- * Set the stall-warning timeout way off into the future, thus preventing
- * any RCU CPU stall-warning messages from appearing in the current set of
- * RCU grace periods.
- *
- * The caller must disable hard irqs.
- */
-void rcu_cpu_stall_reset(void)
-{
-	WRITE_ONCE(rcu_state.jiffies_stall, jiffies + ULONG_MAX / 2);
-}
-
-=======
->>>>>>> 0ecfebd2
 /* Trace-event wrapper function for trace_rcu_future_grace_period.  */
 static void trace_rcu_this_gp(struct rcu_node *rnp, struct rcu_data *rdp,
 			      unsigned long gp_seq_req, const char *s)
@@ -1579,11 +1203,7 @@
 static void rcu_gp_kthread_wake(void)
 {
 	if ((current == rcu_state.gp_kthread &&
-<<<<<<< HEAD
-	     !in_interrupt() && !in_serving_softirq()) ||
-=======
 	     !in_irq() && !in_serving_softirq()) ||
->>>>>>> 0ecfebd2
 	    !READ_ONCE(rcu_state.gp_flags) ||
 	    !rcu_state.gp_kthread)
 		return;
@@ -2632,104 +2252,6 @@
 }
 EXPORT_SYMBOL_GPL(rcu_force_quiescent_state);
 
-<<<<<<< HEAD
-/*
- * This function checks for grace-period requests that fail to motivate
- * RCU to come out of its idle mode.
- */
-void
-rcu_check_gp_start_stall(struct rcu_node *rnp, struct rcu_data *rdp,
-			 const unsigned long gpssdelay)
-{
-	unsigned long flags;
-	unsigned long j;
-	struct rcu_node *rnp_root = rcu_get_root();
-	static atomic_t warned = ATOMIC_INIT(0);
-
-	if (!IS_ENABLED(CONFIG_PROVE_RCU) || rcu_gp_in_progress() ||
-	    ULONG_CMP_GE(rnp_root->gp_seq, rnp_root->gp_seq_needed))
-		return;
-	j = jiffies; /* Expensive access, and in common case don't get here. */
-	if (time_before(j, READ_ONCE(rcu_state.gp_req_activity) + gpssdelay) ||
-	    time_before(j, READ_ONCE(rcu_state.gp_activity) + gpssdelay) ||
-	    atomic_read(&warned))
-		return;
-
-	raw_spin_lock_irqsave_rcu_node(rnp, flags);
-	j = jiffies;
-	if (rcu_gp_in_progress() ||
-	    ULONG_CMP_GE(rnp_root->gp_seq, rnp_root->gp_seq_needed) ||
-	    time_before(j, READ_ONCE(rcu_state.gp_req_activity) + gpssdelay) ||
-	    time_before(j, READ_ONCE(rcu_state.gp_activity) + gpssdelay) ||
-	    atomic_read(&warned)) {
-		raw_spin_unlock_irqrestore_rcu_node(rnp, flags);
-		return;
-	}
-	/* Hold onto the leaf lock to make others see warned==1. */
-
-	if (rnp_root != rnp)
-		raw_spin_lock_rcu_node(rnp_root); /* irqs already disabled. */
-	j = jiffies;
-	if (rcu_gp_in_progress() ||
-	    ULONG_CMP_GE(rnp_root->gp_seq, rnp_root->gp_seq_needed) ||
-	    time_before(j, rcu_state.gp_req_activity + gpssdelay) ||
-	    time_before(j, rcu_state.gp_activity + gpssdelay) ||
-	    atomic_xchg(&warned, 1)) {
-		raw_spin_unlock_rcu_node(rnp_root); /* irqs remain disabled. */
-		raw_spin_unlock_irqrestore_rcu_node(rnp, flags);
-		return;
-	}
-	WARN_ON(1);
-	if (rnp_root != rnp)
-		raw_spin_unlock_rcu_node(rnp_root);
-	raw_spin_unlock_irqrestore_rcu_node(rnp, flags);
-	show_rcu_gp_kthreads();
-}
-
-/*
- * Do a forward-progress check for rcutorture.  This is normally invoked
- * due to an OOM event.  The argument "j" gives the time period during
- * which rcutorture would like progress to have been made.
- */
-void rcu_fwd_progress_check(unsigned long j)
-{
-	unsigned long cbs;
-	int cpu;
-	unsigned long max_cbs = 0;
-	int max_cpu = -1;
-	struct rcu_data *rdp;
-
-	if (rcu_gp_in_progress()) {
-		pr_info("%s: GP age %lu jiffies\n",
-			__func__, jiffies - rcu_state.gp_start);
-		show_rcu_gp_kthreads();
-	} else {
-		pr_info("%s: Last GP end %lu jiffies ago\n",
-			__func__, jiffies - rcu_state.gp_end);
-		preempt_disable();
-		rdp = this_cpu_ptr(&rcu_data);
-		rcu_check_gp_start_stall(rdp->mynode, rdp, j);
-		preempt_enable();
-	}
-	for_each_possible_cpu(cpu) {
-		cbs = rcu_get_n_cbs_cpu(cpu);
-		if (!cbs)
-			continue;
-		if (max_cpu < 0)
-			pr_info("%s: callbacks", __func__);
-		pr_cont(" %d: %lu", cpu, cbs);
-		if (cbs <= max_cbs)
-			continue;
-		max_cbs = cbs;
-		max_cpu = cpu;
-	}
-	if (max_cpu >= 0)
-		pr_cont("\n");
-}
-EXPORT_SYMBOL_GPL(rcu_fwd_progress_check);
-
-=======
->>>>>>> 0ecfebd2
 /* Perform RCU core processing work for the current CPU.  */
 static __latent_entropy void rcu_core(struct softirq_action *unused)
 {
