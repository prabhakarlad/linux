// SPDX-License-Identifier: GPL-2.0
/*
 * Copyright (C) 2016 Thomas Gleixner.
 * Copyright (C) 2016-2017 Christoph Hellwig.
 */
#include <linux/kernel.h>
#include <linux/slab.h>
#include <linux/cpu.h>
#include <linux/sort.h>
#include <linux/group_cpus.h>

#ifdef CONFIG_SMP

static void grp_spread_init_one(struct cpumask *irqmsk, struct cpumask *nmsk,
				unsigned int cpus_per_grp)
{
	const struct cpumask *siblmsk;
	int cpu, sibl;

	for ( ; cpus_per_grp > 0; ) {
		cpu = cpumask_first(nmsk);

		/* Should not happen, but I'm too lazy to think about it */
		if (cpu >= nr_cpu_ids)
			return;

		cpumask_clear_cpu(cpu, nmsk);
		cpumask_set_cpu(cpu, irqmsk);
		cpus_per_grp--;

		/* If the cpu has siblings, use them first */
		siblmsk = topology_sibling_cpumask(cpu);
		for (sibl = -1; cpus_per_grp > 0; ) {
			sibl = cpumask_next(sibl, siblmsk);
			if (sibl >= nr_cpu_ids)
				break;
			if (!cpumask_test_and_clear_cpu(sibl, nmsk))
				continue;
			cpumask_set_cpu(sibl, irqmsk);
			cpus_per_grp--;
		}
	}
}

static cpumask_var_t *alloc_node_to_cpumask(void)
{
	cpumask_var_t *masks;
	int node;

	masks = kcalloc(nr_node_ids, sizeof(cpumask_var_t), GFP_KERNEL);
	if (!masks)
		return NULL;

	for (node = 0; node < nr_node_ids; node++) {
		if (!zalloc_cpumask_var(&masks[node], GFP_KERNEL))
			goto out_unwind;
	}

	return masks;

out_unwind:
	while (--node >= 0)
		free_cpumask_var(masks[node]);
	kfree(masks);
	return NULL;
}

static void free_node_to_cpumask(cpumask_var_t *masks)
{
	int node;

	for (node = 0; node < nr_node_ids; node++)
		free_cpumask_var(masks[node]);
	kfree(masks);
}

static void build_node_to_cpumask(cpumask_var_t *masks)
{
	int cpu;

	for_each_possible_cpu(cpu)
		cpumask_set_cpu(cpu, masks[cpu_to_node(cpu)]);
}

static int get_nodes_in_cpumask(cpumask_var_t *node_to_cpumask,
				const struct cpumask *mask, nodemask_t *nodemsk)
{
	int n, nodes = 0;

	/* Calculate the number of nodes in the supplied affinity mask */
	for_each_node(n) {
		if (cpumask_intersects(mask, node_to_cpumask[n])) {
			node_set(n, *nodemsk);
			nodes++;
		}
	}
	return nodes;
}

struct node_groups {
	unsigned id;

	union {
		unsigned ngroups;
		unsigned ncpus;
	};
};

static int ncpus_cmp_func(const void *l, const void *r)
{
	const struct node_groups *ln = l;
	const struct node_groups *rn = r;

	return ln->ncpus - rn->ncpus;
}

/*
 * Allocate group number for each node, so that for each node:
 *
 * 1) the allocated number is >= 1
 *
 * 2) the allocated number is <= active CPU number of this node
 *
 * The actual allocated total groups may be less than @numgrps when
 * active total CPU number is less than @numgrps.
 *
 * Active CPUs means the CPUs in '@cpu_mask AND @node_to_cpumask[]'
 * for each node.
 */
static void alloc_nodes_groups(unsigned int numgrps,
			       cpumask_var_t *node_to_cpumask,
			       const struct cpumask *cpu_mask,
			       const nodemask_t nodemsk,
			       struct cpumask *nmsk,
			       struct node_groups *node_groups)
{
	unsigned n, remaining_ncpus = 0;

	for (n = 0; n < nr_node_ids; n++) {
		node_groups[n].id = n;
		node_groups[n].ncpus = UINT_MAX;
	}

	for_each_node_mask(n, nodemsk) {
		unsigned ncpus;

		cpumask_and(nmsk, cpu_mask, node_to_cpumask[n]);
		ncpus = cpumask_weight(nmsk);

		if (!ncpus)
			continue;
		remaining_ncpus += ncpus;
		node_groups[n].ncpus = ncpus;
	}

	numgrps = min_t(unsigned, remaining_ncpus, numgrps);

	sort(node_groups, nr_node_ids, sizeof(node_groups[0]),
	     ncpus_cmp_func, NULL);

	/*
	 * Allocate groups for each node according to the ratio of this
	 * node's nr_cpus to remaining un-assigned ncpus. 'numgrps' is
	 * bigger than number of active numa nodes. Always start the
	 * allocation from the node with minimized nr_cpus.
	 *
	 * This way guarantees that each active node gets allocated at
	 * least one group, and the theory is simple: over-allocation
	 * is only done when this node is assigned by one group, so
	 * other nodes will be allocated >= 1 groups, since 'numgrps' is
	 * bigger than number of numa nodes.
	 *
	 * One perfect invariant is that number of allocated groups for
	 * each node is <= CPU count of this node:
	 *
	 * 1) suppose there are two nodes: A and B
	 * 	ncpu(X) is CPU count of node X
	 * 	grps(X) is the group count allocated to node X via this
	 * 	algorithm
	 *
	 * 	ncpu(A) <= ncpu(B)
	 * 	ncpu(A) + ncpu(B) = N
	 * 	grps(A) + grps(B) = G
	 *
	 * 	grps(A) = max(1, round_down(G * ncpu(A) / N))
	 * 	grps(B) = G - grps(A)
	 *
	 * 	both N and G are integer, and 2 <= G <= N, suppose
	 * 	G = N - delta, and 0 <= delta <= N - 2
	 *
	 * 2) obviously grps(A) <= ncpu(A) because:
	 *
	 * 	if grps(A) is 1, then grps(A) <= ncpu(A) given
	 * 	ncpu(A) >= 1
	 *
	 * 	otherwise,
	 * 		grps(A) <= G * ncpu(A) / N <= ncpu(A), given G <= N
	 *
	 * 3) prove how grps(B) <= ncpu(B):
	 *
	 * 	if round_down(G * ncpu(A) / N) == 0, vecs(B) won't be
	 * 	over-allocated, so grps(B) <= ncpu(B),
	 *
	 * 	otherwise:
	 *
	 * 	grps(A) =
	 * 		round_down(G * ncpu(A) / N) =
	 * 		round_down((N - delta) * ncpu(A) / N) =
	 * 		round_down((N * ncpu(A) - delta * ncpu(A)) / N)	 >=
	 * 		round_down((N * ncpu(A) - delta * N) / N)	 =
	 * 		cpu(A) - delta
	 *
	 * 	then:
	 *
	 * 	grps(A) - G >= ncpu(A) - delta - G
	 * 	=>
	 * 	G - grps(A) <= G + delta - ncpu(A)
	 * 	=>
	 * 	grps(B) <= N - ncpu(A)
	 * 	=>
	 * 	grps(B) <= cpu(B)
	 *
	 * For nodes >= 3, it can be thought as one node and another big
	 * node given that is exactly what this algorithm is implemented,
	 * and we always re-calculate 'remaining_ncpus' & 'numgrps', and
	 * finally for each node X: grps(X) <= ncpu(X).
	 *
	 */
	for (n = 0; n < nr_node_ids; n++) {
		unsigned ngroups, ncpus;

		if (node_groups[n].ncpus == UINT_MAX)
			continue;

		WARN_ON_ONCE(numgrps == 0);

		ncpus = node_groups[n].ncpus;
		ngroups = max_t(unsigned, 1,
				 numgrps * ncpus / remaining_ncpus);
		WARN_ON_ONCE(ngroups > ncpus);

		node_groups[n].ngroups = ngroups;

		remaining_ncpus -= ncpus;
		numgrps -= ngroups;
	}
}

static int __group_cpus_evenly(unsigned int startgrp, unsigned int numgrps,
			       cpumask_var_t *node_to_cpumask,
			       const struct cpumask *cpu_mask,
			       struct cpumask *nmsk, struct cpumask *masks)
{
	unsigned int i, n, nodes, cpus_per_grp, extra_grps, done = 0;
	unsigned int last_grp = numgrps;
	unsigned int curgrp = startgrp;
	nodemask_t nodemsk = NODE_MASK_NONE;
	struct node_groups *node_groups;

	if (cpumask_empty(cpu_mask))
		return 0;

	nodes = get_nodes_in_cpumask(node_to_cpumask, cpu_mask, &nodemsk);

	/*
	 * If the number of nodes in the mask is greater than or equal the
	 * number of groups we just spread the groups across the nodes.
	 */
	if (numgrps <= nodes) {
		for_each_node_mask(n, nodemsk) {
			/* Ensure that only CPUs which are in both masks are set */
			cpumask_and(nmsk, cpu_mask, node_to_cpumask[n]);
			cpumask_or(&masks[curgrp], &masks[curgrp], nmsk);
			if (++curgrp == last_grp)
				curgrp = 0;
		}
		return numgrps;
	}

	node_groups = kcalloc(nr_node_ids,
			       sizeof(struct node_groups),
			       GFP_KERNEL);
	if (!node_groups)
		return -ENOMEM;

	/* allocate group number for each node */
	alloc_nodes_groups(numgrps, node_to_cpumask, cpu_mask,
			   nodemsk, nmsk, node_groups);
	for (i = 0; i < nr_node_ids; i++) {
		unsigned int ncpus, v;
		struct node_groups *nv = &node_groups[i];

		if (nv->ngroups == UINT_MAX)
			continue;

		/* Get the cpus on this node which are in the mask */
		cpumask_and(nmsk, cpu_mask, node_to_cpumask[nv->id]);
		ncpus = cpumask_weight(nmsk);
		if (!ncpus)
			continue;

		WARN_ON_ONCE(nv->ngroups > ncpus);

		/* Account for rounding errors */
		extra_grps = ncpus - nv->ngroups * (ncpus / nv->ngroups);

		/* Spread allocated groups on CPUs of the current node */
		for (v = 0; v < nv->ngroups; v++, curgrp++) {
			cpus_per_grp = ncpus / nv->ngroups;

			/* Account for extra groups to compensate rounding errors */
			if (extra_grps) {
				cpus_per_grp++;
				--extra_grps;
			}

			/*
			 * wrapping has to be considered given 'startgrp'
			 * may start anywhere
			 */
			if (curgrp >= last_grp)
				curgrp = 0;
			grp_spread_init_one(&masks[curgrp], nmsk,
						cpus_per_grp);
		}
		done += nv->ngroups;
	}
	kfree(node_groups);
	return done;
}

/**
 * group_cpus_evenly - Group all CPUs evenly per NUMA/CPU locality
 * @numgrps: number of groups
 * @nummasks: number of initialized cpumasks
 *
 * Return: cpumask array if successful, NULL otherwise. And each element
 * includes CPUs assigned to this group. nummasks contains the number
 * of initialized masks which can be less than numgrps.
 *
 * Try to put close CPUs from viewpoint of CPU and NUMA locality into
 * same group, and run two-stage grouping:
 *	1) allocate present CPUs on these groups evenly first
 *	2) allocate other possible CPUs on these groups evenly
 *
 * We guarantee in the resulted grouping that all CPUs are covered, and
 * no same CPU is assigned to multiple groups
 */
struct cpumask *group_cpus_evenly(unsigned int numgrps, unsigned int *nummasks)
{
	unsigned int curgrp = 0, nr_present = 0, nr_others = 0;
	cpumask_var_t *node_to_cpumask;
	cpumask_var_t nmsk, npresmsk;
	int ret = -ENOMEM;
	struct cpumask *masks = NULL;

	if (numgrps == 0)
		return NULL;

	if (!zalloc_cpumask_var(&nmsk, GFP_KERNEL))
		return NULL;

	if (!zalloc_cpumask_var(&npresmsk, GFP_KERNEL))
		goto fail_nmsk;

	node_to_cpumask = alloc_node_to_cpumask();
	if (!node_to_cpumask)
		goto fail_npresmsk;

	masks = kcalloc(numgrps, sizeof(*masks), GFP_KERNEL);
	if (!masks)
		goto fail_node_to_cpumask;

	build_node_to_cpumask(node_to_cpumask);

	/*
	 * Make a local cache of 'cpu_present_mask', so the two stages
	 * spread can observe consistent 'cpu_present_mask' without holding
	 * cpu hotplug lock, then we can reduce deadlock risk with cpu
	 * hotplug code.
	 *
	 * Here CPU hotplug may happen when reading `cpu_present_mask`, and
	 * we can live with the case because it only affects that hotplug
	 * CPU is handled in the 1st or 2nd stage, and either way is correct
	 * from API user viewpoint since 2-stage spread is sort of
	 * optimization.
	 */
	cpumask_copy(npresmsk, data_race(cpu_present_mask));

	/* grouping present CPUs first */
	ret = __group_cpus_evenly(curgrp, numgrps, node_to_cpumask,
				  npresmsk, nmsk, masks);
	if (ret < 0)
		goto fail_node_to_cpumask;
	nr_present = ret;

	/*
	 * Allocate non present CPUs starting from the next group to be
	 * handled. If the grouping of present CPUs already exhausted the
	 * group space, assign the non present CPUs to the already
	 * allocated out groups.
	 */
	if (nr_present >= numgrps)
		curgrp = 0;
	else
		curgrp = nr_present;
	cpumask_andnot(npresmsk, cpu_possible_mask, npresmsk);
	ret = __group_cpus_evenly(curgrp, numgrps, node_to_cpumask,
				  npresmsk, nmsk, masks);
	if (ret >= 0)
		nr_others = ret;

 fail_node_to_cpumask:
	free_node_to_cpumask(node_to_cpumask);

 fail_npresmsk:
	free_cpumask_var(npresmsk);

 fail_nmsk:
	free_cpumask_var(nmsk);
	if (ret < 0) {
		kfree(masks);
		return NULL;
	}
	*nummasks = min(nr_present + nr_others, numgrps);
	return masks;
}
#else /* CONFIG_SMP */
struct cpumask *group_cpus_evenly(unsigned int numgrps, unsigned int *nummasks)
{
	struct cpumask *masks;
<<<<<<< HEAD

	if (numgrps == 0)
		return NULL;

=======

	if (numgrps == 0)
		return NULL;

>>>>>>> a7fc15ed
	masks = kcalloc(numgrps, sizeof(*masks), GFP_KERNEL);
	if (!masks)
		return NULL;

	/* assign all CPUs(cpu 0) to the 1st group only */
	cpumask_copy(&masks[0], cpu_possible_mask);
	*nummasks = 1;
	return masks;
}
#endif /* CONFIG_SMP */
EXPORT_SYMBOL_GPL(group_cpus_evenly);<|MERGE_RESOLUTION|>--- conflicted
+++ resolved
@@ -429,17 +429,10 @@
 struct cpumask *group_cpus_evenly(unsigned int numgrps, unsigned int *nummasks)
 {
 	struct cpumask *masks;
-<<<<<<< HEAD
 
 	if (numgrps == 0)
 		return NULL;
 
-=======
-
-	if (numgrps == 0)
-		return NULL;
-
->>>>>>> a7fc15ed
 	masks = kcalloc(numgrps, sizeof(*masks), GFP_KERNEL);
 	if (!masks)
 		return NULL;
