--- conflicted
+++ resolved
@@ -3702,17 +3702,6 @@
 	mutex_lock(&wi_state_lock);
 	old_wi_state = rcu_dereference_protected(wi_state,
 			lockdep_is_held(&wi_state_lock));
-<<<<<<< HEAD
-	if (!old_wi_state) {
-		mutex_unlock(&wi_state_lock);
-		return;
-	}
-
-	rcu_assign_pointer(wi_state, NULL);
-	mutex_unlock(&wi_state_lock);
-	synchronize_rcu();
-	kfree(old_wi_state);
-=======
 	rcu_assign_pointer(wi_state, NULL);
 	mutex_unlock(&wi_state_lock);
 
@@ -3720,7 +3709,6 @@
 		synchronize_rcu();
 		kfree(old_wi_state);
 	}
->>>>>>> a7fc15ed
 }
 
 static struct kobj_attribute wi_auto_attr =
