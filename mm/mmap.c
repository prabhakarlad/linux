// SPDX-License-Identifier: GPL-2.0-only
/*
 * mm/mmap.c
 *
 * Written by obz.
 *
 * Address space accounting code	<alan@lxorguk.ukuu.org.uk>
 */

#define pr_fmt(fmt) KBUILD_MODNAME ": " fmt

#include <linux/kernel.h>
#include <linux/slab.h>
#include <linux/backing-dev.h>
#include <linux/mm.h>
#include <linux/mm_inline.h>
#include <linux/shm.h>
#include <linux/mman.h>
#include <linux/pagemap.h>
#include <linux/swap.h>
#include <linux/syscalls.h>
#include <linux/capability.h>
#include <linux/init.h>
#include <linux/file.h>
#include <linux/fs.h>
#include <linux/personality.h>
#include <linux/security.h>
#include <linux/hugetlb.h>
#include <linux/shmem_fs.h>
#include <linux/profile.h>
#include <linux/export.h>
#include <linux/mount.h>
#include <linux/mempolicy.h>
#include <linux/rmap.h>
#include <linux/mmu_notifier.h>
#include <linux/mmdebug.h>
#include <linux/perf_event.h>
#include <linux/audit.h>
#include <linux/khugepaged.h>
#include <linux/uprobes.h>
#include <linux/notifier.h>
#include <linux/memory.h>
#include <linux/printk.h>
#include <linux/userfaultfd_k.h>
#include <linux/moduleparam.h>
#include <linux/pkeys.h>
#include <linux/oom.h>
#include <linux/sched/mm.h>

#include <linux/uaccess.h>
#include <asm/cacheflush.h>
#include <asm/tlb.h>
#include <asm/mmu_context.h>

#define CREATE_TRACE_POINTS
#include <trace/events/mmap.h>

#include "internal.h"

#ifndef arch_mmap_check
#define arch_mmap_check(addr, len, flags)	(0)
#endif

#ifdef CONFIG_HAVE_ARCH_MMAP_RND_BITS
const int mmap_rnd_bits_min = CONFIG_ARCH_MMAP_RND_BITS_MIN;
const int mmap_rnd_bits_max = CONFIG_ARCH_MMAP_RND_BITS_MAX;
int mmap_rnd_bits __read_mostly = CONFIG_ARCH_MMAP_RND_BITS;
#endif
#ifdef CONFIG_HAVE_ARCH_MMAP_RND_COMPAT_BITS
const int mmap_rnd_compat_bits_min = CONFIG_ARCH_MMAP_RND_COMPAT_BITS_MIN;
const int mmap_rnd_compat_bits_max = CONFIG_ARCH_MMAP_RND_COMPAT_BITS_MAX;
int mmap_rnd_compat_bits __read_mostly = CONFIG_ARCH_MMAP_RND_COMPAT_BITS;
#endif

static bool ignore_rlimit_data;
core_param(ignore_rlimit_data, ignore_rlimit_data, bool, 0644);

static void unmap_region(struct mm_struct *mm, struct maple_tree *mt,
		struct vm_area_struct *vma, struct vm_area_struct *prev,
		struct vm_area_struct *next, unsigned long start,
		unsigned long end, bool mm_wr_locked);

static pgprot_t vm_pgprot_modify(pgprot_t oldprot, unsigned long vm_flags)
{
	return pgprot_modify(oldprot, vm_get_page_prot(vm_flags));
}

/* Update vma->vm_page_prot to reflect vma->vm_flags. */
void vma_set_page_prot(struct vm_area_struct *vma)
{
	unsigned long vm_flags = vma->vm_flags;
	pgprot_t vm_page_prot;

	vm_page_prot = vm_pgprot_modify(vma->vm_page_prot, vm_flags);
	if (vma_wants_writenotify(vma, vm_page_prot)) {
		vm_flags &= ~VM_SHARED;
		vm_page_prot = vm_pgprot_modify(vm_page_prot, vm_flags);
	}
	/* remove_protection_ptes reads vma->vm_page_prot without mmap_lock */
	WRITE_ONCE(vma->vm_page_prot, vm_page_prot);
}

/*
 * Requires inode->i_mapping->i_mmap_rwsem
 */
static void __remove_shared_vm_struct(struct vm_area_struct *vma,
		struct file *file, struct address_space *mapping)
{
	if (vma->vm_flags & VM_SHARED)
		mapping_unmap_writable(mapping);

	flush_dcache_mmap_lock(mapping);
	vma_interval_tree_remove(vma, &mapping->i_mmap);
	flush_dcache_mmap_unlock(mapping);
}

/*
 * Unlink a file-based vm structure from its interval tree, to hide
 * vma from rmap and vmtruncate before freeing its page tables.
 */
void unlink_file_vma(struct vm_area_struct *vma)
{
	struct file *file = vma->vm_file;

	if (file) {
		struct address_space *mapping = file->f_mapping;
		i_mmap_lock_write(mapping);
		__remove_shared_vm_struct(vma, file, mapping);
		i_mmap_unlock_write(mapping);
	}
}

/*
 * Close a vm structure and free it.
 */
static void remove_vma(struct vm_area_struct *vma)
{
	might_sleep();
	if (vma->vm_ops && vma->vm_ops->close)
		vma->vm_ops->close(vma);
	if (vma->vm_file)
		fput(vma->vm_file);
	mpol_put(vma_policy(vma));
	vm_area_free(vma);
}

static inline struct vm_area_struct *vma_prev_limit(struct vma_iterator *vmi,
						    unsigned long min)
{
	return mas_prev(&vmi->mas, min);
}

static inline int vma_iter_clear_gfp(struct vma_iterator *vmi,
			unsigned long start, unsigned long end, gfp_t gfp)
{
	vmi->mas.index = start;
	vmi->mas.last = end - 1;
	mas_store_gfp(&vmi->mas, NULL, gfp);
	if (unlikely(mas_is_err(&vmi->mas)))
		return -ENOMEM;

	return 0;
}

/*
 * check_brk_limits() - Use platform specific check of range & verify mlock
 * limits.
 * @addr: The address to check
 * @len: The size of increase.
 *
 * Return: 0 on success.
 */
static int check_brk_limits(unsigned long addr, unsigned long len)
{
	unsigned long mapped_addr;

	mapped_addr = get_unmapped_area(NULL, addr, len, 0, MAP_FIXED);
	if (IS_ERR_VALUE(mapped_addr))
		return mapped_addr;

	return mlock_future_check(current->mm, current->mm->def_flags, len);
}
static int do_brk_flags(struct vma_iterator *vmi, struct vm_area_struct *brkvma,
		unsigned long addr, unsigned long request, unsigned long flags);
SYSCALL_DEFINE1(brk, unsigned long, brk)
{
	unsigned long newbrk, oldbrk, origbrk;
	struct mm_struct *mm = current->mm;
	struct vm_area_struct *brkvma, *next = NULL;
	unsigned long min_brk;
	bool populate;
	bool downgraded = false;
	LIST_HEAD(uf);
	struct vma_iterator vmi;

	if (mmap_write_lock_killable(mm))
		return -EINTR;

	origbrk = mm->brk;

#ifdef CONFIG_COMPAT_BRK
	/*
	 * CONFIG_COMPAT_BRK can still be overridden by setting
	 * randomize_va_space to 2, which will still cause mm->start_brk
	 * to be arbitrarily shifted
	 */
	if (current->brk_randomized)
		min_brk = mm->start_brk;
	else
		min_brk = mm->end_data;
#else
	min_brk = mm->start_brk;
#endif
	if (brk < min_brk)
		goto out;

	/*
	 * Check against rlimit here. If this check is done later after the test
	 * of oldbrk with newbrk then it can escape the test and let the data
	 * segment grow beyond its set limit the in case where the limit is
	 * not page aligned -Ram Gupta
	 */
	if (check_data_rlimit(rlimit(RLIMIT_DATA), brk, mm->start_brk,
			      mm->end_data, mm->start_data))
		goto out;

	newbrk = PAGE_ALIGN(brk);
	oldbrk = PAGE_ALIGN(mm->brk);
	if (oldbrk == newbrk) {
		mm->brk = brk;
		goto success;
	}

	/*
	 * Always allow shrinking brk.
	 * do_vma_munmap() may downgrade mmap_lock to read.
	 */
	if (brk <= mm->brk) {
		int ret;

		/* Search one past newbrk */
		vma_iter_init(&vmi, mm, newbrk);
		brkvma = vma_find(&vmi, oldbrk);
		if (!brkvma || brkvma->vm_start >= oldbrk)
			goto out; /* mapping intersects with an existing non-brk vma. */
		/*
		 * mm->brk must be protected by write mmap_lock.
		 * do_vma_munmap() may downgrade the lock,  so update it
		 * before calling do_vma_munmap().
		 */
		mm->brk = brk;
		ret = do_vma_munmap(&vmi, brkvma, newbrk, oldbrk, &uf, true);
		if (ret == 1)  {
			downgraded = true;
			goto success;
		} else if (!ret)
			goto success;

		mm->brk = origbrk;
		goto out;
	}

	if (check_brk_limits(oldbrk, newbrk - oldbrk))
		goto out;

	/*
	 * Only check if the next VMA is within the stack_guard_gap of the
	 * expansion area
	 */
	vma_iter_init(&vmi, mm, oldbrk);
	next = vma_find(&vmi, newbrk + PAGE_SIZE + stack_guard_gap);
	if (next && newbrk + PAGE_SIZE > vm_start_gap(next))
		goto out;

	brkvma = vma_prev_limit(&vmi, mm->start_brk);
	/* Ok, looks good - let it rip. */
	if (do_brk_flags(&vmi, brkvma, oldbrk, newbrk - oldbrk, 0) < 0)
		goto out;

	mm->brk = brk;

success:
	populate = newbrk > oldbrk && (mm->def_flags & VM_LOCKED) != 0;
	if (downgraded)
		mmap_read_unlock(mm);
	else
		mmap_write_unlock(mm);
	userfaultfd_unmap_complete(mm, &uf);
	if (populate)
		mm_populate(oldbrk, newbrk - oldbrk);
	return brk;

out:
	mmap_write_unlock(mm);
	return origbrk;
}

#if defined(CONFIG_DEBUG_VM_MAPLE_TREE)
extern void mt_validate(struct maple_tree *mt);
extern void mt_dump(const struct maple_tree *mt);

/* Validate the maple tree */
static void validate_mm_mt(struct mm_struct *mm)
{
	struct maple_tree *mt = &mm->mm_mt;
	struct vm_area_struct *vma_mt;

	MA_STATE(mas, mt, 0, 0);

	mt_validate(&mm->mm_mt);
	mas_for_each(&mas, vma_mt, ULONG_MAX) {
		if ((vma_mt->vm_start != mas.index) ||
		    (vma_mt->vm_end - 1 != mas.last)) {
			pr_emerg("issue in %s\n", current->comm);
			dump_stack();
			dump_vma(vma_mt);
			pr_emerg("mt piv: %p %lu - %lu\n", vma_mt,
				 mas.index, mas.last);
			pr_emerg("mt vma: %p %lu - %lu\n", vma_mt,
				 vma_mt->vm_start, vma_mt->vm_end);

			mt_dump(mas.tree);
			if (vma_mt->vm_end != mas.last + 1) {
				pr_err("vma: %p vma_mt %lu-%lu\tmt %lu-%lu\n",
						mm, vma_mt->vm_start, vma_mt->vm_end,
						mas.index, mas.last);
				mt_dump(mas.tree);
			}
			VM_BUG_ON_MM(vma_mt->vm_end != mas.last + 1, mm);
			if (vma_mt->vm_start != mas.index) {
				pr_err("vma: %p vma_mt %p %lu - %lu doesn't match\n",
						mm, vma_mt, vma_mt->vm_start, vma_mt->vm_end);
				mt_dump(mas.tree);
			}
			VM_BUG_ON_MM(vma_mt->vm_start != mas.index, mm);
		}
	}
}

static void validate_mm(struct mm_struct *mm)
{
	int bug = 0;
	int i = 0;
	struct vm_area_struct *vma;
	MA_STATE(mas, &mm->mm_mt, 0, 0);

	validate_mm_mt(mm);

	mas_for_each(&mas, vma, ULONG_MAX) {
#ifdef CONFIG_DEBUG_VM_RB
		struct anon_vma *anon_vma = vma->anon_vma;
		struct anon_vma_chain *avc;

		if (anon_vma) {
			anon_vma_lock_read(anon_vma);
			list_for_each_entry(avc, &vma->anon_vma_chain, same_vma)
				anon_vma_interval_tree_verify(avc);
			anon_vma_unlock_read(anon_vma);
		}
#endif
		i++;
	}
	if (i != mm->map_count) {
		pr_emerg("map_count %d mas_for_each %d\n", mm->map_count, i);
		bug = 1;
	}
	VM_BUG_ON_MM(bug, mm);
}

#else /* !CONFIG_DEBUG_VM_MAPLE_TREE */
#define validate_mm_mt(root) do { } while (0)
#define validate_mm(mm) do { } while (0)
#endif /* CONFIG_DEBUG_VM_MAPLE_TREE */

/*
 * vma has some anon_vma assigned, and is already inserted on that
 * anon_vma's interval trees.
 *
 * Before updating the vma's vm_start / vm_end / vm_pgoff fields, the
 * vma must be removed from the anon_vma's interval trees using
 * anon_vma_interval_tree_pre_update_vma().
 *
 * After the update, the vma will be reinserted using
 * anon_vma_interval_tree_post_update_vma().
 *
 * The entire update must be protected by exclusive mmap_lock and by
 * the root anon_vma's mutex.
 */
static inline void
anon_vma_interval_tree_pre_update_vma(struct vm_area_struct *vma)
{
	struct anon_vma_chain *avc;

	list_for_each_entry(avc, &vma->anon_vma_chain, same_vma)
		anon_vma_interval_tree_remove(avc, &avc->anon_vma->rb_root);
}

static inline void
anon_vma_interval_tree_post_update_vma(struct vm_area_struct *vma)
{
	struct anon_vma_chain *avc;

	list_for_each_entry(avc, &vma->anon_vma_chain, same_vma)
		anon_vma_interval_tree_insert(avc, &avc->anon_vma->rb_root);
}

static unsigned long count_vma_pages_range(struct mm_struct *mm,
		unsigned long addr, unsigned long end)
{
	VMA_ITERATOR(vmi, mm, addr);
	struct vm_area_struct *vma;
	unsigned long nr_pages = 0;

	for_each_vma_range(vmi, vma, end) {
		unsigned long vm_start = max(addr, vma->vm_start);
		unsigned long vm_end = min(end, vma->vm_end);

		nr_pages += PHYS_PFN(vm_end - vm_start);
	}

	return nr_pages;
}

static void __vma_link_file(struct vm_area_struct *vma,
			    struct address_space *mapping)
{
	if (vma->vm_flags & VM_SHARED)
		mapping_allow_writable(mapping);

	flush_dcache_mmap_lock(mapping);
	vma_interval_tree_insert(vma, &mapping->i_mmap);
	flush_dcache_mmap_unlock(mapping);
}

static int vma_link(struct mm_struct *mm, struct vm_area_struct *vma)
{
	VMA_ITERATOR(vmi, mm, 0);
	struct address_space *mapping = NULL;

	if (vma_iter_prealloc(&vmi))
		return -ENOMEM;

	if (vma->vm_file) {
		mapping = vma->vm_file->f_mapping;
		i_mmap_lock_write(mapping);
	}

	vma_iter_store(&vmi, vma);

	if (mapping) {
		__vma_link_file(vma, mapping);
		i_mmap_unlock_write(mapping);
	}

	mm->map_count++;
	validate_mm(mm);
	return 0;
}

/*
 * init_multi_vma_prep() - Initializer for struct vma_prepare
 * @vp: The vma_prepare struct
 * @vma: The vma that will be altered once locked
 * @next: The next vma if it is to be adjusted
 * @remove: The first vma to be removed
 * @remove2: The second vma to be removed
 */
static inline void init_multi_vma_prep(struct vma_prepare *vp,
		struct vm_area_struct *vma, struct vm_area_struct *next,
		struct vm_area_struct *remove, struct vm_area_struct *remove2)
{
	memset(vp, 0, sizeof(struct vma_prepare));
	vp->vma = vma;
	vp->anon_vma = vma->anon_vma;
	vp->remove = remove;
	vp->remove2 = remove2;
	vp->adj_next = next;
	if (!vp->anon_vma && next)
		vp->anon_vma = next->anon_vma;

	vp->file = vma->vm_file;
	if (vp->file)
		vp->mapping = vma->vm_file->f_mapping;

}

/*
 * init_vma_prep() - Initializer wrapper for vma_prepare struct
 * @vp: The vma_prepare struct
 * @vma: The vma that will be altered once locked
 */
static inline void init_vma_prep(struct vma_prepare *vp,
				 struct vm_area_struct *vma)
{
	init_multi_vma_prep(vp, vma, NULL, NULL, NULL);
}


/*
 * vma_prepare() - Helper function for handling locking VMAs prior to altering
 * @vp: The initialized vma_prepare struct
 */
static inline void vma_prepare(struct vma_prepare *vp)
{
	if (vp->file) {
		uprobe_munmap(vp->vma, vp->vma->vm_start, vp->vma->vm_end);

		if (vp->adj_next)
			uprobe_munmap(vp->adj_next, vp->adj_next->vm_start,
				      vp->adj_next->vm_end);

		i_mmap_lock_write(vp->mapping);
		if (vp->insert && vp->insert->vm_file) {
			/*
			 * Put into interval tree now, so instantiated pages
			 * are visible to arm/parisc __flush_dcache_page
			 * throughout; but we cannot insert into address
			 * space until vma start or end is updated.
			 */
			__vma_link_file(vp->insert,
					vp->insert->vm_file->f_mapping);
		}
	}

	if (vp->anon_vma) {
		anon_vma_lock_write(vp->anon_vma);
		anon_vma_interval_tree_pre_update_vma(vp->vma);
		if (vp->adj_next)
			anon_vma_interval_tree_pre_update_vma(vp->adj_next);
	}

	if (vp->file) {
		flush_dcache_mmap_lock(vp->mapping);
		vma_interval_tree_remove(vp->vma, &vp->mapping->i_mmap);
		if (vp->adj_next)
			vma_interval_tree_remove(vp->adj_next,
						 &vp->mapping->i_mmap);
	}

}

/*
 * vma_complete- Helper function for handling the unlocking after altering VMAs,
 * or for inserting a VMA.
 *
 * @vp: The vma_prepare struct
 * @vmi: The vma iterator
 * @mm: The mm_struct
 */
static inline void vma_complete(struct vma_prepare *vp,
				struct vma_iterator *vmi, struct mm_struct *mm)
{
	if (vp->file) {
		if (vp->adj_next)
			vma_interval_tree_insert(vp->adj_next,
						 &vp->mapping->i_mmap);
		vma_interval_tree_insert(vp->vma, &vp->mapping->i_mmap);
		flush_dcache_mmap_unlock(vp->mapping);
	}

	if (vp->remove && vp->file) {
		__remove_shared_vm_struct(vp->remove, vp->file, vp->mapping);
		if (vp->remove2)
			__remove_shared_vm_struct(vp->remove2, vp->file,
						  vp->mapping);
	} else if (vp->insert) {
		/*
		 * split_vma has split insert from vma, and needs
		 * us to insert it before dropping the locks
		 * (it may either follow vma or precede it).
		 */
		vma_iter_store(vmi, vp->insert);
		mm->map_count++;
	}

	if (vp->anon_vma) {
		anon_vma_interval_tree_post_update_vma(vp->vma);
		if (vp->adj_next)
			anon_vma_interval_tree_post_update_vma(vp->adj_next);
		anon_vma_unlock_write(vp->anon_vma);
	}

	if (vp->file) {
		i_mmap_unlock_write(vp->mapping);
		uprobe_mmap(vp->vma);

		if (vp->adj_next)
			uprobe_mmap(vp->adj_next);
	}

	if (vp->remove) {
again:
		if (vp->file) {
			uprobe_munmap(vp->remove, vp->remove->vm_start,
				      vp->remove->vm_end);
			fput(vp->file);
		}
		if (vp->remove->anon_vma)
			anon_vma_merge(vp->vma, vp->remove);
		mm->map_count--;
		mpol_put(vma_policy(vp->remove));
		if (!vp->remove2)
			WARN_ON_ONCE(vp->vma->vm_end < vp->remove->vm_end);
		vm_area_free(vp->remove);

		/*
		 * In mprotect's case 6 (see comments on vma_merge),
		 * we must remove the one after next as well.
		 */
		if (vp->remove2) {
			vp->remove = vp->remove2;
			vp->remove2 = NULL;
			goto again;
		}
	}
	if (vp->insert && vp->file)
		uprobe_mmap(vp->insert);
}

/*
 * dup_anon_vma() - Helper function to duplicate anon_vma
 * @dst: The destination VMA
 * @src: The source VMA
 *
 * Returns: 0 on success.
 */
static inline int dup_anon_vma(struct vm_area_struct *dst,
			       struct vm_area_struct *src)
{
	/*
	 * Easily overlooked: when mprotect shifts the boundary, make sure the
	 * expanding vma has anon_vma set if the shrinking vma had, to cover any
	 * anon pages imported.
	 */
	if (src->anon_vma && !dst->anon_vma) {
		dst->anon_vma = src->anon_vma;
		return anon_vma_clone(dst, src);
	}

	return 0;
}

/*
 * vma_expand - Expand an existing VMA
 *
 * @vmi: The vma iterator
 * @vma: The vma to expand
 * @start: The start of the vma
 * @end: The exclusive end of the vma
 * @pgoff: The page offset of vma
 * @next: The current of next vma.
 *
 * Expand @vma to @start and @end.  Can expand off the start and end.  Will
 * expand over @next if it's different from @vma and @end == @next->vm_end.
 * Checking if the @vma can expand and merge with @next needs to be handled by
 * the caller.
 *
 * Returns: 0 on success
 */
int vma_expand(struct vma_iterator *vmi, struct vm_area_struct *vma,
	       unsigned long start, unsigned long end, pgoff_t pgoff,
	       struct vm_area_struct *next)
{
	bool remove_next = false;
	struct vma_prepare vp;

	if (next && (vma != next) && (end == next->vm_end)) {
		int ret;

		remove_next = true;
		ret = dup_anon_vma(vma, next);
		if (ret)
			return ret;
	}

	init_multi_vma_prep(&vp, vma, NULL, remove_next ? next : NULL, NULL);
	/* Not merging but overwriting any part of next is not handled. */
	VM_WARN_ON(next && !vp.remove &&
		  next != vma && end > next->vm_start);
	/* Only handles expanding */
	VM_WARN_ON(vma->vm_start < start || vma->vm_end > end);

	if (vma_iter_prealloc(vmi))
		goto nomem;

	vma_adjust_trans_huge(vma, start, end, 0);
	/* VMA iterator points to previous, so set to start if necessary */
	if (vma_iter_addr(vmi) != start)
		vma_iter_set(vmi, start);

	vma_prepare(&vp);
	vma->vm_start = start;
	vma->vm_end = end;
	vma->vm_pgoff = pgoff;
	/* Note: mas must be pointing to the expanding VMA */
	vma_iter_store(vmi, vma);

	vma_complete(&vp, vmi, vma->vm_mm);
	validate_mm(vma->vm_mm);
	return 0;

nomem:
	return -ENOMEM;
}

/*
 * vma_shrink() - Reduce an existing VMAs memory area
 * @vmi: The vma iterator
 * @vma: The VMA to modify
 * @start: The new start
 * @end: The new end
 *
 * Returns: 0 on success, -ENOMEM otherwise
 */
int vma_shrink(struct vma_iterator *vmi, struct vm_area_struct *vma,
	       unsigned long start, unsigned long end, pgoff_t pgoff)
{
	struct vma_prepare vp;

	WARN_ON((vma->vm_start != start) && (vma->vm_end != end));

	if (vma_iter_prealloc(vmi))
		return -ENOMEM;

	init_vma_prep(&vp, vma);
	vma_adjust_trans_huge(vma, start, end, 0);
	vma_prepare(&vp);

	if (vma->vm_start < start)
		vma_iter_clear(vmi, vma->vm_start, start);

	if (vma->vm_end > end)
		vma_iter_clear(vmi, end, vma->vm_end);

	vma->vm_start = start;
	vma->vm_end = end;
	vma->vm_pgoff = pgoff;
	vma_complete(&vp, vmi, vma->vm_mm);
	validate_mm(vma->vm_mm);
	return 0;
}

/*
 * If the vma has a ->close operation then the driver probably needs to release
 * per-vma resources, so we don't attempt to merge those.
 */
static inline int is_mergeable_vma(struct vm_area_struct *vma,
				   struct file *file, unsigned long vm_flags,
				   struct vm_userfaultfd_ctx vm_userfaultfd_ctx,
				   struct anon_vma_name *anon_name)
{
	/*
	 * VM_SOFTDIRTY should not prevent from VMA merging, if we
	 * match the flags but dirty bit -- the caller should mark
	 * merged VMA as dirty. If dirty bit won't be excluded from
	 * comparison, we increase pressure on the memory system forcing
	 * the kernel to generate new VMAs when old one could be
	 * extended instead.
	 */
	if ((vma->vm_flags ^ vm_flags) & ~VM_SOFTDIRTY)
		return 0;
	if (vma->vm_file != file)
		return 0;
	if (vma->vm_ops && vma->vm_ops->close)
		return 0;
	if (!is_mergeable_vm_userfaultfd_ctx(vma, vm_userfaultfd_ctx))
		return 0;
	if (!anon_vma_name_eq(anon_vma_name(vma), anon_name))
		return 0;
	return 1;
}

static inline int is_mergeable_anon_vma(struct anon_vma *anon_vma1,
					struct anon_vma *anon_vma2,
					struct vm_area_struct *vma)
{
	/*
	 * The list_is_singular() test is to avoid merging VMA cloned from
	 * parents. This can improve scalability caused by anon_vma lock.
	 */
	if ((!anon_vma1 || !anon_vma2) && (!vma ||
		list_is_singular(&vma->anon_vma_chain)))
		return 1;
	return anon_vma1 == anon_vma2;
}

/*
 * Return true if we can merge this (vm_flags,anon_vma,file,vm_pgoff)
 * in front of (at a lower virtual address and file offset than) the vma.
 *
 * We cannot merge two vmas if they have differently assigned (non-NULL)
 * anon_vmas, nor if same anon_vma is assigned but offsets incompatible.
 *
 * We don't check here for the merged mmap wrapping around the end of pagecache
 * indices (16TB on ia32) because do_mmap() does not permit mmap's which
 * wrap, nor mmaps which cover the final page at index -1UL.
 */
static int
can_vma_merge_before(struct vm_area_struct *vma, unsigned long vm_flags,
		     struct anon_vma *anon_vma, struct file *file,
		     pgoff_t vm_pgoff,
		     struct vm_userfaultfd_ctx vm_userfaultfd_ctx,
		     struct anon_vma_name *anon_name)
{
	if (is_mergeable_vma(vma, file, vm_flags, vm_userfaultfd_ctx, anon_name) &&
	    is_mergeable_anon_vma(anon_vma, vma->anon_vma, vma)) {
		if (vma->vm_pgoff == vm_pgoff)
			return 1;
	}
	return 0;
}

/*
 * Return true if we can merge this (vm_flags,anon_vma,file,vm_pgoff)
 * beyond (at a higher virtual address and file offset than) the vma.
 *
 * We cannot merge two vmas if they have differently assigned (non-NULL)
 * anon_vmas, nor if same anon_vma is assigned but offsets incompatible.
 */
static int
can_vma_merge_after(struct vm_area_struct *vma, unsigned long vm_flags,
		    struct anon_vma *anon_vma, struct file *file,
		    pgoff_t vm_pgoff,
		    struct vm_userfaultfd_ctx vm_userfaultfd_ctx,
		    struct anon_vma_name *anon_name)
{
	if (is_mergeable_vma(vma, file, vm_flags, vm_userfaultfd_ctx, anon_name) &&
	    is_mergeable_anon_vma(anon_vma, vma->anon_vma, vma)) {
		pgoff_t vm_pglen;
		vm_pglen = vma_pages(vma);
		if (vma->vm_pgoff + vm_pglen == vm_pgoff)
			return 1;
	}
	return 0;
}

/*
 * Given a mapping request (addr,end,vm_flags,file,pgoff,anon_name),
 * figure out whether that can be merged with its predecessor or its
 * successor.  Or both (it neatly fills a hole).
 *
 * In most cases - when called for mmap, brk or mremap - [addr,end) is
 * certain not to be mapped by the time vma_merge is called; but when
 * called for mprotect, it is certain to be already mapped (either at
 * an offset within prev, or at the start of next), and the flags of
 * this area are about to be changed to vm_flags - and the no-change
 * case has already been eliminated.
 *
 * The following mprotect cases have to be considered, where AAAA is
 * the area passed down from mprotect_fixup, never extending beyond one
 * vma, PPPPPP is the prev vma specified, and NNNNNN the next vma after:
 *
 *     AAAA             AAAA                   AAAA
 *    PPPPPPNNNNNN    PPPPPPNNNNNN       PPPPPPNNNNNN
 *    cannot merge    might become       might become
 *                    PPNNNNNNNNNN       PPPPPPPPPPNN
 *    mmap, brk or    case 4 below       case 5 below
 *    mremap move:
 *                        AAAA               AAAA
 *                    PPPP    NNNN       PPPPNNNNXXXX
 *                    might become       might become
 *                    PPPPPPPPPPPP 1 or  PPPPPPPPPPPP 6 or
 *                    PPPPPPPPNNNN 2 or  PPPPPPPPXXXX 7 or
 *                    PPPPNNNNNNNN 3     PPPPXXXXXXXX 8
 *
 * It is important for case 8 that the vma NNNN overlapping the
 * region AAAA is never going to extended over XXXX. Instead XXXX must
 * be extended in region AAAA and NNNN must be removed. This way in
 * all cases where vma_merge succeeds, the moment vma_merge drops the
 * rmap_locks, the properties of the merged vma will be already
 * correct for the whole merged range. Some of those properties like
 * vm_page_prot/vm_flags may be accessed by rmap_walks and they must
 * be correct for the whole merged range immediately after the
 * rmap_locks are released. Otherwise if XXXX would be removed and
 * NNNN would be extended over the XXXX range, remove_migration_ptes
 * or other rmap walkers (if working on addresses beyond the "end"
 * parameter) may establish ptes with the wrong permissions of NNNN
 * instead of the right permissions of XXXX.
 *
 * In the code below:
 * PPPP is represented by *prev
 * NNNN is represented by *mid (and possibly equal to *next)
 * XXXX is represented by *next or not represented at all.
 * AAAA is not represented - it will be merged or the function will return NULL
 */
struct vm_area_struct *vma_merge(struct vma_iterator *vmi, struct mm_struct *mm,
			struct vm_area_struct *prev, unsigned long addr,
			unsigned long end, unsigned long vm_flags,
			struct anon_vma *anon_vma, struct file *file,
			pgoff_t pgoff, struct mempolicy *policy,
			struct vm_userfaultfd_ctx vm_userfaultfd_ctx,
			struct anon_vma_name *anon_name)
{
	pgoff_t pglen = (end - addr) >> PAGE_SHIFT;
	pgoff_t vma_pgoff;
	struct vm_area_struct *mid, *next, *res = NULL;
	struct vm_area_struct *vma, *adjust, *remove, *remove2;
	int err = -1;
	bool merge_prev = false;
	bool merge_next = false;
	bool vma_expanded = false;
	struct vma_prepare vp;
	unsigned long vma_end = end;
	long adj_next = 0;
	unsigned long vma_start = addr;

	validate_mm(mm);
	/*
	 * We later require that vma->vm_flags == vm_flags,
	 * so this tests vma->vm_flags & VM_SPECIAL, too.
	 */
	if (vm_flags & VM_SPECIAL)
		return NULL;

	next = find_vma(mm, prev ? prev->vm_end : 0);
	mid = next;
	if (next && next->vm_end == end)		/* cases 6, 7, 8 */
		next = find_vma(mm, next->vm_end);

	/* verify some invariant that must be enforced by the caller */
	VM_WARN_ON(prev && addr <= prev->vm_start);
	VM_WARN_ON(mid && end > mid->vm_end);
	VM_WARN_ON(addr >= end);

	if (prev) {
		res = prev;
		vma = prev;
		vma_start = prev->vm_start;
		vma_pgoff = prev->vm_pgoff;
		/* Can we merge the predecessor? */
		if (prev->vm_end == addr && mpol_equal(vma_policy(prev), policy)
		    && can_vma_merge_after(prev, vm_flags, anon_vma, file,
				   pgoff, vm_userfaultfd_ctx, anon_name)) {
			merge_prev = true;
			vma_prev(vmi);
		}
	}
	/* Can we merge the successor? */
	if (next && end == next->vm_start &&
			mpol_equal(policy, vma_policy(next)) &&
			can_vma_merge_before(next, vm_flags,
					     anon_vma, file, pgoff+pglen,
					     vm_userfaultfd_ctx, anon_name)) {
		merge_next = true;
	}

	remove = remove2 = adjust = NULL;
	/* Can we merge both the predecessor and the successor? */
	if (merge_prev && merge_next &&
	    is_mergeable_anon_vma(prev->anon_vma, next->anon_vma, NULL)) {
		remove = mid;				/* case 1 */
		vma_end = next->vm_end;
		err = dup_anon_vma(res, remove);
		if (mid != next) {			/* case 6 */
			remove2 = next;
			if (!remove->anon_vma)
				err = dup_anon_vma(res, remove2);
		}
	} else if (merge_prev) {
		err = 0;				/* case 2 */
		if (mid && end > mid->vm_start) {
			err = dup_anon_vma(res, mid);
			if (end == mid->vm_end) {	/* case 7 */
				remove = mid;
			} else {			/* case 5 */
				adjust = mid;
				adj_next = (end - mid->vm_start);
			}
		}
	} else if (merge_next) {
		res = next;
		if (prev && addr < prev->vm_end) {	/* case 4 */
			vma_end = addr;
			adjust = mid;
			adj_next = -(vma->vm_end - addr);
			err = dup_anon_vma(adjust, prev);
		} else {
			vma = next;			/* case 3 */
			vma_start = addr;
			vma_end = next->vm_end;
			vma_pgoff = mid->vm_pgoff;
			err = 0;
			if (mid != next) {		/* case 8 */
				remove = mid;
				err = dup_anon_vma(res, remove);
			}
		}
	}

	/* Cannot merge or error in anon_vma clone */
	if (err)
		return NULL;

	if (vma_iter_prealloc(vmi))
		return NULL;

	vma_adjust_trans_huge(vma, vma_start, vma_end, adj_next);
	init_multi_vma_prep(&vp, vma, adjust, remove, remove2);
	VM_WARN_ON(vp.anon_vma && adjust && adjust->anon_vma &&
		   vp.anon_vma != adjust->anon_vma);

	vma_prepare(&vp);
	if (vma_start < vma->vm_start || vma_end > vma->vm_end)
		vma_expanded = true;

	vma->vm_start = vma_start;
	vma->vm_end = vma_end;
	vma->vm_pgoff = vma_pgoff;

	if (vma_expanded)
		vma_iter_store(vmi, vma);

	if (adj_next) {
		adjust->vm_start += adj_next;
		adjust->vm_pgoff += adj_next >> PAGE_SHIFT;
		if (adj_next < 0) {
			WARN_ON(vma_expanded);
			vma_iter_store(vmi, next);
		}
	}

	vma_complete(&vp, vmi, mm);
	vma_iter_free(vmi);
	validate_mm(mm);
	khugepaged_enter_vma(res, vm_flags);

	return res;
}

/*
 * Rough compatibility check to quickly see if it's even worth looking
 * at sharing an anon_vma.
 *
 * They need to have the same vm_file, and the flags can only differ
 * in things that mprotect may change.
 *
 * NOTE! The fact that we share an anon_vma doesn't _have_ to mean that
 * we can merge the two vma's. For example, we refuse to merge a vma if
 * there is a vm_ops->close() function, because that indicates that the
 * driver is doing some kind of reference counting. But that doesn't
 * really matter for the anon_vma sharing case.
 */
static int anon_vma_compatible(struct vm_area_struct *a, struct vm_area_struct *b)
{
	return a->vm_end == b->vm_start &&
		mpol_equal(vma_policy(a), vma_policy(b)) &&
		a->vm_file == b->vm_file &&
		!((a->vm_flags ^ b->vm_flags) & ~(VM_ACCESS_FLAGS | VM_SOFTDIRTY)) &&
		b->vm_pgoff == a->vm_pgoff + ((b->vm_start - a->vm_start) >> PAGE_SHIFT);
}

/*
 * Do some basic sanity checking to see if we can re-use the anon_vma
 * from 'old'. The 'a'/'b' vma's are in VM order - one of them will be
 * the same as 'old', the other will be the new one that is trying
 * to share the anon_vma.
 *
 * NOTE! This runs with mmap_lock held for reading, so it is possible that
 * the anon_vma of 'old' is concurrently in the process of being set up
 * by another page fault trying to merge _that_. But that's ok: if it
 * is being set up, that automatically means that it will be a singleton
 * acceptable for merging, so we can do all of this optimistically. But
 * we do that READ_ONCE() to make sure that we never re-load the pointer.
 *
 * IOW: that the "list_is_singular()" test on the anon_vma_chain only
 * matters for the 'stable anon_vma' case (ie the thing we want to avoid
 * is to return an anon_vma that is "complex" due to having gone through
 * a fork).
 *
 * We also make sure that the two vma's are compatible (adjacent,
 * and with the same memory policies). That's all stable, even with just
 * a read lock on the mmap_lock.
 */
static struct anon_vma *reusable_anon_vma(struct vm_area_struct *old, struct vm_area_struct *a, struct vm_area_struct *b)
{
	if (anon_vma_compatible(a, b)) {
		struct anon_vma *anon_vma = READ_ONCE(old->anon_vma);

		if (anon_vma && list_is_singular(&old->anon_vma_chain))
			return anon_vma;
	}
	return NULL;
}

/*
 * find_mergeable_anon_vma is used by anon_vma_prepare, to check
 * neighbouring vmas for a suitable anon_vma, before it goes off
 * to allocate a new anon_vma.  It checks because a repetitive
 * sequence of mprotects and faults may otherwise lead to distinct
 * anon_vmas being allocated, preventing vma merge in subsequent
 * mprotect.
 */
struct anon_vma *find_mergeable_anon_vma(struct vm_area_struct *vma)
{
	MA_STATE(mas, &vma->vm_mm->mm_mt, vma->vm_end, vma->vm_end);
	struct anon_vma *anon_vma = NULL;
	struct vm_area_struct *prev, *next;

	/* Try next first. */
	next = mas_walk(&mas);
	if (next) {
		anon_vma = reusable_anon_vma(next, vma, next);
		if (anon_vma)
			return anon_vma;
	}

	prev = mas_prev(&mas, 0);
	VM_BUG_ON_VMA(prev != vma, vma);
	prev = mas_prev(&mas, 0);
	/* Try prev next. */
	if (prev)
		anon_vma = reusable_anon_vma(prev, prev, vma);

	/*
	 * We might reach here with anon_vma == NULL if we can't find
	 * any reusable anon_vma.
	 * There's no absolute need to look only at touching neighbours:
	 * we could search further afield for "compatible" anon_vmas.
	 * But it would probably just be a waste of time searching,
	 * or lead to too many vmas hanging off the same anon_vma.
	 * We're trying to allow mprotect remerging later on,
	 * not trying to minimize memory used for anon_vmas.
	 */
	return anon_vma;
}

/*
 * If a hint addr is less than mmap_min_addr change hint to be as
 * low as possible but still greater than mmap_min_addr
 */
static inline unsigned long round_hint_to_min(unsigned long hint)
{
	hint &= PAGE_MASK;
	if (((void *)hint != NULL) &&
	    (hint < mmap_min_addr))
		return PAGE_ALIGN(mmap_min_addr);
	return hint;
}

int mlock_future_check(struct mm_struct *mm, unsigned long flags,
		       unsigned long len)
{
	unsigned long locked, lock_limit;

	/*  mlock MCL_FUTURE? */
	if (flags & VM_LOCKED) {
		locked = len >> PAGE_SHIFT;
		locked += mm->locked_vm;
		lock_limit = rlimit(RLIMIT_MEMLOCK);
		lock_limit >>= PAGE_SHIFT;
		if (locked > lock_limit && !capable(CAP_IPC_LOCK))
			return -EAGAIN;
	}
	return 0;
}

static inline u64 file_mmap_size_max(struct file *file, struct inode *inode)
{
	if (S_ISREG(inode->i_mode))
		return MAX_LFS_FILESIZE;

	if (S_ISBLK(inode->i_mode))
		return MAX_LFS_FILESIZE;

	if (S_ISSOCK(inode->i_mode))
		return MAX_LFS_FILESIZE;

	/* Special "we do even unsigned file positions" case */
	if (file->f_mode & FMODE_UNSIGNED_OFFSET)
		return 0;

	/* Yes, random drivers might want more. But I'm tired of buggy drivers */
	return ULONG_MAX;
}

static inline bool file_mmap_ok(struct file *file, struct inode *inode,
				unsigned long pgoff, unsigned long len)
{
	u64 maxsize = file_mmap_size_max(file, inode);

	if (maxsize && len > maxsize)
		return false;
	maxsize -= len;
	if (pgoff > maxsize >> PAGE_SHIFT)
		return false;
	return true;
}

/*
 * The caller must write-lock current->mm->mmap_lock.
 */
unsigned long do_mmap(struct file *file, unsigned long addr,
			unsigned long len, unsigned long prot,
			unsigned long flags, unsigned long pgoff,
			unsigned long *populate, struct list_head *uf)
{
	struct mm_struct *mm = current->mm;
	vm_flags_t vm_flags;
	int pkey = 0;

	validate_mm(mm);
	*populate = 0;

	if (!len)
		return -EINVAL;

	/*
	 * Does the application expect PROT_READ to imply PROT_EXEC?
	 *
	 * (the exception is when the underlying filesystem is noexec
	 *  mounted, in which case we dont add PROT_EXEC.)
	 */
	if ((prot & PROT_READ) && (current->personality & READ_IMPLIES_EXEC))
		if (!(file && path_noexec(&file->f_path)))
			prot |= PROT_EXEC;

	/* force arch specific MAP_FIXED handling in get_unmapped_area */
	if (flags & MAP_FIXED_NOREPLACE)
		flags |= MAP_FIXED;

	if (!(flags & MAP_FIXED))
		addr = round_hint_to_min(addr);

	/* Careful about overflows.. */
	len = PAGE_ALIGN(len);
	if (!len)
		return -ENOMEM;

	/* offset overflow? */
	if ((pgoff + (len >> PAGE_SHIFT)) < pgoff)
		return -EOVERFLOW;

	/* Too many mappings? */
	if (mm->map_count > sysctl_max_map_count)
		return -ENOMEM;

	/* Obtain the address to map to. we verify (or select) it and ensure
	 * that it represents a valid section of the address space.
	 */
	addr = get_unmapped_area(file, addr, len, pgoff, flags);
	if (IS_ERR_VALUE(addr))
		return addr;

	if (flags & MAP_FIXED_NOREPLACE) {
		if (find_vma_intersection(mm, addr, addr + len))
			return -EEXIST;
	}

	if (prot == PROT_EXEC) {
		pkey = execute_only_pkey(mm);
		if (pkey < 0)
			pkey = 0;
	}

	/* Do simple checking here so the lower-level routines won't have
	 * to. we assume access permissions have been handled by the open
	 * of the memory object, so we don't do any here.
	 */
	vm_flags = calc_vm_prot_bits(prot, pkey) | calc_vm_flag_bits(flags) |
			mm->def_flags | VM_MAYREAD | VM_MAYWRITE | VM_MAYEXEC;

	if (flags & MAP_LOCKED)
		if (!can_do_mlock())
			return -EPERM;

	if (mlock_future_check(mm, vm_flags, len))
		return -EAGAIN;

	if (file) {
		struct inode *inode = file_inode(file);
		unsigned long flags_mask;

		if (!file_mmap_ok(file, inode, pgoff, len))
			return -EOVERFLOW;

		flags_mask = LEGACY_MAP_MASK | file->f_op->mmap_supported_flags;

		switch (flags & MAP_TYPE) {
		case MAP_SHARED:
			/*
			 * Force use of MAP_SHARED_VALIDATE with non-legacy
			 * flags. E.g. MAP_SYNC is dangerous to use with
			 * MAP_SHARED as you don't know which consistency model
			 * you will get. We silently ignore unsupported flags
			 * with MAP_SHARED to preserve backward compatibility.
			 */
			flags &= LEGACY_MAP_MASK;
			fallthrough;
		case MAP_SHARED_VALIDATE:
			if (flags & ~flags_mask)
				return -EOPNOTSUPP;
			if (prot & PROT_WRITE) {
				if (!(file->f_mode & FMODE_WRITE))
					return -EACCES;
				if (IS_SWAPFILE(file->f_mapping->host))
					return -ETXTBSY;
			}

			/*
			 * Make sure we don't allow writing to an append-only
			 * file..
			 */
			if (IS_APPEND(inode) && (file->f_mode & FMODE_WRITE))
				return -EACCES;

			vm_flags |= VM_SHARED | VM_MAYSHARE;
			if (!(file->f_mode & FMODE_WRITE))
				vm_flags &= ~(VM_MAYWRITE | VM_SHARED);
			fallthrough;
		case MAP_PRIVATE:
			if (!(file->f_mode & FMODE_READ))
				return -EACCES;
			if (path_noexec(&file->f_path)) {
				if (vm_flags & VM_EXEC)
					return -EPERM;
				vm_flags &= ~VM_MAYEXEC;
			}

			if (!file->f_op->mmap)
				return -ENODEV;
			if (vm_flags & (VM_GROWSDOWN|VM_GROWSUP))
				return -EINVAL;
			break;

		default:
			return -EINVAL;
		}
	} else {
		switch (flags & MAP_TYPE) {
		case MAP_SHARED:
			if (vm_flags & (VM_GROWSDOWN|VM_GROWSUP))
				return -EINVAL;
			/*
			 * Ignore pgoff.
			 */
			pgoff = 0;
			vm_flags |= VM_SHARED | VM_MAYSHARE;
			break;
		case MAP_PRIVATE:
			/*
			 * Set pgoff according to addr for anon_vma.
			 */
			pgoff = addr >> PAGE_SHIFT;
			break;
		default:
			return -EINVAL;
		}
	}

	/*
	 * Set 'VM_NORESERVE' if we should not account for the
	 * memory use of this mapping.
	 */
	if (flags & MAP_NORESERVE) {
		/* We honor MAP_NORESERVE if allowed to overcommit */
		if (sysctl_overcommit_memory != OVERCOMMIT_NEVER)
			vm_flags |= VM_NORESERVE;

		/* hugetlb applies strict overcommit unless MAP_NORESERVE */
		if (file && is_file_hugepages(file))
			vm_flags |= VM_NORESERVE;
	}

	addr = mmap_region(file, addr, len, vm_flags, pgoff, uf);
	if (!IS_ERR_VALUE(addr) &&
	    ((vm_flags & VM_LOCKED) ||
	     (flags & (MAP_POPULATE | MAP_NONBLOCK)) == MAP_POPULATE))
		*populate = len;
	return addr;
}

unsigned long ksys_mmap_pgoff(unsigned long addr, unsigned long len,
			      unsigned long prot, unsigned long flags,
			      unsigned long fd, unsigned long pgoff)
{
	struct file *file = NULL;
	unsigned long retval;

	if (!(flags & MAP_ANONYMOUS)) {
		audit_mmap_fd(fd, flags);
		file = fget(fd);
		if (!file)
			return -EBADF;
		if (is_file_hugepages(file)) {
			len = ALIGN(len, huge_page_size(hstate_file(file)));
		} else if (unlikely(flags & MAP_HUGETLB)) {
			retval = -EINVAL;
			goto out_fput;
		}
	} else if (flags & MAP_HUGETLB) {
		struct hstate *hs;

		hs = hstate_sizelog((flags >> MAP_HUGE_SHIFT) & MAP_HUGE_MASK);
		if (!hs)
			return -EINVAL;

		len = ALIGN(len, huge_page_size(hs));
		/*
		 * VM_NORESERVE is used because the reservations will be
		 * taken when vm_ops->mmap() is called
		 */
		file = hugetlb_file_setup(HUGETLB_ANON_FILE, len,
				VM_NORESERVE,
				HUGETLB_ANONHUGE_INODE,
				(flags >> MAP_HUGE_SHIFT) & MAP_HUGE_MASK);
		if (IS_ERR(file))
			return PTR_ERR(file);
	}

	retval = vm_mmap_pgoff(file, addr, len, prot, flags, pgoff);
out_fput:
	if (file)
		fput(file);
	return retval;
}

SYSCALL_DEFINE6(mmap_pgoff, unsigned long, addr, unsigned long, len,
		unsigned long, prot, unsigned long, flags,
		unsigned long, fd, unsigned long, pgoff)
{
	return ksys_mmap_pgoff(addr, len, prot, flags, fd, pgoff);
}

#ifdef __ARCH_WANT_SYS_OLD_MMAP
struct mmap_arg_struct {
	unsigned long addr;
	unsigned long len;
	unsigned long prot;
	unsigned long flags;
	unsigned long fd;
	unsigned long offset;
};

SYSCALL_DEFINE1(old_mmap, struct mmap_arg_struct __user *, arg)
{
	struct mmap_arg_struct a;

	if (copy_from_user(&a, arg, sizeof(a)))
		return -EFAULT;
	if (offset_in_page(a.offset))
		return -EINVAL;

	return ksys_mmap_pgoff(a.addr, a.len, a.prot, a.flags, a.fd,
			       a.offset >> PAGE_SHIFT);
}
#endif /* __ARCH_WANT_SYS_OLD_MMAP */

/*
 * Some shared mappings will want the pages marked read-only
 * to track write events. If so, we'll downgrade vm_page_prot
 * to the private version (using protection_map[] without the
 * VM_SHARED bit).
 */
int vma_wants_writenotify(struct vm_area_struct *vma, pgprot_t vm_page_prot)
{
	vm_flags_t vm_flags = vma->vm_flags;
	const struct vm_operations_struct *vm_ops = vma->vm_ops;

	/* If it was private or non-writable, the write bit is already clear */
	if ((vm_flags & (VM_WRITE|VM_SHARED)) != ((VM_WRITE|VM_SHARED)))
		return 0;

	/* The backer wishes to know when pages are first written to? */
	if (vm_ops && (vm_ops->page_mkwrite || vm_ops->pfn_mkwrite))
		return 1;

	/* The open routine did something to the protections that pgprot_modify
	 * won't preserve? */
	if (pgprot_val(vm_page_prot) !=
	    pgprot_val(vm_pgprot_modify(vm_page_prot, vm_flags)))
		return 0;

	/*
	 * Do we need to track softdirty? hugetlb does not support softdirty
	 * tracking yet.
	 */
	if (vma_soft_dirty_enabled(vma) && !is_vm_hugetlb_page(vma))
		return 1;

	/* Do we need write faults for uffd-wp tracking? */
	if (userfaultfd_wp(vma))
		return 1;

	/* Specialty mapping? */
	if (vm_flags & VM_PFNMAP)
		return 0;

	/* Can the mapping track the dirty pages? */
	return vma->vm_file && vma->vm_file->f_mapping &&
		mapping_can_writeback(vma->vm_file->f_mapping);
}

/*
 * We account for memory if it's a private writeable mapping,
 * not hugepages and VM_NORESERVE wasn't set.
 */
static inline int accountable_mapping(struct file *file, vm_flags_t vm_flags)
{
	/*
	 * hugetlb has its own accounting separate from the core VM
	 * VM_HUGETLB may not be set yet so we cannot check for that flag.
	 */
	if (file && is_file_hugepages(file))
		return 0;

	return (vm_flags & (VM_NORESERVE | VM_SHARED | VM_WRITE)) == VM_WRITE;
}

/**
 * unmapped_area() - Find an area between the low_limit and the high_limit with
 * the correct alignment and offset, all from @info. Note: current->mm is used
 * for the search.
 *
 * @info: The unmapped area information including the range [low_limit -
 * high_limit), the alignment offset and mask.
 *
 * Return: A memory address or -ENOMEM.
 */
static unsigned long unmapped_area(struct vm_unmapped_area_info *info)
{
	unsigned long length, gap;

	MA_STATE(mas, &current->mm->mm_mt, 0, 0);

	/* Adjust search length to account for worst case alignment overhead */
	length = info->length + info->align_mask;
	if (length < info->length)
		return -ENOMEM;

	if (mas_empty_area(&mas, info->low_limit, info->high_limit - 1,
				  length))
		return -ENOMEM;

	gap = mas.index;
	gap += (info->align_offset - gap) & info->align_mask;
	return gap;
}

/**
 * unmapped_area_topdown() - Find an area between the low_limit and the
 * high_limit with the correct alignment and offset at the highest available
 * address, all from @info. Note: current->mm is used for the search.
 *
 * @info: The unmapped area information including the range [low_limit -
 * high_limit), the alignment offset and mask.
 *
 * Return: A memory address or -ENOMEM.
 */
static unsigned long unmapped_area_topdown(struct vm_unmapped_area_info *info)
{
	unsigned long length, gap;

	MA_STATE(mas, &current->mm->mm_mt, 0, 0);
	/* Adjust search length to account for worst case alignment overhead */
	length = info->length + info->align_mask;
	if (length < info->length)
		return -ENOMEM;

	if (mas_empty_area_rev(&mas, info->low_limit, info->high_limit - 1,
				length))
		return -ENOMEM;

	gap = mas.last + 1 - info->length;
	gap -= (gap - info->align_offset) & info->align_mask;
	return gap;
}

/*
 * Search for an unmapped address range.
 *
 * We are looking for a range that:
 * - does not intersect with any VMA;
 * - is contained within the [low_limit, high_limit) interval;
 * - is at least the desired size.
 * - satisfies (begin_addr & align_mask) == (align_offset & align_mask)
 */
unsigned long vm_unmapped_area(struct vm_unmapped_area_info *info)
{
	unsigned long addr;

	if (info->flags & VM_UNMAPPED_AREA_TOPDOWN)
		addr = unmapped_area_topdown(info);
	else
		addr = unmapped_area(info);

	trace_vm_unmapped_area(addr, info);
	return addr;
}

/* Get an address range which is currently unmapped.
 * For shmat() with addr=0.
 *
 * Ugly calling convention alert:
 * Return value with the low bits set means error value,
 * ie
 *	if (ret & ~PAGE_MASK)
 *		error = ret;
 *
 * This function "knows" that -ENOMEM has the bits set.
 */
unsigned long
generic_get_unmapped_area(struct file *filp, unsigned long addr,
			  unsigned long len, unsigned long pgoff,
			  unsigned long flags)
{
	struct mm_struct *mm = current->mm;
	struct vm_area_struct *vma, *prev;
	struct vm_unmapped_area_info info;
	const unsigned long mmap_end = arch_get_mmap_end(addr, len, flags);

	if (len > mmap_end - mmap_min_addr)
		return -ENOMEM;

	if (flags & MAP_FIXED)
		return addr;

	if (addr) {
		addr = PAGE_ALIGN(addr);
		vma = find_vma_prev(mm, addr, &prev);
		if (mmap_end - len >= addr && addr >= mmap_min_addr &&
		    (!vma || addr + len <= vm_start_gap(vma)) &&
		    (!prev || addr >= vm_end_gap(prev)))
			return addr;
	}

	info.flags = 0;
	info.length = len;
	info.low_limit = mm->mmap_base;
	info.high_limit = mmap_end;
	info.align_mask = 0;
	info.align_offset = 0;
	return vm_unmapped_area(&info);
}

#ifndef HAVE_ARCH_UNMAPPED_AREA
unsigned long
arch_get_unmapped_area(struct file *filp, unsigned long addr,
		       unsigned long len, unsigned long pgoff,
		       unsigned long flags)
{
	return generic_get_unmapped_area(filp, addr, len, pgoff, flags);
}
#endif

/*
 * This mmap-allocator allocates new areas top-down from below the
 * stack's low limit (the base):
 */
unsigned long
generic_get_unmapped_area_topdown(struct file *filp, unsigned long addr,
				  unsigned long len, unsigned long pgoff,
				  unsigned long flags)
{
	struct vm_area_struct *vma, *prev;
	struct mm_struct *mm = current->mm;
	struct vm_unmapped_area_info info;
	const unsigned long mmap_end = arch_get_mmap_end(addr, len, flags);

	/* requested length too big for entire address space */
	if (len > mmap_end - mmap_min_addr)
		return -ENOMEM;

	if (flags & MAP_FIXED)
		return addr;

	/* requesting a specific address */
	if (addr) {
		addr = PAGE_ALIGN(addr);
		vma = find_vma_prev(mm, addr, &prev);
		if (mmap_end - len >= addr && addr >= mmap_min_addr &&
				(!vma || addr + len <= vm_start_gap(vma)) &&
				(!prev || addr >= vm_end_gap(prev)))
			return addr;
	}

	info.flags = VM_UNMAPPED_AREA_TOPDOWN;
	info.length = len;
	info.low_limit = max(PAGE_SIZE, mmap_min_addr);
	info.high_limit = arch_get_mmap_base(addr, mm->mmap_base);
	info.align_mask = 0;
	info.align_offset = 0;
	addr = vm_unmapped_area(&info);

	/*
	 * A failed mmap() very likely causes application failure,
	 * so fall back to the bottom-up function here. This scenario
	 * can happen with large stack limits and large mmap()
	 * allocations.
	 */
	if (offset_in_page(addr)) {
		VM_BUG_ON(addr != -ENOMEM);
		info.flags = 0;
		info.low_limit = TASK_UNMAPPED_BASE;
		info.high_limit = mmap_end;
		addr = vm_unmapped_area(&info);
	}

	return addr;
}

#ifndef HAVE_ARCH_UNMAPPED_AREA_TOPDOWN
unsigned long
arch_get_unmapped_area_topdown(struct file *filp, unsigned long addr,
			       unsigned long len, unsigned long pgoff,
			       unsigned long flags)
{
	return generic_get_unmapped_area_topdown(filp, addr, len, pgoff, flags);
}
#endif

unsigned long
get_unmapped_area(struct file *file, unsigned long addr, unsigned long len,
		unsigned long pgoff, unsigned long flags)
{
	unsigned long (*get_area)(struct file *, unsigned long,
				  unsigned long, unsigned long, unsigned long);

	unsigned long error = arch_mmap_check(addr, len, flags);
	if (error)
		return error;

	/* Careful about overflows.. */
	if (len > TASK_SIZE)
		return -ENOMEM;

	get_area = current->mm->get_unmapped_area;
	if (file) {
		if (file->f_op->get_unmapped_area)
			get_area = file->f_op->get_unmapped_area;
	} else if (flags & MAP_SHARED) {
		/*
		 * mmap_region() will call shmem_zero_setup() to create a file,
		 * so use shmem's get_unmapped_area in case it can be huge.
		 * do_mmap() will clear pgoff, so match alignment.
		 */
		pgoff = 0;
		get_area = shmem_get_unmapped_area;
	}

	addr = get_area(file, addr, len, pgoff, flags);
	if (IS_ERR_VALUE(addr))
		return addr;

	if (addr > TASK_SIZE - len)
		return -ENOMEM;
	if (offset_in_page(addr))
		return -EINVAL;

	error = security_mmap_addr(addr);
	return error ? error : addr;
}

EXPORT_SYMBOL(get_unmapped_area);

/**
 * find_vma_intersection() - Look up the first VMA which intersects the interval
 * @mm: The process address space.
 * @start_addr: The inclusive start user address.
 * @end_addr: The exclusive end user address.
 *
 * Returns: The first VMA within the provided range, %NULL otherwise.  Assumes
 * start_addr < end_addr.
 */
struct vm_area_struct *find_vma_intersection(struct mm_struct *mm,
					     unsigned long start_addr,
					     unsigned long end_addr)
{
	unsigned long index = start_addr;

	mmap_assert_locked(mm);
	return mt_find(&mm->mm_mt, &index, end_addr - 1);
}
EXPORT_SYMBOL(find_vma_intersection);

/**
 * find_vma() - Find the VMA for a given address, or the next VMA.
 * @mm: The mm_struct to check
 * @addr: The address
 *
 * Returns: The VMA associated with addr, or the next VMA.
 * May return %NULL in the case of no VMA at addr or above.
 */
struct vm_area_struct *find_vma(struct mm_struct *mm, unsigned long addr)
{
	unsigned long index = addr;

	mmap_assert_locked(mm);
	return mt_find(&mm->mm_mt, &index, ULONG_MAX);
}
EXPORT_SYMBOL(find_vma);

/**
 * find_vma_prev() - Find the VMA for a given address, or the next vma and
 * set %pprev to the previous VMA, if any.
 * @mm: The mm_struct to check
 * @addr: The address
 * @pprev: The pointer to set to the previous VMA
 *
 * Note that RCU lock is missing here since the external mmap_lock() is used
 * instead.
 *
 * Returns: The VMA associated with @addr, or the next vma.
 * May return %NULL in the case of no vma at addr or above.
 */
struct vm_area_struct *
find_vma_prev(struct mm_struct *mm, unsigned long addr,
			struct vm_area_struct **pprev)
{
	struct vm_area_struct *vma;
	MA_STATE(mas, &mm->mm_mt, addr, addr);

	vma = mas_walk(&mas);
	*pprev = mas_prev(&mas, 0);
	if (!vma)
		vma = mas_next(&mas, ULONG_MAX);
	return vma;
}

/*
 * Verify that the stack growth is acceptable and
 * update accounting. This is shared with both the
 * grow-up and grow-down cases.
 */
static int acct_stack_growth(struct vm_area_struct *vma,
			     unsigned long size, unsigned long grow)
{
	struct mm_struct *mm = vma->vm_mm;
	unsigned long new_start;

	/* address space limit tests */
	if (!may_expand_vm(mm, vma->vm_flags, grow))
		return -ENOMEM;

	/* Stack limit test */
	if (size > rlimit(RLIMIT_STACK))
		return -ENOMEM;

	/* mlock limit tests */
	if (mlock_future_check(mm, vma->vm_flags, grow << PAGE_SHIFT))
		return -ENOMEM;

	/* Check to ensure the stack will not grow into a hugetlb-only region */
	new_start = (vma->vm_flags & VM_GROWSUP) ? vma->vm_start :
			vma->vm_end - size;
	if (is_hugepage_only_range(vma->vm_mm, new_start, size))
		return -EFAULT;

	/*
	 * Overcommit..  This must be the final test, as it will
	 * update security statistics.
	 */
	if (security_vm_enough_memory_mm(mm, grow))
		return -ENOMEM;

	return 0;
}

#if defined(CONFIG_STACK_GROWSUP) || defined(CONFIG_IA64)
/*
 * PA-RISC uses this for its stack; IA64 for its Register Backing Store.
 * vma is the last one with address > vma->vm_end.  Have to extend vma.
 */
int expand_upwards(struct vm_area_struct *vma, unsigned long address)
{
	struct mm_struct *mm = vma->vm_mm;
	struct vm_area_struct *next;
	unsigned long gap_addr;
	int error = 0;
	MA_STATE(mas, &mm->mm_mt, 0, 0);

	if (!(vma->vm_flags & VM_GROWSUP))
		return -EFAULT;

	/* Guard against exceeding limits of the address space. */
	address &= PAGE_MASK;
	if (address >= (TASK_SIZE & PAGE_MASK))
		return -ENOMEM;
	address += PAGE_SIZE;

	/* Enforce stack_guard_gap */
	gap_addr = address + stack_guard_gap;

	/* Guard against overflow */
	if (gap_addr < address || gap_addr > TASK_SIZE)
		gap_addr = TASK_SIZE;

	next = find_vma_intersection(mm, vma->vm_end, gap_addr);
	if (next && vma_is_accessible(next)) {
		if (!(next->vm_flags & VM_GROWSUP))
			return -ENOMEM;
		/* Check that both stack segments have the same anon_vma? */
	}

	if (mas_preallocate(&mas, GFP_KERNEL))
		return -ENOMEM;

	/* We must make sure the anon_vma is allocated. */
	if (unlikely(anon_vma_prepare(vma))) {
		mas_destroy(&mas);
		return -ENOMEM;
	}

	/*
	 * vma->vm_start/vm_end cannot change under us because the caller
	 * is required to hold the mmap_lock in read mode.  We need the
	 * anon_vma lock to serialize against concurrent expand_stacks.
	 */
	anon_vma_lock_write(vma->anon_vma);

	/* Somebody else might have raced and expanded it already */
	if (address > vma->vm_end) {
		unsigned long size, grow;

		size = address - vma->vm_start;
		grow = (address - vma->vm_end) >> PAGE_SHIFT;

		error = -ENOMEM;
		if (vma->vm_pgoff + (size >> PAGE_SHIFT) >= vma->vm_pgoff) {
			error = acct_stack_growth(vma, size, grow);
			if (!error) {
				/*
				 * We only hold a shared mmap_lock lock here, so
				 * we need to protect against concurrent vma
				 * expansions.  anon_vma_lock_write() doesn't
				 * help here, as we don't guarantee that all
				 * growable vmas in a mm share the same root
				 * anon vma.  So, we reuse mm->page_table_lock
				 * to guard against concurrent vma expansions.
				 */
				spin_lock(&mm->page_table_lock);
				if (vma->vm_flags & VM_LOCKED)
					mm->locked_vm += grow;
				vm_stat_account(mm, vma->vm_flags, grow);
				anon_vma_interval_tree_pre_update_vma(vma);
				vma->vm_end = address;
				/* Overwrite old entry in mtree. */
				mas_set_range(&mas, vma->vm_start, address - 1);
				mas_store_prealloc(&mas, vma);
				anon_vma_interval_tree_post_update_vma(vma);
				spin_unlock(&mm->page_table_lock);

				perf_event_mmap(vma);
			}
		}
	}
	anon_vma_unlock_write(vma->anon_vma);
	khugepaged_enter_vma(vma, vma->vm_flags);
	mas_destroy(&mas);
	return error;
}
#endif /* CONFIG_STACK_GROWSUP || CONFIG_IA64 */

/*
 * vma is the first one with address < vma->vm_start.  Have to extend vma.
 */
int expand_downwards(struct vm_area_struct *vma, unsigned long address)
{
	struct mm_struct *mm = vma->vm_mm;
	MA_STATE(mas, &mm->mm_mt, vma->vm_start, vma->vm_start);
	struct vm_area_struct *prev;
	int error = 0;

	address &= PAGE_MASK;
	if (address < mmap_min_addr)
		return -EPERM;

	/* Enforce stack_guard_gap */
	prev = mas_prev(&mas, 0);
	/* Check that both stack segments have the same anon_vma? */
	if (prev && !(prev->vm_flags & VM_GROWSDOWN) &&
			vma_is_accessible(prev)) {
		if (address - prev->vm_end < stack_guard_gap)
			return -ENOMEM;
	}

	if (mas_preallocate(&mas, GFP_KERNEL))
		return -ENOMEM;

	/* We must make sure the anon_vma is allocated. */
	if (unlikely(anon_vma_prepare(vma))) {
		mas_destroy(&mas);
		return -ENOMEM;
	}

	/*
	 * vma->vm_start/vm_end cannot change under us because the caller
	 * is required to hold the mmap_lock in read mode.  We need the
	 * anon_vma lock to serialize against concurrent expand_stacks.
	 */
	anon_vma_lock_write(vma->anon_vma);

	/* Somebody else might have raced and expanded it already */
	if (address < vma->vm_start) {
		unsigned long size, grow;

		size = vma->vm_end - address;
		grow = (vma->vm_start - address) >> PAGE_SHIFT;

		error = -ENOMEM;
		if (grow <= vma->vm_pgoff) {
			error = acct_stack_growth(vma, size, grow);
			if (!error) {
				/*
				 * We only hold a shared mmap_lock lock here, so
				 * we need to protect against concurrent vma
				 * expansions.  anon_vma_lock_write() doesn't
				 * help here, as we don't guarantee that all
				 * growable vmas in a mm share the same root
				 * anon vma.  So, we reuse mm->page_table_lock
				 * to guard against concurrent vma expansions.
				 */
				spin_lock(&mm->page_table_lock);
				if (vma->vm_flags & VM_LOCKED)
					mm->locked_vm += grow;
				vm_stat_account(mm, vma->vm_flags, grow);
				anon_vma_interval_tree_pre_update_vma(vma);
				vma->vm_start = address;
				vma->vm_pgoff -= grow;
				/* Overwrite old entry in mtree. */
				mas_set_range(&mas, address, vma->vm_end - 1);
				mas_store_prealloc(&mas, vma);
				anon_vma_interval_tree_post_update_vma(vma);
				spin_unlock(&mm->page_table_lock);

				perf_event_mmap(vma);
			}
		}
	}
	anon_vma_unlock_write(vma->anon_vma);
	khugepaged_enter_vma(vma, vma->vm_flags);
	mas_destroy(&mas);
	return error;
}

/* enforced gap between the expanding stack and other mappings. */
unsigned long stack_guard_gap = 256UL<<PAGE_SHIFT;

static int __init cmdline_parse_stack_guard_gap(char *p)
{
	unsigned long val;
	char *endptr;

	val = simple_strtoul(p, &endptr, 10);
	if (!*endptr)
		stack_guard_gap = val << PAGE_SHIFT;

	return 1;
}
__setup("stack_guard_gap=", cmdline_parse_stack_guard_gap);

#ifdef CONFIG_STACK_GROWSUP
int expand_stack(struct vm_area_struct *vma, unsigned long address)
{
	return expand_upwards(vma, address);
}

struct vm_area_struct *
find_extend_vma(struct mm_struct *mm, unsigned long addr)
{
	struct vm_area_struct *vma, *prev;

	addr &= PAGE_MASK;
	vma = find_vma_prev(mm, addr, &prev);
	if (vma && (vma->vm_start <= addr))
		return vma;
	if (!prev || expand_stack(prev, addr))
		return NULL;
	if (prev->vm_flags & VM_LOCKED)
		populate_vma_page_range(prev, addr, prev->vm_end, NULL);
	return prev;
}
#else
int expand_stack(struct vm_area_struct *vma, unsigned long address)
{
	return expand_downwards(vma, address);
}

struct vm_area_struct *
find_extend_vma(struct mm_struct *mm, unsigned long addr)
{
	struct vm_area_struct *vma;
	unsigned long start;

	addr &= PAGE_MASK;
	vma = find_vma(mm, addr);
	if (!vma)
		return NULL;
	if (vma->vm_start <= addr)
		return vma;
	if (!(vma->vm_flags & VM_GROWSDOWN))
		return NULL;
	start = vma->vm_start;
	if (expand_stack(vma, addr))
		return NULL;
	if (vma->vm_flags & VM_LOCKED)
		populate_vma_page_range(vma, addr, start, NULL);
	return vma;
}
#endif

EXPORT_SYMBOL_GPL(find_extend_vma);

/*
 * Ok - we have the memory areas we should free on a maple tree so release them,
 * and do the vma updates.
 *
 * Called with the mm semaphore held.
 */
static inline void remove_mt(struct mm_struct *mm, struct ma_state *mas)
{
	unsigned long nr_accounted = 0;
	struct vm_area_struct *vma;

	/* Update high watermark before we lower total_vm */
	update_hiwater_vm(mm);
	mas_for_each(mas, vma, ULONG_MAX) {
		long nrpages = vma_pages(vma);

		if (vma->vm_flags & VM_ACCOUNT)
			nr_accounted += nrpages;
		vm_stat_account(mm, vma->vm_flags, -nrpages);
		remove_vma(vma);
	}
	vm_unacct_memory(nr_accounted);
	validate_mm(mm);
}

/*
 * Get rid of page table information in the indicated region.
 *
 * Called with the mm semaphore held.
 */
static void unmap_region(struct mm_struct *mm, struct maple_tree *mt,
		struct vm_area_struct *vma, struct vm_area_struct *prev,
		struct vm_area_struct *next,
		unsigned long start, unsigned long end, bool mm_wr_locked)
{
	struct mmu_gather tlb;

	lru_add_drain();
	tlb_gather_mmu(&tlb, mm);
	update_hiwater_rss(mm);
	unmap_vmas(&tlb, mt, vma, start, end, mm_wr_locked);
	free_pgtables(&tlb, mt, vma, prev ? prev->vm_end : FIRST_USER_ADDRESS,
				 next ? next->vm_start : USER_PGTABLES_CEILING);
	tlb_finish_mmu(&tlb);
}

/*
 * __split_vma() bypasses sysctl_max_map_count checking.  We use this where it
 * has already been checked or doesn't make sense to fail.
 * VMA Iterator will point to the end VMA.
 */
int __split_vma(struct vma_iterator *vmi, struct vm_area_struct *vma,
		unsigned long addr, int new_below)
{
	struct vma_prepare vp;
	struct vm_area_struct *new;
	int err;

	validate_mm_mt(vma->vm_mm);

	WARN_ON(vma->vm_start >= addr);
	WARN_ON(vma->vm_end <= addr);

	if (vma->vm_ops && vma->vm_ops->may_split) {
		err = vma->vm_ops->may_split(vma, addr);
		if (err)
			return err;
	}

	new = vm_area_dup(vma);
	if (!new)
		return -ENOMEM;

	err = -ENOMEM;
	if (vma_iter_prealloc(vmi))
		goto out_free_vma;

	if (new_below) {
		new->vm_end = addr;
	} else {
		new->vm_start = addr;
		new->vm_pgoff += ((addr - vma->vm_start) >> PAGE_SHIFT);
	}

	err = vma_dup_policy(vma, new);
	if (err)
		goto out_free_vmi;

	err = anon_vma_clone(new, vma);
	if (err)
		goto out_free_mpol;

	if (new->vm_file)
		get_file(new->vm_file);

	if (new->vm_ops && new->vm_ops->open)
		new->vm_ops->open(new);

	vma_adjust_trans_huge(vma, vma->vm_start, addr, 0);
	init_vma_prep(&vp, vma);
	vp.insert = new;
	vma_prepare(&vp);

	if (new_below) {
		vma->vm_start = addr;
		vma->vm_pgoff += (addr - new->vm_start) >> PAGE_SHIFT;
	} else {
		vma->vm_end = addr;
	}

	/* vma_complete stores the new vma */
	vma_complete(&vp, vmi, vma->vm_mm);

	/* Success. */
	if (new_below)
		vma_next(vmi);
	validate_mm_mt(vma->vm_mm);
	return 0;

out_free_mpol:
	mpol_put(vma_policy(new));
out_free_vmi:
	vma_iter_free(vmi);
out_free_vma:
	vm_area_free(new);
	validate_mm_mt(vma->vm_mm);
	return err;
}

/*
 * Split a vma into two pieces at address 'addr', a new vma is allocated
 * either for the first part or the tail.
 */
int split_vma(struct vma_iterator *vmi, struct vm_area_struct *vma,
	      unsigned long addr, int new_below)
{
	if (vma->vm_mm->map_count >= sysctl_max_map_count)
		return -ENOMEM;

	return __split_vma(vmi, vma, addr, new_below);
}

static inline int munmap_sidetree(struct vm_area_struct *vma,
				   struct ma_state *mas_detach)
{
	mas_set_range(mas_detach, vma->vm_start, vma->vm_end - 1);
	if (mas_store_gfp(mas_detach, vma, GFP_KERNEL))
		return -ENOMEM;

	if (vma->vm_flags & VM_LOCKED)
		vma->vm_mm->locked_vm -= vma_pages(vma);

	return 0;
}

/*
 * do_vmi_align_munmap() - munmap the aligned region from @start to @end.
 * @vmi: The vma iterator
 * @vma: The starting vm_area_struct
 * @mm: The mm_struct
 * @start: The aligned start address to munmap.
 * @end: The aligned end address to munmap.
 * @uf: The userfaultfd list_head
 * @downgrade: Set to true to attempt a write downgrade of the mmap_lock
 *
 * If @downgrade is true, check return code for potential release of the lock.
 */
static int
do_vmi_align_munmap(struct vma_iterator *vmi, struct vm_area_struct *vma,
		    struct mm_struct *mm, unsigned long start,
		    unsigned long end, struct list_head *uf, bool downgrade)
{
	struct vm_area_struct *prev, *next = NULL;
	struct maple_tree mt_detach;
	int count = 0;
	int error = -ENOMEM;
	MA_STATE(mas_detach, &mt_detach, 0, 0);
	mt_init_flags(&mt_detach, vmi->mas.tree->ma_flags & MT_FLAGS_LOCK_MASK);
	mt_set_external_lock(&mt_detach, &mm->mmap_lock);

	/*
	 * If we need to split any vma, do it now to save pain later.
	 *
	 * Note: mremap's move_vma VM_ACCOUNT handling assumes a partially
	 * unmapped vm_area_struct will remain in use: so lower split_vma
	 * places tmp vma above, and higher split_vma places tmp vma below.
	 */

	/* Does it split the first one? */
	if (start > vma->vm_start) {

		/*
		 * Make sure that map_count on return from munmap() will
		 * not exceed its limit; but let map_count go just above
		 * its limit temporarily, to help free resources as expected.
		 */
		if (end < vma->vm_end && mm->map_count >= sysctl_max_map_count)
			goto map_count_exceeded;

		error = __split_vma(vmi, vma, start, 0);
		if (error)
			goto start_split_failed;

		vma = vma_iter_load(vmi);
	}

	prev = vma_prev(vmi);
	if (unlikely((!prev)))
		vma_iter_set(vmi, start);

	/*
	 * Detach a range of VMAs from the mm. Using next as a temp variable as
	 * it is always overwritten.
	 */
	for_each_vma_range(*vmi, next, end) {
		/* Does it split the end? */
		if (next->vm_end > end) {
			error = __split_vma(vmi, next, end, 0);
			if (error)
				goto end_split_failed;
		}
		error = munmap_sidetree(next, &mas_detach);
		if (error)
			goto munmap_sidetree_failed;

		count++;
#ifdef CONFIG_DEBUG_VM_MAPLE_TREE
		BUG_ON(next->vm_start < start);
		BUG_ON(next->vm_start > end);
#endif
	}

	next = vma_next(vmi);
	if (unlikely(uf)) {
		/*
		 * If userfaultfd_unmap_prep returns an error the vmas
		 * will remain split, but userland will get a
		 * highly unexpected error anyway. This is no
		 * different than the case where the first of the two
		 * __split_vma fails, but we don't undo the first
		 * split, despite we could. This is unlikely enough
		 * failure that it's not worth optimizing it for.
		 */
		error = userfaultfd_unmap_prep(mm, start, end, uf);

		if (error)
			goto userfaultfd_error;
	}

#if defined(CONFIG_DEBUG_VM_MAPLE_TREE)
	/* Make sure no VMAs are about to be lost. */
	{
		MA_STATE(test, &mt_detach, start, end - 1);
		struct vm_area_struct *vma_mas, *vma_test;
		int test_count = 0;

		vma_iter_set(vmi, start);
		rcu_read_lock();
		vma_test = mas_find(&test, end - 1);
		for_each_vma_range(*vmi, vma_mas, end) {
			BUG_ON(vma_mas != vma_test);
			test_count++;
			vma_test = mas_next(&test, end - 1);
		}
		rcu_read_unlock();
		BUG_ON(count != test_count);
	}
#endif
	/* Point of no return */
	vma_iter_set(vmi, start);
	if (vma_iter_clear_gfp(vmi, start, end, GFP_KERNEL))
		return -ENOMEM;

	mm->map_count -= count;
	/*
	 * Do not downgrade mmap_lock if we are next to VM_GROWSDOWN or
	 * VM_GROWSUP VMA. Such VMAs can change their size under
	 * down_read(mmap_lock) and collide with the VMA we are about to unmap.
	 */
	if (downgrade) {
		if (next && (next->vm_flags & VM_GROWSDOWN))
			downgrade = false;
		else if (prev && (prev->vm_flags & VM_GROWSUP))
			downgrade = false;
		else
			mmap_write_downgrade(mm);
	}

	/*
	 * We can free page tables without write-locking mmap_lock because VMAs
	 * were isolated before we downgraded mmap_lock.
	 */
	unmap_region(mm, &mt_detach, vma, prev, next, start, end, !downgrade);
	/* Statistics and freeing VMAs */
	mas_set(&mas_detach, start);
	remove_mt(mm, &mas_detach);
	__mt_destroy(&mt_detach);


	validate_mm(mm);
	return downgrade ? 1 : 0;

userfaultfd_error:
munmap_sidetree_failed:
end_split_failed:
	__mt_destroy(&mt_detach);
start_split_failed:
map_count_exceeded:
	return error;
}

/*
 * do_vmi_munmap() - munmap a given range.
 * @vmi: The vma iterator
 * @mm: The mm_struct
 * @start: The start address to munmap
 * @len: The length of the range to munmap
 * @uf: The userfaultfd list_head
 * @downgrade: set to true if the user wants to attempt to write_downgrade the
 * mmap_lock
 *
 * This function takes a @mas that is either pointing to the previous VMA or set
 * to MA_START and sets it up to remove the mapping(s).  The @len will be
 * aligned and any arch_unmap work will be preformed.
 *
 * Returns: -EINVAL on failure, 1 on success and unlock, 0 otherwise.
 */
int do_vmi_munmap(struct vma_iterator *vmi, struct mm_struct *mm,
		  unsigned long start, size_t len, struct list_head *uf,
		  bool downgrade)
{
	unsigned long end;
	struct vm_area_struct *vma;

	if ((offset_in_page(start)) || start > TASK_SIZE || len > TASK_SIZE-start)
		return -EINVAL;

	end = start + PAGE_ALIGN(len);
	if (end == start)
		return -EINVAL;

	 /* arch_unmap() might do unmaps itself.  */
	arch_unmap(mm, start, end);

	/* Find the first overlapping VMA */
	vma = vma_find(vmi, end);
	if (!vma)
		return 0;

	return do_vmi_align_munmap(vmi, vma, mm, start, end, uf, downgrade);
}

/* do_munmap() - Wrapper function for non-maple tree aware do_munmap() calls.
 * @mm: The mm_struct
 * @start: The start address to munmap
 * @len: The length to be munmapped.
 * @uf: The userfaultfd list_head
 */
int do_munmap(struct mm_struct *mm, unsigned long start, size_t len,
	      struct list_head *uf)
{
	VMA_ITERATOR(vmi, mm, start);

	return do_vmi_munmap(&vmi, mm, start, len, uf, false);
}

unsigned long mmap_region(struct file *file, unsigned long addr,
		unsigned long len, vm_flags_t vm_flags, unsigned long pgoff,
		struct list_head *uf)
{
	struct mm_struct *mm = current->mm;
	struct vm_area_struct *vma = NULL;
	struct vm_area_struct *next, *prev, *merge;
	pgoff_t pglen = len >> PAGE_SHIFT;
	unsigned long charged = 0;
	unsigned long end = addr + len;
	unsigned long merge_start = addr, merge_end = end;
	pgoff_t vm_pgoff;
	int error;
	VMA_ITERATOR(vmi, mm, addr);

	/* Check against address space limit. */
	if (!may_expand_vm(mm, vm_flags, len >> PAGE_SHIFT)) {
		unsigned long nr_pages;

		/*
		 * MAP_FIXED may remove pages of mappings that intersects with
		 * requested mapping. Account for the pages it would unmap.
		 */
		nr_pages = count_vma_pages_range(mm, addr, end);

		if (!may_expand_vm(mm, vm_flags,
					(len >> PAGE_SHIFT) - nr_pages))
			return -ENOMEM;
	}

	/* Unmap any existing mapping in the area */
	if (do_vmi_munmap(&vmi, mm, addr, len, uf, false))
		return -ENOMEM;

	/*
	 * Private writable mapping: check memory availability
	 */
	if (accountable_mapping(file, vm_flags)) {
		charged = len >> PAGE_SHIFT;
		if (security_vm_enough_memory_mm(mm, charged))
			return -ENOMEM;
		vm_flags |= VM_ACCOUNT;
	}

	next = vma_next(&vmi);
	prev = vma_prev(&vmi);
	if (vm_flags & VM_SPECIAL)
		goto cannot_expand;

	/* Attempt to expand an old mapping */
	/* Check next */
	if (next && next->vm_start == end && !vma_policy(next) &&
	    can_vma_merge_before(next, vm_flags, NULL, file, pgoff+pglen,
				 NULL_VM_UFFD_CTX, NULL)) {
		merge_end = next->vm_end;
		vma = next;
		vm_pgoff = next->vm_pgoff - pglen;
	}

	/* Check prev */
	if (prev && prev->vm_end == addr && !vma_policy(prev) &&
	    (vma ? can_vma_merge_after(prev, vm_flags, vma->anon_vma, file,
				       pgoff, vma->vm_userfaultfd_ctx, NULL) :
		   can_vma_merge_after(prev, vm_flags, NULL, file, pgoff,
				       NULL_VM_UFFD_CTX, NULL))) {
		merge_start = prev->vm_start;
		vma = prev;
		vm_pgoff = prev->vm_pgoff;
	}


	/* Actually expand, if possible */
	if (vma &&
	    !vma_expand(&vmi, vma, merge_start, merge_end, vm_pgoff, next)) {
		khugepaged_enter_vma(vma, vm_flags);
		goto expanded;
	}

cannot_expand:
	/*
	 * Determine the object being mapped and call the appropriate
	 * specific mapper. the address has already been validated, but
	 * not unmapped, but the maps are removed from the list.
	 */
	vma = vm_area_alloc(mm);
	if (!vma) {
		error = -ENOMEM;
		goto unacct_error;
	}

	vma_iter_set(&vmi, addr);
	vma->vm_start = addr;
	vma->vm_end = end;
	vm_flags_init(vma, vm_flags);
	vma->vm_page_prot = vm_get_page_prot(vm_flags);
	vma->vm_pgoff = pgoff;

	if (file) {
		if (vm_flags & VM_SHARED) {
			error = mapping_map_writable(file->f_mapping);
			if (error)
				goto free_vma;
		}

		vma->vm_file = get_file(file);
		error = call_mmap(file, vma);
		if (error)
			goto unmap_and_free_vma;

		/*
		 * Expansion is handled above, merging is handled below.
		 * Drivers should not alter the address of the VMA.
		 */
		error = -EINVAL;
		if (WARN_ON((addr != vma->vm_start)))
			goto close_and_free_vma;

		vma_iter_set(&vmi, addr);
		/*
		 * If vm_flags changed after call_mmap(), we should try merge
		 * vma again as we may succeed this time.
		 */
		if (unlikely(vm_flags != vma->vm_flags && prev)) {
			merge = vma_merge(&vmi, mm, prev, vma->vm_start,
				    vma->vm_end, vma->vm_flags, NULL,
				    vma->vm_file, vma->vm_pgoff, NULL,
				    NULL_VM_UFFD_CTX, NULL);
			if (merge) {
				/*
				 * ->mmap() can change vma->vm_file and fput
				 * the original file. So fput the vma->vm_file
				 * here or we would add an extra fput for file
				 * and cause general protection fault
				 * ultimately.
				 */
				fput(vma->vm_file);
				vm_area_free(vma);
				vma = merge;
				/* Update vm_flags to pick up the change. */
				vm_flags = vma->vm_flags;
				goto unmap_writable;
			}
		}

		vm_flags = vma->vm_flags;
	} else if (vm_flags & VM_SHARED) {
		error = shmem_zero_setup(vma);
		if (error)
			goto free_vma;
	} else {
		vma_set_anonymous(vma);
	}

	if (map_deny_write_exec(vma, vma->vm_flags)) {
		error = -EACCES;
<<<<<<< HEAD
		if (file)
			goto close_and_free_vma;
		else if (vma->vm_file)
			goto unmap_and_free_vma;
		else
			goto free_vma;
=======
		goto close_and_free_vma;
>>>>>>> 8455cbb2
	}

	/* Allow architectures to sanity-check the vm_flags */
	error = -EINVAL;
	if (!arch_validate_flags(vma->vm_flags))
		goto close_and_free_vma;

	error = -ENOMEM;
	if (vma_iter_prealloc(&vmi))
		goto close_and_free_vma;

	if (vma->vm_file)
		i_mmap_lock_write(vma->vm_file->f_mapping);

	vma_iter_store(&vmi, vma);
	mm->map_count++;
	if (vma->vm_file) {
		if (vma->vm_flags & VM_SHARED)
			mapping_allow_writable(vma->vm_file->f_mapping);

		flush_dcache_mmap_lock(vma->vm_file->f_mapping);
		vma_interval_tree_insert(vma, &vma->vm_file->f_mapping->i_mmap);
		flush_dcache_mmap_unlock(vma->vm_file->f_mapping);
		i_mmap_unlock_write(vma->vm_file->f_mapping);
	}

	/*
	 * vma_merge() calls khugepaged_enter_vma() either, the below
	 * call covers the non-merge case.
	 */
	khugepaged_enter_vma(vma, vma->vm_flags);

	/* Once vma denies write, undo our temporary denial count */
unmap_writable:
	if (file && vm_flags & VM_SHARED)
		mapping_unmap_writable(file->f_mapping);
	file = vma->vm_file;
expanded:
	perf_event_mmap(vma);

	vm_stat_account(mm, vm_flags, len >> PAGE_SHIFT);
	if (vm_flags & VM_LOCKED) {
		if ((vm_flags & VM_SPECIAL) || vma_is_dax(vma) ||
					is_vm_hugetlb_page(vma) ||
					vma == get_gate_vma(current->mm))
			vm_flags_clear(vma, VM_LOCKED_MASK);
		else
			mm->locked_vm += (len >> PAGE_SHIFT);
	}

	if (file)
		uprobe_mmap(vma);

	/*
	 * New (or expanded) vma always get soft dirty status.
	 * Otherwise user-space soft-dirty page tracker won't
	 * be able to distinguish situation when vma area unmapped,
	 * then new mapped in-place (which must be aimed as
	 * a completely new data area).
	 */
	vm_flags_set(vma, VM_SOFTDIRTY);

	vma_set_page_prot(vma);

	validate_mm(mm);
	return addr;

close_and_free_vma:
	if (file && vma->vm_ops && vma->vm_ops->close)
		vma->vm_ops->close(vma);

	if (file || vma->vm_file) {
unmap_and_free_vma:
		fput(vma->vm_file);
		vma->vm_file = NULL;

		/* Undo any partial mapping done by a device driver. */
		unmap_region(mm, &mm->mm_mt, vma, prev, next, vma->vm_start,
			     vma->vm_end, true);
	}
	if (file && (vm_flags & VM_SHARED))
		mapping_unmap_writable(file->f_mapping);
free_vma:
	vm_area_free(vma);
unacct_error:
	if (charged)
		vm_unacct_memory(charged);
	validate_mm(mm);
	return error;
}

static int __vm_munmap(unsigned long start, size_t len, bool downgrade)
{
	int ret;
	struct mm_struct *mm = current->mm;
	LIST_HEAD(uf);
	VMA_ITERATOR(vmi, mm, start);

	if (mmap_write_lock_killable(mm))
		return -EINTR;

	ret = do_vmi_munmap(&vmi, mm, start, len, &uf, downgrade);
	/*
	 * Returning 1 indicates mmap_lock is downgraded.
	 * But 1 is not legal return value of vm_munmap() and munmap(), reset
	 * it to 0 before return.
	 */
	if (ret == 1) {
		mmap_read_unlock(mm);
		ret = 0;
	} else
		mmap_write_unlock(mm);

	userfaultfd_unmap_complete(mm, &uf);
	return ret;
}

int vm_munmap(unsigned long start, size_t len)
{
	return __vm_munmap(start, len, false);
}
EXPORT_SYMBOL(vm_munmap);

SYSCALL_DEFINE2(munmap, unsigned long, addr, size_t, len)
{
	addr = untagged_addr(addr);
	return __vm_munmap(addr, len, true);
}


/*
 * Emulation of deprecated remap_file_pages() syscall.
 */
SYSCALL_DEFINE5(remap_file_pages, unsigned long, start, unsigned long, size,
		unsigned long, prot, unsigned long, pgoff, unsigned long, flags)
{

	struct mm_struct *mm = current->mm;
	struct vm_area_struct *vma;
	unsigned long populate = 0;
	unsigned long ret = -EINVAL;
	struct file *file;

	pr_warn_once("%s (%d) uses deprecated remap_file_pages() syscall. See Documentation/mm/remap_file_pages.rst.\n",
		     current->comm, current->pid);

	if (prot)
		return ret;
	start = start & PAGE_MASK;
	size = size & PAGE_MASK;

	if (start + size <= start)
		return ret;

	/* Does pgoff wrap? */
	if (pgoff + (size >> PAGE_SHIFT) < pgoff)
		return ret;

	if (mmap_write_lock_killable(mm))
		return -EINTR;

	vma = vma_lookup(mm, start);

	if (!vma || !(vma->vm_flags & VM_SHARED))
		goto out;

	if (start + size > vma->vm_end) {
		VMA_ITERATOR(vmi, mm, vma->vm_end);
		struct vm_area_struct *next, *prev = vma;

		for_each_vma_range(vmi, next, start + size) {
			/* hole between vmas ? */
			if (next->vm_start != prev->vm_end)
				goto out;

			if (next->vm_file != vma->vm_file)
				goto out;

			if (next->vm_flags != vma->vm_flags)
				goto out;

			if (start + size <= next->vm_end)
				break;

			prev = next;
		}

		if (!next)
			goto out;
	}

	prot |= vma->vm_flags & VM_READ ? PROT_READ : 0;
	prot |= vma->vm_flags & VM_WRITE ? PROT_WRITE : 0;
	prot |= vma->vm_flags & VM_EXEC ? PROT_EXEC : 0;

	flags &= MAP_NONBLOCK;
	flags |= MAP_SHARED | MAP_FIXED | MAP_POPULATE;
	if (vma->vm_flags & VM_LOCKED)
		flags |= MAP_LOCKED;

	file = get_file(vma->vm_file);
	ret = do_mmap(vma->vm_file, start, size,
			prot, flags, pgoff, &populate, NULL);
	fput(file);
out:
	mmap_write_unlock(mm);
	if (populate)
		mm_populate(ret, populate);
	if (!IS_ERR_VALUE(ret))
		ret = 0;
	return ret;
}

/*
 * do_vma_munmap() - Unmap a full or partial vma.
 * @vmi: The vma iterator pointing at the vma
 * @vma: The first vma to be munmapped
 * @start: the start of the address to unmap
 * @end: The end of the address to unmap
 * @uf: The userfaultfd list_head
 * @downgrade: Attempt to downgrade or not
 *
 * Returns: 0 on success and not downgraded, 1 on success and downgraded.
 * unmaps a VMA mapping when the vma iterator is already in position.
 * Does not handle alignment.
 */
int do_vma_munmap(struct vma_iterator *vmi, struct vm_area_struct *vma,
		  unsigned long start, unsigned long end,
		  struct list_head *uf, bool downgrade)
{
	struct mm_struct *mm = vma->vm_mm;
	int ret;

	arch_unmap(mm, start, end);
	ret = do_vmi_align_munmap(vmi, vma, mm, start, end, uf, downgrade);
	validate_mm_mt(mm);
	return ret;
}

/*
 * do_brk_flags() - Increase the brk vma if the flags match.
 * @vmi: The vma iterator
 * @addr: The start address
 * @len: The length of the increase
 * @vma: The vma,
 * @flags: The VMA Flags
 *
 * Extend the brk VMA from addr to addr + len.  If the VMA is NULL or the flags
 * do not match then create a new anonymous VMA.  Eventually we may be able to
 * do some brk-specific accounting here.
 */
static int do_brk_flags(struct vma_iterator *vmi, struct vm_area_struct *vma,
		unsigned long addr, unsigned long len, unsigned long flags)
{
	struct mm_struct *mm = current->mm;
	struct vma_prepare vp;

	validate_mm_mt(mm);
	/*
	 * Check against address space limits by the changed size
	 * Note: This happens *after* clearing old mappings in some code paths.
	 */
	flags |= VM_DATA_DEFAULT_FLAGS | VM_ACCOUNT | mm->def_flags;
	if (!may_expand_vm(mm, flags, len >> PAGE_SHIFT))
		return -ENOMEM;

	if (mm->map_count > sysctl_max_map_count)
		return -ENOMEM;

	if (security_vm_enough_memory_mm(mm, len >> PAGE_SHIFT))
		return -ENOMEM;

	/*
	 * Expand the existing vma if possible; Note that singular lists do not
	 * occur after forking, so the expand will only happen on new VMAs.
	 */
	if (vma && vma->vm_end == addr && !vma_policy(vma) &&
	    can_vma_merge_after(vma, flags, NULL, NULL,
				addr >> PAGE_SHIFT, NULL_VM_UFFD_CTX, NULL)) {
		if (vma_iter_prealloc(vmi))
			goto unacct_fail;

		vma_adjust_trans_huge(vma, vma->vm_start, addr + len, 0);
		init_vma_prep(&vp, vma);
		vma_prepare(&vp);
		vma->vm_end = addr + len;
		vm_flags_set(vma, VM_SOFTDIRTY);
		vma_iter_store(vmi, vma);

		vma_complete(&vp, vmi, mm);
		khugepaged_enter_vma(vma, flags);
		goto out;
	}

	/* create a vma struct for an anonymous mapping */
	vma = vm_area_alloc(mm);
	if (!vma)
		goto unacct_fail;

	vma_set_anonymous(vma);
	vma->vm_start = addr;
	vma->vm_end = addr + len;
	vma->vm_pgoff = addr >> PAGE_SHIFT;
	vm_flags_init(vma, flags);
	vma->vm_page_prot = vm_get_page_prot(flags);
	if (vma_iter_store_gfp(vmi, vma, GFP_KERNEL))
		goto mas_store_fail;

	mm->map_count++;
out:
	perf_event_mmap(vma);
	mm->total_vm += len >> PAGE_SHIFT;
	mm->data_vm += len >> PAGE_SHIFT;
	if (flags & VM_LOCKED)
		mm->locked_vm += (len >> PAGE_SHIFT);
	vm_flags_set(vma, VM_SOFTDIRTY);
	validate_mm(mm);
	return 0;

mas_store_fail:
	vm_area_free(vma);
unacct_fail:
	vm_unacct_memory(len >> PAGE_SHIFT);
	return -ENOMEM;
}

int vm_brk_flags(unsigned long addr, unsigned long request, unsigned long flags)
{
	struct mm_struct *mm = current->mm;
	struct vm_area_struct *vma = NULL;
	unsigned long len;
	int ret;
	bool populate;
	LIST_HEAD(uf);
	VMA_ITERATOR(vmi, mm, addr);

	len = PAGE_ALIGN(request);
	if (len < request)
		return -ENOMEM;
	if (!len)
		return 0;

	if (mmap_write_lock_killable(mm))
		return -EINTR;

	/* Until we need other flags, refuse anything except VM_EXEC. */
	if ((flags & (~VM_EXEC)) != 0)
		return -EINVAL;

	ret = check_brk_limits(addr, len);
	if (ret)
		goto limits_failed;

	ret = do_vmi_munmap(&vmi, mm, addr, len, &uf, 0);
	if (ret)
		goto munmap_failed;

	vma = vma_prev(&vmi);
	ret = do_brk_flags(&vmi, vma, addr, len, flags);
	populate = ((mm->def_flags & VM_LOCKED) != 0);
	mmap_write_unlock(mm);
	userfaultfd_unmap_complete(mm, &uf);
	if (populate && !ret)
		mm_populate(addr, len);
	return ret;

munmap_failed:
limits_failed:
	mmap_write_unlock(mm);
	return ret;
}
EXPORT_SYMBOL(vm_brk_flags);

int vm_brk(unsigned long addr, unsigned long len)
{
	return vm_brk_flags(addr, len, 0);
}
EXPORT_SYMBOL(vm_brk);

/* Release all mmaps. */
void exit_mmap(struct mm_struct *mm)
{
	struct mmu_gather tlb;
	struct vm_area_struct *vma;
	unsigned long nr_accounted = 0;
	MA_STATE(mas, &mm->mm_mt, 0, 0);
	int count = 0;

	/* mm's last user has gone, and its about to be pulled down */
	mmu_notifier_release(mm);

	mmap_read_lock(mm);
	arch_exit_mmap(mm);

	vma = mas_find(&mas, ULONG_MAX);
	if (!vma) {
		/* Can happen if dup_mmap() received an OOM */
		mmap_read_unlock(mm);
		return;
	}

	lru_add_drain();
	flush_cache_mm(mm);
	tlb_gather_mmu_fullmm(&tlb, mm);
	/* update_hiwater_rss(mm) here? but nobody should be looking */
	/* Use ULONG_MAX here to ensure all VMAs in the mm are unmapped */
	unmap_vmas(&tlb, &mm->mm_mt, vma, 0, ULONG_MAX, false);
	mmap_read_unlock(mm);

	/*
	 * Set MMF_OOM_SKIP to hide this task from the oom killer/reaper
	 * because the memory has been already freed.
	 */
	set_bit(MMF_OOM_SKIP, &mm->flags);
	mmap_write_lock(mm);
	mt_clear_in_rcu(&mm->mm_mt);
	free_pgtables(&tlb, &mm->mm_mt, vma, FIRST_USER_ADDRESS,
		      USER_PGTABLES_CEILING);
	tlb_finish_mmu(&tlb);

	/*
	 * Walk the list again, actually closing and freeing it, with preemption
	 * enabled, without holding any MM locks besides the unreachable
	 * mmap_write_lock.
	 */
	do {
		if (vma->vm_flags & VM_ACCOUNT)
			nr_accounted += vma_pages(vma);
		remove_vma(vma);
		count++;
		cond_resched();
	} while ((vma = mas_find(&mas, ULONG_MAX)) != NULL);

	BUG_ON(count != mm->map_count);

	trace_exit_mmap(mm);
	__mt_destroy(&mm->mm_mt);
	mmap_write_unlock(mm);
	vm_unacct_memory(nr_accounted);
}

/* Insert vm structure into process list sorted by address
 * and into the inode's i_mmap tree.  If vm_file is non-NULL
 * then i_mmap_rwsem is taken here.
 */
int insert_vm_struct(struct mm_struct *mm, struct vm_area_struct *vma)
{
	unsigned long charged = vma_pages(vma);


	if (find_vma_intersection(mm, vma->vm_start, vma->vm_end))
		return -ENOMEM;

	if ((vma->vm_flags & VM_ACCOUNT) &&
	     security_vm_enough_memory_mm(mm, charged))
		return -ENOMEM;

	/*
	 * The vm_pgoff of a purely anonymous vma should be irrelevant
	 * until its first write fault, when page's anon_vma and index
	 * are set.  But now set the vm_pgoff it will almost certainly
	 * end up with (unless mremap moves it elsewhere before that
	 * first wfault), so /proc/pid/maps tells a consistent story.
	 *
	 * By setting it to reflect the virtual start address of the
	 * vma, merges and splits can happen in a seamless way, just
	 * using the existing file pgoff checks and manipulations.
	 * Similarly in do_mmap and in do_brk_flags.
	 */
	if (vma_is_anonymous(vma)) {
		BUG_ON(vma->anon_vma);
		vma->vm_pgoff = vma->vm_start >> PAGE_SHIFT;
	}

	if (vma_link(mm, vma)) {
		vm_unacct_memory(charged);
		return -ENOMEM;
	}

	return 0;
}

/*
 * Copy the vma structure to a new location in the same mm,
 * prior to moving page table entries, to effect an mremap move.
 */
struct vm_area_struct *copy_vma(struct vm_area_struct **vmap,
	unsigned long addr, unsigned long len, pgoff_t pgoff,
	bool *need_rmap_locks)
{
	struct vm_area_struct *vma = *vmap;
	unsigned long vma_start = vma->vm_start;
	struct mm_struct *mm = vma->vm_mm;
	struct vm_area_struct *new_vma, *prev;
	bool faulted_in_anon_vma = true;
	VMA_ITERATOR(vmi, mm, addr);

	validate_mm_mt(mm);
	/*
	 * If anonymous vma has not yet been faulted, update new pgoff
	 * to match new location, to increase its chance of merging.
	 */
	if (unlikely(vma_is_anonymous(vma) && !vma->anon_vma)) {
		pgoff = addr >> PAGE_SHIFT;
		faulted_in_anon_vma = false;
	}

	new_vma = find_vma_prev(mm, addr, &prev);
	if (new_vma && new_vma->vm_start < addr + len)
		return NULL;	/* should never get here */

	new_vma = vma_merge(&vmi, mm, prev, addr, addr + len, vma->vm_flags,
			    vma->anon_vma, vma->vm_file, pgoff, vma_policy(vma),
			    vma->vm_userfaultfd_ctx, anon_vma_name(vma));
	if (new_vma) {
		/*
		 * Source vma may have been merged into new_vma
		 */
		if (unlikely(vma_start >= new_vma->vm_start &&
			     vma_start < new_vma->vm_end)) {
			/*
			 * The only way we can get a vma_merge with
			 * self during an mremap is if the vma hasn't
			 * been faulted in yet and we were allowed to
			 * reset the dst vma->vm_pgoff to the
			 * destination address of the mremap to allow
			 * the merge to happen. mremap must change the
			 * vm_pgoff linearity between src and dst vmas
			 * (in turn preventing a vma_merge) to be
			 * safe. It is only safe to keep the vm_pgoff
			 * linear if there are no pages mapped yet.
			 */
			VM_BUG_ON_VMA(faulted_in_anon_vma, new_vma);
			*vmap = vma = new_vma;
		}
		*need_rmap_locks = (new_vma->vm_pgoff <= vma->vm_pgoff);
	} else {
		new_vma = vm_area_dup(vma);
		if (!new_vma)
			goto out;
		new_vma->vm_start = addr;
		new_vma->vm_end = addr + len;
		new_vma->vm_pgoff = pgoff;
		if (vma_dup_policy(vma, new_vma))
			goto out_free_vma;
		if (anon_vma_clone(new_vma, vma))
			goto out_free_mempol;
		if (new_vma->vm_file)
			get_file(new_vma->vm_file);
		if (new_vma->vm_ops && new_vma->vm_ops->open)
			new_vma->vm_ops->open(new_vma);
		if (vma_link(mm, new_vma))
			goto out_vma_link;
		*need_rmap_locks = false;
	}
	validate_mm_mt(mm);
	return new_vma;

out_vma_link:
	if (new_vma->vm_ops && new_vma->vm_ops->close)
		new_vma->vm_ops->close(new_vma);

	if (new_vma->vm_file)
		fput(new_vma->vm_file);

	unlink_anon_vmas(new_vma);
out_free_mempol:
	mpol_put(vma_policy(new_vma));
out_free_vma:
	vm_area_free(new_vma);
out:
	validate_mm_mt(mm);
	return NULL;
}

/*
 * Return true if the calling process may expand its vm space by the passed
 * number of pages
 */
bool may_expand_vm(struct mm_struct *mm, vm_flags_t flags, unsigned long npages)
{
	if (mm->total_vm + npages > rlimit(RLIMIT_AS) >> PAGE_SHIFT)
		return false;

	if (is_data_mapping(flags) &&
	    mm->data_vm + npages > rlimit(RLIMIT_DATA) >> PAGE_SHIFT) {
		/* Workaround for Valgrind */
		if (rlimit(RLIMIT_DATA) == 0 &&
		    mm->data_vm + npages <= rlimit_max(RLIMIT_DATA) >> PAGE_SHIFT)
			return true;

		pr_warn_once("%s (%d): VmData %lu exceed data ulimit %lu. Update limits%s.\n",
			     current->comm, current->pid,
			     (mm->data_vm + npages) << PAGE_SHIFT,
			     rlimit(RLIMIT_DATA),
			     ignore_rlimit_data ? "" : " or use boot option ignore_rlimit_data");

		if (!ignore_rlimit_data)
			return false;
	}

	return true;
}

void vm_stat_account(struct mm_struct *mm, vm_flags_t flags, long npages)
{
	WRITE_ONCE(mm->total_vm, READ_ONCE(mm->total_vm)+npages);

	if (is_exec_mapping(flags))
		mm->exec_vm += npages;
	else if (is_stack_mapping(flags))
		mm->stack_vm += npages;
	else if (is_data_mapping(flags))
		mm->data_vm += npages;
}

static vm_fault_t special_mapping_fault(struct vm_fault *vmf);

/*
 * Having a close hook prevents vma merging regardless of flags.
 */
static void special_mapping_close(struct vm_area_struct *vma)
{
}

static const char *special_mapping_name(struct vm_area_struct *vma)
{
	return ((struct vm_special_mapping *)vma->vm_private_data)->name;
}

static int special_mapping_mremap(struct vm_area_struct *new_vma)
{
	struct vm_special_mapping *sm = new_vma->vm_private_data;

	if (WARN_ON_ONCE(current->mm != new_vma->vm_mm))
		return -EFAULT;

	if (sm->mremap)
		return sm->mremap(sm, new_vma);

	return 0;
}

static int special_mapping_split(struct vm_area_struct *vma, unsigned long addr)
{
	/*
	 * Forbid splitting special mappings - kernel has expectations over
	 * the number of pages in mapping. Together with VM_DONTEXPAND
	 * the size of vma should stay the same over the special mapping's
	 * lifetime.
	 */
	return -EINVAL;
}

static const struct vm_operations_struct special_mapping_vmops = {
	.close = special_mapping_close,
	.fault = special_mapping_fault,
	.mremap = special_mapping_mremap,
	.name = special_mapping_name,
	/* vDSO code relies that VVAR can't be accessed remotely */
	.access = NULL,
	.may_split = special_mapping_split,
};

static const struct vm_operations_struct legacy_special_mapping_vmops = {
	.close = special_mapping_close,
	.fault = special_mapping_fault,
};

static vm_fault_t special_mapping_fault(struct vm_fault *vmf)
{
	struct vm_area_struct *vma = vmf->vma;
	pgoff_t pgoff;
	struct page **pages;

	if (vma->vm_ops == &legacy_special_mapping_vmops) {
		pages = vma->vm_private_data;
	} else {
		struct vm_special_mapping *sm = vma->vm_private_data;

		if (sm->fault)
			return sm->fault(sm, vmf->vma, vmf);

		pages = sm->pages;
	}

	for (pgoff = vmf->pgoff; pgoff && *pages; ++pages)
		pgoff--;

	if (*pages) {
		struct page *page = *pages;
		get_page(page);
		vmf->page = page;
		return 0;
	}

	return VM_FAULT_SIGBUS;
}

static struct vm_area_struct *__install_special_mapping(
	struct mm_struct *mm,
	unsigned long addr, unsigned long len,
	unsigned long vm_flags, void *priv,
	const struct vm_operations_struct *ops)
{
	int ret;
	struct vm_area_struct *vma;

	validate_mm_mt(mm);
	vma = vm_area_alloc(mm);
	if (unlikely(vma == NULL))
		return ERR_PTR(-ENOMEM);

	vma->vm_start = addr;
	vma->vm_end = addr + len;

	vm_flags_init(vma, (vm_flags | mm->def_flags |
		      VM_DONTEXPAND | VM_SOFTDIRTY) & ~VM_LOCKED_MASK);
	vma->vm_page_prot = vm_get_page_prot(vma->vm_flags);

	vma->vm_ops = ops;
	vma->vm_private_data = priv;

	ret = insert_vm_struct(mm, vma);
	if (ret)
		goto out;

	vm_stat_account(mm, vma->vm_flags, len >> PAGE_SHIFT);

	perf_event_mmap(vma);

	validate_mm_mt(mm);
	return vma;

out:
	vm_area_free(vma);
	validate_mm_mt(mm);
	return ERR_PTR(ret);
}

bool vma_is_special_mapping(const struct vm_area_struct *vma,
	const struct vm_special_mapping *sm)
{
	return vma->vm_private_data == sm &&
		(vma->vm_ops == &special_mapping_vmops ||
		 vma->vm_ops == &legacy_special_mapping_vmops);
}

/*
 * Called with mm->mmap_lock held for writing.
 * Insert a new vma covering the given region, with the given flags.
 * Its pages are supplied by the given array of struct page *.
 * The array can be shorter than len >> PAGE_SHIFT if it's null-terminated.
 * The region past the last page supplied will always produce SIGBUS.
 * The array pointer and the pages it points to are assumed to stay alive
 * for as long as this mapping might exist.
 */
struct vm_area_struct *_install_special_mapping(
	struct mm_struct *mm,
	unsigned long addr, unsigned long len,
	unsigned long vm_flags, const struct vm_special_mapping *spec)
{
	return __install_special_mapping(mm, addr, len, vm_flags, (void *)spec,
					&special_mapping_vmops);
}

int install_special_mapping(struct mm_struct *mm,
			    unsigned long addr, unsigned long len,
			    unsigned long vm_flags, struct page **pages)
{
	struct vm_area_struct *vma = __install_special_mapping(
		mm, addr, len, vm_flags, (void *)pages,
		&legacy_special_mapping_vmops);

	return PTR_ERR_OR_ZERO(vma);
}

static DEFINE_MUTEX(mm_all_locks_mutex);

static void vm_lock_anon_vma(struct mm_struct *mm, struct anon_vma *anon_vma)
{
	if (!test_bit(0, (unsigned long *) &anon_vma->root->rb_root.rb_root.rb_node)) {
		/*
		 * The LSB of head.next can't change from under us
		 * because we hold the mm_all_locks_mutex.
		 */
		down_write_nest_lock(&anon_vma->root->rwsem, &mm->mmap_lock);
		/*
		 * We can safely modify head.next after taking the
		 * anon_vma->root->rwsem. If some other vma in this mm shares
		 * the same anon_vma we won't take it again.
		 *
		 * No need of atomic instructions here, head.next
		 * can't change from under us thanks to the
		 * anon_vma->root->rwsem.
		 */
		if (__test_and_set_bit(0, (unsigned long *)
				       &anon_vma->root->rb_root.rb_root.rb_node))
			BUG();
	}
}

static void vm_lock_mapping(struct mm_struct *mm, struct address_space *mapping)
{
	if (!test_bit(AS_MM_ALL_LOCKS, &mapping->flags)) {
		/*
		 * AS_MM_ALL_LOCKS can't change from under us because
		 * we hold the mm_all_locks_mutex.
		 *
		 * Operations on ->flags have to be atomic because
		 * even if AS_MM_ALL_LOCKS is stable thanks to the
		 * mm_all_locks_mutex, there may be other cpus
		 * changing other bitflags in parallel to us.
		 */
		if (test_and_set_bit(AS_MM_ALL_LOCKS, &mapping->flags))
			BUG();
		down_write_nest_lock(&mapping->i_mmap_rwsem, &mm->mmap_lock);
	}
}

/*
 * This operation locks against the VM for all pte/vma/mm related
 * operations that could ever happen on a certain mm. This includes
 * vmtruncate, try_to_unmap, and all page faults.
 *
 * The caller must take the mmap_lock in write mode before calling
 * mm_take_all_locks(). The caller isn't allowed to release the
 * mmap_lock until mm_drop_all_locks() returns.
 *
 * mmap_lock in write mode is required in order to block all operations
 * that could modify pagetables and free pages without need of
 * altering the vma layout. It's also needed in write mode to avoid new
 * anon_vmas to be associated with existing vmas.
 *
 * A single task can't take more than one mm_take_all_locks() in a row
 * or it would deadlock.
 *
 * The LSB in anon_vma->rb_root.rb_node and the AS_MM_ALL_LOCKS bitflag in
 * mapping->flags avoid to take the same lock twice, if more than one
 * vma in this mm is backed by the same anon_vma or address_space.
 *
 * We take locks in following order, accordingly to comment at beginning
 * of mm/rmap.c:
 *   - all hugetlbfs_i_mmap_rwsem_key locks (aka mapping->i_mmap_rwsem for
 *     hugetlb mapping);
 *   - all i_mmap_rwsem locks;
 *   - all anon_vma->rwseml
 *
 * We can take all locks within these types randomly because the VM code
 * doesn't nest them and we protected from parallel mm_take_all_locks() by
 * mm_all_locks_mutex.
 *
 * mm_take_all_locks() and mm_drop_all_locks are expensive operations
 * that may have to take thousand of locks.
 *
 * mm_take_all_locks() can fail if it's interrupted by signals.
 */
int mm_take_all_locks(struct mm_struct *mm)
{
	struct vm_area_struct *vma;
	struct anon_vma_chain *avc;
	MA_STATE(mas, &mm->mm_mt, 0, 0);

	mmap_assert_write_locked(mm);

	mutex_lock(&mm_all_locks_mutex);

	mas_for_each(&mas, vma, ULONG_MAX) {
		if (signal_pending(current))
			goto out_unlock;
		if (vma->vm_file && vma->vm_file->f_mapping &&
				is_vm_hugetlb_page(vma))
			vm_lock_mapping(mm, vma->vm_file->f_mapping);
	}

	mas_set(&mas, 0);
	mas_for_each(&mas, vma, ULONG_MAX) {
		if (signal_pending(current))
			goto out_unlock;
		if (vma->vm_file && vma->vm_file->f_mapping &&
				!is_vm_hugetlb_page(vma))
			vm_lock_mapping(mm, vma->vm_file->f_mapping);
	}

	mas_set(&mas, 0);
	mas_for_each(&mas, vma, ULONG_MAX) {
		if (signal_pending(current))
			goto out_unlock;
		if (vma->anon_vma)
			list_for_each_entry(avc, &vma->anon_vma_chain, same_vma)
				vm_lock_anon_vma(mm, avc->anon_vma);
	}

	return 0;

out_unlock:
	mm_drop_all_locks(mm);
	return -EINTR;
}

static void vm_unlock_anon_vma(struct anon_vma *anon_vma)
{
	if (test_bit(0, (unsigned long *) &anon_vma->root->rb_root.rb_root.rb_node)) {
		/*
		 * The LSB of head.next can't change to 0 from under
		 * us because we hold the mm_all_locks_mutex.
		 *
		 * We must however clear the bitflag before unlocking
		 * the vma so the users using the anon_vma->rb_root will
		 * never see our bitflag.
		 *
		 * No need of atomic instructions here, head.next
		 * can't change from under us until we release the
		 * anon_vma->root->rwsem.
		 */
		if (!__test_and_clear_bit(0, (unsigned long *)
					  &anon_vma->root->rb_root.rb_root.rb_node))
			BUG();
		anon_vma_unlock_write(anon_vma);
	}
}

static void vm_unlock_mapping(struct address_space *mapping)
{
	if (test_bit(AS_MM_ALL_LOCKS, &mapping->flags)) {
		/*
		 * AS_MM_ALL_LOCKS can't change to 0 from under us
		 * because we hold the mm_all_locks_mutex.
		 */
		i_mmap_unlock_write(mapping);
		if (!test_and_clear_bit(AS_MM_ALL_LOCKS,
					&mapping->flags))
			BUG();
	}
}

/*
 * The mmap_lock cannot be released by the caller until
 * mm_drop_all_locks() returns.
 */
void mm_drop_all_locks(struct mm_struct *mm)
{
	struct vm_area_struct *vma;
	struct anon_vma_chain *avc;
	MA_STATE(mas, &mm->mm_mt, 0, 0);

	mmap_assert_write_locked(mm);
	BUG_ON(!mutex_is_locked(&mm_all_locks_mutex));

	mas_for_each(&mas, vma, ULONG_MAX) {
		if (vma->anon_vma)
			list_for_each_entry(avc, &vma->anon_vma_chain, same_vma)
				vm_unlock_anon_vma(avc->anon_vma);
		if (vma->vm_file && vma->vm_file->f_mapping)
			vm_unlock_mapping(vma->vm_file->f_mapping);
	}

	mutex_unlock(&mm_all_locks_mutex);
}

/*
 * initialise the percpu counter for VM
 */
void __init mmap_init(void)
{
	int ret;

	ret = percpu_counter_init(&vm_committed_as, 0, GFP_KERNEL);
	VM_BUG_ON(ret);
}

/*
 * Initialise sysctl_user_reserve_kbytes.
 *
 * This is intended to prevent a user from starting a single memory hogging
 * process, such that they cannot recover (kill the hog) in OVERCOMMIT_NEVER
 * mode.
 *
 * The default value is min(3% of free memory, 128MB)
 * 128MB is enough to recover with sshd/login, bash, and top/kill.
 */
static int init_user_reserve(void)
{
	unsigned long free_kbytes;

	free_kbytes = global_zone_page_state(NR_FREE_PAGES) << (PAGE_SHIFT - 10);

	sysctl_user_reserve_kbytes = min(free_kbytes / 32, 1UL << 17);
	return 0;
}
subsys_initcall(init_user_reserve);

/*
 * Initialise sysctl_admin_reserve_kbytes.
 *
 * The purpose of sysctl_admin_reserve_kbytes is to allow the sys admin
 * to log in and kill a memory hogging process.
 *
 * Systems with more than 256MB will reserve 8MB, enough to recover
 * with sshd, bash, and top in OVERCOMMIT_GUESS. Smaller systems will
 * only reserve 3% of free pages by default.
 */
static int init_admin_reserve(void)
{
	unsigned long free_kbytes;

	free_kbytes = global_zone_page_state(NR_FREE_PAGES) << (PAGE_SHIFT - 10);

	sysctl_admin_reserve_kbytes = min(free_kbytes / 32, 1UL << 13);
	return 0;
}
subsys_initcall(init_admin_reserve);

/*
 * Reinititalise user and admin reserves if memory is added or removed.
 *
 * The default user reserve max is 128MB, and the default max for the
 * admin reserve is 8MB. These are usually, but not always, enough to
 * enable recovery from a memory hogging process using login/sshd, a shell,
 * and tools like top. It may make sense to increase or even disable the
 * reserve depending on the existence of swap or variations in the recovery
 * tools. So, the admin may have changed them.
 *
 * If memory is added and the reserves have been eliminated or increased above
 * the default max, then we'll trust the admin.
 *
 * If memory is removed and there isn't enough free memory, then we
 * need to reset the reserves.
 *
 * Otherwise keep the reserve set by the admin.
 */
static int reserve_mem_notifier(struct notifier_block *nb,
			     unsigned long action, void *data)
{
	unsigned long tmp, free_kbytes;

	switch (action) {
	case MEM_ONLINE:
		/* Default max is 128MB. Leave alone if modified by operator. */
		tmp = sysctl_user_reserve_kbytes;
		if (0 < tmp && tmp < (1UL << 17))
			init_user_reserve();

		/* Default max is 8MB.  Leave alone if modified by operator. */
		tmp = sysctl_admin_reserve_kbytes;
		if (0 < tmp && tmp < (1UL << 13))
			init_admin_reserve();

		break;
	case MEM_OFFLINE:
		free_kbytes = global_zone_page_state(NR_FREE_PAGES) << (PAGE_SHIFT - 10);

		if (sysctl_user_reserve_kbytes > free_kbytes) {
			init_user_reserve();
			pr_info("vm.user_reserve_kbytes reset to %lu\n",
				sysctl_user_reserve_kbytes);
		}

		if (sysctl_admin_reserve_kbytes > free_kbytes) {
			init_admin_reserve();
			pr_info("vm.admin_reserve_kbytes reset to %lu\n",
				sysctl_admin_reserve_kbytes);
		}
		break;
	default:
		break;
	}
	return NOTIFY_OK;
}

static int __meminit init_reserve_notifier(void)
{
	if (hotplug_memory_notifier(reserve_mem_notifier, DEFAULT_CALLBACK_PRI))
		pr_err("Failed registering memory add/remove notifier for admin reserve\n");

	return 0;
}
subsys_initcall(init_reserve_notifier);<|MERGE_RESOLUTION|>--- conflicted
+++ resolved
@@ -2621,16 +2621,7 @@
 
 	if (map_deny_write_exec(vma, vma->vm_flags)) {
 		error = -EACCES;
-<<<<<<< HEAD
-		if (file)
-			goto close_and_free_vma;
-		else if (vma->vm_file)
-			goto unmap_and_free_vma;
-		else
-			goto free_vma;
-=======
 		goto close_and_free_vma;
->>>>>>> 8455cbb2
 	}
 
 	/* Allow architectures to sanity-check the vm_flags */
