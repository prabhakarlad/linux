// SPDX-License-Identifier: GPL-2.0-only
/*
 *  mm/userfaultfd.c
 *
 *  Copyright (C) 2015  Red Hat, Inc.
 */

#include <linux/mm.h>
#include <linux/sched/signal.h>
#include <linux/pagemap.h>
#include <linux/rmap.h>
#include <linux/swap.h>
#include <linux/swapops.h>
#include <linux/userfaultfd_k.h>
#include <linux/mmu_notifier.h>
#include <linux/hugetlb.h>
#include <linux/shmem_fs.h>
#include <asm/tlbflush.h>
#include <asm/tlb.h>
#include "internal.h"

static __always_inline
struct vm_area_struct *find_dst_vma(struct mm_struct *dst_mm,
				    unsigned long dst_start,
				    unsigned long len)
{
	/*
	 * Make sure that the dst range is both valid and fully within a
	 * single existing vma.
	 */
	struct vm_area_struct *dst_vma;

	dst_vma = find_vma(dst_mm, dst_start);
	if (!dst_vma)
		return NULL;

	if (dst_start < dst_vma->vm_start ||
	    dst_start + len > dst_vma->vm_end)
		return NULL;

	/*
	 * Check the vma is registered in uffd, this is required to
	 * enforce the VM_MAYWRITE check done at uffd registration
	 * time.
	 */
	if (!dst_vma->vm_userfaultfd_ctx.ctx)
		return NULL;

	return dst_vma;
}

/*
 * Install PTEs, to map dst_addr (within dst_vma) to page.
 *
 * This function handles both MCOPY_ATOMIC_NORMAL and _CONTINUE for both shmem
 * and anon, and for both shared and private VMAs.
 */
int mfill_atomic_install_pte(struct mm_struct *dst_mm, pmd_t *dst_pmd,
			     struct vm_area_struct *dst_vma,
			     unsigned long dst_addr, struct page *page,
			     bool newly_allocated, bool wp_copy)
{
	int ret;
	pte_t _dst_pte, *dst_pte;
	bool writable = dst_vma->vm_flags & VM_WRITE;
	bool vm_shared = dst_vma->vm_flags & VM_SHARED;
	bool page_in_cache = page->mapping;
	spinlock_t *ptl;
	struct inode *inode;
	pgoff_t offset, max_off;

	_dst_pte = mk_pte(page, dst_vma->vm_page_prot);
	_dst_pte = pte_mkdirty(_dst_pte);
	if (page_in_cache && !vm_shared)
		writable = false;

	/*
	 * Always mark a PTE as write-protected when needed, regardless of
	 * VM_WRITE, which the user might change.
	 */
<<<<<<< HEAD
	if (wp_copy)
		_dst_pte = pte_mkuffd_wp(_dst_pte);
	else if (writable)
		_dst_pte = pte_mkwrite(_dst_pte);
=======
	if (wp_copy) {
		_dst_pte = pte_mkuffd_wp(_dst_pte);
		writable = false;
	}
>>>>>>> 88084a3d

	if (writable)
		_dst_pte = pte_mkwrite(_dst_pte);
	else
		/*
		 * We need this to make sure write bit removed; as mk_pte()
		 * could return a pte with write bit set.
		 */
		_dst_pte = pte_wrprotect(_dst_pte);

	dst_pte = pte_offset_map_lock(dst_mm, dst_pmd, dst_addr, &ptl);

	if (vma_is_shmem(dst_vma)) {
		/* serialize against truncate with the page table lock */
		inode = dst_vma->vm_file->f_inode;
		offset = linear_page_index(dst_vma, dst_addr);
		max_off = DIV_ROUND_UP(i_size_read(inode), PAGE_SIZE);
		ret = -EFAULT;
		if (unlikely(offset >= max_off))
			goto out_unlock;
	}

	ret = -EEXIST;
	/*
	 * We allow to overwrite a pte marker: consider when both MISSING|WP
	 * registered, we firstly wr-protect a none pte which has no page cache
	 * page backing it, then access the page.
	 */
	if (!pte_none_mostly(*dst_pte))
		goto out_unlock;

	if (page_in_cache) {
		/* Usually, cache pages are already added to LRU */
		if (newly_allocated)
			lru_cache_add(page);
		page_add_file_rmap(page, dst_vma, false);
	} else {
<<<<<<< HEAD
		page_add_new_anon_rmap(page, dst_vma, dst_addr, false);
=======
		page_add_new_anon_rmap(page, dst_vma, dst_addr);
>>>>>>> 88084a3d
		lru_cache_add_inactive_or_unevictable(page, dst_vma);
	}

	/*
	 * Must happen after rmap, as mm_counter() checks mapping (via
	 * PageAnon()), which is set by __page_set_anon_rmap().
	 */
	inc_mm_counter(dst_mm, mm_counter(page));

	set_pte_at(dst_mm, dst_addr, dst_pte, _dst_pte);

	/* No need to invalidate - it was non-present before */
	update_mmu_cache(dst_vma, dst_addr, dst_pte);
	ret = 0;
out_unlock:
	pte_unmap_unlock(dst_pte, ptl);
	return ret;
}

static int mcopy_atomic_pte(struct mm_struct *dst_mm,
			    pmd_t *dst_pmd,
			    struct vm_area_struct *dst_vma,
			    unsigned long dst_addr,
			    unsigned long src_addr,
			    struct page **pagep,
			    bool wp_copy)
{
	void *page_kaddr;
	int ret;
	struct page *page;

	if (!*pagep) {
		ret = -ENOMEM;
		page = alloc_page_vma(GFP_HIGHUSER_MOVABLE, dst_vma, dst_addr);
		if (!page)
			goto out;

		page_kaddr = kmap_atomic(page);
		ret = copy_from_user(page_kaddr,
				     (const void __user *) src_addr,
				     PAGE_SIZE);
		kunmap_atomic(page_kaddr);

		/* fallback to copy_from_user outside mmap_lock */
		if (unlikely(ret)) {
			ret = -ENOENT;
			*pagep = page;
			/* don't free the page */
			goto out;
		}

		flush_dcache_page(page);
	} else {
		page = *pagep;
		*pagep = NULL;
	}

	/*
	 * The memory barrier inside __SetPageUptodate makes sure that
	 * preceding stores to the page contents become visible before
	 * the set_pte_at() write.
	 */
	__SetPageUptodate(page);

	ret = -ENOMEM;
	if (mem_cgroup_charge(page_folio(page), dst_mm, GFP_KERNEL))
		goto out_release;

	ret = mfill_atomic_install_pte(dst_mm, dst_pmd, dst_vma, dst_addr,
				       page, true, wp_copy);
	if (ret)
		goto out_release;
out:
	return ret;
out_release:
	put_page(page);
	goto out;
}

static int mfill_zeropage_pte(struct mm_struct *dst_mm,
			      pmd_t *dst_pmd,
			      struct vm_area_struct *dst_vma,
			      unsigned long dst_addr)
{
	pte_t _dst_pte, *dst_pte;
	spinlock_t *ptl;
	int ret;
	pgoff_t offset, max_off;
	struct inode *inode;

	_dst_pte = pte_mkspecial(pfn_pte(my_zero_pfn(dst_addr),
					 dst_vma->vm_page_prot));
	dst_pte = pte_offset_map_lock(dst_mm, dst_pmd, dst_addr, &ptl);
	if (dst_vma->vm_file) {
		/* the shmem MAP_PRIVATE case requires checking the i_size */
		inode = dst_vma->vm_file->f_inode;
		offset = linear_page_index(dst_vma, dst_addr);
		max_off = DIV_ROUND_UP(i_size_read(inode), PAGE_SIZE);
		ret = -EFAULT;
		if (unlikely(offset >= max_off))
			goto out_unlock;
	}
	ret = -EEXIST;
	if (!pte_none(*dst_pte))
		goto out_unlock;
	set_pte_at(dst_mm, dst_addr, dst_pte, _dst_pte);
	/* No need to invalidate - it was non-present before */
	update_mmu_cache(dst_vma, dst_addr, dst_pte);
	ret = 0;
out_unlock:
	pte_unmap_unlock(dst_pte, ptl);
	return ret;
}

/* Handles UFFDIO_CONTINUE for all shmem VMAs (shared or private). */
static int mcontinue_atomic_pte(struct mm_struct *dst_mm,
				pmd_t *dst_pmd,
				struct vm_area_struct *dst_vma,
				unsigned long dst_addr,
				bool wp_copy)
{
	struct inode *inode = file_inode(dst_vma->vm_file);
	pgoff_t pgoff = linear_page_index(dst_vma, dst_addr);
	struct page *page;
	int ret;

	ret = shmem_getpage(inode, pgoff, &page, SGP_READ);
	if (ret)
		goto out;
	if (!page) {
		ret = -EFAULT;
		goto out;
	}

	if (PageHWPoison(page)) {
		ret = -EIO;
		goto out_release;
	}

	ret = mfill_atomic_install_pte(dst_mm, dst_pmd, dst_vma, dst_addr,
				       page, false, wp_copy);
	if (ret)
		goto out_release;

	unlock_page(page);
	ret = 0;
out:
	return ret;
out_release:
	unlock_page(page);
	put_page(page);
	goto out;
}

static pmd_t *mm_alloc_pmd(struct mm_struct *mm, unsigned long address)
{
	pgd_t *pgd;
	p4d_t *p4d;
	pud_t *pud;

	pgd = pgd_offset(mm, address);
	p4d = p4d_alloc(mm, pgd, address);
	if (!p4d)
		return NULL;
	pud = pud_alloc(mm, p4d, address);
	if (!pud)
		return NULL;
	/*
	 * Note that we didn't run this because the pmd was
	 * missing, the *pmd may be already established and in
	 * turn it may also be a trans_huge_pmd.
	 */
	return pmd_alloc(mm, pud, address);
}

#ifdef CONFIG_HUGETLB_PAGE
/*
 * __mcopy_atomic processing for HUGETLB vmas.  Note that this routine is
 * called with mmap_lock held, it will release mmap_lock before returning.
 */
static __always_inline ssize_t __mcopy_atomic_hugetlb(struct mm_struct *dst_mm,
					      struct vm_area_struct *dst_vma,
					      unsigned long dst_start,
					      unsigned long src_start,
					      unsigned long len,
					      enum mcopy_atomic_mode mode,
					      bool wp_copy)
{
	int vm_shared = dst_vma->vm_flags & VM_SHARED;
	ssize_t err;
	pte_t *dst_pte;
	unsigned long src_addr, dst_addr;
	long copied;
	struct page *page;
	unsigned long vma_hpagesize;
	pgoff_t idx;
	u32 hash;
	struct address_space *mapping;

	/*
	 * There is no default zero huge page for all huge page sizes as
	 * supported by hugetlb.  A PMD_SIZE huge pages may exist as used
	 * by THP.  Since we can not reliably insert a zero page, this
	 * feature is not supported.
	 */
	if (mode == MCOPY_ATOMIC_ZEROPAGE) {
		mmap_read_unlock(dst_mm);
		return -EINVAL;
	}

	src_addr = src_start;
	dst_addr = dst_start;
	copied = 0;
	page = NULL;
	vma_hpagesize = vma_kernel_pagesize(dst_vma);

	/*
	 * Validate alignment based on huge page size
	 */
	err = -EINVAL;
	if (dst_start & (vma_hpagesize - 1) || len & (vma_hpagesize - 1))
		goto out_unlock;

retry:
	/*
	 * On routine entry dst_vma is set.  If we had to drop mmap_lock and
	 * retry, dst_vma will be set to NULL and we must lookup again.
	 */
	if (!dst_vma) {
		err = -ENOENT;
		dst_vma = find_dst_vma(dst_mm, dst_start, len);
		if (!dst_vma || !is_vm_hugetlb_page(dst_vma))
			goto out_unlock;

		err = -EINVAL;
		if (vma_hpagesize != vma_kernel_pagesize(dst_vma))
			goto out_unlock;

		vm_shared = dst_vma->vm_flags & VM_SHARED;
	}

	/*
	 * If not shared, ensure the dst_vma has a anon_vma.
	 */
	err = -ENOMEM;
	if (!vm_shared) {
		if (unlikely(anon_vma_prepare(dst_vma)))
			goto out_unlock;
	}

	while (src_addr < src_start + len) {
		BUG_ON(dst_addr >= dst_start + len);

		/*
		 * Serialize via i_mmap_rwsem and hugetlb_fault_mutex.
		 * i_mmap_rwsem ensures the dst_pte remains valid even
		 * in the case of shared pmds.  fault mutex prevents
		 * races with other faulting threads.
		 */
		mapping = dst_vma->vm_file->f_mapping;
		i_mmap_lock_read(mapping);
		idx = linear_page_index(dst_vma, dst_addr);
		hash = hugetlb_fault_mutex_hash(mapping, idx);
		mutex_lock(&hugetlb_fault_mutex_table[hash]);

		err = -ENOMEM;
		dst_pte = huge_pte_alloc(dst_mm, dst_vma, dst_addr, vma_hpagesize);
		if (!dst_pte) {
			mutex_unlock(&hugetlb_fault_mutex_table[hash]);
			i_mmap_unlock_read(mapping);
			goto out_unlock;
		}

		if (mode != MCOPY_ATOMIC_CONTINUE &&
		    !huge_pte_none_mostly(huge_ptep_get(dst_pte))) {
			err = -EEXIST;
			mutex_unlock(&hugetlb_fault_mutex_table[hash]);
			i_mmap_unlock_read(mapping);
			goto out_unlock;
		}

		err = hugetlb_mcopy_atomic_pte(dst_mm, dst_pte, dst_vma,
					       dst_addr, src_addr, mode, &page,
					       wp_copy);

		mutex_unlock(&hugetlb_fault_mutex_table[hash]);
		i_mmap_unlock_read(mapping);

		cond_resched();

		if (unlikely(err == -ENOENT)) {
			mmap_read_unlock(dst_mm);
			BUG_ON(!page);

			err = copy_huge_page_from_user(page,
						(const void __user *)src_addr,
						vma_hpagesize / PAGE_SIZE,
						true);
			if (unlikely(err)) {
				err = -EFAULT;
				goto out;
			}
			mmap_read_lock(dst_mm);

			dst_vma = NULL;
			goto retry;
		} else
			BUG_ON(page);

		if (!err) {
			dst_addr += vma_hpagesize;
			src_addr += vma_hpagesize;
			copied += vma_hpagesize;

			if (fatal_signal_pending(current))
				err = -EINTR;
		}
		if (err)
			break;
	}

out_unlock:
	mmap_read_unlock(dst_mm);
out:
	if (page)
		put_page(page);
	BUG_ON(copied < 0);
	BUG_ON(err > 0);
	BUG_ON(!copied && !err);
	return copied ? copied : err;
}
#else /* !CONFIG_HUGETLB_PAGE */
/* fail at build time if gcc attempts to use this */
extern ssize_t __mcopy_atomic_hugetlb(struct mm_struct *dst_mm,
				      struct vm_area_struct *dst_vma,
				      unsigned long dst_start,
				      unsigned long src_start,
				      unsigned long len,
				      enum mcopy_atomic_mode mode,
				      bool wp_copy);
#endif /* CONFIG_HUGETLB_PAGE */

static __always_inline ssize_t mfill_atomic_pte(struct mm_struct *dst_mm,
						pmd_t *dst_pmd,
						struct vm_area_struct *dst_vma,
						unsigned long dst_addr,
						unsigned long src_addr,
						struct page **page,
						enum mcopy_atomic_mode mode,
						bool wp_copy)
{
	ssize_t err;

	if (mode == MCOPY_ATOMIC_CONTINUE) {
		return mcontinue_atomic_pte(dst_mm, dst_pmd, dst_vma, dst_addr,
					    wp_copy);
	}

	/*
	 * The normal page fault path for a shmem will invoke the
	 * fault, fill the hole in the file and COW it right away. The
	 * result generates plain anonymous memory. So when we are
	 * asked to fill an hole in a MAP_PRIVATE shmem mapping, we'll
	 * generate anonymous memory directly without actually filling
	 * the hole. For the MAP_PRIVATE case the robustness check
	 * only happens in the pagetable (to verify it's still none)
	 * and not in the radix tree.
	 */
	if (!(dst_vma->vm_flags & VM_SHARED)) {
		if (mode == MCOPY_ATOMIC_NORMAL)
			err = mcopy_atomic_pte(dst_mm, dst_pmd, dst_vma,
					       dst_addr, src_addr, page,
					       wp_copy);
		else
			err = mfill_zeropage_pte(dst_mm, dst_pmd,
						 dst_vma, dst_addr);
	} else {
		err = shmem_mfill_atomic_pte(dst_mm, dst_pmd, dst_vma,
					     dst_addr, src_addr,
					     mode != MCOPY_ATOMIC_NORMAL,
					     wp_copy, page);
	}

	return err;
}

static __always_inline ssize_t __mcopy_atomic(struct mm_struct *dst_mm,
					      unsigned long dst_start,
					      unsigned long src_start,
					      unsigned long len,
					      enum mcopy_atomic_mode mcopy_mode,
					      atomic_t *mmap_changing,
					      __u64 mode)
{
	struct vm_area_struct *dst_vma;
	ssize_t err;
	pmd_t *dst_pmd;
	unsigned long src_addr, dst_addr;
	long copied;
	struct page *page;
	bool wp_copy;

	/*
	 * Sanitize the command parameters:
	 */
	BUG_ON(dst_start & ~PAGE_MASK);
	BUG_ON(len & ~PAGE_MASK);

	/* Does the address range wrap, or is the span zero-sized? */
	BUG_ON(src_start + len <= src_start);
	BUG_ON(dst_start + len <= dst_start);

	src_addr = src_start;
	dst_addr = dst_start;
	copied = 0;
	page = NULL;
retry:
	mmap_read_lock(dst_mm);

	/*
	 * If memory mappings are changing because of non-cooperative
	 * operation (e.g. mremap) running in parallel, bail out and
	 * request the user to retry later
	 */
	err = -EAGAIN;
	if (mmap_changing && atomic_read(mmap_changing))
		goto out_unlock;

	/*
	 * Make sure the vma is not shared, that the dst range is
	 * both valid and fully within a single existing vma.
	 */
	err = -ENOENT;
	dst_vma = find_dst_vma(dst_mm, dst_start, len);
	if (!dst_vma)
		goto out_unlock;

	err = -EINVAL;
	/*
	 * shmem_zero_setup is invoked in mmap for MAP_ANONYMOUS|MAP_SHARED but
	 * it will overwrite vm_ops, so vma_is_anonymous must return false.
	 */
	if (WARN_ON_ONCE(vma_is_anonymous(dst_vma) &&
	    dst_vma->vm_flags & VM_SHARED))
		goto out_unlock;

	/*
	 * validate 'mode' now that we know the dst_vma: don't allow
	 * a wrprotect copy if the userfaultfd didn't register as WP.
	 */
	wp_copy = mode & UFFDIO_COPY_MODE_WP;
	if (wp_copy && !(dst_vma->vm_flags & VM_UFFD_WP))
		goto out_unlock;

	/*
	 * If this is a HUGETLB vma, pass off to appropriate routine
	 */
	if (is_vm_hugetlb_page(dst_vma))
		return  __mcopy_atomic_hugetlb(dst_mm, dst_vma, dst_start,
					       src_start, len, mcopy_mode,
					       wp_copy);

	if (!vma_is_anonymous(dst_vma) && !vma_is_shmem(dst_vma))
		goto out_unlock;
	if (!vma_is_shmem(dst_vma) && mcopy_mode == MCOPY_ATOMIC_CONTINUE)
		goto out_unlock;

	/*
	 * Ensure the dst_vma has a anon_vma or this page
	 * would get a NULL anon_vma when moved in the
	 * dst_vma.
	 */
	err = -ENOMEM;
	if (!(dst_vma->vm_flags & VM_SHARED) &&
	    unlikely(anon_vma_prepare(dst_vma)))
		goto out_unlock;

	while (src_addr < src_start + len) {
		pmd_t dst_pmdval;

		BUG_ON(dst_addr >= dst_start + len);

		dst_pmd = mm_alloc_pmd(dst_mm, dst_addr);
		if (unlikely(!dst_pmd)) {
			err = -ENOMEM;
			break;
		}

		dst_pmdval = pmd_read_atomic(dst_pmd);
		/*
		 * If the dst_pmd is mapped as THP don't
		 * override it and just be strict.
		 */
		if (unlikely(pmd_trans_huge(dst_pmdval))) {
			err = -EEXIST;
			break;
		}
		if (unlikely(pmd_none(dst_pmdval)) &&
		    unlikely(__pte_alloc(dst_mm, dst_pmd))) {
			err = -ENOMEM;
			break;
		}
		/* If an huge pmd materialized from under us fail */
		if (unlikely(pmd_trans_huge(*dst_pmd))) {
			err = -EFAULT;
			break;
		}

		BUG_ON(pmd_none(*dst_pmd));
		BUG_ON(pmd_trans_huge(*dst_pmd));

		err = mfill_atomic_pte(dst_mm, dst_pmd, dst_vma, dst_addr,
				       src_addr, &page, mcopy_mode, wp_copy);
		cond_resched();

		if (unlikely(err == -ENOENT)) {
			void *page_kaddr;

			mmap_read_unlock(dst_mm);
			BUG_ON(!page);

			page_kaddr = kmap(page);
			err = copy_from_user(page_kaddr,
					     (const void __user *) src_addr,
					     PAGE_SIZE);
			kunmap(page);
			if (unlikely(err)) {
				err = -EFAULT;
				goto out;
			}
			flush_dcache_page(page);
			goto retry;
		} else
			BUG_ON(page);

		if (!err) {
			dst_addr += PAGE_SIZE;
			src_addr += PAGE_SIZE;
			copied += PAGE_SIZE;

			if (fatal_signal_pending(current))
				err = -EINTR;
		}
		if (err)
			break;
	}

out_unlock:
	mmap_read_unlock(dst_mm);
out:
	if (page)
		put_page(page);
	BUG_ON(copied < 0);
	BUG_ON(err > 0);
	BUG_ON(!copied && !err);
	return copied ? copied : err;
}

ssize_t mcopy_atomic(struct mm_struct *dst_mm, unsigned long dst_start,
		     unsigned long src_start, unsigned long len,
		     atomic_t *mmap_changing, __u64 mode)
{
	return __mcopy_atomic(dst_mm, dst_start, src_start, len,
			      MCOPY_ATOMIC_NORMAL, mmap_changing, mode);
}

ssize_t mfill_zeropage(struct mm_struct *dst_mm, unsigned long start,
		       unsigned long len, atomic_t *mmap_changing)
{
	return __mcopy_atomic(dst_mm, start, 0, len, MCOPY_ATOMIC_ZEROPAGE,
			      mmap_changing, 0);
}

ssize_t mcopy_continue(struct mm_struct *dst_mm, unsigned long start,
		       unsigned long len, atomic_t *mmap_changing)
{
	return __mcopy_atomic(dst_mm, start, 0, len, MCOPY_ATOMIC_CONTINUE,
			      mmap_changing, 0);
}

int mwriteprotect_range(struct mm_struct *dst_mm, unsigned long start,
			unsigned long len, bool enable_wp,
			atomic_t *mmap_changing)
{
	struct vm_area_struct *dst_vma;
	unsigned long page_mask;
	struct mmu_gather tlb;
	pgprot_t newprot;
	int err;

	/*
	 * Sanitize the command parameters:
	 */
	BUG_ON(start & ~PAGE_MASK);
	BUG_ON(len & ~PAGE_MASK);

	/* Does the address range wrap, or is the span zero-sized? */
	BUG_ON(start + len <= start);

	mmap_read_lock(dst_mm);

	/*
	 * If memory mappings are changing because of non-cooperative
	 * operation (e.g. mremap) running in parallel, bail out and
	 * request the user to retry later
	 */
	err = -EAGAIN;
	if (mmap_changing && atomic_read(mmap_changing))
		goto out_unlock;

	err = -ENOENT;
	dst_vma = find_dst_vma(dst_mm, start, len);

	if (!dst_vma)
		goto out_unlock;
	if (!userfaultfd_wp(dst_vma))
		goto out_unlock;
	if (!vma_can_userfault(dst_vma, dst_vma->vm_flags))
		goto out_unlock;

	if (is_vm_hugetlb_page(dst_vma)) {
		err = -EINVAL;
		page_mask = vma_kernel_pagesize(dst_vma) - 1;
		if ((start & page_mask) || (len & page_mask))
			goto out_unlock;
	}

	if (enable_wp)
		newprot = vm_get_page_prot(dst_vma->vm_flags & ~(VM_WRITE));
	else
		newprot = vm_get_page_prot(dst_vma->vm_flags);

	tlb_gather_mmu(&tlb, dst_mm);
	change_protection(&tlb, dst_vma, start, start + len, newprot,
			  enable_wp ? MM_CP_UFFD_WP : MM_CP_UFFD_WP_RESOLVE);
	tlb_finish_mmu(&tlb);

	err = 0;
out_unlock:
	mmap_read_unlock(dst_mm);
	return err;
}<|MERGE_RESOLUTION|>--- conflicted
+++ resolved
@@ -78,17 +78,10 @@
 	 * Always mark a PTE as write-protected when needed, regardless of
 	 * VM_WRITE, which the user might change.
 	 */
-<<<<<<< HEAD
-	if (wp_copy)
-		_dst_pte = pte_mkuffd_wp(_dst_pte);
-	else if (writable)
-		_dst_pte = pte_mkwrite(_dst_pte);
-=======
 	if (wp_copy) {
 		_dst_pte = pte_mkuffd_wp(_dst_pte);
 		writable = false;
 	}
->>>>>>> 88084a3d
 
 	if (writable)
 		_dst_pte = pte_mkwrite(_dst_pte);
@@ -126,11 +119,7 @@
 			lru_cache_add(page);
 		page_add_file_rmap(page, dst_vma, false);
 	} else {
-<<<<<<< HEAD
-		page_add_new_anon_rmap(page, dst_vma, dst_addr, false);
-=======
 		page_add_new_anon_rmap(page, dst_vma, dst_addr);
->>>>>>> 88084a3d
 		lru_cache_add_inactive_or_unevictable(page, dst_vma);
 	}
 
