--- conflicted
+++ resolved
@@ -1171,9 +1171,6 @@
 
 	return 0;
 }
-<<<<<<< HEAD
-EXPORT_SYMBOL(compat_vma_mmap_prepare);
-=======
 EXPORT_SYMBOL(compat_vma_mmap_prepare);
 
 static void set_ps_flags(struct page_snapshot *ps, const struct folio *folio,
@@ -1283,5 +1280,4 @@
 {
 	return folio_pte_batch_flags(folio, NULL, ptep, &pte, max_nr, 0);
 }
-#endif /* CONFIG_MMU */
->>>>>>> a7fc15ed
+#endif /* CONFIG_MMU */