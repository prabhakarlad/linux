--- conflicted
+++ resolved
@@ -302,11 +302,8 @@
 int dsa_port_tag_8021q_vlan_add(struct dsa_port *dp, u16 vid, bool broadcast);
 void dsa_port_tag_8021q_vlan_del(struct dsa_port *dp, u16 vid, bool broadcast);
 void dsa_port_set_host_flood(struct dsa_port *dp, bool uc, bool mc);
-<<<<<<< HEAD
-=======
 int dsa_port_change_master(struct dsa_port *dp, struct net_device *master,
 			   struct netlink_ext_ack *extack);
->>>>>>> 7365df19
 
 /* slave.c */
 extern const struct dsa_device_ops notag_netdev_ops;
