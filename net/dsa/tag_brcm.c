// SPDX-License-Identifier: GPL-2.0+
/*
 * Broadcom tag support
 *
 * Copyright (C) 2014 Broadcom Corporation
 */

#include <linux/dsa/brcm.h>
#include <linux/etherdevice.h>
#include <linux/if_vlan.h>
#include <linux/list.h>
#include <linux/slab.h>

#include "tag.h"

#define BRCM_NAME		"brcm"
#define BRCM_LEGACY_NAME	"brcm-legacy"
#define BRCM_LEGACY_FCS_NAME	"brcm-legacy-fcs"
#define BRCM_PREPEND_NAME	"brcm-prepend"

/* Legacy Broadcom tag (6 bytes) */
#define BRCM_LEG_TAG_LEN	6

/* Type fields */
/* 1st byte in the tag */
#define BRCM_LEG_TYPE_HI	0x88
/* 2nd byte in the tag */
#define BRCM_LEG_TYPE_LO	0x74

/* Tag fields */
/* 3rd byte in the tag */
#define BRCM_LEG_UNICAST	(0 << 5)
#define BRCM_LEG_MULTICAST	(1 << 5)
#define BRCM_LEG_EGRESS		(2 << 5)
#define BRCM_LEG_INGRESS	(3 << 5)
#define BRCM_LEG_LEN_HI(x)	(((x) >> 8) & 0x7)

/* 4th byte in the tag */
#define BRCM_LEG_LEN_LO(x)	((x) & 0xff)

/* 6th byte in the tag */
#define BRCM_LEG_PORT_ID	(0xf)

/* Newer Broadcom tag (4 bytes) */
#define BRCM_TAG_LEN	4

/* Tag is constructed and deconstructed using byte by byte access
 * because the tag is placed after the MAC Source Address, which does
 * not make it 4-bytes aligned, so this might cause unaligned accesses
 * on most systems where this is used.
 */

/* Ingress and egress opcodes */
#define BRCM_OPCODE_SHIFT	5
#define BRCM_OPCODE_MASK	0x7

/* Ingress fields */
/* 1st byte in the tag */
#define BRCM_IG_TC_SHIFT	2
#define BRCM_IG_TC_MASK		0x7
/* 2nd byte in the tag */
#define BRCM_IG_TE_MASK		0x3
#define BRCM_IG_TS_SHIFT	7
/* 3rd byte in the tag */
#define BRCM_IG_DSTMAP2_MASK	1
#define BRCM_IG_DSTMAP1_MASK	0xff

/* Egress fields */

/* 2nd byte in the tag */
#define BRCM_EG_CID_MASK	0xff

/* 3rd byte in the tag */
#define BRCM_EG_RC_MASK		0xff
#define  BRCM_EG_RC_RSVD	(3 << 6)
#define  BRCM_EG_RC_EXCEPTION	(1 << 5)
#define  BRCM_EG_RC_PROT_SNOOP	(1 << 4)
#define  BRCM_EG_RC_PROT_TERM	(1 << 3)
#define  BRCM_EG_RC_SWITCH	(1 << 2)
#define  BRCM_EG_RC_MAC_LEARN	(1 << 1)
#define  BRCM_EG_RC_MIRROR	(1 << 0)
#define BRCM_EG_TC_SHIFT	5
#define BRCM_EG_TC_MASK		0x7
#define BRCM_EG_PID_MASK	0x1f

#if IS_ENABLED(CONFIG_NET_DSA_TAG_BRCM) || \
	IS_ENABLED(CONFIG_NET_DSA_TAG_BRCM_PREPEND)

static struct sk_buff *brcm_tag_xmit_ll(struct sk_buff *skb,
					struct net_device *dev,
					unsigned int offset)
{
	struct dsa_port *dp = dsa_user_to_port(dev);
	u16 queue = skb_get_queue_mapping(skb);
	u8 *brcm_tag;

	/* The Ethernet switch we are interfaced with needs packets to be at
	 * least 64 bytes (including FCS) otherwise they will be discarded when
	 * they enter the switch port logic. When Broadcom tags are enabled, we
	 * need to make sure that packets are at least 68 bytes
	 * (including FCS and tag) because the length verification is done after
	 * the Broadcom tag is stripped off the ingress packet.
	 *
	 * Let dsa_user_xmit() free the SKB
	 */
	if (__skb_put_padto(skb, ETH_ZLEN + BRCM_TAG_LEN, false))
		return NULL;

	skb_push(skb, BRCM_TAG_LEN);

	if (offset)
		dsa_alloc_etype_header(skb, BRCM_TAG_LEN);

	brcm_tag = skb->data + offset;

	/* Set the ingress opcode, traffic class, tag enforcement is
	 * deprecated
	 */
	brcm_tag[0] = (1 << BRCM_OPCODE_SHIFT) |
		       ((queue & BRCM_IG_TC_MASK) << BRCM_IG_TC_SHIFT);
	brcm_tag[1] = 0;
	brcm_tag[2] = 0;
	if (dp->index == 8)
		brcm_tag[2] = BRCM_IG_DSTMAP2_MASK;
	brcm_tag[3] = (1 << dp->index) & BRCM_IG_DSTMAP1_MASK;

	/* Now tell the conduit network device about the desired output queue
	 * as well
	 */
	skb_set_queue_mapping(skb, BRCM_TAG_SET_PORT_QUEUE(dp->index, queue));

	return skb;
}

/* Frames with this tag have one of these two layouts:
 * -----------------------------------
 * | MAC DA | MAC SA | 4b tag | Type | DSA_TAG_PROTO_BRCM
 * -----------------------------------
 * -----------------------------------
 * | 4b tag | MAC DA | MAC SA | Type | DSA_TAG_PROTO_BRCM_PREPEND
 * -----------------------------------
 * In both cases, at receive time, skb->data points 2 bytes before the actual
 * Ethernet type field and we have an offset of 4bytes between where skb->data
 * and where the payload starts. So the same low-level receive function can be
 * used.
 */
static struct sk_buff *brcm_tag_rcv_ll(struct sk_buff *skb,
				       struct net_device *dev,
				       unsigned int offset)
{
	int source_port;
	u8 *brcm_tag;

	if (unlikely(!pskb_may_pull(skb, BRCM_TAG_LEN)))
		return NULL;

	brcm_tag = skb->data - offset;

	/* The opcode should never be different than 0b000 */
	if (unlikely((brcm_tag[0] >> BRCM_OPCODE_SHIFT) & BRCM_OPCODE_MASK))
		return NULL;

	/* We should never see a reserved reason code without knowing how to
	 * handle it
	 */
	if (unlikely(brcm_tag[2] & BRCM_EG_RC_RSVD))
		return NULL;

	/* Locate which port this is coming from */
	source_port = brcm_tag[3] & BRCM_EG_PID_MASK;

	skb->dev = dsa_conduit_find_user(dev, 0, source_port);
	if (!skb->dev)
		return NULL;

	/* Remove Broadcom tag and update checksum */
	skb_pull_rcsum(skb, BRCM_TAG_LEN);

	dsa_default_offload_fwd_mark(skb);

	return skb;
}
#endif

#if IS_ENABLED(CONFIG_NET_DSA_TAG_BRCM)
static struct sk_buff *brcm_tag_xmit(struct sk_buff *skb,
				     struct net_device *dev)
{
	/* Build the tag after the MAC Source Address */
	return brcm_tag_xmit_ll(skb, dev, 2 * ETH_ALEN);
}


static struct sk_buff *brcm_tag_rcv(struct sk_buff *skb, struct net_device *dev)
{
	struct sk_buff *nskb;

	/* skb->data points to the EtherType, the tag is right before it */
	nskb = brcm_tag_rcv_ll(skb, dev, 2);
	if (!nskb)
		return nskb;

	dsa_strip_etype_header(skb, BRCM_TAG_LEN);

	return nskb;
}

static const struct dsa_device_ops brcm_netdev_ops = {
	.name	= BRCM_NAME,
	.proto	= DSA_TAG_PROTO_BRCM,
	.xmit	= brcm_tag_xmit,
	.rcv	= brcm_tag_rcv,
	.needed_headroom = BRCM_TAG_LEN,
};

DSA_TAG_DRIVER(brcm_netdev_ops);
MODULE_ALIAS_DSA_TAG_DRIVER(DSA_TAG_PROTO_BRCM, BRCM_NAME);
#endif

#if IS_ENABLED(CONFIG_NET_DSA_TAG_BRCM_LEGACY) || \
	IS_ENABLED(CONFIG_NET_DSA_TAG_BRCM_LEGACY_FCS)
static struct sk_buff *brcm_leg_tag_rcv(struct sk_buff *skb,
					struct net_device *dev)
{
	int len = BRCM_LEG_TAG_LEN;
	int source_port;
	u8 *brcm_tag;

	if (unlikely(!pskb_may_pull(skb, BRCM_LEG_TAG_LEN + VLAN_HLEN)))
		return NULL;

	brcm_tag = dsa_etype_header_pos_rx(skb);

	source_port = brcm_tag[5] & BRCM_LEG_PORT_ID;

	skb->dev = dsa_conduit_find_user(dev, 0, source_port);
	if (!skb->dev)
		return NULL;

	/* VLAN tag is added by BCM63xx internal switch */
	if (netdev_uses_dsa(skb->dev))
		len += VLAN_HLEN;

	/* Remove Broadcom tag and update checksum */
	skb_pull_rcsum(skb, len);

	dsa_default_offload_fwd_mark(skb);

	dsa_strip_etype_header(skb, len);

	return skb;
}
#endif /* CONFIG_NET_DSA_TAG_BRCM_LEGACY || CONFIG_NET_DSA_TAG_BRCM_LEGACY_FCS */

#if IS_ENABLED(CONFIG_NET_DSA_TAG_BRCM_LEGACY)
static struct sk_buff *brcm_leg_tag_xmit(struct sk_buff *skb,
					 struct net_device *dev)
{
	struct dsa_port *dp = dsa_user_to_port(dev);
	u8 *brcm_tag;

	/* The Ethernet switch we are interfaced with needs packets to be at
	 * least 64 bytes (including FCS) otherwise they will be discarded when
	 * they enter the switch port logic. When Broadcom tags are enabled, we
	 * need to make sure that packets are at least 70 bytes
	 * (including FCS and tag) because the length verification is done after
	 * the Broadcom tag is stripped off the ingress packet.
	 *
	 * Let dsa_user_xmit() free the SKB
	 */
	if (__skb_put_padto(skb, ETH_ZLEN + BRCM_LEG_TAG_LEN, false))
		return NULL;

	skb_push(skb, BRCM_LEG_TAG_LEN);

	dsa_alloc_etype_header(skb, BRCM_LEG_TAG_LEN);

	brcm_tag = skb->data + 2 * ETH_ALEN;

	/* Broadcom tag type */
	brcm_tag[0] = BRCM_LEG_TYPE_HI;
	brcm_tag[1] = BRCM_LEG_TYPE_LO;

	/* Broadcom tag value */
	brcm_tag[2] = BRCM_LEG_EGRESS;
	brcm_tag[3] = 0;
	brcm_tag[4] = 0;
	brcm_tag[5] = dp->index & BRCM_LEG_PORT_ID;

	return skb;
}

static const struct dsa_device_ops brcm_legacy_netdev_ops = {
	.name = BRCM_LEGACY_NAME,
	.proto = DSA_TAG_PROTO_BRCM_LEGACY,
	.xmit = brcm_leg_tag_xmit,
	.rcv = brcm_leg_tag_rcv,
	.needed_headroom = BRCM_LEG_TAG_LEN,
};

DSA_TAG_DRIVER(brcm_legacy_netdev_ops);
MODULE_ALIAS_DSA_TAG_DRIVER(DSA_TAG_PROTO_BRCM_LEGACY, BRCM_LEGACY_NAME);
#endif /* CONFIG_NET_DSA_TAG_BRCM_LEGACY */

#if IS_ENABLED(CONFIG_NET_DSA_TAG_BRCM_LEGACY_FCS)
static struct sk_buff *brcm_leg_fcs_tag_xmit(struct sk_buff *skb,
					     struct net_device *dev)
{
	struct dsa_port *dp = dsa_user_to_port(dev);
	unsigned int fcs_len;
	__le32 fcs_val;
	u8 *brcm_tag;

<<<<<<< HEAD
	if (unlikely(!pskb_may_pull(skb, BRCM_LEG_TAG_LEN + VLAN_HLEN)))
=======
	/* The Ethernet switch we are interfaced with needs packets to be at
	 * least 64 bytes (including FCS) otherwise they will be discarded when
	 * they enter the switch port logic. When Broadcom tags are enabled, we
	 * need to make sure that packets are at least 70 bytes (including FCS
	 * and tag) because the length verification is done after the Broadcom
	 * tag is stripped off the ingress packet.
	 *
	 * Let dsa_user_xmit() free the SKB.
	 */
	if (__skb_put_padto(skb, ETH_ZLEN + BRCM_LEG_TAG_LEN, false))
>>>>>>> a7fc15ed
		return NULL;

	fcs_len = skb->len;
	fcs_val = cpu_to_le32(crc32_le(~0, skb->data, fcs_len) ^ ~0);

	skb_push(skb, BRCM_LEG_TAG_LEN);

	dsa_alloc_etype_header(skb, BRCM_LEG_TAG_LEN);

	brcm_tag = skb->data + 2 * ETH_ALEN;

	/* Broadcom tag type */
	brcm_tag[0] = BRCM_LEG_TYPE_HI;
	brcm_tag[1] = BRCM_LEG_TYPE_LO;

	/* Broadcom tag value */
	brcm_tag[2] = BRCM_LEG_EGRESS | BRCM_LEG_LEN_HI(fcs_len);
	brcm_tag[3] = BRCM_LEG_LEN_LO(fcs_len);
	brcm_tag[4] = 0;
	brcm_tag[5] = dp->index & BRCM_LEG_PORT_ID;

	/* Original FCS value */
	if (__skb_pad(skb, ETH_FCS_LEN, false))
		return NULL;
	skb_put_data(skb, &fcs_val, ETH_FCS_LEN);

	return skb;
}

static const struct dsa_device_ops brcm_legacy_fcs_netdev_ops = {
	.name = BRCM_LEGACY_FCS_NAME,
	.proto = DSA_TAG_PROTO_BRCM_LEGACY_FCS,
	.xmit = brcm_leg_fcs_tag_xmit,
	.rcv = brcm_leg_tag_rcv,
	.needed_headroom = BRCM_LEG_TAG_LEN,
};

DSA_TAG_DRIVER(brcm_legacy_fcs_netdev_ops);
MODULE_ALIAS_DSA_TAG_DRIVER(DSA_TAG_PROTO_BRCM_LEGACY_FCS, BRCM_LEGACY_FCS_NAME);
#endif /* CONFIG_NET_DSA_TAG_BRCM_LEGACY_FCS */

#if IS_ENABLED(CONFIG_NET_DSA_TAG_BRCM_PREPEND)
static struct sk_buff *brcm_tag_xmit_prepend(struct sk_buff *skb,
					     struct net_device *dev)
{
	/* tag is prepended to the packet */
	return brcm_tag_xmit_ll(skb, dev, 0);
}

static struct sk_buff *brcm_tag_rcv_prepend(struct sk_buff *skb,
					    struct net_device *dev)
{
	/* tag is prepended to the packet */
	return brcm_tag_rcv_ll(skb, dev, ETH_HLEN);
}

static const struct dsa_device_ops brcm_prepend_netdev_ops = {
	.name	= BRCM_PREPEND_NAME,
	.proto	= DSA_TAG_PROTO_BRCM_PREPEND,
	.xmit	= brcm_tag_xmit_prepend,
	.rcv	= brcm_tag_rcv_prepend,
	.needed_headroom = BRCM_TAG_LEN,
};

DSA_TAG_DRIVER(brcm_prepend_netdev_ops);
MODULE_ALIAS_DSA_TAG_DRIVER(DSA_TAG_PROTO_BRCM_PREPEND, BRCM_PREPEND_NAME);
#endif

static struct dsa_tag_driver *dsa_tag_driver_array[] =	{
#if IS_ENABLED(CONFIG_NET_DSA_TAG_BRCM)
	&DSA_TAG_DRIVER_NAME(brcm_netdev_ops),
#endif
#if IS_ENABLED(CONFIG_NET_DSA_TAG_BRCM_LEGACY)
	&DSA_TAG_DRIVER_NAME(brcm_legacy_netdev_ops),
#endif
#if IS_ENABLED(CONFIG_NET_DSA_TAG_BRCM_LEGACY_FCS)
	&DSA_TAG_DRIVER_NAME(brcm_legacy_fcs_netdev_ops),
#endif
#if IS_ENABLED(CONFIG_NET_DSA_TAG_BRCM_PREPEND)
	&DSA_TAG_DRIVER_NAME(brcm_prepend_netdev_ops),
#endif
};

module_dsa_tag_drivers(dsa_tag_driver_array);

MODULE_DESCRIPTION("DSA tag driver for Broadcom switches using in-frame headers");
MODULE_LICENSE("GPL");<|MERGE_RESOLUTION|>--- conflicted
+++ resolved
@@ -311,9 +311,6 @@
 	__le32 fcs_val;
 	u8 *brcm_tag;
 
-<<<<<<< HEAD
-	if (unlikely(!pskb_may_pull(skb, BRCM_LEG_TAG_LEN + VLAN_HLEN)))
-=======
 	/* The Ethernet switch we are interfaced with needs packets to be at
 	 * least 64 bytes (including FCS) otherwise they will be discarded when
 	 * they enter the switch port logic. When Broadcom tags are enabled, we
@@ -324,7 +321,6 @@
 	 * Let dsa_user_xmit() free the SKB.
 	 */
 	if (__skb_put_padto(skb, ETH_ZLEN + BRCM_LEG_TAG_LEN, false))
->>>>>>> a7fc15ed
 		return NULL;
 
 	fcs_len = skb->len;
