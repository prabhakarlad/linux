// SPDX-License-Identifier: GPL-2.0-only

#include <linux/phy.h>
#include <linux/ethtool_netlink.h>
#include "netlink.h"
#include "common.h"

/* 802.3 standard allows 100 meters for BaseT cables. However longer
 * cables might work, depending on the quality of the cables and the
 * PHY. So allow testing for up to 150 meters.
 */
#define MAX_CABLE_LENGTH_CM (150 * 100)

const struct nla_policy ethnl_cable_test_act_policy[] = {
	[ETHTOOL_A_CABLE_TEST_HEADER]		=
		NLA_POLICY_NESTED(ethnl_header_policy_phy),
};

static int ethnl_cable_test_started(struct phy_device *phydev, u8 cmd)
{
	struct sk_buff *skb;
	int err = -ENOMEM;
	void *ehdr;

	skb = genlmsg_new(NLMSG_GOODSIZE, GFP_KERNEL);
	if (!skb)
		goto out;

	ehdr = ethnl_bcastmsg_put(skb, cmd);
	if (!ehdr) {
		err = -EMSGSIZE;
		goto out;
	}

	err = ethnl_fill_reply_header(skb, phydev->attached_dev,
				      ETHTOOL_A_CABLE_TEST_NTF_HEADER);
	if (err)
		goto out;

	err = nla_put_u8(skb, ETHTOOL_A_CABLE_TEST_NTF_STATUS,
			 ETHTOOL_A_CABLE_TEST_NTF_STATUS_STARTED);
	if (err)
		goto out;

	genlmsg_end(skb, ehdr);

	return ethnl_multicast(skb, phydev->attached_dev);

out:
	nlmsg_free(skb);
	phydev_err(phydev, "%s: Error %pe\n", __func__, ERR_PTR(err));

	return err;
}

int ethnl_act_cable_test(struct sk_buff *skb, struct genl_info *info)
{
	struct ethnl_req_info req_info = {};
	const struct ethtool_phy_ops *ops;
	struct nlattr **tb = info->attrs;
	struct phy_device *phydev;
	struct net_device *dev;
	int ret;

	ret = ethnl_parse_header_dev_get(&req_info,
					 tb[ETHTOOL_A_CABLE_TEST_HEADER],
					 genl_info_net(info), info->extack,
					 true);
	if (ret < 0)
		return ret;

	dev = req_info.dev;

	rtnl_lock();
<<<<<<< HEAD
	netdev_lock_ops(dev);
	phydev = ethnl_req_get_phydev(&req_info,
				      tb[ETHTOOL_A_CABLE_TEST_HEADER],
=======
	phydev = ethnl_req_get_phydev(&req_info, tb,
				      ETHTOOL_A_CABLE_TEST_HEADER,
>>>>>>> f315296c
				      info->extack);
	if (IS_ERR_OR_NULL(phydev)) {
		ret = -EOPNOTSUPP;
		goto out_unlock;
	}

	ops = ethtool_phy_ops;
	if (!ops || !ops->start_cable_test) {
		ret = -EOPNOTSUPP;
		goto out_unlock;
	}

	ret = ethnl_ops_begin(dev);
	if (ret < 0)
		goto out_unlock;

	ret = ops->start_cable_test(phydev, info->extack);

	ethnl_ops_complete(dev);

	if (!ret)
		ethnl_cable_test_started(phydev, ETHTOOL_MSG_CABLE_TEST_NTF);

out_unlock:
	netdev_unlock_ops(dev);
	rtnl_unlock();
	ethnl_parse_header_dev_put(&req_info);
	return ret;
}

int ethnl_cable_test_alloc(struct phy_device *phydev, u8 cmd)
{
	int err = -ENOMEM;

	/* One TDR sample occupies 20 bytes. For a 150 meter cable,
	 * with four pairs, around 12K is needed.
	 */
	phydev->skb = genlmsg_new(SZ_16K, GFP_KERNEL);
	if (!phydev->skb)
		goto out;

	phydev->ehdr = ethnl_bcastmsg_put(phydev->skb, cmd);
	if (!phydev->ehdr) {
		err = -EMSGSIZE;
		goto out;
	}

	err = ethnl_fill_reply_header(phydev->skb, phydev->attached_dev,
				      ETHTOOL_A_CABLE_TEST_NTF_HEADER);
	if (err)
		goto out;

	err = nla_put_u8(phydev->skb, ETHTOOL_A_CABLE_TEST_NTF_STATUS,
			 ETHTOOL_A_CABLE_TEST_NTF_STATUS_COMPLETED);
	if (err)
		goto out;

	phydev->nest = nla_nest_start(phydev->skb,
				      ETHTOOL_A_CABLE_TEST_NTF_NEST);
	if (!phydev->nest) {
		err = -EMSGSIZE;
		goto out;
	}

	return 0;

out:
	nlmsg_free(phydev->skb);
	phydev->skb = NULL;
	return err;
}
EXPORT_SYMBOL_GPL(ethnl_cable_test_alloc);

void ethnl_cable_test_free(struct phy_device *phydev)
{
	nlmsg_free(phydev->skb);
	phydev->skb = NULL;
}
EXPORT_SYMBOL_GPL(ethnl_cable_test_free);

void ethnl_cable_test_finished(struct phy_device *phydev)
{
	nla_nest_end(phydev->skb, phydev->nest);

	genlmsg_end(phydev->skb, phydev->ehdr);

	ethnl_multicast(phydev->skb, phydev->attached_dev);
}
EXPORT_SYMBOL_GPL(ethnl_cable_test_finished);

int ethnl_cable_test_result_with_src(struct phy_device *phydev, u8 pair,
				     u8 result, u32 src)
{
	struct nlattr *nest;
	int ret = -EMSGSIZE;

	nest = nla_nest_start(phydev->skb, ETHTOOL_A_CABLE_NEST_RESULT);
	if (!nest)
		return -EMSGSIZE;

	if (nla_put_u8(phydev->skb, ETHTOOL_A_CABLE_RESULT_PAIR, pair))
		goto err;
	if (nla_put_u8(phydev->skb, ETHTOOL_A_CABLE_RESULT_CODE, result))
		goto err;
	if (src != ETHTOOL_A_CABLE_INF_SRC_UNSPEC) {
		if (nla_put_u32(phydev->skb, ETHTOOL_A_CABLE_RESULT_SRC, src))
			goto err;
	}

	nla_nest_end(phydev->skb, nest);
	return 0;

err:
	nla_nest_cancel(phydev->skb, nest);
	return ret;
}
EXPORT_SYMBOL_GPL(ethnl_cable_test_result_with_src);

int ethnl_cable_test_fault_length_with_src(struct phy_device *phydev, u8 pair,
					   u32 cm, u32 src)
{
	struct nlattr *nest;
	int ret = -EMSGSIZE;

	nest = nla_nest_start(phydev->skb,
			      ETHTOOL_A_CABLE_NEST_FAULT_LENGTH);
	if (!nest)
		return -EMSGSIZE;

	if (nla_put_u8(phydev->skb, ETHTOOL_A_CABLE_FAULT_LENGTH_PAIR, pair))
		goto err;
	if (nla_put_u32(phydev->skb, ETHTOOL_A_CABLE_FAULT_LENGTH_CM, cm))
		goto err;
	if (src != ETHTOOL_A_CABLE_INF_SRC_UNSPEC) {
		if (nla_put_u32(phydev->skb, ETHTOOL_A_CABLE_FAULT_LENGTH_SRC,
				src))
			goto err;
	}

	nla_nest_end(phydev->skb, nest);
	return 0;

err:
	nla_nest_cancel(phydev->skb, nest);
	return ret;
}
EXPORT_SYMBOL_GPL(ethnl_cable_test_fault_length_with_src);

static const struct nla_policy cable_test_tdr_act_cfg_policy[] = {
	[ETHTOOL_A_CABLE_TEST_TDR_CFG_FIRST]	= { .type = NLA_U32 },
	[ETHTOOL_A_CABLE_TEST_TDR_CFG_LAST]	= { .type = NLA_U32 },
	[ETHTOOL_A_CABLE_TEST_TDR_CFG_STEP]	= { .type = NLA_U32 },
	[ETHTOOL_A_CABLE_TEST_TDR_CFG_PAIR]	= { .type = NLA_U8 },
};

const struct nla_policy ethnl_cable_test_tdr_act_policy[] = {
	[ETHTOOL_A_CABLE_TEST_TDR_HEADER]	=
		NLA_POLICY_NESTED(ethnl_header_policy_phy),
	[ETHTOOL_A_CABLE_TEST_TDR_CFG]		= { .type = NLA_NESTED },
};

/* CABLE_TEST_TDR_ACT */
static int ethnl_act_cable_test_tdr_cfg(const struct nlattr *nest,
					struct genl_info *info,
					struct phy_tdr_config *cfg)
{
	struct nlattr *tb[ARRAY_SIZE(cable_test_tdr_act_cfg_policy)];
	int ret;

	cfg->first = 100;
	cfg->step = 100;
	cfg->last = MAX_CABLE_LENGTH_CM;
	cfg->pair = PHY_PAIR_ALL;

	if (!nest)
		return 0;

	ret = nla_parse_nested(tb,
			       ARRAY_SIZE(cable_test_tdr_act_cfg_policy) - 1,
			       nest, cable_test_tdr_act_cfg_policy,
			       info->extack);
	if (ret < 0)
		return ret;

	if (tb[ETHTOOL_A_CABLE_TEST_TDR_CFG_FIRST])
		cfg->first = nla_get_u32(
			tb[ETHTOOL_A_CABLE_TEST_TDR_CFG_FIRST]);

	if (tb[ETHTOOL_A_CABLE_TEST_TDR_CFG_LAST])
		cfg->last = nla_get_u32(tb[ETHTOOL_A_CABLE_TEST_TDR_CFG_LAST]);

	if (tb[ETHTOOL_A_CABLE_TEST_TDR_CFG_STEP])
		cfg->step = nla_get_u32(tb[ETHTOOL_A_CABLE_TEST_TDR_CFG_STEP]);

	if (tb[ETHTOOL_A_CABLE_TEST_TDR_CFG_PAIR]) {
		cfg->pair = nla_get_u8(tb[ETHTOOL_A_CABLE_TEST_TDR_CFG_PAIR]);
		if (cfg->pair > ETHTOOL_A_CABLE_PAIR_D) {
			NL_SET_ERR_MSG_ATTR(
				info->extack,
				tb[ETHTOOL_A_CABLE_TEST_TDR_CFG_PAIR],
				"invalid pair parameter");
			return -EINVAL;
		}
	}

	if (cfg->first > MAX_CABLE_LENGTH_CM) {
		NL_SET_ERR_MSG_ATTR(info->extack,
				    tb[ETHTOOL_A_CABLE_TEST_TDR_CFG_FIRST],
				    "invalid first parameter");
		return -EINVAL;
	}

	if (cfg->last > MAX_CABLE_LENGTH_CM) {
		NL_SET_ERR_MSG_ATTR(info->extack,
				    tb[ETHTOOL_A_CABLE_TEST_TDR_CFG_LAST],
				    "invalid last parameter");
		return -EINVAL;
	}

	if (cfg->first > cfg->last) {
		NL_SET_ERR_MSG(info->extack, "invalid first/last parameter");
		return -EINVAL;
	}

	if (!cfg->step) {
		NL_SET_ERR_MSG_ATTR(info->extack,
				    tb[ETHTOOL_A_CABLE_TEST_TDR_CFG_STEP],
				    "invalid step parameter");
		return -EINVAL;
	}

	if (cfg->step > (cfg->last - cfg->first)) {
		NL_SET_ERR_MSG_ATTR(info->extack,
				    tb[ETHTOOL_A_CABLE_TEST_TDR_CFG_STEP],
				    "step parameter too big");
		return -EINVAL;
	}

	return 0;
}

int ethnl_act_cable_test_tdr(struct sk_buff *skb, struct genl_info *info)
{
	struct ethnl_req_info req_info = {};
	const struct ethtool_phy_ops *ops;
	struct nlattr **tb = info->attrs;
	struct phy_device *phydev;
	struct phy_tdr_config cfg;
	struct net_device *dev;
	int ret;

	ret = ethnl_parse_header_dev_get(&req_info,
					 tb[ETHTOOL_A_CABLE_TEST_TDR_HEADER],
					 genl_info_net(info), info->extack,
					 true);
	if (ret < 0)
		return ret;

	dev = req_info.dev;

	ret = ethnl_act_cable_test_tdr_cfg(tb[ETHTOOL_A_CABLE_TEST_TDR_CFG],
					   info, &cfg);
	if (ret)
		goto out_dev_put;

	rtnl_lock();
<<<<<<< HEAD
	netdev_lock_ops(dev);
	phydev = ethnl_req_get_phydev(&req_info,
				      tb[ETHTOOL_A_CABLE_TEST_TDR_HEADER],
=======
	phydev = ethnl_req_get_phydev(&req_info, tb,
				      ETHTOOL_A_CABLE_TEST_TDR_HEADER,
>>>>>>> f315296c
				      info->extack);
	if (IS_ERR_OR_NULL(phydev)) {
		ret = -EOPNOTSUPP;
		goto out_unlock;
	}

	ops = ethtool_phy_ops;
	if (!ops || !ops->start_cable_test_tdr) {
		ret = -EOPNOTSUPP;
		goto out_unlock;
	}

	ret = ethnl_ops_begin(dev);
	if (ret < 0)
		goto out_unlock;

	ret = ops->start_cable_test_tdr(phydev, info->extack, &cfg);

	ethnl_ops_complete(dev);

	if (!ret)
		ethnl_cable_test_started(phydev,
					 ETHTOOL_MSG_CABLE_TEST_TDR_NTF);

out_unlock:
	netdev_unlock_ops(dev);
	rtnl_unlock();
out_dev_put:
	ethnl_parse_header_dev_put(&req_info);
	return ret;
}

int ethnl_cable_test_amplitude(struct phy_device *phydev,
			       u8 pair, s16 mV)
{
	struct nlattr *nest;
	int ret = -EMSGSIZE;

	nest = nla_nest_start(phydev->skb,
			      ETHTOOL_A_CABLE_TDR_NEST_AMPLITUDE);
	if (!nest)
		return -EMSGSIZE;

	if (nla_put_u8(phydev->skb, ETHTOOL_A_CABLE_AMPLITUDE_PAIR, pair))
		goto err;
	if (nla_put_u16(phydev->skb, ETHTOOL_A_CABLE_AMPLITUDE_mV, mV))
		goto err;

	nla_nest_end(phydev->skb, nest);
	return 0;

err:
	nla_nest_cancel(phydev->skb, nest);
	return ret;
}
EXPORT_SYMBOL_GPL(ethnl_cable_test_amplitude);

int ethnl_cable_test_pulse(struct phy_device *phydev, u16 mV)
{
	struct nlattr *nest;
	int ret = -EMSGSIZE;

	nest = nla_nest_start(phydev->skb, ETHTOOL_A_CABLE_TDR_NEST_PULSE);
	if (!nest)
		return -EMSGSIZE;

	if (nla_put_u16(phydev->skb, ETHTOOL_A_CABLE_PULSE_mV, mV))
		goto err;

	nla_nest_end(phydev->skb, nest);
	return 0;

err:
	nla_nest_cancel(phydev->skb, nest);
	return ret;
}
EXPORT_SYMBOL_GPL(ethnl_cable_test_pulse);

int ethnl_cable_test_step(struct phy_device *phydev, u32 first, u32 last,
			  u32 step)
{
	struct nlattr *nest;
	int ret = -EMSGSIZE;

	nest = nla_nest_start(phydev->skb, ETHTOOL_A_CABLE_TDR_NEST_STEP);
	if (!nest)
		return -EMSGSIZE;

	if (nla_put_u32(phydev->skb, ETHTOOL_A_CABLE_STEP_FIRST_DISTANCE,
			first))
		goto err;

	if (nla_put_u32(phydev->skb, ETHTOOL_A_CABLE_STEP_LAST_DISTANCE, last))
		goto err;

	if (nla_put_u32(phydev->skb, ETHTOOL_A_CABLE_STEP_STEP_DISTANCE, step))
		goto err;

	nla_nest_end(phydev->skb, nest);
	return 0;

err:
	nla_nest_cancel(phydev->skb, nest);
	return ret;
}
EXPORT_SYMBOL_GPL(ethnl_cable_test_step);<|MERGE_RESOLUTION|>--- conflicted
+++ resolved
@@ -72,14 +72,9 @@
 	dev = req_info.dev;
 
 	rtnl_lock();
-<<<<<<< HEAD
 	netdev_lock_ops(dev);
-	phydev = ethnl_req_get_phydev(&req_info,
-				      tb[ETHTOOL_A_CABLE_TEST_HEADER],
-=======
 	phydev = ethnl_req_get_phydev(&req_info, tb,
 				      ETHTOOL_A_CABLE_TEST_HEADER,
->>>>>>> f315296c
 				      info->extack);
 	if (IS_ERR_OR_NULL(phydev)) {
 		ret = -EOPNOTSUPP;
@@ -346,14 +341,9 @@
 		goto out_dev_put;
 
 	rtnl_lock();
-<<<<<<< HEAD
 	netdev_lock_ops(dev);
-	phydev = ethnl_req_get_phydev(&req_info,
-				      tb[ETHTOOL_A_CABLE_TEST_TDR_HEADER],
-=======
 	phydev = ethnl_req_get_phydev(&req_info, tb,
 				      ETHTOOL_A_CABLE_TEST_TDR_HEADER,
->>>>>>> f315296c
 				      info->extack);
 	if (IS_ERR_OR_NULL(phydev)) {
 		ret = -EOPNOTSUPP;
