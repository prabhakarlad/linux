// SPDX-License-Identifier: GPL-2.0-or-later
/*
 * NET4:	Implementation of BSD Unix domain sockets.
 *
 * Authors:	Alan Cox, <alan@lxorguk.ukuu.org.uk>
 *
 * Fixes:
 *		Linus Torvalds	:	Assorted bug cures.
 *		Niibe Yutaka	:	async I/O support.
 *		Carsten Paeth	:	PF_UNIX check, address fixes.
 *		Alan Cox	:	Limit size of allocated blocks.
 *		Alan Cox	:	Fixed the stupid socketpair bug.
 *		Alan Cox	:	BSD compatibility fine tuning.
 *		Alan Cox	:	Fixed a bug in connect when interrupted.
 *		Alan Cox	:	Sorted out a proper draft version of
 *					file descriptor passing hacked up from
 *					Mike Shaver's work.
 *		Marty Leisner	:	Fixes to fd passing
 *		Nick Nevin	:	recvmsg bugfix.
 *		Alan Cox	:	Started proper garbage collector
 *		Heiko EiBfeldt	:	Missing verify_area check
 *		Alan Cox	:	Started POSIXisms
 *		Andreas Schwab	:	Replace inode by dentry for proper
 *					reference counting
 *		Kirk Petersen	:	Made this a module
 *	    Christoph Rohland	:	Elegant non-blocking accept/connect algorithm.
 *					Lots of bug fixes.
 *	     Alexey Kuznetosv	:	Repaired (I hope) bugs introduces
 *					by above two patches.
 *	     Andrea Arcangeli	:	If possible we block in connect(2)
 *					if the max backlog of the listen socket
 *					is been reached. This won't break
 *					old apps and it will avoid huge amount
 *					of socks hashed (this for unix_gc()
 *					performances reasons).
 *					Security fix that limits the max
 *					number of socks to 2*max_files and
 *					the number of skb queueable in the
 *					dgram receiver.
 *		Artur Skawina   :	Hash function optimizations
 *	     Alexey Kuznetsov   :	Full scale SMP. Lot of bugs are introduced 8)
 *	      Malcolm Beattie   :	Set peercred for socketpair
 *	     Michal Ostrowski   :       Module initialization cleanup.
 *	     Arnaldo C. Melo	:	Remove MOD_{INC,DEC}_USE_COUNT,
 *	     				the core infrastructure is doing that
 *	     				for all net proto families now (2.5.69+)
 *
 * Known differences from reference BSD that was tested:
 *
 *	[TO FIX]
 *	ECONNREFUSED is not returned from one end of a connected() socket to the
 *		other the moment one end closes.
 *	fstat() doesn't return st_dev=0, and give the blksize as high water mark
 *		and a fake inode identifier (nor the BSD first socket fstat twice bug).
 *	[NOT TO FIX]
 *	accept() returns a path name even if the connecting socket has closed
 *		in the meantime (BSD loses the path and gives up).
 *	accept() returns 0 length path for an unbound connector. BSD returns 16
 *		and a null first byte in the path (but not for gethost/peername - BSD bug ??)
 *	socketpair(...SOCK_RAW..) doesn't panic the kernel.
 *	BSD af_unix apparently has connect forgetting to block properly.
 *		(need to check this with the POSIX spec in detail)
 *
 * Differences from 2.0.0-11-... (ANK)
 *	Bug fixes and improvements.
 *		- client shutdown killed server socket.
 *		- removed all useless cli/sti pairs.
 *
 *	Semantic changes/extensions.
 *		- generic control message passing.
 *		- SCM_CREDENTIALS control message.
 *		- "Abstract" (not FS based) socket bindings.
 *		  Abstract names are sequences of bytes (not zero terminated)
 *		  started by 0, so that this name space does not intersect
 *		  with BSD names.
 */

#define pr_fmt(fmt) KBUILD_MODNAME ": " fmt

#include <linux/bpf-cgroup.h>
#include <linux/btf_ids.h>
#include <linux/dcache.h>
#include <linux/errno.h>
#include <linux/fcntl.h>
#include <linux/file.h>
#include <linux/filter.h>
#include <linux/fs.h>
#include <linux/fs_struct.h>
#include <linux/init.h>
#include <linux/kernel.h>
#include <linux/mount.h>
#include <linux/namei.h>
#include <linux/net.h>
#include <linux/pidfs.h>
#include <linux/poll.h>
#include <linux/proc_fs.h>
#include <linux/sched/signal.h>
#include <linux/security.h>
#include <linux/seq_file.h>
#include <linux/skbuff.h>
#include <linux/slab.h>
#include <linux/socket.h>
#include <linux/splice.h>
#include <linux/string.h>
#include <linux/uaccess.h>
#include <net/af_unix.h>
#include <net/net_namespace.h>
#include <net/scm.h>
#include <net/tcp_states.h>
#include <uapi/linux/sockios.h>
#include <uapi/linux/termios.h>

#include "af_unix.h"

static atomic_long_t unix_nr_socks;
static struct hlist_head bsd_socket_buckets[UNIX_HASH_SIZE / 2];
static spinlock_t bsd_socket_locks[UNIX_HASH_SIZE / 2];

/* SMP locking strategy:
 *    hash table is protected with spinlock.
 *    each socket state is protected by separate spinlock.
 */
#ifdef CONFIG_PROVE_LOCKING
#define cmp_ptr(l, r)	(((l) > (r)) - ((l) < (r)))

static int unix_table_lock_cmp_fn(const struct lockdep_map *a,
				  const struct lockdep_map *b)
{
	return cmp_ptr(a, b);
}

static int unix_state_lock_cmp_fn(const struct lockdep_map *_a,
				  const struct lockdep_map *_b)
{
	const struct unix_sock *a, *b;

	a = container_of(_a, struct unix_sock, lock.dep_map);
	b = container_of(_b, struct unix_sock, lock.dep_map);

	if (a->sk.sk_state == TCP_LISTEN) {
		/* unix_stream_connect(): Before the 2nd unix_state_lock(),
		 *
		 *   1. a is TCP_LISTEN.
		 *   2. b is not a.
		 *   3. concurrent connect(b -> a) must fail.
		 *
		 * Except for 2. & 3., the b's state can be any possible
		 * value due to concurrent connect() or listen().
		 *
		 * 2. is detected in debug_spin_lock_before(), and 3. cannot
		 * be expressed as lock_cmp_fn.
		 */
		switch (b->sk.sk_state) {
		case TCP_CLOSE:
		case TCP_ESTABLISHED:
		case TCP_LISTEN:
			return -1;
		default:
			/* Invalid case. */
			return 0;
		}
	}

	/* Should never happen.  Just to be symmetric. */
	if (b->sk.sk_state == TCP_LISTEN) {
		switch (b->sk.sk_state) {
		case TCP_CLOSE:
		case TCP_ESTABLISHED:
			return 1;
		default:
			return 0;
		}
	}

	/* unix_state_double_lock(): ascending address order. */
	return cmp_ptr(a, b);
}

static int unix_recvq_lock_cmp_fn(const struct lockdep_map *_a,
				  const struct lockdep_map *_b)
{
	const struct sock *a, *b;

	a = container_of(_a, struct sock, sk_receive_queue.lock.dep_map);
	b = container_of(_b, struct sock, sk_receive_queue.lock.dep_map);

	/* unix_collect_skb(): listener -> embryo order. */
	if (a->sk_state == TCP_LISTEN && unix_sk(b)->listener == a)
		return -1;

	/* Should never happen.  Just to be symmetric. */
	if (b->sk_state == TCP_LISTEN && unix_sk(a)->listener == b)
		return 1;

	return 0;
}
#endif

static unsigned int unix_unbound_hash(struct sock *sk)
{
	unsigned long hash = (unsigned long)sk;

	hash ^= hash >> 16;
	hash ^= hash >> 8;
	hash ^= sk->sk_type;

	return hash & UNIX_HASH_MOD;
}

static unsigned int unix_bsd_hash(struct inode *i)
{
	return i->i_ino & UNIX_HASH_MOD;
}

static unsigned int unix_abstract_hash(struct sockaddr_un *sunaddr,
				       int addr_len, int type)
{
	__wsum csum = csum_partial(sunaddr, addr_len, 0);
	unsigned int hash;

	hash = (__force unsigned int)csum_fold(csum);
	hash ^= hash >> 8;
	hash ^= type;

	return UNIX_HASH_MOD + 1 + (hash & UNIX_HASH_MOD);
}

static void unix_table_double_lock(struct net *net,
				   unsigned int hash1, unsigned int hash2)
{
	if (hash1 == hash2) {
		spin_lock(&net->unx.table.locks[hash1]);
		return;
	}

	if (hash1 > hash2)
		swap(hash1, hash2);

	spin_lock(&net->unx.table.locks[hash1]);
	spin_lock(&net->unx.table.locks[hash2]);
}

static void unix_table_double_unlock(struct net *net,
				     unsigned int hash1, unsigned int hash2)
{
	if (hash1 == hash2) {
		spin_unlock(&net->unx.table.locks[hash1]);
		return;
	}

	spin_unlock(&net->unx.table.locks[hash1]);
	spin_unlock(&net->unx.table.locks[hash2]);
}

#ifdef CONFIG_SECURITY_NETWORK
static void unix_get_secdata(struct scm_cookie *scm, struct sk_buff *skb)
{
	UNIXCB(skb).secid = scm->secid;
}

static inline void unix_set_secdata(struct scm_cookie *scm, struct sk_buff *skb)
{
	scm->secid = UNIXCB(skb).secid;
}

static inline bool unix_secdata_eq(struct scm_cookie *scm, struct sk_buff *skb)
{
	return (scm->secid == UNIXCB(skb).secid);
}
#else
static inline void unix_get_secdata(struct scm_cookie *scm, struct sk_buff *skb)
{ }

static inline void unix_set_secdata(struct scm_cookie *scm, struct sk_buff *skb)
{ }

static inline bool unix_secdata_eq(struct scm_cookie *scm, struct sk_buff *skb)
{
	return true;
}
#endif /* CONFIG_SECURITY_NETWORK */

static inline int unix_may_send(struct sock *sk, struct sock *osk)
{
	return !unix_peer(osk) || unix_peer(osk) == sk;
}

static inline int unix_recvq_full_lockless(const struct sock *sk)
{
	return skb_queue_len_lockless(&sk->sk_receive_queue) > sk->sk_max_ack_backlog;
}

struct sock *unix_peer_get(struct sock *s)
{
	struct sock *peer;

	unix_state_lock(s);
	peer = unix_peer(s);
	if (peer)
		sock_hold(peer);
	unix_state_unlock(s);
	return peer;
}
EXPORT_SYMBOL_GPL(unix_peer_get);

static struct unix_address *unix_create_addr(struct sockaddr_un *sunaddr,
					     int addr_len)
{
	struct unix_address *addr;

	addr = kmalloc(sizeof(*addr) + addr_len, GFP_KERNEL);
	if (!addr)
		return NULL;

	refcount_set(&addr->refcnt, 1);
	addr->len = addr_len;
	memcpy(addr->name, sunaddr, addr_len);

	return addr;
}

static inline void unix_release_addr(struct unix_address *addr)
{
	if (refcount_dec_and_test(&addr->refcnt))
		kfree(addr);
}

/*
 *	Check unix socket name:
 *		- should be not zero length.
 *	        - if started by not zero, should be NULL terminated (FS object)
 *		- if started by zero, it is abstract name.
 */

static int unix_validate_addr(struct sockaddr_un *sunaddr, int addr_len)
{
	if (addr_len <= offsetof(struct sockaddr_un, sun_path) ||
	    addr_len > sizeof(*sunaddr))
		return -EINVAL;

	if (sunaddr->sun_family != AF_UNIX)
		return -EINVAL;

	return 0;
}

static int unix_mkname_bsd(struct sockaddr_un *sunaddr, int addr_len)
{
	struct sockaddr_storage *addr = (struct sockaddr_storage *)sunaddr;
	short offset = offsetof(struct sockaddr_storage, __data);

	BUILD_BUG_ON(offset != offsetof(struct sockaddr_un, sun_path));

	/* This may look like an off by one error but it is a bit more
	 * subtle.  108 is the longest valid AF_UNIX path for a binding.
	 * sun_path[108] doesn't as such exist.  However in kernel space
	 * we are guaranteed that it is a valid memory location in our
	 * kernel address buffer because syscall functions always pass
	 * a pointer of struct sockaddr_storage which has a bigger buffer
	 * than 108.  Also, we must terminate sun_path for strlen() in
	 * getname_kernel().
	 */
	addr->__data[addr_len - offset] = 0;

	/* Don't pass sunaddr->sun_path to strlen().  Otherwise, 108 will
	 * cause panic if CONFIG_FORTIFY_SOURCE=y.  Let __fortify_strlen()
	 * know the actual buffer.
	 */
	return strlen(addr->__data) + offset + 1;
}

static void __unix_remove_socket(struct sock *sk)
{
	sk_del_node_init(sk);
}

static void __unix_insert_socket(struct net *net, struct sock *sk)
{
	DEBUG_NET_WARN_ON_ONCE(!sk_unhashed(sk));
	sk_add_node(sk, &net->unx.table.buckets[sk->sk_hash]);
}

static void __unix_set_addr_hash(struct net *net, struct sock *sk,
				 struct unix_address *addr, unsigned int hash)
{
	__unix_remove_socket(sk);
	smp_store_release(&unix_sk(sk)->addr, addr);

	sk->sk_hash = hash;
	__unix_insert_socket(net, sk);
}

static void unix_remove_socket(struct net *net, struct sock *sk)
{
	spin_lock(&net->unx.table.locks[sk->sk_hash]);
	__unix_remove_socket(sk);
	spin_unlock(&net->unx.table.locks[sk->sk_hash]);
}

static void unix_insert_unbound_socket(struct net *net, struct sock *sk)
{
	spin_lock(&net->unx.table.locks[sk->sk_hash]);
	__unix_insert_socket(net, sk);
	spin_unlock(&net->unx.table.locks[sk->sk_hash]);
}

static void unix_insert_bsd_socket(struct sock *sk)
{
	spin_lock(&bsd_socket_locks[sk->sk_hash]);
	sk_add_bind_node(sk, &bsd_socket_buckets[sk->sk_hash]);
	spin_unlock(&bsd_socket_locks[sk->sk_hash]);
}

static void unix_remove_bsd_socket(struct sock *sk)
{
	if (!hlist_unhashed(&sk->sk_bind_node)) {
		spin_lock(&bsd_socket_locks[sk->sk_hash]);
		__sk_del_bind_node(sk);
		spin_unlock(&bsd_socket_locks[sk->sk_hash]);

		sk_node_init(&sk->sk_bind_node);
	}
}

static struct sock *__unix_find_socket_byname(struct net *net,
					      struct sockaddr_un *sunname,
					      int len, unsigned int hash)
{
	struct sock *s;

	sk_for_each(s, &net->unx.table.buckets[hash]) {
		struct unix_sock *u = unix_sk(s);

		if (u->addr->len == len &&
		    !memcmp(u->addr->name, sunname, len))
			return s;
	}
	return NULL;
}

static inline struct sock *unix_find_socket_byname(struct net *net,
						   struct sockaddr_un *sunname,
						   int len, unsigned int hash)
{
	struct sock *s;

	spin_lock(&net->unx.table.locks[hash]);
	s = __unix_find_socket_byname(net, sunname, len, hash);
	if (s)
		sock_hold(s);
	spin_unlock(&net->unx.table.locks[hash]);
	return s;
}

static struct sock *unix_find_socket_byinode(struct inode *i)
{
	unsigned int hash = unix_bsd_hash(i);
	struct sock *s;

	spin_lock(&bsd_socket_locks[hash]);
	sk_for_each_bound(s, &bsd_socket_buckets[hash]) {
		struct dentry *dentry = unix_sk(s)->path.dentry;

		if (dentry && d_backing_inode(dentry) == i) {
			sock_hold(s);
			spin_unlock(&bsd_socket_locks[hash]);
			return s;
		}
	}
	spin_unlock(&bsd_socket_locks[hash]);
	return NULL;
}

/* Support code for asymmetrically connected dgram sockets
 *
 * If a datagram socket is connected to a socket not itself connected
 * to the first socket (eg, /dev/log), clients may only enqueue more
 * messages if the present receive queue of the server socket is not
 * "too large". This means there's a second writeability condition
 * poll and sendmsg need to test. The dgram recv code will do a wake
 * up on the peer_wait wait queue of a socket upon reception of a
 * datagram which needs to be propagated to sleeping would-be writers
 * since these might not have sent anything so far. This can't be
 * accomplished via poll_wait because the lifetime of the server
 * socket might be less than that of its clients if these break their
 * association with it or if the server socket is closed while clients
 * are still connected to it and there's no way to inform "a polling
 * implementation" that it should let go of a certain wait queue
 *
 * In order to propagate a wake up, a wait_queue_entry_t of the client
 * socket is enqueued on the peer_wait queue of the server socket
 * whose wake function does a wake_up on the ordinary client socket
 * wait queue. This connection is established whenever a write (or
 * poll for write) hit the flow control condition and broken when the
 * association to the server socket is dissolved or after a wake up
 * was relayed.
 */

static int unix_dgram_peer_wake_relay(wait_queue_entry_t *q, unsigned mode, int flags,
				      void *key)
{
	struct unix_sock *u;
	wait_queue_head_t *u_sleep;

	u = container_of(q, struct unix_sock, peer_wake);

	__remove_wait_queue(&unix_sk(u->peer_wake.private)->peer_wait,
			    q);
	u->peer_wake.private = NULL;

	/* relaying can only happen while the wq still exists */
	u_sleep = sk_sleep(&u->sk);
	if (u_sleep)
		wake_up_interruptible_poll(u_sleep, key_to_poll(key));

	return 0;
}

static int unix_dgram_peer_wake_connect(struct sock *sk, struct sock *other)
{
	struct unix_sock *u, *u_other;
	int rc;

	u = unix_sk(sk);
	u_other = unix_sk(other);
	rc = 0;
	spin_lock(&u_other->peer_wait.lock);

	if (!u->peer_wake.private) {
		u->peer_wake.private = other;
		__add_wait_queue(&u_other->peer_wait, &u->peer_wake);

		rc = 1;
	}

	spin_unlock(&u_other->peer_wait.lock);
	return rc;
}

static void unix_dgram_peer_wake_disconnect(struct sock *sk,
					    struct sock *other)
{
	struct unix_sock *u, *u_other;

	u = unix_sk(sk);
	u_other = unix_sk(other);
	spin_lock(&u_other->peer_wait.lock);

	if (u->peer_wake.private == other) {
		__remove_wait_queue(&u_other->peer_wait, &u->peer_wake);
		u->peer_wake.private = NULL;
	}

	spin_unlock(&u_other->peer_wait.lock);
}

static void unix_dgram_peer_wake_disconnect_wakeup(struct sock *sk,
						   struct sock *other)
{
	unix_dgram_peer_wake_disconnect(sk, other);
	wake_up_interruptible_poll(sk_sleep(sk),
				   EPOLLOUT |
				   EPOLLWRNORM |
				   EPOLLWRBAND);
}

/* preconditions:
 *	- unix_peer(sk) == other
 *	- association is stable
 */
static int unix_dgram_peer_wake_me(struct sock *sk, struct sock *other)
{
	int connected;

	connected = unix_dgram_peer_wake_connect(sk, other);

	/* If other is SOCK_DEAD, we want to make sure we signal
	 * POLLOUT, such that a subsequent write() can get a
	 * -ECONNREFUSED. Otherwise, if we haven't queued any skbs
	 * to other and its full, we will hang waiting for POLLOUT.
	 */
	if (unix_recvq_full_lockless(other) && !sock_flag(other, SOCK_DEAD))
		return 1;

	if (connected)
		unix_dgram_peer_wake_disconnect(sk, other);

	return 0;
}

static int unix_writable(const struct sock *sk, unsigned char state)
{
	return state != TCP_LISTEN &&
		(refcount_read(&sk->sk_wmem_alloc) << 2) <= READ_ONCE(sk->sk_sndbuf);
}

static void unix_write_space(struct sock *sk)
{
	struct socket_wq *wq;

	rcu_read_lock();
	if (unix_writable(sk, READ_ONCE(sk->sk_state))) {
		wq = rcu_dereference(sk->sk_wq);
		if (skwq_has_sleeper(wq))
			wake_up_interruptible_sync_poll(&wq->wait,
				EPOLLOUT | EPOLLWRNORM | EPOLLWRBAND);
		sk_wake_async_rcu(sk, SOCK_WAKE_SPACE, POLL_OUT);
	}
	rcu_read_unlock();
}

/* When dgram socket disconnects (or changes its peer), we clear its receive
 * queue of packets arrived from previous peer. First, it allows to do
 * flow control based only on wmem_alloc; second, sk connected to peer
 * may receive messages only from that peer. */
static void unix_dgram_disconnected(struct sock *sk, struct sock *other)
{
	if (!skb_queue_empty(&sk->sk_receive_queue)) {
		skb_queue_purge_reason(&sk->sk_receive_queue,
				       SKB_DROP_REASON_UNIX_DISCONNECT);

		wake_up_interruptible_all(&unix_sk(sk)->peer_wait);

		/* If one link of bidirectional dgram pipe is disconnected,
		 * we signal error. Messages are lost. Do not make this,
		 * when peer was not connected to us.
		 */
		if (!sock_flag(other, SOCK_DEAD) && unix_peer(other) == sk) {
			WRITE_ONCE(other->sk_err, ECONNRESET);
			sk_error_report(other);
		}
	}
}

static void unix_sock_destructor(struct sock *sk)
{
	struct unix_sock *u = unix_sk(sk);

	skb_queue_purge_reason(&sk->sk_receive_queue, SKB_DROP_REASON_SOCKET_CLOSE);

	DEBUG_NET_WARN_ON_ONCE(refcount_read(&sk->sk_wmem_alloc));
	DEBUG_NET_WARN_ON_ONCE(!sk_unhashed(sk));
	DEBUG_NET_WARN_ON_ONCE(sk->sk_socket);
	if (!sock_flag(sk, SOCK_DEAD)) {
		pr_info("Attempt to release alive unix socket: %p\n", sk);
		return;
	}

	if (u->addr)
		unix_release_addr(u->addr);

	atomic_long_dec(&unix_nr_socks);
	sock_prot_inuse_add(sock_net(sk), sk->sk_prot, -1);
#ifdef UNIX_REFCNT_DEBUG
	pr_debug("UNIX %p is destroyed, %ld are still alive.\n", sk,
		atomic_long_read(&unix_nr_socks));
#endif
}

static unsigned int unix_skb_len(const struct sk_buff *skb)
{
	return skb->len - UNIXCB(skb).consumed;
}

static void unix_release_sock(struct sock *sk, int embrion)
{
	struct unix_sock *u = unix_sk(sk);
	struct sock *skpair;
	struct sk_buff *skb;
	struct path path;
	int state;

	unix_remove_socket(sock_net(sk), sk);
	unix_remove_bsd_socket(sk);

	/* Clear state */
	unix_state_lock(sk);
	sock_orphan(sk);
	WRITE_ONCE(sk->sk_shutdown, SHUTDOWN_MASK);
	path	     = u->path;
	u->path.dentry = NULL;
	u->path.mnt = NULL;
	state = sk->sk_state;
	WRITE_ONCE(sk->sk_state, TCP_CLOSE);

	skpair = unix_peer(sk);
	unix_peer(sk) = NULL;

	unix_state_unlock(sk);

#if IS_ENABLED(CONFIG_AF_UNIX_OOB)
	u->oob_skb = NULL;
#endif

	wake_up_interruptible_all(&u->peer_wait);

	if (skpair != NULL) {
		if (sk->sk_type == SOCK_STREAM || sk->sk_type == SOCK_SEQPACKET) {
			struct sk_buff *skb = skb_peek(&sk->sk_receive_queue);

#if IS_ENABLED(CONFIG_AF_UNIX_OOB)
			if (skb && !unix_skb_len(skb))
				skb = skb_peek_next(skb, &sk->sk_receive_queue);
#endif
			unix_state_lock(skpair);
			/* No more writes */
			WRITE_ONCE(skpair->sk_shutdown, SHUTDOWN_MASK);
			if (skb || embrion)
				WRITE_ONCE(skpair->sk_err, ECONNRESET);
			unix_state_unlock(skpair);
			skpair->sk_state_change(skpair);
			sk_wake_async(skpair, SOCK_WAKE_WAITD, POLL_HUP);
		}

		unix_dgram_peer_wake_disconnect(sk, skpair);
		sock_put(skpair); /* It may now die */
	}

	/* Try to flush out this socket. Throw out buffers at least */

	while ((skb = skb_dequeue(&sk->sk_receive_queue)) != NULL) {
		if (state == TCP_LISTEN)
			unix_release_sock(skb->sk, 1);

		/* passed fds are erased in the kfree_skb hook */
		kfree_skb_reason(skb, SKB_DROP_REASON_SOCKET_CLOSE);
	}

	if (path.dentry)
		path_put(&path);

	sock_put(sk);

	/* ---- Socket is dead now and most probably destroyed ---- */

	/*
	 * Fixme: BSD difference: In BSD all sockets connected to us get
	 *	  ECONNRESET and we die on the spot. In Linux we behave
	 *	  like files and pipes do and wait for the last
	 *	  dereference.
	 *
	 * Can't we simply set sock->err?
	 *
	 *	  What the above comment does talk about? --ANK(980817)
	 */

	if (READ_ONCE(unix_tot_inflight))
		unix_gc();		/* Garbage collect fds */
}

struct unix_peercred {
	struct pid *peer_pid;
	const struct cred *peer_cred;
};

static inline int prepare_peercred(struct unix_peercred *peercred)
{
	struct pid *pid;
	int err;

	pid = task_tgid(current);
	err = pidfs_register_pid(pid);
	if (likely(!err)) {
		peercred->peer_pid = get_pid(pid);
		peercred->peer_cred = get_current_cred();
	}
	return err;
}

static void drop_peercred(struct unix_peercred *peercred)
{
	const struct cred *cred = NULL;
	struct pid *pid = NULL;

	might_sleep();

	swap(peercred->peer_pid, pid);
	swap(peercred->peer_cred, cred);

	put_pid(pid);
	put_cred(cred);
}

static inline void init_peercred(struct sock *sk,
				 const struct unix_peercred *peercred)
{
	sk->sk_peer_pid = peercred->peer_pid;
	sk->sk_peer_cred = peercred->peer_cred;
}

static void update_peercred(struct sock *sk, struct unix_peercred *peercred)
{
	const struct cred *old_cred;
	struct pid *old_pid;

	spin_lock(&sk->sk_peer_lock);
	old_pid = sk->sk_peer_pid;
	old_cred = sk->sk_peer_cred;
	init_peercred(sk, peercred);
	spin_unlock(&sk->sk_peer_lock);

	peercred->peer_pid = old_pid;
	peercred->peer_cred = old_cred;
}

static void copy_peercred(struct sock *sk, struct sock *peersk)
{
	lockdep_assert_held(&unix_sk(peersk)->lock);

	spin_lock(&sk->sk_peer_lock);
	sk->sk_peer_pid = get_pid(peersk->sk_peer_pid);
	sk->sk_peer_cred = get_cred(peersk->sk_peer_cred);
	spin_unlock(&sk->sk_peer_lock);
}

static bool unix_may_passcred(const struct sock *sk)
{
	return sk->sk_scm_credentials || sk->sk_scm_pidfd;
}

static int unix_listen(struct socket *sock, int backlog)
{
	int err;
	struct sock *sk = sock->sk;
	struct unix_sock *u = unix_sk(sk);
	struct unix_peercred peercred = {};

	err = -EOPNOTSUPP;
	if (sock->type != SOCK_STREAM && sock->type != SOCK_SEQPACKET)
		goto out;	/* Only stream/seqpacket sockets accept */
	err = -EINVAL;
	if (!READ_ONCE(u->addr))
		goto out;	/* No listens on an unbound socket */
	err = prepare_peercred(&peercred);
	if (err)
		goto out;
	unix_state_lock(sk);
	if (sk->sk_state != TCP_CLOSE && sk->sk_state != TCP_LISTEN)
		goto out_unlock;
	if (backlog > sk->sk_max_ack_backlog)
		wake_up_interruptible_all(&u->peer_wait);
	sk->sk_max_ack_backlog	= backlog;
	WRITE_ONCE(sk->sk_state, TCP_LISTEN);

	/* set credentials so connect can copy them */
	update_peercred(sk, &peercred);
	err = 0;

out_unlock:
	unix_state_unlock(sk);
	drop_peercred(&peercred);
out:
	return err;
}

static int unix_release(struct socket *);
static int unix_bind(struct socket *, struct sockaddr *, int);
static int unix_stream_connect(struct socket *, struct sockaddr *,
			       int addr_len, int flags);
static int unix_socketpair(struct socket *, struct socket *);
static int unix_accept(struct socket *, struct socket *, struct proto_accept_arg *arg);
static int unix_getname(struct socket *, struct sockaddr *, int);
static __poll_t unix_poll(struct file *, struct socket *, poll_table *);
static __poll_t unix_dgram_poll(struct file *, struct socket *,
				    poll_table *);
static int unix_ioctl(struct socket *, unsigned int, unsigned long);
#ifdef CONFIG_COMPAT
static int unix_compat_ioctl(struct socket *sock, unsigned int cmd, unsigned long arg);
#endif
static int unix_shutdown(struct socket *, int);
static int unix_stream_sendmsg(struct socket *, struct msghdr *, size_t);
static int unix_stream_recvmsg(struct socket *, struct msghdr *, size_t, int);
static ssize_t unix_stream_splice_read(struct socket *,  loff_t *ppos,
				       struct pipe_inode_info *, size_t size,
				       unsigned int flags);
static int unix_dgram_sendmsg(struct socket *, struct msghdr *, size_t);
static int unix_dgram_recvmsg(struct socket *, struct msghdr *, size_t, int);
static int unix_read_skb(struct sock *sk, skb_read_actor_t recv_actor);
static int unix_stream_read_skb(struct sock *sk, skb_read_actor_t recv_actor);
static int unix_dgram_connect(struct socket *, struct sockaddr *,
			      int, int);
static int unix_seqpacket_sendmsg(struct socket *, struct msghdr *, size_t);
static int unix_seqpacket_recvmsg(struct socket *, struct msghdr *, size_t,
				  int);

#ifdef CONFIG_PROC_FS
static int unix_count_nr_fds(struct sock *sk)
{
	struct sk_buff *skb;
	struct unix_sock *u;
	int nr_fds = 0;

	spin_lock(&sk->sk_receive_queue.lock);
	skb = skb_peek(&sk->sk_receive_queue);
	while (skb) {
		u = unix_sk(skb->sk);
		nr_fds += atomic_read(&u->scm_stat.nr_fds);
		skb = skb_peek_next(skb, &sk->sk_receive_queue);
	}
	spin_unlock(&sk->sk_receive_queue.lock);

	return nr_fds;
}

static void unix_show_fdinfo(struct seq_file *m, struct socket *sock)
{
	struct sock *sk = sock->sk;
	unsigned char s_state;
	struct unix_sock *u;
	int nr_fds = 0;

	if (sk) {
		s_state = READ_ONCE(sk->sk_state);
		u = unix_sk(sk);

		/* SOCK_STREAM and SOCK_SEQPACKET sockets never change their
		 * sk_state after switching to TCP_ESTABLISHED or TCP_LISTEN.
		 * SOCK_DGRAM is ordinary. So, no lock is needed.
		 */
		if (sock->type == SOCK_DGRAM || s_state == TCP_ESTABLISHED)
			nr_fds = atomic_read(&u->scm_stat.nr_fds);
		else if (s_state == TCP_LISTEN)
			nr_fds = unix_count_nr_fds(sk);

		seq_printf(m, "scm_fds: %u\n", nr_fds);
	}
}
#else
#define unix_show_fdinfo NULL
#endif

static bool unix_custom_sockopt(int optname)
{
	switch (optname) {
	case SO_INQ:
		return true;
	default:
		return false;
	}
}

static int unix_setsockopt(struct socket *sock, int level, int optname,
			   sockptr_t optval, unsigned int optlen)
{
	struct unix_sock *u = unix_sk(sock->sk);
	struct sock *sk = sock->sk;
	int val;

	if (level != SOL_SOCKET)
		return -EOPNOTSUPP;

	if (!unix_custom_sockopt(optname))
		return sock_setsockopt(sock, level, optname, optval, optlen);

	if (optlen != sizeof(int))
		return -EINVAL;

	if (copy_from_sockptr(&val, optval, sizeof(val)))
		return -EFAULT;

	switch (optname) {
	case SO_INQ:
		if (sk->sk_type != SOCK_STREAM)
			return -EINVAL;

		if (val > 1 || val < 0)
			return -EINVAL;

		WRITE_ONCE(u->recvmsg_inq, val);
		break;
	default:
		return -ENOPROTOOPT;
	}

	return 0;
}

static const struct proto_ops unix_stream_ops = {
	.family =	PF_UNIX,
	.owner =	THIS_MODULE,
	.release =	unix_release,
	.bind =		unix_bind,
	.connect =	unix_stream_connect,
	.socketpair =	unix_socketpair,
	.accept =	unix_accept,
	.getname =	unix_getname,
	.poll =		unix_poll,
	.ioctl =	unix_ioctl,
#ifdef CONFIG_COMPAT
	.compat_ioctl =	unix_compat_ioctl,
#endif
	.listen =	unix_listen,
	.shutdown =	unix_shutdown,
	.setsockopt =	unix_setsockopt,
	.sendmsg =	unix_stream_sendmsg,
	.recvmsg =	unix_stream_recvmsg,
	.read_skb =	unix_stream_read_skb,
	.mmap =		sock_no_mmap,
	.splice_read =	unix_stream_splice_read,
	.set_peek_off =	sk_set_peek_off,
	.show_fdinfo =	unix_show_fdinfo,
};

static const struct proto_ops unix_dgram_ops = {
	.family =	PF_UNIX,
	.owner =	THIS_MODULE,
	.release =	unix_release,
	.bind =		unix_bind,
	.connect =	unix_dgram_connect,
	.socketpair =	unix_socketpair,
	.accept =	sock_no_accept,
	.getname =	unix_getname,
	.poll =		unix_dgram_poll,
	.ioctl =	unix_ioctl,
#ifdef CONFIG_COMPAT
	.compat_ioctl =	unix_compat_ioctl,
#endif
	.listen =	sock_no_listen,
	.shutdown =	unix_shutdown,
	.sendmsg =	unix_dgram_sendmsg,
	.read_skb =	unix_read_skb,
	.recvmsg =	unix_dgram_recvmsg,
	.mmap =		sock_no_mmap,
	.set_peek_off =	sk_set_peek_off,
	.show_fdinfo =	unix_show_fdinfo,
};

static const struct proto_ops unix_seqpacket_ops = {
	.family =	PF_UNIX,
	.owner =	THIS_MODULE,
	.release =	unix_release,
	.bind =		unix_bind,
	.connect =	unix_stream_connect,
	.socketpair =	unix_socketpair,
	.accept =	unix_accept,
	.getname =	unix_getname,
	.poll =		unix_dgram_poll,
	.ioctl =	unix_ioctl,
#ifdef CONFIG_COMPAT
	.compat_ioctl =	unix_compat_ioctl,
#endif
	.listen =	unix_listen,
	.shutdown =	unix_shutdown,
	.sendmsg =	unix_seqpacket_sendmsg,
	.recvmsg =	unix_seqpacket_recvmsg,
	.mmap =		sock_no_mmap,
	.set_peek_off =	sk_set_peek_off,
	.show_fdinfo =	unix_show_fdinfo,
};

static void unix_close(struct sock *sk, long timeout)
{
	/* Nothing to do here, unix socket does not need a ->close().
	 * This is merely for sockmap.
	 */
}

static bool unix_bpf_bypass_getsockopt(int level, int optname)
{
	if (level == SOL_SOCKET) {
		switch (optname) {
		case SO_PEERPIDFD:
			return true;
		default:
			return false;
		}
	}

	return false;
}

struct proto unix_dgram_proto = {
	.name			= "UNIX",
	.owner			= THIS_MODULE,
	.obj_size		= sizeof(struct unix_sock),
	.close			= unix_close,
	.bpf_bypass_getsockopt	= unix_bpf_bypass_getsockopt,
#ifdef CONFIG_BPF_SYSCALL
	.psock_update_sk_prot	= unix_dgram_bpf_update_proto,
#endif
};

struct proto unix_stream_proto = {
	.name			= "UNIX-STREAM",
	.owner			= THIS_MODULE,
	.obj_size		= sizeof(struct unix_sock),
	.close			= unix_close,
	.bpf_bypass_getsockopt	= unix_bpf_bypass_getsockopt,
#ifdef CONFIG_BPF_SYSCALL
	.psock_update_sk_prot	= unix_stream_bpf_update_proto,
#endif
};

static struct sock *unix_create1(struct net *net, struct socket *sock, int kern, int type)
{
	struct unix_sock *u;
	struct sock *sk;
	int err;

	atomic_long_inc(&unix_nr_socks);
	if (atomic_long_read(&unix_nr_socks) > 2 * get_max_files()) {
		err = -ENFILE;
		goto err;
	}

	if (type == SOCK_STREAM)
		sk = sk_alloc(net, PF_UNIX, GFP_KERNEL, &unix_stream_proto, kern);
	else /*dgram and  seqpacket */
		sk = sk_alloc(net, PF_UNIX, GFP_KERNEL, &unix_dgram_proto, kern);

	if (!sk) {
		err = -ENOMEM;
		goto err;
	}

	sock_init_data(sock, sk);

	sk->sk_scm_rights	= 1;
	sk->sk_hash		= unix_unbound_hash(sk);
	sk->sk_allocation	= GFP_KERNEL_ACCOUNT;
	sk->sk_write_space	= unix_write_space;
	sk->sk_max_ack_backlog	= READ_ONCE(net->unx.sysctl_max_dgram_qlen);
	sk->sk_destruct		= unix_sock_destructor;
	lock_set_cmp_fn(&sk->sk_receive_queue.lock, unix_recvq_lock_cmp_fn, NULL);

	u = unix_sk(sk);
	u->listener = NULL;
	u->vertex = NULL;
	u->path.dentry = NULL;
	u->path.mnt = NULL;
	spin_lock_init(&u->lock);
	lock_set_cmp_fn(&u->lock, unix_state_lock_cmp_fn, NULL);
	mutex_init(&u->iolock); /* single task reading lock */
	mutex_init(&u->bindlock); /* single task binding lock */
	init_waitqueue_head(&u->peer_wait);
	init_waitqueue_func_entry(&u->peer_wake, unix_dgram_peer_wake_relay);
	memset(&u->scm_stat, 0, sizeof(struct scm_stat));
	unix_insert_unbound_socket(net, sk);

	sock_prot_inuse_add(net, sk->sk_prot, 1);

	return sk;

err:
	atomic_long_dec(&unix_nr_socks);
	return ERR_PTR(err);
}

static int unix_create(struct net *net, struct socket *sock, int protocol,
		       int kern)
{
	struct sock *sk;

	if (protocol && protocol != PF_UNIX)
		return -EPROTONOSUPPORT;

	sock->state = SS_UNCONNECTED;

	switch (sock->type) {
	case SOCK_STREAM:
		set_bit(SOCK_CUSTOM_SOCKOPT, &sock->flags);
		sock->ops = &unix_stream_ops;
		break;
		/*
		 *	Believe it or not BSD has AF_UNIX, SOCK_RAW though
		 *	nothing uses it.
		 */
	case SOCK_RAW:
		sock->type = SOCK_DGRAM;
		fallthrough;
	case SOCK_DGRAM:
		sock->ops = &unix_dgram_ops;
		break;
	case SOCK_SEQPACKET:
		sock->ops = &unix_seqpacket_ops;
		break;
	default:
		return -ESOCKTNOSUPPORT;
	}

	sk = unix_create1(net, sock, kern, sock->type);
	if (IS_ERR(sk))
		return PTR_ERR(sk);

	return 0;
}

static int unix_release(struct socket *sock)
{
	struct sock *sk = sock->sk;

	if (!sk)
		return 0;

	sk->sk_prot->close(sk, 0);
	unix_release_sock(sk, 0);
	sock->sk = NULL;

	return 0;
}

static struct sock *unix_find_bsd(struct sockaddr_un *sunaddr, int addr_len,
				  int type, int flags)
{
	struct inode *inode;
	struct path path;
	struct sock *sk;
	int err;

	unix_mkname_bsd(sunaddr, addr_len);

	if (flags & SOCK_COREDUMP) {
		const struct cred *cred;
		struct cred *kcred;
		struct path root;

		kcred = prepare_kernel_cred(&init_task);
		if (!kcred) {
			err = -ENOMEM;
			goto fail;
		}

		task_lock(&init_task);
		get_fs_root(init_task.fs, &root);
		task_unlock(&init_task);

		cred = override_creds(kcred);
		err = vfs_path_lookup(root.dentry, root.mnt, sunaddr->sun_path,
				      LOOKUP_BENEATH | LOOKUP_NO_SYMLINKS |
				      LOOKUP_NO_MAGICLINKS, &path);
		put_cred(revert_creds(cred));
		path_put(&root);
		if (err)
			goto fail;
	} else {
		err = kern_path(sunaddr->sun_path, LOOKUP_FOLLOW, &path);
		if (err)
			goto fail;

		err = path_permission(&path, MAY_WRITE);
		if (err)
			goto path_put;
	}

	err = -ECONNREFUSED;
	inode = d_backing_inode(path.dentry);
	if (!S_ISSOCK(inode->i_mode))
		goto path_put;

	sk = unix_find_socket_byinode(inode);
	if (!sk)
		goto path_put;

	err = -EPROTOTYPE;
	if (sk->sk_type == type)
		touch_atime(&path);
	else
		goto sock_put;

	path_put(&path);

	return sk;

sock_put:
	sock_put(sk);
path_put:
	path_put(&path);
fail:
	return ERR_PTR(err);
}

static struct sock *unix_find_abstract(struct net *net,
				       struct sockaddr_un *sunaddr,
				       int addr_len, int type)
{
	unsigned int hash = unix_abstract_hash(sunaddr, addr_len, type);
	struct dentry *dentry;
	struct sock *sk;

	sk = unix_find_socket_byname(net, sunaddr, addr_len, hash);
	if (!sk)
		return ERR_PTR(-ECONNREFUSED);

	dentry = unix_sk(sk)->path.dentry;
	if (dentry)
		touch_atime(&unix_sk(sk)->path);

	return sk;
}

static struct sock *unix_find_other(struct net *net,
				    struct sockaddr_un *sunaddr,
				    int addr_len, int type, int flags)
{
	struct sock *sk;

	if (sunaddr->sun_path[0])
		sk = unix_find_bsd(sunaddr, addr_len, type, flags);
	else
		sk = unix_find_abstract(net, sunaddr, addr_len, type);

	return sk;
}

static int unix_autobind(struct sock *sk)
{
	struct unix_sock *u = unix_sk(sk);
	unsigned int new_hash, old_hash;
	struct net *net = sock_net(sk);
	struct unix_address *addr;
	u32 lastnum, ordernum;
	int err;

	err = mutex_lock_interruptible(&u->bindlock);
	if (err)
		return err;

	if (u->addr)
		goto out;

	err = -ENOMEM;
	addr = kzalloc(sizeof(*addr) +
		       offsetof(struct sockaddr_un, sun_path) + 16, GFP_KERNEL);
	if (!addr)
		goto out;

	addr->len = offsetof(struct sockaddr_un, sun_path) + 6;
	addr->name->sun_family = AF_UNIX;
	refcount_set(&addr->refcnt, 1);

	old_hash = sk->sk_hash;
	ordernum = get_random_u32();
	lastnum = ordernum & 0xFFFFF;
retry:
	ordernum = (ordernum + 1) & 0xFFFFF;
	sprintf(addr->name->sun_path + 1, "%05x", ordernum);

	new_hash = unix_abstract_hash(addr->name, addr->len, sk->sk_type);
	unix_table_double_lock(net, old_hash, new_hash);

	if (__unix_find_socket_byname(net, addr->name, addr->len, new_hash)) {
		unix_table_double_unlock(net, old_hash, new_hash);

		/* __unix_find_socket_byname() may take long time if many names
		 * are already in use.
		 */
		cond_resched();

		if (ordernum == lastnum) {
			/* Give up if all names seems to be in use. */
			err = -ENOSPC;
			unix_release_addr(addr);
			goto out;
		}

		goto retry;
	}

	__unix_set_addr_hash(net, sk, addr, new_hash);
	unix_table_double_unlock(net, old_hash, new_hash);
	err = 0;

out:	mutex_unlock(&u->bindlock);
	return err;
}

static int unix_bind_bsd(struct sock *sk, struct sockaddr_un *sunaddr,
			 int addr_len)
{
	umode_t mode = S_IFSOCK |
	       (SOCK_INODE(sk->sk_socket)->i_mode & ~current_umask());
	struct unix_sock *u = unix_sk(sk);
	unsigned int new_hash, old_hash;
	struct net *net = sock_net(sk);
	struct mnt_idmap *idmap;
	struct unix_address *addr;
	struct dentry *dentry;
	struct path parent;
	int err;

	addr_len = unix_mkname_bsd(sunaddr, addr_len);
	addr = unix_create_addr(sunaddr, addr_len);
	if (!addr)
		return -ENOMEM;

	/*
	 * Get the parent directory, calculate the hash for last
	 * component.
	 */
	dentry = kern_path_create(AT_FDCWD, addr->name->sun_path, &parent, 0);
	if (IS_ERR(dentry)) {
		err = PTR_ERR(dentry);
		goto out;
	}

	/*
	 * All right, let's create it.
	 */
	idmap = mnt_idmap(parent.mnt);
	err = security_path_mknod(&parent, dentry, mode, 0);
	if (!err)
		err = vfs_mknod(idmap, d_inode(parent.dentry), dentry, mode, 0);
	if (err)
		goto out_path;
	err = mutex_lock_interruptible(&u->bindlock);
	if (err)
		goto out_unlink;
	if (u->addr)
		goto out_unlock;

	old_hash = sk->sk_hash;
	new_hash = unix_bsd_hash(d_backing_inode(dentry));
	unix_table_double_lock(net, old_hash, new_hash);
	u->path.mnt = mntget(parent.mnt);
	u->path.dentry = dget(dentry);
	__unix_set_addr_hash(net, sk, addr, new_hash);
	unix_table_double_unlock(net, old_hash, new_hash);
	unix_insert_bsd_socket(sk);
	mutex_unlock(&u->bindlock);
	done_path_create(&parent, dentry);
	return 0;

out_unlock:
	mutex_unlock(&u->bindlock);
	err = -EINVAL;
out_unlink:
	/* failed after successful mknod?  unlink what we'd created... */
	vfs_unlink(idmap, d_inode(parent.dentry), dentry, NULL);
out_path:
	done_path_create(&parent, dentry);
out:
	unix_release_addr(addr);
	return err == -EEXIST ? -EADDRINUSE : err;
}

static int unix_bind_abstract(struct sock *sk, struct sockaddr_un *sunaddr,
			      int addr_len)
{
	struct unix_sock *u = unix_sk(sk);
	unsigned int new_hash, old_hash;
	struct net *net = sock_net(sk);
	struct unix_address *addr;
	int err;

	addr = unix_create_addr(sunaddr, addr_len);
	if (!addr)
		return -ENOMEM;

	err = mutex_lock_interruptible(&u->bindlock);
	if (err)
		goto out;

	if (u->addr) {
		err = -EINVAL;
		goto out_mutex;
	}

	old_hash = sk->sk_hash;
	new_hash = unix_abstract_hash(addr->name, addr->len, sk->sk_type);
	unix_table_double_lock(net, old_hash, new_hash);

	if (__unix_find_socket_byname(net, addr->name, addr->len, new_hash))
		goto out_spin;

	__unix_set_addr_hash(net, sk, addr, new_hash);
	unix_table_double_unlock(net, old_hash, new_hash);
	mutex_unlock(&u->bindlock);
	return 0;

out_spin:
	unix_table_double_unlock(net, old_hash, new_hash);
	err = -EADDRINUSE;
out_mutex:
	mutex_unlock(&u->bindlock);
out:
	unix_release_addr(addr);
	return err;
}

static int unix_bind(struct socket *sock, struct sockaddr *uaddr, int addr_len)
{
	struct sockaddr_un *sunaddr = (struct sockaddr_un *)uaddr;
	struct sock *sk = sock->sk;
	int err;

	if (addr_len == offsetof(struct sockaddr_un, sun_path) &&
	    sunaddr->sun_family == AF_UNIX)
		return unix_autobind(sk);

	err = unix_validate_addr(sunaddr, addr_len);
	if (err)
		return err;

	if (sunaddr->sun_path[0])
		err = unix_bind_bsd(sk, sunaddr, addr_len);
	else
		err = unix_bind_abstract(sk, sunaddr, addr_len);

	return err;
}

static void unix_state_double_lock(struct sock *sk1, struct sock *sk2)
{
	if (unlikely(sk1 == sk2) || !sk2) {
		unix_state_lock(sk1);
		return;
	}

	if (sk1 > sk2)
		swap(sk1, sk2);

	unix_state_lock(sk1);
	unix_state_lock(sk2);
}

static void unix_state_double_unlock(struct sock *sk1, struct sock *sk2)
{
	if (unlikely(sk1 == sk2) || !sk2) {
		unix_state_unlock(sk1);
		return;
	}
	unix_state_unlock(sk1);
	unix_state_unlock(sk2);
}

static int unix_dgram_connect(struct socket *sock, struct sockaddr *addr,
			      int alen, int flags)
{
	struct sockaddr_un *sunaddr = (struct sockaddr_un *)addr;
	struct sock *sk = sock->sk;
	struct sock *other;
	int err;

	err = -EINVAL;
	if (alen < offsetofend(struct sockaddr, sa_family))
		goto out;

	if (addr->sa_family != AF_UNSPEC) {
		err = unix_validate_addr(sunaddr, alen);
		if (err)
			goto out;

		err = BPF_CGROUP_RUN_PROG_UNIX_CONNECT_LOCK(sk, addr, &alen);
		if (err)
			goto out;

		if (unix_may_passcred(sk) && !READ_ONCE(unix_sk(sk)->addr)) {
			err = unix_autobind(sk);
			if (err)
				goto out;
		}

restart:
		other = unix_find_other(sock_net(sk), sunaddr, alen, sock->type, 0);
		if (IS_ERR(other)) {
			err = PTR_ERR(other);
			goto out;
		}

		unix_state_double_lock(sk, other);

		/* Apparently VFS overslept socket death. Retry. */
		if (sock_flag(other, SOCK_DEAD)) {
			unix_state_double_unlock(sk, other);
			sock_put(other);
			goto restart;
		}

		err = -EPERM;
		if (!unix_may_send(sk, other))
			goto out_unlock;

		err = security_unix_may_send(sk->sk_socket, other->sk_socket);
		if (err)
			goto out_unlock;

		WRITE_ONCE(sk->sk_state, TCP_ESTABLISHED);
		WRITE_ONCE(other->sk_state, TCP_ESTABLISHED);
	} else {
		/*
		 *	1003.1g breaking connected state with AF_UNSPEC
		 */
		other = NULL;
		unix_state_double_lock(sk, other);
	}

	/*
	 * If it was connected, reconnect.
	 */
	if (unix_peer(sk)) {
		struct sock *old_peer = unix_peer(sk);

		unix_peer(sk) = other;
		if (!other)
			WRITE_ONCE(sk->sk_state, TCP_CLOSE);
		unix_dgram_peer_wake_disconnect_wakeup(sk, old_peer);

		unix_state_double_unlock(sk, other);

		if (other != old_peer) {
			unix_dgram_disconnected(sk, old_peer);

			unix_state_lock(old_peer);
			if (!unix_peer(old_peer))
				WRITE_ONCE(old_peer->sk_state, TCP_CLOSE);
			unix_state_unlock(old_peer);
		}

		sock_put(old_peer);
	} else {
		unix_peer(sk) = other;
		unix_state_double_unlock(sk, other);
	}

	return 0;

out_unlock:
	unix_state_double_unlock(sk, other);
	sock_put(other);
out:
	return err;
}

static long unix_wait_for_peer(struct sock *other, long timeo)
{
	struct unix_sock *u = unix_sk(other);
	int sched;
	DEFINE_WAIT(wait);

	prepare_to_wait_exclusive(&u->peer_wait, &wait, TASK_INTERRUPTIBLE);

	sched = !sock_flag(other, SOCK_DEAD) &&
		!(other->sk_shutdown & RCV_SHUTDOWN) &&
		unix_recvq_full_lockless(other);

	unix_state_unlock(other);

	if (sched)
		timeo = schedule_timeout(timeo);

	finish_wait(&u->peer_wait, &wait);
	return timeo;
}

static int unix_stream_connect(struct socket *sock, struct sockaddr *uaddr,
			       int addr_len, int flags)
{
	struct sockaddr_un *sunaddr = (struct sockaddr_un *)uaddr;
	struct sock *sk = sock->sk, *newsk = NULL, *other = NULL;
	struct unix_sock *u = unix_sk(sk), *newu, *otheru;
	struct unix_peercred peercred = {};
	struct net *net = sock_net(sk);
	struct sk_buff *skb = NULL;
	unsigned char state;
	long timeo;
	int err;

	err = unix_validate_addr(sunaddr, addr_len);
	if (err)
		goto out;

	err = BPF_CGROUP_RUN_PROG_UNIX_CONNECT_LOCK(sk, uaddr, &addr_len);
	if (err)
		goto out;

	if (unix_may_passcred(sk) && !READ_ONCE(u->addr)) {
		err = unix_autobind(sk);
		if (err)
			goto out;
	}

	timeo = sock_sndtimeo(sk, flags & O_NONBLOCK);

	/* First of all allocate resources.
	 * If we will make it after state is locked,
	 * we will have to recheck all again in any case.
	 */

	/* create new sock for complete connection */
	newsk = unix_create1(net, NULL, 0, sock->type);
	if (IS_ERR(newsk)) {
		err = PTR_ERR(newsk);
		goto out;
	}

	err = prepare_peercred(&peercred);
	if (err)
		goto out;

	/* Allocate skb for sending to listening sock */
	skb = sock_wmalloc(newsk, 1, 0, GFP_KERNEL);
	if (!skb) {
		err = -ENOMEM;
		goto out_free_sk;
	}

restart:
	/*  Find listening sock. */
	other = unix_find_other(net, sunaddr, addr_len, sk->sk_type, flags);
	if (IS_ERR(other)) {
		err = PTR_ERR(other);
		goto out_free_skb;
	}

	unix_state_lock(other);

	/* Apparently VFS overslept socket death. Retry. */
	if (sock_flag(other, SOCK_DEAD)) {
		unix_state_unlock(other);
		sock_put(other);
		goto restart;
	}

	if (other->sk_state != TCP_LISTEN ||
	    other->sk_shutdown & RCV_SHUTDOWN) {
		err = -ECONNREFUSED;
		goto out_unlock;
	}

	if (unix_recvq_full_lockless(other)) {
		if (!timeo) {
			err = -EAGAIN;
			goto out_unlock;
		}

		timeo = unix_wait_for_peer(other, timeo);
		sock_put(other);

		err = sock_intr_errno(timeo);
		if (signal_pending(current))
			goto out_free_skb;

		goto restart;
	}

	/* self connect and simultaneous connect are eliminated
	 * by rejecting TCP_LISTEN socket to avoid deadlock.
	 */
	state = READ_ONCE(sk->sk_state);
	if (unlikely(state != TCP_CLOSE)) {
		err = state == TCP_ESTABLISHED ? -EISCONN : -EINVAL;
		goto out_unlock;
	}

	unix_state_lock(sk);

	if (unlikely(sk->sk_state != TCP_CLOSE)) {
		err = sk->sk_state == TCP_ESTABLISHED ? -EISCONN : -EINVAL;
		unix_state_unlock(sk);
		goto out_unlock;
	}

	err = security_unix_stream_connect(sk, other, newsk);
	if (err) {
		unix_state_unlock(sk);
		goto out_unlock;
	}

	/* The way is open! Fastly set all the necessary fields... */

	sock_hold(sk);
	unix_peer(newsk) = sk;
	newsk->sk_state = TCP_ESTABLISHED;
	newsk->sk_type = sk->sk_type;
	newsk->sk_scm_recv_flags = other->sk_scm_recv_flags;
	init_peercred(newsk, &peercred);

	newu = unix_sk(newsk);
	newu->listener = other;
	RCU_INIT_POINTER(newsk->sk_wq, &newu->peer_wq);
	otheru = unix_sk(other);

	/* copy address information from listening to new sock
	 *
	 * The contents of *(otheru->addr) and otheru->path
	 * are seen fully set up here, since we have found
	 * otheru in hash under its lock.  Insertion into the
	 * hash chain we'd found it in had been done in an
	 * earlier critical area protected by the chain's lock,
	 * the same one where we'd set *(otheru->addr) contents,
	 * as well as otheru->path and otheru->addr itself.
	 *
	 * Using smp_store_release() here to set newu->addr
	 * is enough to make those stores, as well as stores
	 * to newu->path visible to anyone who gets newu->addr
	 * by smp_load_acquire().  IOW, the same warranties
	 * as for unix_sock instances bound in unix_bind() or
	 * in unix_autobind().
	 */
	if (otheru->path.dentry) {
		path_get(&otheru->path);
		newu->path = otheru->path;
	}
	refcount_inc(&otheru->addr->refcnt);
	smp_store_release(&newu->addr, otheru->addr);

	/* Set credentials */
	copy_peercred(sk, other);

	sock->state	= SS_CONNECTED;
	WRITE_ONCE(sk->sk_state, TCP_ESTABLISHED);
	sock_hold(newsk);

	smp_mb__after_atomic();	/* sock_hold() does an atomic_inc() */
	unix_peer(sk)	= newsk;

	unix_state_unlock(sk);

	/* take ten and send info to listening sock */
	spin_lock(&other->sk_receive_queue.lock);
	__skb_queue_tail(&other->sk_receive_queue, skb);
	spin_unlock(&other->sk_receive_queue.lock);
	unix_state_unlock(other);
	other->sk_data_ready(other);
	sock_put(other);
	return 0;

out_unlock:
	unix_state_unlock(other);
	sock_put(other);
out_free_skb:
	consume_skb(skb);
out_free_sk:
	unix_release_sock(newsk, 0);
out:
	drop_peercred(&peercred);
	return err;
}

static int unix_socketpair(struct socket *socka, struct socket *sockb)
{
	struct unix_peercred ska_peercred = {}, skb_peercred = {};
	struct sock *ska = socka->sk, *skb = sockb->sk;
	int err;

	err = prepare_peercred(&ska_peercred);
	if (err)
		return err;

	err = prepare_peercred(&skb_peercred);
	if (err) {
		drop_peercred(&ska_peercred);
		return err;
	}

	/* Join our sockets back to back */
	sock_hold(ska);
	sock_hold(skb);
	unix_peer(ska) = skb;
	unix_peer(skb) = ska;
	init_peercred(ska, &ska_peercred);
	init_peercred(skb, &skb_peercred);

	ska->sk_state = TCP_ESTABLISHED;
	skb->sk_state = TCP_ESTABLISHED;
	socka->state  = SS_CONNECTED;
	sockb->state  = SS_CONNECTED;
	return 0;
}

static int unix_accept(struct socket *sock, struct socket *newsock,
		       struct proto_accept_arg *arg)
{
	struct sock *sk = sock->sk;
	struct sk_buff *skb;
	struct sock *tsk;

	arg->err = -EOPNOTSUPP;
	if (sock->type != SOCK_STREAM && sock->type != SOCK_SEQPACKET)
		goto out;

	arg->err = -EINVAL;
	if (READ_ONCE(sk->sk_state) != TCP_LISTEN)
		goto out;

	/* If socket state is TCP_LISTEN it cannot change (for now...),
	 * so that no locks are necessary.
	 */

	skb = skb_recv_datagram(sk, (arg->flags & O_NONBLOCK) ? MSG_DONTWAIT : 0,
				&arg->err);
	if (!skb) {
		/* This means receive shutdown. */
		if (arg->err == 0)
			arg->err = -EINVAL;
		goto out;
	}

	tsk = skb->sk;
	skb_free_datagram(sk, skb);
	wake_up_interruptible(&unix_sk(sk)->peer_wait);

	if (tsk->sk_type == SOCK_STREAM)
		set_bit(SOCK_CUSTOM_SOCKOPT, &newsock->flags);

	/* attach accepted sock to socket */
	unix_state_lock(tsk);
	unix_update_edges(unix_sk(tsk));
	newsock->state = SS_CONNECTED;
	sock_graft(tsk, newsock);
	unix_state_unlock(tsk);
	return 0;

out:
	return arg->err;
}


static int unix_getname(struct socket *sock, struct sockaddr *uaddr, int peer)
{
	struct sock *sk = sock->sk;
	struct unix_address *addr;
	DECLARE_SOCKADDR(struct sockaddr_un *, sunaddr, uaddr);
	int err = 0;

	if (peer) {
		sk = unix_peer_get(sk);

		err = -ENOTCONN;
		if (!sk)
			goto out;
		err = 0;
	} else {
		sock_hold(sk);
	}

	addr = smp_load_acquire(&unix_sk(sk)->addr);
	if (!addr) {
		sunaddr->sun_family = AF_UNIX;
		sunaddr->sun_path[0] = 0;
		err = offsetof(struct sockaddr_un, sun_path);
	} else {
		err = addr->len;
		memcpy(sunaddr, addr->name, addr->len);

		if (peer)
			BPF_CGROUP_RUN_SA_PROG(sk, uaddr, &err,
					       CGROUP_UNIX_GETPEERNAME);
		else
			BPF_CGROUP_RUN_SA_PROG(sk, uaddr, &err,
					       CGROUP_UNIX_GETSOCKNAME);
	}
	sock_put(sk);
out:
	return err;
}

/* The "user->unix_inflight" variable is protected by the garbage
 * collection lock, and we just read it locklessly here. If you go
 * over the limit, there might be a tiny race in actually noticing
 * it across threads. Tough.
 */
static inline bool too_many_unix_fds(struct task_struct *p)
{
	struct user_struct *user = current_user();

	if (unlikely(READ_ONCE(user->unix_inflight) > task_rlimit(p, RLIMIT_NOFILE)))
		return !capable(CAP_SYS_RESOURCE) && !capable(CAP_SYS_ADMIN);
	return false;
}

static int unix_attach_fds(struct scm_cookie *scm, struct sk_buff *skb)
{
	if (too_many_unix_fds(current))
		return -ETOOMANYREFS;

	UNIXCB(skb).fp = scm->fp;
	scm->fp = NULL;

	if (unix_prepare_fpl(UNIXCB(skb).fp))
		return -ENOMEM;

	return 0;
}

static void unix_detach_fds(struct scm_cookie *scm, struct sk_buff *skb)
{
	scm->fp = UNIXCB(skb).fp;
	UNIXCB(skb).fp = NULL;

	unix_destroy_fpl(scm->fp);
}

static void unix_peek_fds(struct scm_cookie *scm, struct sk_buff *skb)
{
	scm->fp = scm_fp_dup(UNIXCB(skb).fp);
}

static void unix_destruct_scm(struct sk_buff *skb)
{
	struct scm_cookie scm;

	memset(&scm, 0, sizeof(scm));
	scm.pid = UNIXCB(skb).pid;
	if (UNIXCB(skb).fp)
		unix_detach_fds(&scm, skb);

	/* Alas, it calls VFS */
	/* So fscking what? fput() had been SMP-safe since the last Summer */
	scm_destroy(&scm);
	sock_wfree(skb);
}

static int unix_scm_to_skb(struct scm_cookie *scm, struct sk_buff *skb, bool send_fds)
{
	int err = 0;

	UNIXCB(skb).pid = get_pid(scm->pid);
	UNIXCB(skb).uid = scm->creds.uid;
	UNIXCB(skb).gid = scm->creds.gid;
	UNIXCB(skb).fp = NULL;
	unix_get_secdata(scm, skb);
	if (scm->fp && send_fds)
		err = unix_attach_fds(scm, skb);

	skb->destructor = unix_destruct_scm;
	return err;
}

static void unix_skb_to_scm(struct sk_buff *skb, struct scm_cookie *scm)
{
	scm_set_cred(scm, UNIXCB(skb).pid, UNIXCB(skb).uid, UNIXCB(skb).gid);
	unix_set_secdata(scm, skb);
}

/**
 * unix_maybe_add_creds() - Adds current task uid/gid and struct pid to skb if needed.
 * @skb: skb to attach creds to.
 * @sk: Sender sock.
 * @other: Receiver sock.
 *
 * Some apps rely on write() giving SCM_CREDENTIALS
 * We include credentials if source or destination socket
 * asserted SOCK_PASSCRED.
 *
 * Context: May sleep.
 * Return: On success zero, on error a negative error code is returned.
 */
static int unix_maybe_add_creds(struct sk_buff *skb, const struct sock *sk,
				const struct sock *other)
{
	if (UNIXCB(skb).pid)
		return 0;

	if (unix_may_passcred(sk) || unix_may_passcred(other) ||
	    !other->sk_socket) {
		struct pid *pid;
		int err;

<<<<<<< HEAD
	if (unix_may_passcred(sk) || unix_may_passcred(other) ||
	    !other->sk_socket) {
		UNIXCB(skb).pid = get_pid(task_tgid(current));
=======
		pid = task_tgid(current);
		err = pidfs_register_pid(pid);
		if (unlikely(err))
			return err;

		UNIXCB(skb).pid = get_pid(pid);
>>>>>>> a7fc15ed
		current_uid_gid(&UNIXCB(skb).uid, &UNIXCB(skb).gid);
	}

	return 0;
}

static bool unix_skb_scm_eq(struct sk_buff *skb,
			    struct scm_cookie *scm)
{
	return UNIXCB(skb).pid == scm->pid &&
	       uid_eq(UNIXCB(skb).uid, scm->creds.uid) &&
	       gid_eq(UNIXCB(skb).gid, scm->creds.gid) &&
	       unix_secdata_eq(scm, skb);
}

static void scm_stat_add(struct sock *sk, struct sk_buff *skb)
{
	struct scm_fp_list *fp = UNIXCB(skb).fp;
	struct unix_sock *u = unix_sk(sk);

	if (unlikely(fp && fp->count)) {
		atomic_add(fp->count, &u->scm_stat.nr_fds);
		unix_add_edges(fp, u);
	}
}

static void scm_stat_del(struct sock *sk, struct sk_buff *skb)
{
	struct scm_fp_list *fp = UNIXCB(skb).fp;
	struct unix_sock *u = unix_sk(sk);

	if (unlikely(fp && fp->count)) {
		atomic_sub(fp->count, &u->scm_stat.nr_fds);
		unix_del_edges(fp);
	}
}

/*
 *	Send AF_UNIX data.
 */

static int unix_dgram_sendmsg(struct socket *sock, struct msghdr *msg,
			      size_t len)
{
	struct sock *sk = sock->sk, *other = NULL;
	struct unix_sock *u = unix_sk(sk);
	struct scm_cookie scm;
	struct sk_buff *skb;
	int data_len = 0;
	int sk_locked;
	long timeo;
	int err;

	err = scm_send(sock, msg, &scm, false);
	if (err < 0)
		return err;

	wait_for_unix_gc(scm.fp);

	if (msg->msg_flags & MSG_OOB) {
		err = -EOPNOTSUPP;
		goto out;
	}

	if (msg->msg_namelen) {
		err = unix_validate_addr(msg->msg_name, msg->msg_namelen);
		if (err)
			goto out;

		err = BPF_CGROUP_RUN_PROG_UNIX_SENDMSG_LOCK(sk,
							    msg->msg_name,
							    &msg->msg_namelen,
							    NULL);
		if (err)
			goto out;
	}

	if (unix_may_passcred(sk) && !READ_ONCE(u->addr)) {
		err = unix_autobind(sk);
		if (err)
			goto out;
	}

	if (len > READ_ONCE(sk->sk_sndbuf) - 32) {
		err = -EMSGSIZE;
		goto out;
	}

	if (len > SKB_MAX_ALLOC) {
		data_len = min_t(size_t,
				 len - SKB_MAX_ALLOC,
				 MAX_SKB_FRAGS * PAGE_SIZE);
		data_len = PAGE_ALIGN(data_len);

		BUILD_BUG_ON(SKB_MAX_ALLOC < PAGE_SIZE);
	}

	skb = sock_alloc_send_pskb(sk, len - data_len, data_len,
				   msg->msg_flags & MSG_DONTWAIT, &err,
				   PAGE_ALLOC_COSTLY_ORDER);
	if (!skb)
		goto out;

	err = unix_scm_to_skb(&scm, skb, true);
	if (err < 0)
		goto out_free;

	skb_put(skb, len - data_len);
	skb->data_len = data_len;
	skb->len = len;
	err = skb_copy_datagram_from_iter(skb, 0, &msg->msg_iter, len);
	if (err)
		goto out_free;

	timeo = sock_sndtimeo(sk, msg->msg_flags & MSG_DONTWAIT);

	if (msg->msg_namelen) {
lookup:
		other = unix_find_other(sock_net(sk), msg->msg_name,
					msg->msg_namelen, sk->sk_type, 0);
		if (IS_ERR(other)) {
			err = PTR_ERR(other);
			goto out_free;
		}
	} else {
		other = unix_peer_get(sk);
		if (!other) {
			err = -ENOTCONN;
			goto out_free;
		}
	}

	if (sk_filter(other, skb) < 0) {
		/* Toss the packet but do not return any error to the sender */
		err = len;
		goto out_sock_put;
	}

	err = unix_maybe_add_creds(skb, sk, other);
	if (err)
		goto out_sock_put;

restart:
	sk_locked = 0;
	unix_state_lock(other);
restart_locked:

	if (!unix_may_send(sk, other)) {
		err = -EPERM;
		goto out_unlock;
	}

	if (unlikely(sock_flag(other, SOCK_DEAD))) {
		/* Check with 1003.1g - what should datagram error */

		unix_state_unlock(other);

		if (sk->sk_type == SOCK_SEQPACKET) {
			/* We are here only when racing with unix_release_sock()
			 * is clearing @other. Never change state to TCP_CLOSE
			 * unlike SOCK_DGRAM wants.
			 */
			err = -EPIPE;
			goto out_sock_put;
		}

		if (!sk_locked)
			unix_state_lock(sk);

		if (unix_peer(sk) == other) {
			unix_peer(sk) = NULL;
			unix_dgram_peer_wake_disconnect_wakeup(sk, other);

			WRITE_ONCE(sk->sk_state, TCP_CLOSE);
			unix_state_unlock(sk);

			unix_dgram_disconnected(sk, other);
			sock_put(other);
			err = -ECONNREFUSED;
			goto out_sock_put;
		}

		unix_state_unlock(sk);

		if (!msg->msg_namelen) {
			err = -ECONNRESET;
			goto out_sock_put;
		}

		sock_put(other);
		goto lookup;
	}

	if (other->sk_shutdown & RCV_SHUTDOWN) {
		err = -EPIPE;
		goto out_unlock;
	}

	if (UNIXCB(skb).fp && !other->sk_scm_rights) {
		err = -EPERM;
		goto out_unlock;
	}

	if (sk->sk_type != SOCK_SEQPACKET) {
		err = security_unix_may_send(sk->sk_socket, other->sk_socket);
		if (err)
			goto out_unlock;
	}

	/* other == sk && unix_peer(other) != sk if
	 * - unix_peer(sk) == NULL, destination address bound to sk
	 * - unix_peer(sk) == sk by time of get but disconnected before lock
	 */
	if (other != sk &&
	    unlikely(unix_peer(other) != sk &&
	    unix_recvq_full_lockless(other))) {
		if (timeo) {
			timeo = unix_wait_for_peer(other, timeo);

			err = sock_intr_errno(timeo);
			if (signal_pending(current))
				goto out_sock_put;

			goto restart;
		}

		if (!sk_locked) {
			unix_state_unlock(other);
			unix_state_double_lock(sk, other);
		}

		if (unix_peer(sk) != other ||
		    unix_dgram_peer_wake_me(sk, other)) {
			err = -EAGAIN;
			sk_locked = 1;
			goto out_unlock;
		}

		if (!sk_locked) {
			sk_locked = 1;
			goto restart_locked;
		}
	}

	if (unlikely(sk_locked))
		unix_state_unlock(sk);

	if (sock_flag(other, SOCK_RCVTSTAMP))
		__net_timestamp(skb);

	scm_stat_add(other, skb);
	skb_queue_tail(&other->sk_receive_queue, skb);
	unix_state_unlock(other);
	other->sk_data_ready(other);
	sock_put(other);
	scm_destroy(&scm);
	return len;

out_unlock:
	if (sk_locked)
		unix_state_unlock(sk);
	unix_state_unlock(other);
out_sock_put:
	sock_put(other);
out_free:
	consume_skb(skb);
out:
	scm_destroy(&scm);
	return err;
}

/* We use paged skbs for stream sockets, and limit occupancy to 32768
 * bytes, and a minimum of a full page.
 */
#define UNIX_SKB_FRAGS_SZ (PAGE_SIZE << get_order(32768))

#if IS_ENABLED(CONFIG_AF_UNIX_OOB)
static int queue_oob(struct sock *sk, struct msghdr *msg, struct sock *other,
		     struct scm_cookie *scm, bool fds_sent)
{
	struct unix_sock *ousk = unix_sk(other);
	struct sk_buff *skb;
	int err;

	skb = sock_alloc_send_skb(sk, 1, msg->msg_flags & MSG_DONTWAIT, &err);

	if (!skb)
		return err;

	err = unix_scm_to_skb(scm, skb, !fds_sent);
	if (err < 0)
		goto out;

	err = unix_maybe_add_creds(skb, sk, other);
	if (err)
		goto out;

	skb_put(skb, 1);
	err = skb_copy_datagram_from_iter(skb, 0, &msg->msg_iter, 1);

	if (err)
		goto out;

	unix_state_lock(other);

	if (sock_flag(other, SOCK_DEAD) ||
	    (other->sk_shutdown & RCV_SHUTDOWN)) {
		err = -EPIPE;
		goto out_unlock;
	}

	if (UNIXCB(skb).fp && !other->sk_scm_rights) {
		err = -EPERM;
		goto out_unlock;
	}

	scm_stat_add(other, skb);

	spin_lock(&other->sk_receive_queue.lock);
	WRITE_ONCE(ousk->oob_skb, skb);
	WRITE_ONCE(ousk->inq_len, ousk->inq_len + 1);
	__skb_queue_tail(&other->sk_receive_queue, skb);
	spin_unlock(&other->sk_receive_queue.lock);

	sk_send_sigurg(other);
	unix_state_unlock(other);
	other->sk_data_ready(other);

	return 0;
out_unlock:
	unix_state_unlock(other);
out:
	consume_skb(skb);
	return err;
}
#endif

static int unix_stream_sendmsg(struct socket *sock, struct msghdr *msg,
			       size_t len)
{
	struct sock *sk = sock->sk;
	struct sk_buff *skb = NULL;
	struct sock *other = NULL;
	struct unix_sock *otheru;
	struct scm_cookie scm;
	bool fds_sent = false;
	int err, sent = 0;

	err = scm_send(sock, msg, &scm, false);
	if (err < 0)
		return err;

	wait_for_unix_gc(scm.fp);

	if (msg->msg_flags & MSG_OOB) {
		err = -EOPNOTSUPP;
#if IS_ENABLED(CONFIG_AF_UNIX_OOB)
		if (len)
			len--;
		else
#endif
			goto out_err;
	}

	if (msg->msg_namelen) {
		err = READ_ONCE(sk->sk_state) == TCP_ESTABLISHED ? -EISCONN : -EOPNOTSUPP;
		goto out_err;
	}

	other = unix_peer(sk);
	if (!other) {
		err = -ENOTCONN;
		goto out_err;
	}

	otheru = unix_sk(other);

	if (READ_ONCE(sk->sk_shutdown) & SEND_SHUTDOWN)
		goto out_pipe;

	while (sent < len) {
		int size = len - sent;
		int data_len;

		if (unlikely(msg->msg_flags & MSG_SPLICE_PAGES)) {
			skb = sock_alloc_send_pskb(sk, 0, 0,
						   msg->msg_flags & MSG_DONTWAIT,
						   &err, 0);
		} else {
			/* Keep two messages in the pipe so it schedules better */
			size = min_t(int, size, (READ_ONCE(sk->sk_sndbuf) >> 1) - 64);

			/* allow fallback to order-0 allocations */
			size = min_t(int, size, SKB_MAX_HEAD(0) + UNIX_SKB_FRAGS_SZ);

			data_len = max_t(int, 0, size - SKB_MAX_HEAD(0));

			data_len = min_t(size_t, size, PAGE_ALIGN(data_len));

			skb = sock_alloc_send_pskb(sk, size - data_len, data_len,
						   msg->msg_flags & MSG_DONTWAIT, &err,
						   get_order(UNIX_SKB_FRAGS_SZ));
		}
		if (!skb)
			goto out_err;

		/* Only send the fds in the first buffer */
		err = unix_scm_to_skb(&scm, skb, !fds_sent);
		if (err < 0)
			goto out_free;

		fds_sent = true;

		err = unix_maybe_add_creds(skb, sk, other);
		if (err)
			goto out_free;

		if (unlikely(msg->msg_flags & MSG_SPLICE_PAGES)) {
			skb->ip_summed = CHECKSUM_UNNECESSARY;
			err = skb_splice_from_iter(skb, &msg->msg_iter, size);
			if (err < 0)
				goto out_free;

			size = err;
			refcount_add(size, &sk->sk_wmem_alloc);
		} else {
			skb_put(skb, size - data_len);
			skb->data_len = data_len;
			skb->len = size;
			err = skb_copy_datagram_from_iter(skb, 0, &msg->msg_iter, size);
			if (err)
				goto out_free;
		}

		unix_state_lock(other);

		if (sock_flag(other, SOCK_DEAD) ||
		    (other->sk_shutdown & RCV_SHUTDOWN))
			goto out_pipe_unlock;

		if (UNIXCB(skb).fp && !other->sk_scm_rights) {
			unix_state_unlock(other);
			err = -EPERM;
			goto out_free;
		}

		scm_stat_add(other, skb);

		spin_lock(&other->sk_receive_queue.lock);
		WRITE_ONCE(otheru->inq_len, otheru->inq_len + skb->len);
		__skb_queue_tail(&other->sk_receive_queue, skb);
		spin_unlock(&other->sk_receive_queue.lock);

		unix_state_unlock(other);
		other->sk_data_ready(other);
		sent += size;
	}

#if IS_ENABLED(CONFIG_AF_UNIX_OOB)
	if (msg->msg_flags & MSG_OOB) {
		err = queue_oob(sk, msg, other, &scm, fds_sent);
		if (err)
			goto out_err;
		sent++;
	}
#endif

	scm_destroy(&scm);

	return sent;

out_pipe_unlock:
	unix_state_unlock(other);
out_pipe:
	if (!sent && !(msg->msg_flags & MSG_NOSIGNAL))
		send_sig(SIGPIPE, current, 0);
	err = -EPIPE;
out_free:
	consume_skb(skb);
out_err:
	scm_destroy(&scm);
	return sent ? : err;
}

static int unix_seqpacket_sendmsg(struct socket *sock, struct msghdr *msg,
				  size_t len)
{
	int err;
	struct sock *sk = sock->sk;

	err = sock_error(sk);
	if (err)
		return err;

	if (READ_ONCE(sk->sk_state) != TCP_ESTABLISHED)
		return -ENOTCONN;

	if (msg->msg_namelen)
		msg->msg_namelen = 0;

	return unix_dgram_sendmsg(sock, msg, len);
}

static int unix_seqpacket_recvmsg(struct socket *sock, struct msghdr *msg,
				  size_t size, int flags)
{
	struct sock *sk = sock->sk;

	if (READ_ONCE(sk->sk_state) != TCP_ESTABLISHED)
		return -ENOTCONN;

	return unix_dgram_recvmsg(sock, msg, size, flags);
}

static void unix_copy_addr(struct msghdr *msg, struct sock *sk)
{
	struct unix_address *addr = smp_load_acquire(&unix_sk(sk)->addr);

	if (addr) {
		msg->msg_namelen = addr->len;
		memcpy(msg->msg_name, addr->name, addr->len);
	}
}

int __unix_dgram_recvmsg(struct sock *sk, struct msghdr *msg, size_t size,
			 int flags)
{
	struct scm_cookie scm;
	struct socket *sock = sk->sk_socket;
	struct unix_sock *u = unix_sk(sk);
	struct sk_buff *skb, *last;
	long timeo;
	int skip;
	int err;

	err = -EOPNOTSUPP;
	if (flags&MSG_OOB)
		goto out;

	timeo = sock_rcvtimeo(sk, flags & MSG_DONTWAIT);

	do {
		mutex_lock(&u->iolock);

		skip = sk_peek_offset(sk, flags);
		skb = __skb_try_recv_datagram(sk, &sk->sk_receive_queue, flags,
					      &skip, &err, &last);
		if (skb) {
			if (!(flags & MSG_PEEK))
				scm_stat_del(sk, skb);
			break;
		}

		mutex_unlock(&u->iolock);

		if (err != -EAGAIN)
			break;
	} while (timeo &&
		 !__skb_wait_for_more_packets(sk, &sk->sk_receive_queue,
					      &err, &timeo, last));

	if (!skb) { /* implies iolock unlocked */
		/* Signal EOF on disconnected non-blocking SEQPACKET socket. */
		if (sk->sk_type == SOCK_SEQPACKET && err == -EAGAIN &&
		    (READ_ONCE(sk->sk_shutdown) & RCV_SHUTDOWN))
			err = 0;
		goto out;
	}

	if (wq_has_sleeper(&u->peer_wait))
		wake_up_interruptible_sync_poll(&u->peer_wait,
						EPOLLOUT | EPOLLWRNORM |
						EPOLLWRBAND);

	if (msg->msg_name) {
		unix_copy_addr(msg, skb->sk);

		BPF_CGROUP_RUN_PROG_UNIX_RECVMSG_LOCK(sk,
						      msg->msg_name,
						      &msg->msg_namelen);
	}

	if (size > skb->len - skip)
		size = skb->len - skip;
	else if (size < skb->len - skip)
		msg->msg_flags |= MSG_TRUNC;

	err = skb_copy_datagram_msg(skb, skip, msg, size);
	if (err)
		goto out_free;

	if (sock_flag(sk, SOCK_RCVTSTAMP))
		__sock_recv_timestamp(msg, sk, skb);

	memset(&scm, 0, sizeof(scm));

	unix_skb_to_scm(skb, &scm);

	if (!(flags & MSG_PEEK)) {
		if (UNIXCB(skb).fp)
			unix_detach_fds(&scm, skb);

		sk_peek_offset_bwd(sk, skb->len);
	} else {
		/* It is questionable: on PEEK we could:
		   - do not return fds - good, but too simple 8)
		   - return fds, and do not return them on read (old strategy,
		     apparently wrong)
		   - clone fds (I chose it for now, it is the most universal
		     solution)

		   POSIX 1003.1g does not actually define this clearly
		   at all. POSIX 1003.1g doesn't define a lot of things
		   clearly however!

		*/

		sk_peek_offset_fwd(sk, size);

		if (UNIXCB(skb).fp)
			unix_peek_fds(&scm, skb);
	}
	err = (flags & MSG_TRUNC) ? skb->len - skip : size;

	scm_recv_unix(sock, msg, &scm, flags);

out_free:
	skb_free_datagram(sk, skb);
	mutex_unlock(&u->iolock);
out:
	return err;
}

static int unix_dgram_recvmsg(struct socket *sock, struct msghdr *msg, size_t size,
			      int flags)
{
	struct sock *sk = sock->sk;

#ifdef CONFIG_BPF_SYSCALL
	const struct proto *prot = READ_ONCE(sk->sk_prot);

	if (prot != &unix_dgram_proto)
		return prot->recvmsg(sk, msg, size, flags, NULL);
#endif
	return __unix_dgram_recvmsg(sk, msg, size, flags);
}

static int unix_read_skb(struct sock *sk, skb_read_actor_t recv_actor)
{
	struct unix_sock *u = unix_sk(sk);
	struct sk_buff *skb;
	int err;

	mutex_lock(&u->iolock);
	skb = skb_recv_datagram(sk, MSG_DONTWAIT, &err);
	mutex_unlock(&u->iolock);
	if (!skb)
		return err;

	return recv_actor(sk, skb);
}

/*
 *	Sleep until more data has arrived. But check for races..
 */
static long unix_stream_data_wait(struct sock *sk, long timeo,
				  struct sk_buff *last, unsigned int last_len,
				  bool freezable)
{
	unsigned int state = TASK_INTERRUPTIBLE | freezable * TASK_FREEZABLE;
	struct sk_buff *tail;
	DEFINE_WAIT(wait);

	unix_state_lock(sk);

	for (;;) {
		prepare_to_wait(sk_sleep(sk), &wait, state);

		tail = skb_peek_tail(&sk->sk_receive_queue);
		if (tail != last ||
		    (tail && tail->len != last_len) ||
		    sk->sk_err ||
		    (sk->sk_shutdown & RCV_SHUTDOWN) ||
		    signal_pending(current) ||
		    !timeo)
			break;

		sk_set_bit(SOCKWQ_ASYNC_WAITDATA, sk);
		unix_state_unlock(sk);
		timeo = schedule_timeout(timeo);
		unix_state_lock(sk);

		if (sock_flag(sk, SOCK_DEAD))
			break;

		sk_clear_bit(SOCKWQ_ASYNC_WAITDATA, sk);
	}

	finish_wait(sk_sleep(sk), &wait);
	unix_state_unlock(sk);
	return timeo;
}

struct unix_stream_read_state {
	int (*recv_actor)(struct sk_buff *, int, int,
			  struct unix_stream_read_state *);
	struct socket *socket;
	struct msghdr *msg;
	struct pipe_inode_info *pipe;
	size_t size;
	int flags;
	unsigned int splice_flags;
};

#if IS_ENABLED(CONFIG_AF_UNIX_OOB)
static int unix_stream_recv_urg(struct unix_stream_read_state *state)
{
	struct sk_buff *oob_skb, *read_skb = NULL;
	struct socket *sock = state->socket;
	struct sock *sk = sock->sk;
	struct unix_sock *u = unix_sk(sk);
	int chunk = 1;

	mutex_lock(&u->iolock);
	unix_state_lock(sk);
	spin_lock(&sk->sk_receive_queue.lock);

	if (sock_flag(sk, SOCK_URGINLINE) || !u->oob_skb) {
		spin_unlock(&sk->sk_receive_queue.lock);
		unix_state_unlock(sk);
		mutex_unlock(&u->iolock);
		return -EINVAL;
	}

	oob_skb = u->oob_skb;

	if (!(state->flags & MSG_PEEK)) {
		WRITE_ONCE(u->oob_skb, NULL);
		WRITE_ONCE(u->inq_len, u->inq_len - 1);

		if (oob_skb->prev != (struct sk_buff *)&sk->sk_receive_queue &&
		    !unix_skb_len(oob_skb->prev)) {
			read_skb = oob_skb->prev;
			__skb_unlink(read_skb, &sk->sk_receive_queue);
		}
	}

		if (oob_skb->prev != (struct sk_buff *)&sk->sk_receive_queue &&
		    !unix_skb_len(oob_skb->prev)) {
			read_skb = oob_skb->prev;
			__skb_unlink(read_skb, &sk->sk_receive_queue);
		}
	}

	spin_unlock(&sk->sk_receive_queue.lock);
	unix_state_unlock(sk);

	chunk = state->recv_actor(oob_skb, 0, chunk, state);

	if (!(state->flags & MSG_PEEK))
		UNIXCB(oob_skb).consumed += 1;

	mutex_unlock(&u->iolock);

	consume_skb(read_skb);

	if (chunk < 0)
		return -EFAULT;

	state->msg->msg_flags |= MSG_OOB;
	return 1;
}

static struct sk_buff *manage_oob(struct sk_buff *skb, struct sock *sk,
				  int flags, int copied)
{
	struct sk_buff *read_skb = NULL, *unread_skb = NULL;
	struct unix_sock *u = unix_sk(sk);

	if (likely(unix_skb_len(skb) && skb != READ_ONCE(u->oob_skb)))
		return skb;

	spin_lock(&sk->sk_receive_queue.lock);

	if (!unix_skb_len(skb)) {
		if (copied && (!u->oob_skb || skb == u->oob_skb)) {
			skb = NULL;
		} else if (flags & MSG_PEEK) {
			skb = skb_peek_next(skb, &sk->sk_receive_queue);
		} else {
			read_skb = skb;
			skb = skb_peek_next(skb, &sk->sk_receive_queue);
			__skb_unlink(read_skb, &sk->sk_receive_queue);
		}

		if (!skb)
			goto unlock;
	}

	if (skb != u->oob_skb)
		goto unlock;

	if (copied) {
		skb = NULL;
	} else if (!(flags & MSG_PEEK)) {
		WRITE_ONCE(u->oob_skb, NULL);

		if (!sock_flag(sk, SOCK_URGINLINE)) {
			__skb_unlink(skb, &sk->sk_receive_queue);
			unread_skb = skb;
			skb = skb_peek(&sk->sk_receive_queue);
		}
	} else if (!sock_flag(sk, SOCK_URGINLINE)) {
		skb = skb_peek_next(skb, &sk->sk_receive_queue);
	}

unlock:
	spin_unlock(&sk->sk_receive_queue.lock);

	consume_skb(read_skb);
	kfree_skb_reason(unread_skb, SKB_DROP_REASON_UNIX_SKIP_OOB);

	return skb;
}
#endif

static int unix_stream_read_skb(struct sock *sk, skb_read_actor_t recv_actor)
{
	struct sk_buff_head *queue = &sk->sk_receive_queue;
	struct unix_sock *u = unix_sk(sk);
	struct sk_buff *skb;
	int err;

	if (unlikely(READ_ONCE(sk->sk_state) != TCP_ESTABLISHED))
		return -ENOTCONN;

	err = sock_error(sk);
	if (err)
		return err;

	mutex_lock(&u->iolock);
	spin_lock(&queue->lock);

	skb = __skb_dequeue(queue);
	if (!skb) {
		spin_unlock(&queue->lock);
		mutex_unlock(&u->iolock);
		return -EAGAIN;
	}

	WRITE_ONCE(u->inq_len, u->inq_len - skb->len);

#if IS_ENABLED(CONFIG_AF_UNIX_OOB)
	if (skb == u->oob_skb) {
		WRITE_ONCE(u->oob_skb, NULL);
		spin_unlock(&queue->lock);
		mutex_unlock(&u->iolock);

		kfree_skb_reason(skb, SKB_DROP_REASON_UNIX_SKIP_OOB);
		return -EAGAIN;
	}
#endif

	spin_unlock(&queue->lock);
	mutex_unlock(&u->iolock);

	return recv_actor(sk, skb);
}

static int unix_stream_read_generic(struct unix_stream_read_state *state,
				    bool freezable)
{
	int noblock = state->flags & MSG_DONTWAIT;
	struct socket *sock = state->socket;
	struct msghdr *msg = state->msg;
	struct sock *sk = sock->sk;
	size_t size = state->size;
	int flags = state->flags;
	bool check_creds = false;
	struct scm_cookie scm;
	unsigned int last_len;
	struct unix_sock *u;
	int copied = 0;
	int err = 0;
	long timeo;
	int target;
	int skip;

	if (unlikely(READ_ONCE(sk->sk_state) != TCP_ESTABLISHED)) {
		err = -EINVAL;
		goto out;
	}

	if (unlikely(flags & MSG_OOB)) {
		err = -EOPNOTSUPP;
#if IS_ENABLED(CONFIG_AF_UNIX_OOB)
		err = unix_stream_recv_urg(state);
#endif
		goto out;
	}

	target = sock_rcvlowat(sk, flags & MSG_WAITALL, size);
	timeo = sock_rcvtimeo(sk, noblock);

	memset(&scm, 0, sizeof(scm));

	u = unix_sk(sk);

	/* Lock the socket to prevent queue disordering
	 * while sleeps in memcpy_tomsg
	 */
	mutex_lock(&u->iolock);

	skip = max(sk_peek_offset(sk, flags), 0);

	do {
		struct sk_buff *skb, *last;
		int chunk;

redo:
		unix_state_lock(sk);
		if (sock_flag(sk, SOCK_DEAD)) {
			err = -ECONNRESET;
			goto unlock;
		}
		last = skb = skb_peek(&sk->sk_receive_queue);
		last_len = last ? last->len : 0;

again:
#if IS_ENABLED(CONFIG_AF_UNIX_OOB)
		if (skb) {
			skb = manage_oob(skb, sk, flags, copied);
			if (!skb && copied) {
				unix_state_unlock(sk);
				break;
			}
		}
#endif
		if (skb == NULL) {
			if (copied >= target)
				goto unlock;

			/*
			 *	POSIX 1003.1g mandates this order.
			 */

			err = sock_error(sk);
			if (err)
				goto unlock;
			if (sk->sk_shutdown & RCV_SHUTDOWN)
				goto unlock;

			unix_state_unlock(sk);
			if (!timeo) {
				err = -EAGAIN;
				break;
			}

			mutex_unlock(&u->iolock);

			timeo = unix_stream_data_wait(sk, timeo, last,
						      last_len, freezable);

			if (signal_pending(current)) {
				err = sock_intr_errno(timeo);
				scm_destroy(&scm);
				goto out;
			}

			mutex_lock(&u->iolock);
			goto redo;
unlock:
			unix_state_unlock(sk);
			break;
		}

		while (skip >= unix_skb_len(skb)) {
			skip -= unix_skb_len(skb);
			last = skb;
			last_len = skb->len;
			skb = skb_peek_next(skb, &sk->sk_receive_queue);
			if (!skb)
				goto again;
		}

		unix_state_unlock(sk);

		if (check_creds) {
			/* Never glue messages from different writers */
			if (!unix_skb_scm_eq(skb, &scm))
				break;
		} else if (unix_may_passcred(sk)) {
			/* Copy credentials */
			unix_skb_to_scm(skb, &scm);
			check_creds = true;
		}

		/* Copy address just once */
		if (msg && msg->msg_name) {
			DECLARE_SOCKADDR(struct sockaddr_un *, sunaddr, msg->msg_name);

			unix_copy_addr(msg, skb->sk);
			BPF_CGROUP_RUN_PROG_UNIX_RECVMSG_LOCK(sk, msg->msg_name,
							      &msg->msg_namelen);

			sunaddr = NULL;
		}

		chunk = min_t(unsigned int, unix_skb_len(skb) - skip, size);
		chunk = state->recv_actor(skb, skip, chunk, state);
		if (chunk < 0) {
			if (copied == 0)
				copied = -EFAULT;
			break;
		}
		copied += chunk;
		size -= chunk;

		/* Mark read part of skb as used */
		if (!(flags & MSG_PEEK)) {
			UNIXCB(skb).consumed += chunk;

			sk_peek_offset_bwd(sk, chunk);

			if (UNIXCB(skb).fp) {
				scm_stat_del(sk, skb);
				unix_detach_fds(&scm, skb);
			}

			if (unix_skb_len(skb))
				break;

			spin_lock(&sk->sk_receive_queue.lock);
			WRITE_ONCE(u->inq_len, u->inq_len - skb->len);
			__skb_unlink(skb, &sk->sk_receive_queue);
			spin_unlock(&sk->sk_receive_queue.lock);

			consume_skb(skb);

			if (scm.fp)
				break;
		} else {
			/* It is questionable, see note in unix_dgram_recvmsg.
			 */
			if (UNIXCB(skb).fp)
				unix_peek_fds(&scm, skb);

			sk_peek_offset_fwd(sk, chunk);

			if (UNIXCB(skb).fp)
				break;

			skip = 0;
			last = skb;
			last_len = skb->len;
			unix_state_lock(sk);
			skb = skb_peek_next(skb, &sk->sk_receive_queue);
			if (skb)
				goto again;
			unix_state_unlock(sk);
			break;
		}
	} while (size);

	mutex_unlock(&u->iolock);
	if (msg) {
		scm_recv_unix(sock, msg, &scm, flags);

		if (READ_ONCE(u->recvmsg_inq) || msg->msg_get_inq) {
			msg->msg_inq = READ_ONCE(u->inq_len);
			put_cmsg(msg, SOL_SOCKET, SCM_INQ,
				 sizeof(msg->msg_inq), &msg->msg_inq);
		}
	} else {
		scm_destroy(&scm);
	}
out:
	return copied ? : err;
}

static int unix_stream_read_actor(struct sk_buff *skb,
				  int skip, int chunk,
				  struct unix_stream_read_state *state)
{
	int ret;

	ret = skb_copy_datagram_msg(skb, UNIXCB(skb).consumed + skip,
				    state->msg, chunk);
	return ret ?: chunk;
}

int __unix_stream_recvmsg(struct sock *sk, struct msghdr *msg,
			  size_t size, int flags)
{
	struct unix_stream_read_state state = {
		.recv_actor = unix_stream_read_actor,
		.socket = sk->sk_socket,
		.msg = msg,
		.size = size,
		.flags = flags
	};

	return unix_stream_read_generic(&state, true);
}

static int unix_stream_recvmsg(struct socket *sock, struct msghdr *msg,
			       size_t size, int flags)
{
	struct unix_stream_read_state state = {
		.recv_actor = unix_stream_read_actor,
		.socket = sock,
		.msg = msg,
		.size = size,
		.flags = flags
	};

#ifdef CONFIG_BPF_SYSCALL
	struct sock *sk = sock->sk;
	const struct proto *prot = READ_ONCE(sk->sk_prot);

	if (prot != &unix_stream_proto)
		return prot->recvmsg(sk, msg, size, flags, NULL);
#endif
	return unix_stream_read_generic(&state, true);
}

static int unix_stream_splice_actor(struct sk_buff *skb,
				    int skip, int chunk,
				    struct unix_stream_read_state *state)
{
	return skb_splice_bits(skb, state->socket->sk,
			       UNIXCB(skb).consumed + skip,
			       state->pipe, chunk, state->splice_flags);
}

static ssize_t unix_stream_splice_read(struct socket *sock,  loff_t *ppos,
				       struct pipe_inode_info *pipe,
				       size_t size, unsigned int flags)
{
	struct unix_stream_read_state state = {
		.recv_actor = unix_stream_splice_actor,
		.socket = sock,
		.pipe = pipe,
		.size = size,
		.splice_flags = flags,
	};

	if (unlikely(*ppos))
		return -ESPIPE;

	if (sock->file->f_flags & O_NONBLOCK ||
	    flags & SPLICE_F_NONBLOCK)
		state.flags = MSG_DONTWAIT;

	return unix_stream_read_generic(&state, false);
}

static int unix_shutdown(struct socket *sock, int mode)
{
	struct sock *sk = sock->sk;
	struct sock *other;

	if (mode < SHUT_RD || mode > SHUT_RDWR)
		return -EINVAL;
	/* This maps:
	 * SHUT_RD   (0) -> RCV_SHUTDOWN  (1)
	 * SHUT_WR   (1) -> SEND_SHUTDOWN (2)
	 * SHUT_RDWR (2) -> SHUTDOWN_MASK (3)
	 */
	++mode;

	unix_state_lock(sk);
	WRITE_ONCE(sk->sk_shutdown, sk->sk_shutdown | mode);
	other = unix_peer(sk);
	if (other)
		sock_hold(other);
	unix_state_unlock(sk);
	sk->sk_state_change(sk);

	if (other &&
		(sk->sk_type == SOCK_STREAM || sk->sk_type == SOCK_SEQPACKET)) {

		int peer_mode = 0;
		const struct proto *prot = READ_ONCE(other->sk_prot);

		if (prot->unhash)
			prot->unhash(other);
		if (mode&RCV_SHUTDOWN)
			peer_mode |= SEND_SHUTDOWN;
		if (mode&SEND_SHUTDOWN)
			peer_mode |= RCV_SHUTDOWN;
		unix_state_lock(other);
		WRITE_ONCE(other->sk_shutdown, other->sk_shutdown | peer_mode);
		unix_state_unlock(other);
		other->sk_state_change(other);
		if (peer_mode == SHUTDOWN_MASK)
			sk_wake_async(other, SOCK_WAKE_WAITD, POLL_HUP);
		else if (peer_mode & RCV_SHUTDOWN)
			sk_wake_async(other, SOCK_WAKE_WAITD, POLL_IN);
	}
	if (other)
		sock_put(other);

	return 0;
}

long unix_inq_len(struct sock *sk)
{
	struct sk_buff *skb;
	long amount = 0;

	if (READ_ONCE(sk->sk_state) == TCP_LISTEN)
		return -EINVAL;

	if (sk->sk_type == SOCK_STREAM)
		return READ_ONCE(unix_sk(sk)->inq_len);

	spin_lock(&sk->sk_receive_queue.lock);
	if (sk->sk_type == SOCK_SEQPACKET) {
		skb_queue_walk(&sk->sk_receive_queue, skb)
			amount += unix_skb_len(skb);
	} else {
		skb = skb_peek(&sk->sk_receive_queue);
		if (skb)
			amount = skb->len;
	}
	spin_unlock(&sk->sk_receive_queue.lock);

	return amount;
}
EXPORT_SYMBOL_GPL(unix_inq_len);

long unix_outq_len(struct sock *sk)
{
	return sk_wmem_alloc_get(sk);
}
EXPORT_SYMBOL_GPL(unix_outq_len);

static int unix_open_file(struct sock *sk)
{
	struct file *f;
	int fd;

	if (!ns_capable(sock_net(sk)->user_ns, CAP_NET_ADMIN))
		return -EPERM;

	if (!smp_load_acquire(&unix_sk(sk)->addr))
		return -ENOENT;

	if (!unix_sk(sk)->path.dentry)
		return -ENOENT;

	fd = get_unused_fd_flags(O_CLOEXEC);
	if (fd < 0)
		return fd;

	f = dentry_open(&unix_sk(sk)->path, O_PATH, current_cred());
	if (IS_ERR(f)) {
		put_unused_fd(fd);
		return PTR_ERR(f);
	}

	fd_install(fd, f);
	return fd;
}

static int unix_ioctl(struct socket *sock, unsigned int cmd, unsigned long arg)
{
	struct sock *sk = sock->sk;
	long amount = 0;
	int err;

	switch (cmd) {
	case SIOCOUTQ:
		amount = unix_outq_len(sk);
		err = put_user(amount, (int __user *)arg);
		break;
	case SIOCINQ:
		amount = unix_inq_len(sk);
		if (amount < 0)
			err = amount;
		else
			err = put_user(amount, (int __user *)arg);
		break;
	case SIOCUNIXFILE:
		err = unix_open_file(sk);
		break;
#if IS_ENABLED(CONFIG_AF_UNIX_OOB)
	case SIOCATMARK:
		{
			struct unix_sock *u = unix_sk(sk);
			struct sk_buff *skb;
			int answ = 0;

			mutex_lock(&u->iolock);

			skb = skb_peek(&sk->sk_receive_queue);
			if (skb) {
				struct sk_buff *oob_skb = READ_ONCE(u->oob_skb);
				struct sk_buff *next_skb;

				next_skb = skb_peek_next(skb, &sk->sk_receive_queue);

				if (skb == oob_skb ||
				    (!unix_skb_len(skb) &&
				     (!oob_skb || next_skb == oob_skb)))
					answ = 1;
			}

			mutex_unlock(&u->iolock);

			err = put_user(answ, (int __user *)arg);
		}
		break;
#endif
	default:
		err = -ENOIOCTLCMD;
		break;
	}
	return err;
}

#ifdef CONFIG_COMPAT
static int unix_compat_ioctl(struct socket *sock, unsigned int cmd, unsigned long arg)
{
	return unix_ioctl(sock, cmd, (unsigned long)compat_ptr(arg));
}
#endif

static __poll_t unix_poll(struct file *file, struct socket *sock, poll_table *wait)
{
	struct sock *sk = sock->sk;
	unsigned char state;
	__poll_t mask;
	u8 shutdown;

	sock_poll_wait(file, sock, wait);
	mask = 0;
	shutdown = READ_ONCE(sk->sk_shutdown);
	state = READ_ONCE(sk->sk_state);

	/* exceptional events? */
	if (READ_ONCE(sk->sk_err))
		mask |= EPOLLERR;
	if (shutdown == SHUTDOWN_MASK)
		mask |= EPOLLHUP;
	if (shutdown & RCV_SHUTDOWN)
		mask |= EPOLLRDHUP | EPOLLIN | EPOLLRDNORM;

	/* readable? */
	if (!skb_queue_empty_lockless(&sk->sk_receive_queue))
		mask |= EPOLLIN | EPOLLRDNORM;
	if (sk_is_readable(sk))
		mask |= EPOLLIN | EPOLLRDNORM;
#if IS_ENABLED(CONFIG_AF_UNIX_OOB)
	if (READ_ONCE(unix_sk(sk)->oob_skb))
		mask |= EPOLLPRI;
#endif

	/* Connection-based need to check for termination and startup */
	if ((sk->sk_type == SOCK_STREAM || sk->sk_type == SOCK_SEQPACKET) &&
	    state == TCP_CLOSE)
		mask |= EPOLLHUP;

	/*
	 * we set writable also when the other side has shut down the
	 * connection. This prevents stuck sockets.
	 */
	if (unix_writable(sk, state))
		mask |= EPOLLOUT | EPOLLWRNORM | EPOLLWRBAND;

	return mask;
}

static __poll_t unix_dgram_poll(struct file *file, struct socket *sock,
				    poll_table *wait)
{
	struct sock *sk = sock->sk, *other;
	unsigned int writable;
	unsigned char state;
	__poll_t mask;
	u8 shutdown;

	sock_poll_wait(file, sock, wait);
	mask = 0;
	shutdown = READ_ONCE(sk->sk_shutdown);
	state = READ_ONCE(sk->sk_state);

	/* exceptional events? */
	if (READ_ONCE(sk->sk_err) ||
	    !skb_queue_empty_lockless(&sk->sk_error_queue))
		mask |= EPOLLERR |
			(sock_flag(sk, SOCK_SELECT_ERR_QUEUE) ? EPOLLPRI : 0);

	if (shutdown & RCV_SHUTDOWN)
		mask |= EPOLLRDHUP | EPOLLIN | EPOLLRDNORM;
	if (shutdown == SHUTDOWN_MASK)
		mask |= EPOLLHUP;

	/* readable? */
	if (!skb_queue_empty_lockless(&sk->sk_receive_queue))
		mask |= EPOLLIN | EPOLLRDNORM;
	if (sk_is_readable(sk))
		mask |= EPOLLIN | EPOLLRDNORM;

	/* Connection-based need to check for termination and startup */
	if (sk->sk_type == SOCK_SEQPACKET && state == TCP_CLOSE)
		mask |= EPOLLHUP;

	/* No write status requested, avoid expensive OUT tests. */
	if (!(poll_requested_events(wait) & (EPOLLWRBAND|EPOLLWRNORM|EPOLLOUT)))
		return mask;

	writable = unix_writable(sk, state);
	if (writable) {
		unix_state_lock(sk);

		other = unix_peer(sk);
		if (other && unix_peer(other) != sk &&
		    unix_recvq_full_lockless(other) &&
		    unix_dgram_peer_wake_me(sk, other))
			writable = 0;

		unix_state_unlock(sk);
	}

	if (writable)
		mask |= EPOLLOUT | EPOLLWRNORM | EPOLLWRBAND;
	else
		sk_set_bit(SOCKWQ_ASYNC_NOSPACE, sk);

	return mask;
}

#ifdef CONFIG_PROC_FS

#define BUCKET_SPACE (BITS_PER_LONG - (UNIX_HASH_BITS + 1) - 1)

#define get_bucket(x) ((x) >> BUCKET_SPACE)
#define get_offset(x) ((x) & ((1UL << BUCKET_SPACE) - 1))
#define set_bucket_offset(b, o) ((b) << BUCKET_SPACE | (o))

static struct sock *unix_from_bucket(struct seq_file *seq, loff_t *pos)
{
	unsigned long offset = get_offset(*pos);
	unsigned long bucket = get_bucket(*pos);
	unsigned long count = 0;
	struct sock *sk;

	for (sk = sk_head(&seq_file_net(seq)->unx.table.buckets[bucket]);
	     sk; sk = sk_next(sk)) {
		if (++count == offset)
			break;
	}

	return sk;
}

static struct sock *unix_get_first(struct seq_file *seq, loff_t *pos)
{
	unsigned long bucket = get_bucket(*pos);
	struct net *net = seq_file_net(seq);
	struct sock *sk;

	while (bucket < UNIX_HASH_SIZE) {
		spin_lock(&net->unx.table.locks[bucket]);

		sk = unix_from_bucket(seq, pos);
		if (sk)
			return sk;

		spin_unlock(&net->unx.table.locks[bucket]);

		*pos = set_bucket_offset(++bucket, 1);
	}

	return NULL;
}

static struct sock *unix_get_next(struct seq_file *seq, struct sock *sk,
				  loff_t *pos)
{
	unsigned long bucket = get_bucket(*pos);

	sk = sk_next(sk);
	if (sk)
		return sk;


	spin_unlock(&seq_file_net(seq)->unx.table.locks[bucket]);

	*pos = set_bucket_offset(++bucket, 1);

	return unix_get_first(seq, pos);
}

static void *unix_seq_start(struct seq_file *seq, loff_t *pos)
{
	if (!*pos)
		return SEQ_START_TOKEN;

	return unix_get_first(seq, pos);
}

static void *unix_seq_next(struct seq_file *seq, void *v, loff_t *pos)
{
	++*pos;

	if (v == SEQ_START_TOKEN)
		return unix_get_first(seq, pos);

	return unix_get_next(seq, v, pos);
}

static void unix_seq_stop(struct seq_file *seq, void *v)
{
	struct sock *sk = v;

	if (sk)
		spin_unlock(&seq_file_net(seq)->unx.table.locks[sk->sk_hash]);
}

static int unix_seq_show(struct seq_file *seq, void *v)
{

	if (v == SEQ_START_TOKEN)
		seq_puts(seq, "Num       RefCount Protocol Flags    Type St "
			 "Inode Path\n");
	else {
		struct sock *s = v;
		struct unix_sock *u = unix_sk(s);
		unix_state_lock(s);

		seq_printf(seq, "%pK: %08X %08X %08X %04X %02X %5lu",
			s,
			refcount_read(&s->sk_refcnt),
			0,
			s->sk_state == TCP_LISTEN ? __SO_ACCEPTCON : 0,
			s->sk_type,
			s->sk_socket ?
			(s->sk_state == TCP_ESTABLISHED ? SS_CONNECTED : SS_UNCONNECTED) :
			(s->sk_state == TCP_ESTABLISHED ? SS_CONNECTING : SS_DISCONNECTING),
			sock_i_ino(s));

		if (u->addr) {	// under a hash table lock here
			int i, len;
			seq_putc(seq, ' ');

			i = 0;
			len = u->addr->len -
				offsetof(struct sockaddr_un, sun_path);
			if (u->addr->name->sun_path[0]) {
				len--;
			} else {
				seq_putc(seq, '@');
				i++;
			}
			for ( ; i < len; i++)
				seq_putc(seq, u->addr->name->sun_path[i] ?:
					 '@');
		}
		unix_state_unlock(s);
		seq_putc(seq, '\n');
	}

	return 0;
}

static const struct seq_operations unix_seq_ops = {
	.start  = unix_seq_start,
	.next   = unix_seq_next,
	.stop   = unix_seq_stop,
	.show   = unix_seq_show,
};

#ifdef CONFIG_BPF_SYSCALL
struct bpf_unix_iter_state {
	struct seq_net_private p;
	unsigned int cur_sk;
	unsigned int end_sk;
	unsigned int max_sk;
	struct sock **batch;
	bool st_bucket_done;
};

struct bpf_iter__unix {
	__bpf_md_ptr(struct bpf_iter_meta *, meta);
	__bpf_md_ptr(struct unix_sock *, unix_sk);
	uid_t uid __aligned(8);
};

static int unix_prog_seq_show(struct bpf_prog *prog, struct bpf_iter_meta *meta,
			      struct unix_sock *unix_sk, uid_t uid)
{
	struct bpf_iter__unix ctx;

	meta->seq_num--;  /* skip SEQ_START_TOKEN */
	ctx.meta = meta;
	ctx.unix_sk = unix_sk;
	ctx.uid = uid;
	return bpf_iter_run_prog(prog, &ctx);
}

static int bpf_iter_unix_hold_batch(struct seq_file *seq, struct sock *start_sk)

{
	struct bpf_unix_iter_state *iter = seq->private;
	unsigned int expected = 1;
	struct sock *sk;

	sock_hold(start_sk);
	iter->batch[iter->end_sk++] = start_sk;

	for (sk = sk_next(start_sk); sk; sk = sk_next(sk)) {
		if (iter->end_sk < iter->max_sk) {
			sock_hold(sk);
			iter->batch[iter->end_sk++] = sk;
		}

		expected++;
	}

	spin_unlock(&seq_file_net(seq)->unx.table.locks[start_sk->sk_hash]);

	return expected;
}

static void bpf_iter_unix_put_batch(struct bpf_unix_iter_state *iter)
{
	while (iter->cur_sk < iter->end_sk)
		sock_put(iter->batch[iter->cur_sk++]);
}

static int bpf_iter_unix_realloc_batch(struct bpf_unix_iter_state *iter,
				       unsigned int new_batch_sz)
{
	struct sock **new_batch;

	new_batch = kvmalloc(sizeof(*new_batch) * new_batch_sz,
			     GFP_USER | __GFP_NOWARN);
	if (!new_batch)
		return -ENOMEM;

	bpf_iter_unix_put_batch(iter);
	kvfree(iter->batch);
	iter->batch = new_batch;
	iter->max_sk = new_batch_sz;

	return 0;
}

static struct sock *bpf_iter_unix_batch(struct seq_file *seq,
					loff_t *pos)
{
	struct bpf_unix_iter_state *iter = seq->private;
	unsigned int expected;
	bool resized = false;
	struct sock *sk;

	if (iter->st_bucket_done)
		*pos = set_bucket_offset(get_bucket(*pos) + 1, 1);

again:
	/* Get a new batch */
	iter->cur_sk = 0;
	iter->end_sk = 0;

	sk = unix_get_first(seq, pos);
	if (!sk)
		return NULL; /* Done */

	expected = bpf_iter_unix_hold_batch(seq, sk);

	if (iter->end_sk == expected) {
		iter->st_bucket_done = true;
		return sk;
	}

	if (!resized && !bpf_iter_unix_realloc_batch(iter, expected * 3 / 2)) {
		resized = true;
		goto again;
	}

	return sk;
}

static void *bpf_iter_unix_seq_start(struct seq_file *seq, loff_t *pos)
{
	if (!*pos)
		return SEQ_START_TOKEN;

	/* bpf iter does not support lseek, so it always
	 * continue from where it was stop()-ped.
	 */
	return bpf_iter_unix_batch(seq, pos);
}

static void *bpf_iter_unix_seq_next(struct seq_file *seq, void *v, loff_t *pos)
{
	struct bpf_unix_iter_state *iter = seq->private;
	struct sock *sk;

	/* Whenever seq_next() is called, the iter->cur_sk is
	 * done with seq_show(), so advance to the next sk in
	 * the batch.
	 */
	if (iter->cur_sk < iter->end_sk)
		sock_put(iter->batch[iter->cur_sk++]);

	++*pos;

	if (iter->cur_sk < iter->end_sk)
		sk = iter->batch[iter->cur_sk];
	else
		sk = bpf_iter_unix_batch(seq, pos);

	return sk;
}

static int bpf_iter_unix_seq_show(struct seq_file *seq, void *v)
{
	struct bpf_iter_meta meta;
	struct bpf_prog *prog;
	struct sock *sk = v;
	uid_t uid;
	bool slow;
	int ret;

	if (v == SEQ_START_TOKEN)
		return 0;

	slow = lock_sock_fast(sk);

	if (unlikely(sk_unhashed(sk))) {
		ret = SEQ_SKIP;
		goto unlock;
	}

	uid = from_kuid_munged(seq_user_ns(seq), sk_uid(sk));
	meta.seq = seq;
	prog = bpf_iter_get_info(&meta, false);
	ret = unix_prog_seq_show(prog, &meta, v, uid);
unlock:
	unlock_sock_fast(sk, slow);
	return ret;
}

static void bpf_iter_unix_seq_stop(struct seq_file *seq, void *v)
{
	struct bpf_unix_iter_state *iter = seq->private;
	struct bpf_iter_meta meta;
	struct bpf_prog *prog;

	if (!v) {
		meta.seq = seq;
		prog = bpf_iter_get_info(&meta, true);
		if (prog)
			(void)unix_prog_seq_show(prog, &meta, v, 0);
	}

	if (iter->cur_sk < iter->end_sk)
		bpf_iter_unix_put_batch(iter);
}

static const struct seq_operations bpf_iter_unix_seq_ops = {
	.start	= bpf_iter_unix_seq_start,
	.next	= bpf_iter_unix_seq_next,
	.stop	= bpf_iter_unix_seq_stop,
	.show	= bpf_iter_unix_seq_show,
};
#endif
#endif

static const struct net_proto_family unix_family_ops = {
	.family = PF_UNIX,
	.create = unix_create,
	.owner	= THIS_MODULE,
};


static int __net_init unix_net_init(struct net *net)
{
	int i;

	net->unx.sysctl_max_dgram_qlen = 10;
	if (unix_sysctl_register(net))
		goto out;

#ifdef CONFIG_PROC_FS
	if (!proc_create_net("unix", 0, net->proc_net, &unix_seq_ops,
			     sizeof(struct seq_net_private)))
		goto err_sysctl;
#endif

	net->unx.table.locks = kvmalloc_array(UNIX_HASH_SIZE,
					      sizeof(spinlock_t), GFP_KERNEL);
	if (!net->unx.table.locks)
		goto err_proc;

	net->unx.table.buckets = kvmalloc_array(UNIX_HASH_SIZE,
						sizeof(struct hlist_head),
						GFP_KERNEL);
	if (!net->unx.table.buckets)
		goto free_locks;

	for (i = 0; i < UNIX_HASH_SIZE; i++) {
		spin_lock_init(&net->unx.table.locks[i]);
		lock_set_cmp_fn(&net->unx.table.locks[i], unix_table_lock_cmp_fn, NULL);
		INIT_HLIST_HEAD(&net->unx.table.buckets[i]);
	}

	return 0;

free_locks:
	kvfree(net->unx.table.locks);
err_proc:
#ifdef CONFIG_PROC_FS
	remove_proc_entry("unix", net->proc_net);
err_sysctl:
#endif
	unix_sysctl_unregister(net);
out:
	return -ENOMEM;
}

static void __net_exit unix_net_exit(struct net *net)
{
	kvfree(net->unx.table.buckets);
	kvfree(net->unx.table.locks);
	unix_sysctl_unregister(net);
	remove_proc_entry("unix", net->proc_net);
}

static struct pernet_operations unix_net_ops = {
	.init = unix_net_init,
	.exit = unix_net_exit,
};

#if defined(CONFIG_BPF_SYSCALL) && defined(CONFIG_PROC_FS)
DEFINE_BPF_ITER_FUNC(unix, struct bpf_iter_meta *meta,
		     struct unix_sock *unix_sk, uid_t uid)

#define INIT_BATCH_SZ 16

static int bpf_iter_init_unix(void *priv_data, struct bpf_iter_aux_info *aux)
{
	struct bpf_unix_iter_state *iter = priv_data;
	int err;

	err = bpf_iter_init_seq_net(priv_data, aux);
	if (err)
		return err;

	err = bpf_iter_unix_realloc_batch(iter, INIT_BATCH_SZ);
	if (err) {
		bpf_iter_fini_seq_net(priv_data);
		return err;
	}

	return 0;
}

static void bpf_iter_fini_unix(void *priv_data)
{
	struct bpf_unix_iter_state *iter = priv_data;

	bpf_iter_fini_seq_net(priv_data);
	kvfree(iter->batch);
}

static const struct bpf_iter_seq_info unix_seq_info = {
	.seq_ops		= &bpf_iter_unix_seq_ops,
	.init_seq_private	= bpf_iter_init_unix,
	.fini_seq_private	= bpf_iter_fini_unix,
	.seq_priv_size		= sizeof(struct bpf_unix_iter_state),
};

static const struct bpf_func_proto *
bpf_iter_unix_get_func_proto(enum bpf_func_id func_id,
			     const struct bpf_prog *prog)
{
	switch (func_id) {
	case BPF_FUNC_setsockopt:
		return &bpf_sk_setsockopt_proto;
	case BPF_FUNC_getsockopt:
		return &bpf_sk_getsockopt_proto;
	default:
		return NULL;
	}
}

static struct bpf_iter_reg unix_reg_info = {
	.target			= "unix",
	.ctx_arg_info_size	= 1,
	.ctx_arg_info		= {
		{ offsetof(struct bpf_iter__unix, unix_sk),
		  PTR_TO_BTF_ID_OR_NULL },
	},
	.get_func_proto         = bpf_iter_unix_get_func_proto,
	.seq_info		= &unix_seq_info,
};

static void __init bpf_iter_register(void)
{
	unix_reg_info.ctx_arg_info[0].btf_id = btf_sock_ids[BTF_SOCK_TYPE_UNIX];
	if (bpf_iter_reg_target(&unix_reg_info))
		pr_warn("Warning: could not register bpf iterator unix\n");
}
#endif

static int __init af_unix_init(void)
{
	int i, rc = -1;

	BUILD_BUG_ON(sizeof(struct unix_skb_parms) > sizeof_field(struct sk_buff, cb));

	for (i = 0; i < UNIX_HASH_SIZE / 2; i++) {
		spin_lock_init(&bsd_socket_locks[i]);
		INIT_HLIST_HEAD(&bsd_socket_buckets[i]);
	}

	rc = proto_register(&unix_dgram_proto, 1);
	if (rc != 0) {
		pr_crit("%s: Cannot create unix_sock SLAB cache!\n", __func__);
		goto out;
	}

	rc = proto_register(&unix_stream_proto, 1);
	if (rc != 0) {
		pr_crit("%s: Cannot create unix_sock SLAB cache!\n", __func__);
		proto_unregister(&unix_dgram_proto);
		goto out;
	}

	sock_register(&unix_family_ops);
	register_pernet_subsys(&unix_net_ops);
	unix_bpf_build_proto();

#if defined(CONFIG_BPF_SYSCALL) && defined(CONFIG_PROC_FS)
	bpf_iter_register();
#endif

out:
	return rc;
}

/* Later than subsys_initcall() because we depend on stuff initialised there */
fs_initcall(af_unix_init);<|MERGE_RESOLUTION|>--- conflicted
+++ resolved
@@ -2047,18 +2047,12 @@
 		struct pid *pid;
 		int err;
 
-<<<<<<< HEAD
-	if (unix_may_passcred(sk) || unix_may_passcred(other) ||
-	    !other->sk_socket) {
-		UNIXCB(skb).pid = get_pid(task_tgid(current));
-=======
 		pid = task_tgid(current);
 		err = pidfs_register_pid(pid);
 		if (unlikely(err))
 			return err;
 
 		UNIXCB(skb).pid = get_pid(pid);
->>>>>>> a7fc15ed
 		current_uid_gid(&UNIXCB(skb).uid, &UNIXCB(skb).gid);
 	}
 
@@ -2798,13 +2792,6 @@
 	if (!(state->flags & MSG_PEEK)) {
 		WRITE_ONCE(u->oob_skb, NULL);
 		WRITE_ONCE(u->inq_len, u->inq_len - 1);
-
-		if (oob_skb->prev != (struct sk_buff *)&sk->sk_receive_queue &&
-		    !unix_skb_len(oob_skb->prev)) {
-			read_skb = oob_skb->prev;
-			__skb_unlink(read_skb, &sk->sk_receive_queue);
-		}
-	}
 
 		if (oob_skb->prev != (struct sk_buff *)&sk->sk_receive_queue &&
 		    !unix_skb_len(oob_skb->prev)) {
