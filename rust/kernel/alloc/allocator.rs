--- conflicted
+++ resolved
@@ -181,19 +181,10 @@
         flags: Flags,
         nid: NumaNode,
     ) -> Result<NonNull<[u8]>, AllocError> {
-<<<<<<< HEAD
         // `KVmalloc` may use the `Kmalloc` backend, hence we have to enforce a `Kmalloc`
         // compatible layout.
         let layout = Kmalloc::aligned_layout(layout);
 
-        // TODO: Support alignments larger than PAGE_SIZE.
-        if layout.align() > bindings::PAGE_SIZE {
-            pr_warn!("KVmalloc does not support alignments larger than PAGE_SIZE yet.\n");
-            return Err(AllocError);
-        }
-
-=======
->>>>>>> 07c27ab7
         // SAFETY: If not `None`, `ptr` is guaranteed to point to valid memory, which was previously
         // allocated with this `Allocator`.
         unsafe { ReallocFunc::KVREALLOC.call(ptr, layout, old_layout, flags, nid) }
