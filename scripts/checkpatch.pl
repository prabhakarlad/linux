--- conflicted
+++ resolved
@@ -3230,11 +3230,7 @@
 			my $tag_case = not ($tag eq "Fixes:");
 			my $tag_space = not ($line =~ /^fixes:? [0-9a-f]{5,40} ($balanced_parens)/i);
 
-<<<<<<< HEAD
-			my $id_length = not ($orig_commit =~ /^[0-9a-f]{12}$/i);
-=======
 			my $id_length = not ($orig_commit =~ /^[0-9a-f]{12,40}$/i);
->>>>>>> a5a056c8
 			my $id_case = not ($orig_commit !~ /[A-F]/);
 
 			my $id = "0123456789ab";
