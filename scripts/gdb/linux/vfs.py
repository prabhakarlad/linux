--- conflicted
+++ resolved
@@ -22,11 +22,7 @@
     if parent == d or parent == 0:
         return ""
     p = dentry_name(d['d_parent']) + "/"
-<<<<<<< HEAD
-    return p + d['d_shortname']['string'].string()
-=======
     return p + d['d_name']['name'].string()
->>>>>>> a7fc15ed
 
 class DentryName(gdb.Function):
     """Return string of the full path of a dentry.
