// SPDX-License-Identifier: GPL-2.0
/*
 * Copyright (C) 2002 Roman Zippel <zippel@linux-m68k.org>
 * Copyright (C) 2015 Boris Barbulovski <bbarbulovski@gmail.com>
 */

#include <QAction>
#include <QApplication>
#include <QCloseEvent>
#include <QDebug>
#include <QDesktopWidget>
#include <QFileDialog>
#include <QLabel>
#include <QLayout>
#include <QList>
#include <QMenu>
#include <QMenuBar>
#include <QMessageBox>
#include <QToolBar>

#include <stdlib.h>

#include "lkc.h"
#include "qconf.h"

#include "images.h"


static QApplication *configApp;
static ConfigSettings *configSettings;

QAction *ConfigMainWindow::saveAction;

static inline QString qgettext(const char* str)
{
	return QString::fromLocal8Bit(str);
}

ConfigSettings::ConfigSettings()
	: QSettings("kernel.org", "qconf")
{
}

/**
 * Reads a list of integer values from the application settings.
 */
QList<int> ConfigSettings::readSizes(const QString& key, bool *ok)
{
	QList<int> result;

	if (contains(key))
	{
		QStringList entryList = value(key).toStringList();
		QStringList::Iterator it;

		for (it = entryList.begin(); it != entryList.end(); ++it)
			result.push_back((*it).toInt());

		*ok = true;
	}
	else
		*ok = false;

	return result;
}

/**
 * Writes a list of integer values to the application settings.
 */
bool ConfigSettings::writeSizes(const QString& key, const QList<int>& value)
{
	QStringList stringList;
	QList<int>::ConstIterator it;

	for (it = value.begin(); it != value.end(); ++it)
		stringList.push_back(QString::number(*it));
	setValue(key, stringList);

	return true;
}


/*
 * set the new data
 * TODO check the value
 */
void ConfigItem::okRename(int col)
{
}

/*
 * update the displayed of a menu entry
 */
void ConfigItem::updateMenu(void)
{
	ConfigList* list;
	struct symbol* sym;
	struct property *prop;
	QString prompt;
	int type;
	tristate expr;

	list = listView();
	if (goParent) {
		setPixmap(promptColIdx, list->menuBackPix);
		prompt = "..";
		goto set_prompt;
	}

	sym = menu->sym;
	prop = menu->prompt;
	prompt = qgettext(menu_get_prompt(menu));

	if (prop) switch (prop->type) {
	case P_MENU:
		if (list->mode == singleMode || list->mode == symbolMode) {
			/* a menuconfig entry is displayed differently
			 * depending whether it's at the view root or a child.
			 */
			if (sym && list->rootEntry == menu)
				break;
			setPixmap(promptColIdx, list->menuPix);
		} else {
			if (sym)
				break;
			setPixmap(promptColIdx, QIcon());
		}
		goto set_prompt;
	case P_COMMENT:
		setPixmap(promptColIdx, QIcon());
		goto set_prompt;
	default:
		;
	}
	if (!sym)
		goto set_prompt;

	setText(nameColIdx, QString::fromLocal8Bit(sym->name));

	type = sym_get_type(sym);
	switch (type) {
	case S_BOOLEAN:
	case S_TRISTATE:
		char ch;

		if (!sym_is_changeable(sym) && list->optMode == normalOpt) {
			setPixmap(promptColIdx, QIcon());
			setText(noColIdx, QString());
			setText(modColIdx, QString());
			setText(yesColIdx, QString());
			break;
		}
		expr = sym_get_tristate_value(sym);
		switch (expr) {
		case yes:
			if (sym_is_choice_value(sym) && type == S_BOOLEAN)
				setPixmap(promptColIdx, list->choiceYesPix);
			else
				setPixmap(promptColIdx, list->symbolYesPix);
			setText(yesColIdx, "Y");
			ch = 'Y';
			break;
		case mod:
			setPixmap(promptColIdx, list->symbolModPix);
			setText(modColIdx, "M");
			ch = 'M';
			break;
		default:
			if (sym_is_choice_value(sym) && type == S_BOOLEAN)
				setPixmap(promptColIdx, list->choiceNoPix);
			else
				setPixmap(promptColIdx, list->symbolNoPix);
			setText(noColIdx, "N");
			ch = 'N';
			break;
		}
		if (expr != no)
			setText(noColIdx, sym_tristate_within_range(sym, no) ? "_" : 0);
		if (expr != mod)
			setText(modColIdx, sym_tristate_within_range(sym, mod) ? "_" : 0);
		if (expr != yes)
			setText(yesColIdx, sym_tristate_within_range(sym, yes) ? "_" : 0);

		setText(dataColIdx, QChar(ch));
		break;
	case S_INT:
	case S_HEX:
	case S_STRING:
		const char* data;

		data = sym_get_string_value(sym);

		setText(dataColIdx, data);
		if (type == S_STRING)
			prompt = QString("%1: %2").arg(prompt).arg(data);
		else
			prompt = QString("(%2) %1").arg(prompt).arg(data);
		break;
	}
	if (!sym_has_value(sym) && visible)
		prompt += " (NEW)";
set_prompt:
	setText(promptColIdx, prompt);
}

void ConfigItem::testUpdateMenu(bool v)
{
	ConfigItem* i;

	visible = v;
	if (!menu)
		return;

	sym_calc_value(menu->sym);
	if (menu->flags & MENU_CHANGED) {
		/* the menu entry changed, so update all list items */
		menu->flags &= ~MENU_CHANGED;
		for (i = (ConfigItem*)menu->data; i; i = i->nextItem)
			i->updateMenu();
	} else if (listView()->updateAll)
		updateMenu();
}


/*
 * construct a menu entry
 */
void ConfigItem::init(void)
{
	if (menu) {
		ConfigList* list = listView();
		nextItem = (ConfigItem*)menu->data;
		menu->data = this;

		if (list->mode != fullMode)
			setExpanded(true);
		sym_calc_value(menu->sym);
	}
	updateMenu();
}

/*
 * destruct a menu entry
 */
ConfigItem::~ConfigItem(void)
{
	if (menu) {
		ConfigItem** ip = (ConfigItem**)&menu->data;
		for (; *ip; ip = &(*ip)->nextItem) {
			if (*ip == this) {
				*ip = nextItem;
				break;
			}
		}
	}
}

ConfigLineEdit::ConfigLineEdit(ConfigView* parent)
	: Parent(parent)
{
	connect(this, SIGNAL(editingFinished()), SLOT(hide()));
}

void ConfigLineEdit::show(ConfigItem* i)
{
	item = i;
	if (sym_get_string_value(item->menu->sym))
		setText(QString::fromLocal8Bit(sym_get_string_value(item->menu->sym)));
	else
		setText(QString());
	Parent::show();
	setFocus();
}

void ConfigLineEdit::keyPressEvent(QKeyEvent* e)
{
	switch (e->key()) {
	case Qt::Key_Escape:
		break;
	case Qt::Key_Return:
	case Qt::Key_Enter:
		sym_set_string_value(item->menu->sym, text().toLatin1());
		parent()->updateList(item);
		break;
	default:
		Parent::keyPressEvent(e);
		return;
	}
	e->accept();
	parent()->list->setFocus();
	hide();
}

ConfigList::ConfigList(ConfigView* p, const char *name)
	: Parent(p),
	  updateAll(false),
	  symbolYesPix(xpm_symbol_yes), symbolModPix(xpm_symbol_mod), symbolNoPix(xpm_symbol_no),
	  choiceYesPix(xpm_choice_yes), choiceNoPix(xpm_choice_no),
	  menuPix(xpm_menu), menuInvPix(xpm_menu_inv), menuBackPix(xpm_menuback), voidPix(xpm_void),
	  showName(false), showRange(false), showData(false), mode(singleMode), optMode(normalOpt),
	  rootEntry(0), headerPopup(0)
{
	setObjectName(name);
	setSortingEnabled(false);
	setRootIsDecorated(true);

	setVerticalScrollMode(ScrollPerPixel);
	setHorizontalScrollMode(ScrollPerPixel);

	setHeaderLabels(QStringList() << "Option" << "Name" << "N" << "M" << "Y" << "Value");

	connect(this, SIGNAL(itemSelectionChanged(void)),
		SLOT(updateSelection(void)));

	if (name) {
		configSettings->beginGroup(name);
		showName = configSettings->value("/showName", false).toBool();
		showRange = configSettings->value("/showRange", false).toBool();
		showData = configSettings->value("/showData", false).toBool();
		optMode = (enum optionMode)configSettings->value("/optionMode", 0).toInt();
		configSettings->endGroup();
		connect(configApp, SIGNAL(aboutToQuit()), SLOT(saveSettings()));
	}

	addColumn(promptColIdx);

	reinit();
}

bool ConfigList::menuSkip(struct menu *menu)
{
	if (optMode == normalOpt && menu_is_visible(menu))
		return false;
	if (optMode == promptOpt && menu_has_prompt(menu))
		return false;
	if (optMode == allOpt)
		return false;
	return true;
}

void ConfigList::reinit(void)
{
	removeColumn(dataColIdx);
	removeColumn(yesColIdx);
	removeColumn(modColIdx);
	removeColumn(noColIdx);
	removeColumn(nameColIdx);

	if (showName)
		addColumn(nameColIdx);
	if (showRange) {
		addColumn(noColIdx);
		addColumn(modColIdx);
		addColumn(yesColIdx);
	}
	if (showData)
		addColumn(dataColIdx);

	updateListAll();
}

void ConfigList::saveSettings(void)
{
	if (!objectName().isEmpty()) {
		configSettings->beginGroup(objectName());
		configSettings->setValue("/showName", showName);
		configSettings->setValue("/showRange", showRange);
		configSettings->setValue("/showData", showData);
		configSettings->setValue("/optionMode", (int)optMode);
		configSettings->endGroup();
	}
}

ConfigItem* ConfigList::findConfigItem(struct menu *menu)
{
	ConfigItem* item = (ConfigItem*)menu->data;

	for (; item; item = item->nextItem) {
		if (this == item->listView())
			break;
	}

	return item;
}

void ConfigList::updateSelection(void)
{
	struct menu *menu;
	enum prop_type type;

	if (selectedItems().count() == 0)
		return;

	ConfigItem* item = (ConfigItem*)selectedItems().first();
	if (!item)
		return;

	menu = item->menu;
	emit menuChanged(menu);
	if (!menu)
		return;
	type = menu->prompt ? menu->prompt->type : P_UNKNOWN;
	if (mode == menuMode && type == P_MENU)
		emit menuSelected(menu);
}

void ConfigList::updateList(ConfigItem* item)
{
	ConfigItem* last = 0;

	if (!rootEntry) {
		if (mode != listMode)
			goto update;
		QTreeWidgetItemIterator it(this);
		ConfigItem* item;

		while (*it) {
			item = (ConfigItem*)(*it);
			if (!item->menu)
				continue;
			item->testUpdateMenu(menu_is_visible(item->menu));

			++it;
		}
		return;
	}

	if (rootEntry != &rootmenu && (mode == singleMode ||
	    (mode == symbolMode && rootEntry->parent != &rootmenu))) {
		item = (ConfigItem *)topLevelItem(0);
		if (!item && mode != symbolMode) {
			item = new ConfigItem(this, 0, true);
			last = item;
		}
	}
	if ((mode == singleMode || (mode == symbolMode && !(rootEntry->flags & MENU_ROOT))) &&
	    rootEntry->sym && rootEntry->prompt) {
		item = last ? last->nextSibling() : nullptr;
		if (!item)
			item = new ConfigItem(this, last, rootEntry, true);
		else
			item->testUpdateMenu(true);

		updateMenuList(item, rootEntry);
		update();
		resizeColumnToContents(0);
		return;
	}
update:
	updateMenuList(this, rootEntry);
	update();
	resizeColumnToContents(0);
}

void ConfigList::setValue(ConfigItem* item, tristate val)
{
	struct symbol* sym;
	int type;
	tristate oldval;

	sym = item->menu ? item->menu->sym : 0;
	if (!sym)
		return;

	type = sym_get_type(sym);
	switch (type) {
	case S_BOOLEAN:
	case S_TRISTATE:
		oldval = sym_get_tristate_value(sym);

		if (!sym_set_tristate_value(sym, val))
			return;
		if (oldval == no && item->menu->list)
			item->setExpanded(true);
		parent()->updateList(item);
		break;
	}
}

void ConfigList::changeValue(ConfigItem* item)
{
	struct symbol* sym;
	struct menu* menu;
	int type, oldexpr, newexpr;

	menu = item->menu;
	if (!menu)
		return;
	sym = menu->sym;
	if (!sym) {
		if (item->menu->list)
			item->setExpanded(!item->isExpanded());
		return;
	}

	type = sym_get_type(sym);
	switch (type) {
	case S_BOOLEAN:
	case S_TRISTATE:
		oldexpr = sym_get_tristate_value(sym);
		newexpr = sym_toggle_tristate_value(sym);
		if (item->menu->list) {
			if (oldexpr == newexpr)
				item->setExpanded(!item->isExpanded());
			else if (oldexpr == no)
				item->setExpanded(true);
		}
		if (oldexpr != newexpr)
			parent()->updateList(item);
		break;
	case S_INT:
	case S_HEX:
	case S_STRING:
		parent()->lineEdit->show(item);
		break;
	}
}

void ConfigList::setRootMenu(struct menu *menu)
{
	enum prop_type type;

	if (rootEntry == menu)
		return;
	type = menu && menu->prompt ? menu->prompt->type : P_UNKNOWN;
	if (type != P_MENU)
		return;
	updateMenuList(this, 0);
	rootEntry = menu;
	updateListAll();
	if (currentItem()) {
		setSelected(currentItem(), hasFocus());
		scrollToItem(currentItem());
	}
}

void ConfigList::setParentMenu(void)
{
	ConfigItem* item;
	struct menu *oldroot;

	oldroot = rootEntry;
	if (rootEntry == &rootmenu)
		return;
	setRootMenu(menu_get_parent_menu(rootEntry->parent));

	QTreeWidgetItemIterator it(this);
	while (*it) {
		item = (ConfigItem *)(*it);
		if (item->menu == oldroot) {
			setCurrentItem(item);
			scrollToItem(item);
			break;
		}

		++it;
	}
}

/*
 * update all the children of a menu entry
 *   removes/adds the entries from the parent widget as necessary
 *
 * parent: either the menu list widget or a menu entry widget
 * menu: entry to be updated
 */
void ConfigList::updateMenuList(ConfigItem *parent, struct menu* menu)
{
	struct menu* child;
	ConfigItem* item;
	ConfigItem* last;
	bool visible;
	enum prop_type type;

	if (!menu) {
		while (parent->childCount() > 0)
		{
			delete parent->takeChild(0);
		}

		return;
	}

	last = parent->firstChild();
	if (last && !last->goParent)
		last = 0;
	for (child = menu->list; child; child = child->next) {
		item = last ? last->nextSibling() : parent->firstChild();
		type = child->prompt ? child->prompt->type : P_UNKNOWN;

		switch (mode) {
		case menuMode:
			if (!(child->flags & MENU_ROOT))
				goto hide;
			break;
		case symbolMode:
			if (child->flags & MENU_ROOT)
				goto hide;
			break;
		default:
			break;
		}

		visible = menu_is_visible(child);
		if (!menuSkip(child)) {
			if (!child->sym && !child->list && !child->prompt)
				continue;
			if (!item || item->menu != child)
				item = new ConfigItem(parent, last, child, visible);
			else
				item->testUpdateMenu(visible);

			if (mode == fullMode || mode == menuMode || type != P_MENU)
				updateMenuList(item, child);
			else
				updateMenuList(item, 0);
			last = item;
			continue;
		}
hide:
		if (item && item->menu == child) {
			last = parent->firstChild();
			if (last == item)
				last = 0;
			else while (last->nextSibling() != item)
				last = last->nextSibling();
			delete item;
		}
	}
}

void ConfigList::updateMenuList(ConfigList *parent, struct menu* menu)
{
	struct menu* child;
	ConfigItem* item;
	ConfigItem* last;
	bool visible;
	enum prop_type type;

	if (!menu) {
		while (parent->topLevelItemCount() > 0)
		{
			delete parent->takeTopLevelItem(0);
		}

		return;
	}

	last = (ConfigItem*)parent->topLevelItem(0);
	if (last && !last->goParent)
		last = 0;
	for (child = menu->list; child; child = child->next) {
		item = last ? last->nextSibling() : (ConfigItem*)parent->topLevelItem(0);
		type = child->prompt ? child->prompt->type : P_UNKNOWN;

		switch (mode) {
		case menuMode:
			if (!(child->flags & MENU_ROOT))
				goto hide;
			break;
		case symbolMode:
			if (child->flags & MENU_ROOT)
				goto hide;
			break;
		default:
			break;
		}

		visible = menu_is_visible(child);
		if (!menuSkip(child)) {
			if (!child->sym && !child->list && !child->prompt)
				continue;
			if (!item || item->menu != child)
				item = new ConfigItem(parent, last, child, visible);
			else
				item->testUpdateMenu(visible);

			if (mode == fullMode || mode == menuMode || type != P_MENU)
				updateMenuList(item, child);
			else
				updateMenuList(item, 0);
			last = item;
			continue;
		}
hide:
		if (item && item->menu == child) {
			last = (ConfigItem*)parent->topLevelItem(0);
			if (last == item)
				last = 0;
			else while (last->nextSibling() != item)
				last = last->nextSibling();
			delete item;
		}
	}
}

void ConfigList::keyPressEvent(QKeyEvent* ev)
{
	QTreeWidgetItem* i = currentItem();
	ConfigItem* item;
	struct menu *menu;
	enum prop_type type;

	if (ev->key() == Qt::Key_Escape && mode != fullMode && mode != listMode) {
		emit parentSelected();
		ev->accept();
		return;
	}

	if (!i) {
		Parent::keyPressEvent(ev);
		return;
	}
	item = (ConfigItem*)i;

	switch (ev->key()) {
	case Qt::Key_Return:
	case Qt::Key_Enter:
		if (item->goParent) {
			emit parentSelected();
			break;
		}
		menu = item->menu;
		if (!menu)
			break;
		type = menu->prompt ? menu->prompt->type : P_UNKNOWN;
		if (type == P_MENU && rootEntry != menu &&
		    mode != fullMode && mode != menuMode) {
			if (mode == menuMode)
				emit menuSelected(menu);
			else
				emit itemSelected(menu);
			break;
		}
	case Qt::Key_Space:
		changeValue(item);
		break;
	case Qt::Key_N:
		setValue(item, no);
		break;
	case Qt::Key_M:
		setValue(item, mod);
		break;
	case Qt::Key_Y:
		setValue(item, yes);
		break;
	default:
		Parent::keyPressEvent(ev);
		return;
	}
	ev->accept();
}

void ConfigList::mousePressEvent(QMouseEvent* e)
{
	//QPoint p(contentsToViewport(e->pos()));
	//printf("contentsMousePressEvent: %d,%d\n", p.x(), p.y());
	Parent::mousePressEvent(e);
}

void ConfigList::mouseReleaseEvent(QMouseEvent* e)
{
	QPoint p = e->pos();
	ConfigItem* item = (ConfigItem*)itemAt(p);
	struct menu *menu;
	enum prop_type ptype;
	QIcon icon;
	int idx, x;

	if (!item)
		goto skip;

	menu = item->menu;
	x = header()->offset() + p.x();
	idx = header()->logicalIndexAt(x);
	switch (idx) {
	case promptColIdx:
		icon = item->pixmap(promptColIdx);
		if (!icon.isNull()) {
			int off = header()->sectionPosition(0) + visualRect(indexAt(p)).x() + 4; // 4 is Hardcoded image offset. There might be a way to do it properly.
			if (x >= off && x < off + icon.availableSizes().first().width()) {
				if (item->goParent) {
					emit parentSelected();
					break;
				} else if (!menu)
					break;
				ptype = menu->prompt ? menu->prompt->type : P_UNKNOWN;
				if (ptype == P_MENU && rootEntry != menu &&
				    mode != fullMode && mode != menuMode)
					emit menuSelected(menu);
				else
					changeValue(item);
			}
		}
		break;
	case noColIdx:
		setValue(item, no);
		break;
	case modColIdx:
		setValue(item, mod);
		break;
	case yesColIdx:
		setValue(item, yes);
		break;
	case dataColIdx:
		changeValue(item);
		break;
	}

skip:
	//printf("contentsMouseReleaseEvent: %d,%d\n", p.x(), p.y());
	Parent::mouseReleaseEvent(e);
}

void ConfigList::mouseMoveEvent(QMouseEvent* e)
{
	//QPoint p(contentsToViewport(e->pos()));
	//printf("contentsMouseMoveEvent: %d,%d\n", p.x(), p.y());
	Parent::mouseMoveEvent(e);
}

void ConfigList::mouseDoubleClickEvent(QMouseEvent* e)
{
	QPoint p = e->pos();
	ConfigItem* item = (ConfigItem*)itemAt(p);
	struct menu *menu;
	enum prop_type ptype;

	if (!item)
		goto skip;
	if (item->goParent) {
		emit parentSelected();
		goto skip;
	}
	menu = item->menu;
	if (!menu)
		goto skip;
	ptype = menu->prompt ? menu->prompt->type : P_UNKNOWN;
	if (ptype == P_MENU) {
		if (mode == singleMode)
			emit itemSelected(menu);
		else if (mode == symbolMode)
			emit menuSelected(menu);
	} else if (menu->sym)
		changeValue(item);

skip:
	//printf("contentsMouseDoubleClickEvent: %d,%d\n", p.x(), p.y());
	Parent::mouseDoubleClickEvent(e);
}

void ConfigList::focusInEvent(QFocusEvent *e)
{
	struct menu *menu = NULL;

	Parent::focusInEvent(e);

	ConfigItem* item = (ConfigItem *)currentItem();
	if (item) {
		setSelected(item, true);
		menu = item->menu;
	}
	emit gotFocus(menu);
}

void ConfigList::contextMenuEvent(QContextMenuEvent *e)
{
	if (e->y() <= header()->geometry().bottom()) {
		if (!headerPopup) {
			QAction *action;

			headerPopup = new QMenu(this);
			action = new QAction("Show Name", this);
			  action->setCheckable(true);
			  connect(action, SIGNAL(toggled(bool)),
				  parent(), SLOT(setShowName(bool)));
			  connect(parent(), SIGNAL(showNameChanged(bool)),
				  action, SLOT(setOn(bool)));
			  action->setChecked(showName);
			  headerPopup->addAction(action);
			action = new QAction("Show Range", this);
			  action->setCheckable(true);
			  connect(action, SIGNAL(toggled(bool)),
				  parent(), SLOT(setShowRange(bool)));
			  connect(parent(), SIGNAL(showRangeChanged(bool)),
				  action, SLOT(setOn(bool)));
			  action->setChecked(showRange);
			  headerPopup->addAction(action);
			action = new QAction("Show Data", this);
			  action->setCheckable(true);
			  connect(action, SIGNAL(toggled(bool)),
				  parent(), SLOT(setShowData(bool)));
			  connect(parent(), SIGNAL(showDataChanged(bool)),
				  action, SLOT(setOn(bool)));
			  action->setChecked(showData);
			  headerPopup->addAction(action);
		}
		headerPopup->exec(e->globalPos());
		e->accept();
	} else
		e->ignore();
}

ConfigView*ConfigView::viewList;
QAction *ConfigView::showNormalAction;
QAction *ConfigView::showAllAction;
QAction *ConfigView::showPromptAction;

ConfigView::ConfigView(QWidget* parent, const char *name)
	: Parent(parent)
{
	setObjectName(name);
	QVBoxLayout *verticalLayout = new QVBoxLayout(this);
	verticalLayout->setContentsMargins(0, 0, 0, 0);

	list = new ConfigList(this);
	verticalLayout->addWidget(list);
	lineEdit = new ConfigLineEdit(this);
	lineEdit->hide();
	verticalLayout->addWidget(lineEdit);

	this->nextView = viewList;
	viewList = this;
}

ConfigView::~ConfigView(void)
{
	ConfigView** vp;

	for (vp = &viewList; *vp; vp = &(*vp)->nextView) {
		if (*vp == this) {
			*vp = nextView;
			break;
		}
	}
}

void ConfigView::setOptionMode(QAction *act)
{
	if (act == showNormalAction)
		list->optMode = normalOpt;
	else if (act == showAllAction)
		list->optMode = allOpt;
	else
		list->optMode = promptOpt;

	list->updateListAll();
}

void ConfigView::setShowName(bool b)
{
	if (list->showName != b) {
		list->showName = b;
		list->reinit();
		emit showNameChanged(b);
	}
}

void ConfigView::setShowRange(bool b)
{
	if (list->showRange != b) {
		list->showRange = b;
		list->reinit();
		emit showRangeChanged(b);
	}
}

void ConfigView::setShowData(bool b)
{
	if (list->showData != b) {
		list->showData = b;
		list->reinit();
		emit showDataChanged(b);
	}
}

void ConfigList::setAllOpen(bool open)
{
	QTreeWidgetItemIterator it(this);

	while (*it) {
		(*it)->setExpanded(open);

		++it;
	}
}

void ConfigView::updateList(ConfigItem* item)
{
	ConfigView* v;

	for (v = viewList; v; v = v->nextView)
		v->list->updateList(item);
}

void ConfigView::updateListAll(void)
{
	ConfigView* v;

	for (v = viewList; v; v = v->nextView)
		v->list->updateListAll();
}

ConfigInfoView::ConfigInfoView(QWidget* parent, const char *name)
	: Parent(parent), sym(0), _menu(0)
{
	setObjectName(name);
	setOpenLinks(false);

	if (!objectName().isEmpty()) {
		configSettings->beginGroup(objectName());
		setShowDebug(configSettings->value("/showDebug", false).toBool());
		configSettings->endGroup();
		connect(configApp, SIGNAL(aboutToQuit()), SLOT(saveSettings()));
	}
}

void ConfigInfoView::saveSettings(void)
{
	if (!objectName().isEmpty()) {
		configSettings->beginGroup(objectName());
		configSettings->setValue("/showDebug", showDebug());
		configSettings->endGroup();
	}
}

void ConfigInfoView::setShowDebug(bool b)
{
	if (_showDebug != b) {
		_showDebug = b;
		if (_menu)
			menuInfo();
		else if (sym)
			symbolInfo();
		emit showDebugChanged(b);
	}
}

void ConfigInfoView::setInfo(struct menu *m)
{
	if (_menu == m)
		return;
	_menu = m;
	sym = NULL;
	if (!_menu)
		clear();
	else
		menuInfo();
}

void ConfigInfoView::symbolInfo(void)
{
	QString str;

	str += "<big>Symbol: <b>";
	str += print_filter(sym->name);
	str += "</b></big><br><br>value: ";
	str += print_filter(sym_get_string_value(sym));
	str += "<br>visibility: ";
	str += sym->visible == yes ? "y" : sym->visible == mod ? "m" : "n";
	str += "<br>";
	str += debug_info(sym);

	setText(str);
}

void ConfigInfoView::menuInfo(void)
{
	struct symbol* sym;
	QString head, debug, help;

	sym = _menu->sym;
	if (sym) {
		if (_menu->prompt) {
			head += "<big><b>";
			head += print_filter(_menu->prompt->text);
			head += "</b></big>";
			if (sym->name) {
				head += " (";
				if (showDebug())
					head += QString().sprintf("<a href=\"s%s\">", sym->name);
				head += print_filter(sym->name);
				if (showDebug())
					head += "</a>";
				head += ")";
			}
		} else if (sym->name) {
			head += "<big><b>";
			if (showDebug())
				head += QString().sprintf("<a href=\"s%s\">", sym->name);
			head += print_filter(sym->name);
			if (showDebug())
				head += "</a>";
			head += "</b></big>";
		}
		head += "<br><br>";

		if (showDebug())
			debug = debug_info(sym);

		struct gstr help_gstr = str_new();
		menu_get_ext_help(_menu, &help_gstr);
		help = print_filter(str_get(&help_gstr));
		str_free(&help_gstr);
	} else if (_menu->prompt) {
		head += "<big><b>";
		head += print_filter(_menu->prompt->text);
		head += "</b></big><br><br>";
		if (showDebug()) {
			if (_menu->prompt->visible.expr) {
				debug += "&nbsp;&nbsp;dep: ";
				expr_print(_menu->prompt->visible.expr, expr_print_help, &debug, E_NONE);
				debug += "<br><br>";
			}
		}
	}
	if (showDebug())
		debug += QString().sprintf("defined at %s:%d<br><br>", _menu->file->name, _menu->lineno);

	setText(head + debug + help);
}

QString ConfigInfoView::debug_info(struct symbol *sym)
{
	QString debug;

	debug += "type: ";
	debug += print_filter(sym_type_name(sym->type));
	if (sym_is_choice(sym))
		debug += " (choice)";
	debug += "<br>";
	if (sym->rev_dep.expr) {
		debug += "reverse dep: ";
		expr_print(sym->rev_dep.expr, expr_print_help, &debug, E_NONE);
		debug += "<br>";
	}
	for (struct property *prop = sym->prop; prop; prop = prop->next) {
		switch (prop->type) {
		case P_PROMPT:
		case P_MENU:
			debug += QString().sprintf("prompt: <a href=\"m%s\">", sym->name);
			debug += print_filter(prop->text);
			debug += "</a><br>";
			break;
		case P_DEFAULT:
		case P_SELECT:
		case P_RANGE:
		case P_COMMENT:
		case P_IMPLY:
		case P_SYMBOL:
			debug += prop_get_type_name(prop->type);
			debug += ": ";
			expr_print(prop->expr, expr_print_help, &debug, E_NONE);
			debug += "<br>";
			break;
		case P_CHOICE:
			if (sym_is_choice(sym)) {
				debug += "choice: ";
				expr_print(prop->expr, expr_print_help, &debug, E_NONE);
				debug += "<br>";
			}
			break;
		default:
			debug += "unknown property: ";
			debug += prop_get_type_name(prop->type);
			debug += "<br>";
		}
		if (prop->visible.expr) {
			debug += "&nbsp;&nbsp;&nbsp;&nbsp;dep: ";
			expr_print(prop->visible.expr, expr_print_help, &debug, E_NONE);
			debug += "<br>";
		}
	}
	debug += "<br>";

	return debug;
}

QString ConfigInfoView::print_filter(const QString &str)
{
	QRegExp re("[<>&\"\\n]");
	QString res = str;
	for (int i = 0; (i = res.indexOf(re, i)) >= 0;) {
		switch (res[i].toLatin1()) {
		case '<':
			res.replace(i, 1, "&lt;");
			i += 4;
			break;
		case '>':
			res.replace(i, 1, "&gt;");
			i += 4;
			break;
		case '&':
			res.replace(i, 1, "&amp;");
			i += 5;
			break;
		case '"':
			res.replace(i, 1, "&quot;");
			i += 6;
			break;
		case '\n':
			res.replace(i, 1, "<br>");
			i += 4;
			break;
		}
	}
	return res;
}

void ConfigInfoView::expr_print_help(void *data, struct symbol *sym, const char *str)
{
	QString* text = reinterpret_cast<QString*>(data);
	QString str2 = print_filter(str);

	if (sym && sym->name && !(sym->flags & SYMBOL_CONST)) {
		*text += QString().sprintf("<a href=\"s%s\">", sym->name);
		*text += str2;
		*text += "</a>";
	} else
		*text += str2;
}

void ConfigInfoView::clicked(const QUrl &url)
{
	QByteArray str = url.toEncoded();
	const std::size_t count = str.size();
	char *data = new char[count + 1];
	struct symbol **result;
	struct menu *m = NULL;

	if (count < 1) {
		qInfo() << "Clicked link is empty";
<<<<<<< HEAD
		delete data;
=======
		delete[] data;
>>>>>>> bcf87687
		return;
	}

	memcpy(data, str.constData(), count);
	data[count] = '\0';

	/* Seek for exact match */
	data[0] = '^';
	strcat(data, "$");
	result = sym_re_search(data);
	if (!result) {
		qInfo() << "Clicked symbol is invalid:" << data;
<<<<<<< HEAD
		delete data;
=======
		delete[] data;
>>>>>>> bcf87687
		return;
	}

	sym = *result;

	/* Seek for the menu which holds the symbol */
	for (struct property *prop = sym->prop; prop; prop = prop->next) {
		    if (prop->type != P_PROMPT && prop->type != P_MENU)
			    continue;
		    m = prop->menu;
		    break;
	}

	if (!m) {
		/* Symbol is not visible as a menu */
		symbolInfo();
		emit showDebugChanged(true);
	} else {
		emit menuSelected(m);
	}

	free(result);
	delete data;
}

QMenu* ConfigInfoView::createStandardContextMenu(const QPoint & pos)
{
	QMenu* popup = Parent::createStandardContextMenu(pos);
	QAction* action = new QAction("Show Debug Info", popup);

	action->setCheckable(true);
	connect(action, SIGNAL(toggled(bool)), SLOT(setShowDebug(bool)));
	connect(this, SIGNAL(showDebugChanged(bool)), action, SLOT(setOn(bool)));
	action->setChecked(showDebug());
	popup->addSeparator();
	popup->addAction(action);
	return popup;
}

void ConfigInfoView::contextMenuEvent(QContextMenuEvent *e)
{
	Parent::contextMenuEvent(e);
}

ConfigSearchWindow::ConfigSearchWindow(ConfigMainWindow* parent, const char *name)
	: Parent(parent), result(NULL)
{
	setObjectName(name);
	setWindowTitle("Search Config");

	QVBoxLayout* layout1 = new QVBoxLayout(this);
	layout1->setContentsMargins(11, 11, 11, 11);
	layout1->setSpacing(6);
	QHBoxLayout* layout2 = new QHBoxLayout(0);
	layout2->setContentsMargins(0, 0, 0, 0);
	layout2->setSpacing(6);
	layout2->addWidget(new QLabel("Find:", this));
	editField = new QLineEdit(this);
	connect(editField, SIGNAL(returnPressed()), SLOT(search()));
	layout2->addWidget(editField);
	searchButton = new QPushButton("Search", this);
	searchButton->setAutoDefault(false);
	connect(searchButton, SIGNAL(clicked()), SLOT(search()));
	layout2->addWidget(searchButton);
	layout1->addLayout(layout2);

	split = new QSplitter(this);
	split->setOrientation(Qt::Vertical);
	list = new ConfigView(split, name);
	list->list->mode = listMode;
	info = new ConfigInfoView(split, name);
	connect(list->list, SIGNAL(menuChanged(struct menu *)),
		info, SLOT(setInfo(struct menu *)));
	connect(list->list, SIGNAL(menuChanged(struct menu *)),
		parent, SLOT(setMenuLink(struct menu *)));

	layout1->addWidget(split);

	if (name) {
		QVariant x, y;
		int width, height;
		bool ok;

		configSettings->beginGroup(name);
		width = configSettings->value("/window width", parent->width() / 2).toInt();
		height = configSettings->value("/window height", parent->height() / 2).toInt();
		resize(width, height);
		x = configSettings->value("/window x");
		y = configSettings->value("/window y");
		if ((x.isValid())&&(y.isValid()))
			move(x.toInt(), y.toInt());
		QList<int> sizes = configSettings->readSizes("/split", &ok);
		if (ok)
			split->setSizes(sizes);
		configSettings->endGroup();
		connect(configApp, SIGNAL(aboutToQuit()), SLOT(saveSettings()));
	}
}

void ConfigSearchWindow::saveSettings(void)
{
	if (!objectName().isEmpty()) {
		configSettings->beginGroup(objectName());
		configSettings->setValue("/window x", pos().x());
		configSettings->setValue("/window y", pos().y());
		configSettings->setValue("/window width", size().width());
		configSettings->setValue("/window height", size().height());
		configSettings->writeSizes("/split", split->sizes());
		configSettings->endGroup();
	}
}

void ConfigSearchWindow::search(void)
{
	struct symbol **p;
	struct property *prop;
	ConfigItem *lastItem = NULL;

	free(result);
	list->list->clear();
	info->clear();

	result = sym_re_search(editField->text().toLatin1());
	if (!result)
		return;
	for (p = result; *p; p++) {
		for_all_prompts((*p), prop)
			lastItem = new ConfigItem(list->list, lastItem, prop->menu,
						  menu_is_visible(prop->menu));
	}
}

/*
 * Construct the complete config widget
 */
ConfigMainWindow::ConfigMainWindow(void)
	: searchWindow(0)
{
	QMenuBar* menu;
	bool ok = true;
	QVariant x, y;
	int width, height;
	char title[256];

	QDesktopWidget *d = configApp->desktop();
	snprintf(title, sizeof(title), "%s%s",
		rootmenu.prompt->text,
		""
		);
	setWindowTitle(title);

	width = configSettings->value("/window width", d->width() - 64).toInt();
	height = configSettings->value("/window height", d->height() - 64).toInt();
	resize(width, height);
	x = configSettings->value("/window x");
	y = configSettings->value("/window y");
	if ((x.isValid())&&(y.isValid()))
		move(x.toInt(), y.toInt());

	QWidget *widget = new QWidget(this);
	QVBoxLayout *layout = new QVBoxLayout(widget);
	setCentralWidget(widget);

	split1 = new QSplitter(widget);
	split1->setOrientation(Qt::Horizontal);
	split1->setChildrenCollapsible(false);

	menuView = new ConfigView(widget, "menu");
	menuList = menuView->list;

	split2 = new QSplitter(widget);
	split2->setChildrenCollapsible(false);
	split2->setOrientation(Qt::Vertical);

	// create config tree
	configView = new ConfigView(widget, "config");
	configList = configView->list;

	helpText = new ConfigInfoView(widget, "help");

	layout->addWidget(split2);
	split2->addWidget(split1);
	split1->addWidget(configView);
	split1->addWidget(menuView);
	split2->addWidget(helpText);

	setTabOrder(configList, helpText);
	configList->setFocus();

	menu = menuBar();
	toolBar = new QToolBar("Tools", this);
	addToolBar(toolBar);

	backAction = new QAction(QPixmap(xpm_back), "Back", this);
	connect(backAction, SIGNAL(triggered(bool)), SLOT(goBack()));

	QAction *quitAction = new QAction("&Quit", this);
	quitAction->setShortcut(Qt::CTRL + Qt::Key_Q);
	connect(quitAction, SIGNAL(triggered(bool)), SLOT(close()));

	QAction *loadAction = new QAction(QPixmap(xpm_load), "&Load", this);
	loadAction->setShortcut(Qt::CTRL + Qt::Key_L);
	connect(loadAction, SIGNAL(triggered(bool)), SLOT(loadConfig()));

	saveAction = new QAction(QPixmap(xpm_save), "&Save", this);
	saveAction->setShortcut(Qt::CTRL + Qt::Key_S);
	connect(saveAction, SIGNAL(triggered(bool)), SLOT(saveConfig()));

	conf_set_changed_callback(conf_changed);

	// Set saveAction's initial state
	conf_changed();
	configname = xstrdup(conf_get_configname());

	QAction *saveAsAction = new QAction("Save &As...", this);
	  connect(saveAsAction, SIGNAL(triggered(bool)), SLOT(saveConfigAs()));
	QAction *searchAction = new QAction("&Find", this);
	searchAction->setShortcut(Qt::CTRL + Qt::Key_F);
	  connect(searchAction, SIGNAL(triggered(bool)), SLOT(searchConfig()));
	singleViewAction = new QAction(QPixmap(xpm_single_view), "Single View", this);
	singleViewAction->setCheckable(true);
	  connect(singleViewAction, SIGNAL(triggered(bool)), SLOT(showSingleView()));
	splitViewAction = new QAction(QPixmap(xpm_split_view), "Split View", this);
	splitViewAction->setCheckable(true);
	  connect(splitViewAction, SIGNAL(triggered(bool)), SLOT(showSplitView()));
	fullViewAction = new QAction(QPixmap(xpm_tree_view), "Full View", this);
	fullViewAction->setCheckable(true);
	  connect(fullViewAction, SIGNAL(triggered(bool)), SLOT(showFullView()));

	QAction *showNameAction = new QAction("Show Name", this);
	  showNameAction->setCheckable(true);
	  connect(showNameAction, SIGNAL(toggled(bool)), configView, SLOT(setShowName(bool)));
	  showNameAction->setChecked(configView->showName());
	QAction *showRangeAction = new QAction("Show Range", this);
	  showRangeAction->setCheckable(true);
	  connect(showRangeAction, SIGNAL(toggled(bool)), configView, SLOT(setShowRange(bool)));
	QAction *showDataAction = new QAction("Show Data", this);
	  showDataAction->setCheckable(true);
	  connect(showDataAction, SIGNAL(toggled(bool)), configView, SLOT(setShowData(bool)));

	QActionGroup *optGroup = new QActionGroup(this);
	optGroup->setExclusive(true);
	connect(optGroup, SIGNAL(triggered(QAction*)), configView,
		SLOT(setOptionMode(QAction *)));
	connect(optGroup, SIGNAL(triggered(QAction *)), menuView,
		SLOT(setOptionMode(QAction *)));

	configView->showNormalAction = new QAction("Show Normal Options", optGroup);
	configView->showAllAction = new QAction("Show All Options", optGroup);
	configView->showPromptAction = new QAction("Show Prompt Options", optGroup);
	configView->showNormalAction->setCheckable(true);
	configView->showAllAction->setCheckable(true);
	configView->showPromptAction->setCheckable(true);

	QAction *showDebugAction = new QAction("Show Debug Info", this);
	  showDebugAction->setCheckable(true);
	  connect(showDebugAction, SIGNAL(toggled(bool)), helpText, SLOT(setShowDebug(bool)));
	  showDebugAction->setChecked(helpText->showDebug());

	QAction *showIntroAction = new QAction("Introduction", this);
	  connect(showIntroAction, SIGNAL(triggered(bool)), SLOT(showIntro()));
	QAction *showAboutAction = new QAction("About", this);
	  connect(showAboutAction, SIGNAL(triggered(bool)), SLOT(showAbout()));

	// init tool bar
	toolBar->addAction(backAction);
	toolBar->addSeparator();
	toolBar->addAction(loadAction);
	toolBar->addAction(saveAction);
	toolBar->addSeparator();
	toolBar->addAction(singleViewAction);
	toolBar->addAction(splitViewAction);
	toolBar->addAction(fullViewAction);

	// create config menu
	QMenu* config = menu->addMenu("&File");
	config->addAction(loadAction);
	config->addAction(saveAction);
	config->addAction(saveAsAction);
	config->addSeparator();
	config->addAction(quitAction);

	// create edit menu
	QMenu* editMenu = menu->addMenu("&Edit");
	editMenu->addAction(searchAction);

	// create options menu
	QMenu* optionMenu = menu->addMenu("&Option");
	optionMenu->addAction(showNameAction);
	optionMenu->addAction(showRangeAction);
	optionMenu->addAction(showDataAction);
	optionMenu->addSeparator();
	optionMenu->addActions(optGroup->actions());
	optionMenu->addSeparator();
	optionMenu->addAction(showDebugAction);

	// create help menu
	menu->addSeparator();
	QMenu* helpMenu = menu->addMenu("&Help");
	helpMenu->addAction(showIntroAction);
	helpMenu->addAction(showAboutAction);

	connect (helpText, SIGNAL (anchorClicked (const QUrl &)),
		 helpText, SLOT (clicked (const QUrl &)) );

	connect(configList, SIGNAL(menuChanged(struct menu *)),
		helpText, SLOT(setInfo(struct menu *)));
	connect(configList, SIGNAL(menuSelected(struct menu *)),
		SLOT(changeMenu(struct menu *)));
	connect(configList, SIGNAL(itemSelected(struct menu *)),
		SLOT(changeItens(struct menu *)));
	connect(configList, SIGNAL(parentSelected()),
		SLOT(goBack()));
	connect(menuList, SIGNAL(menuChanged(struct menu *)),
		helpText, SLOT(setInfo(struct menu *)));
	connect(menuList, SIGNAL(menuSelected(struct menu *)),
		SLOT(changeMenu(struct menu *)));

	connect(configList, SIGNAL(gotFocus(struct menu *)),
		helpText, SLOT(setInfo(struct menu *)));
	connect(menuList, SIGNAL(gotFocus(struct menu *)),
		helpText, SLOT(setInfo(struct menu *)));
	connect(menuList, SIGNAL(gotFocus(struct menu *)),
		SLOT(listFocusChanged(void)));
	connect(helpText, SIGNAL(menuSelected(struct menu *)),
		SLOT(setMenuLink(struct menu *)));

	QString listMode = configSettings->value("/listMode", "symbol").toString();
	if (listMode == "single")
		showSingleView();
	else if (listMode == "full")
		showFullView();
	else /*if (listMode == "split")*/
		showSplitView();

	// UI setup done, restore splitter positions
	QList<int> sizes = configSettings->readSizes("/split1", &ok);
	if (ok)
		split1->setSizes(sizes);

	sizes = configSettings->readSizes("/split2", &ok);
	if (ok)
		split2->setSizes(sizes);
}

void ConfigMainWindow::loadConfig(void)
{
	QString str;
	QByteArray ba;
	const char *name;

	str = QFileDialog::getOpenFileName(this, "", configname);
	if (str.isNull())
		return;

	ba = str.toLocal8Bit();
	name = ba.data();

	if (conf_read(name))
		QMessageBox::information(this, "qconf", "Unable to load configuration!");

	free(configname);
	configname = xstrdup(name);

	ConfigView::updateListAll();
}

bool ConfigMainWindow::saveConfig(void)
{
	if (conf_write(configname)) {
		QMessageBox::information(this, "qconf", "Unable to save configuration!");
		return false;
	}
	conf_write_autoconf(0);

	return true;
}

void ConfigMainWindow::saveConfigAs(void)
{
	QString str;
	QByteArray ba;
	const char *name;

	str = QFileDialog::getSaveFileName(this, "", configname);
	if (str.isNull())
		return;

	ba = str.toLocal8Bit();
	name = ba.data();

	if (conf_write(name)) {
		QMessageBox::information(this, "qconf", "Unable to save configuration!");
	}
	conf_write_autoconf(0);

	free(configname);
	configname = xstrdup(name);
}

void ConfigMainWindow::searchConfig(void)
{
	if (!searchWindow)
		searchWindow = new ConfigSearchWindow(this, "search");
	searchWindow->show();
}

void ConfigMainWindow::changeItens(struct menu *menu)
{
	configList->setRootMenu(menu);
}

void ConfigMainWindow::changeMenu(struct menu *menu)
{
	menuList->setRootMenu(menu);
}

void ConfigMainWindow::setMenuLink(struct menu *menu)
{
	struct menu *parent;
	ConfigList* list = NULL;
	ConfigItem* item;

	if (configList->menuSkip(menu))
		return;

	switch (configList->mode) {
	case singleMode:
		list = configList;
		parent = menu_get_parent_menu(menu);
		if (!parent)
			return;
		list->setRootMenu(parent);
		break;
	case menuMode:
		if (menu->flags & MENU_ROOT) {
			menuList->setRootMenu(menu);
			configList->clearSelection();
			list = configList;
		} else {
			parent = menu_get_parent_menu(menu->parent);
			if (!parent)
				return;

			/* Select the config view */
			item = configList->findConfigItem(parent);
			if (item) {
				configList->setSelected(item, true);
				configList->scrollToItem(item);
			}

			menuList->setRootMenu(parent);
			menuList->clearSelection();
			list = menuList;
		}
		break;
	case fullMode:
		list = configList;
		break;
	default:
		break;
	}

	if (list) {
		item = list->findConfigItem(menu);
		if (item) {
			list->setSelected(item, true);
			list->scrollToItem(item);
			list->setFocus();
			helpText->setInfo(menu);
		}
	}
}

void ConfigMainWindow::listFocusChanged(void)
{
	if (menuList->mode == menuMode)
		configList->clearSelection();
}

void ConfigMainWindow::goBack(void)
{
<<<<<<< HEAD
qInfo() << __FUNCTION__;
=======
>>>>>>> bcf87687
	if (configList->rootEntry == &rootmenu)
		return;

	configList->setParentMenu();
}

void ConfigMainWindow::showSingleView(void)
{
	singleViewAction->setEnabled(false);
	singleViewAction->setChecked(true);
	splitViewAction->setEnabled(true);
	splitViewAction->setChecked(false);
	fullViewAction->setEnabled(true);
	fullViewAction->setChecked(false);

	backAction->setEnabled(true);

	menuView->hide();
	menuList->setRootMenu(0);
	configList->mode = singleMode;
	if (configList->rootEntry == &rootmenu)
		configList->updateListAll();
	else
		configList->setRootMenu(&rootmenu);
	configList->setFocus();
}

void ConfigMainWindow::showSplitView(void)
{
	singleViewAction->setEnabled(true);
	singleViewAction->setChecked(false);
	splitViewAction->setEnabled(false);
	splitViewAction->setChecked(true);
	fullViewAction->setEnabled(true);
	fullViewAction->setChecked(false);

	backAction->setEnabled(false);

	configList->mode = menuMode;
	if (configList->rootEntry == &rootmenu)
		configList->updateListAll();
	else
		configList->setRootMenu(&rootmenu);
	configList->setAllOpen(true);
	configApp->processEvents();
	menuList->mode = symbolMode;
	menuList->setRootMenu(&rootmenu);
	menuList->setAllOpen(true);
	menuView->show();
	menuList->setFocus();
}

void ConfigMainWindow::showFullView(void)
{
	singleViewAction->setEnabled(true);
	singleViewAction->setChecked(false);
	splitViewAction->setEnabled(true);
	splitViewAction->setChecked(false);
	fullViewAction->setEnabled(false);
	fullViewAction->setChecked(true);

	backAction->setEnabled(false);

	menuView->hide();
	menuList->setRootMenu(0);
	configList->mode = fullMode;
	if (configList->rootEntry == &rootmenu)
		configList->updateListAll();
	else
		configList->setRootMenu(&rootmenu);
	configList->setFocus();
}

/*
 * ask for saving configuration before quitting
 */
void ConfigMainWindow::closeEvent(QCloseEvent* e)
{
	if (!conf_get_changed()) {
		e->accept();
		return;
	}
	QMessageBox mb("qconf", "Save configuration?", QMessageBox::Warning,
			QMessageBox::Yes | QMessageBox::Default, QMessageBox::No, QMessageBox::Cancel | QMessageBox::Escape);
	mb.setButtonText(QMessageBox::Yes, "&Save Changes");
	mb.setButtonText(QMessageBox::No, "&Discard Changes");
	mb.setButtonText(QMessageBox::Cancel, "Cancel Exit");
	switch (mb.exec()) {
	case QMessageBox::Yes:
		if (saveConfig())
			e->accept();
		else
			e->ignore();
		break;
	case QMessageBox::No:
		e->accept();
		break;
	case QMessageBox::Cancel:
		e->ignore();
		break;
	}
}

void ConfigMainWindow::showIntro(void)
{
	static const QString str = "Welcome to the qconf graphical configuration tool.\n\n"
		"For each option, a blank box indicates the feature is disabled, a check\n"
		"indicates it is enabled, and a dot indicates that it is to be compiled\n"
		"as a module.  Clicking on the box will cycle through the three states.\n\n"
		"If you do not see an option (e.g., a device driver) that you believe\n"
		"should be present, try turning on Show All Options under the Options menu.\n"
		"Although there is no cross reference yet to help you figure out what other\n"
		"options must be enabled to support the option you are interested in, you can\n"
		"still view the help of a grayed-out option.\n\n"
		"Toggling Show Debug Info under the Options menu will show the dependencies,\n"
		"which you can then match by examining other options.\n\n";

	QMessageBox::information(this, "qconf", str);
}

void ConfigMainWindow::showAbout(void)
{
	static const QString str = "qconf is Copyright (C) 2002 Roman Zippel <zippel@linux-m68k.org>.\n"
		"Copyright (C) 2015 Boris Barbulovski <bbarbulovski@gmail.com>.\n\n"
		"Bug reports and feature request can also be entered at http://bugzilla.kernel.org/\n";

	QMessageBox::information(this, "qconf", str);
}

void ConfigMainWindow::saveSettings(void)
{
	configSettings->setValue("/window x", pos().x());
	configSettings->setValue("/window y", pos().y());
	configSettings->setValue("/window width", size().width());
	configSettings->setValue("/window height", size().height());

	QString entry;
	switch(configList->mode) {
	case singleMode :
		entry = "single";
		break;

	case symbolMode :
		entry = "split";
		break;

	case fullMode :
		entry = "full";
		break;

	default:
		break;
	}
	configSettings->setValue("/listMode", entry);

	configSettings->writeSizes("/split1", split1->sizes());
	configSettings->writeSizes("/split2", split2->sizes());
}

void ConfigMainWindow::conf_changed(void)
{
	if (saveAction)
		saveAction->setEnabled(conf_get_changed());
}

void fixup_rootmenu(struct menu *menu)
{
	struct menu *child;
	static int menu_cnt = 0;

	menu->flags |= MENU_ROOT;
	for (child = menu->list; child; child = child->next) {
		if (child->prompt && child->prompt->type == P_MENU) {
			menu_cnt++;
			fixup_rootmenu(child);
			menu_cnt--;
		} else if (!menu_cnt)
			fixup_rootmenu(child);
	}
}

static const char *progname;

static void usage(void)
{
	printf("%s [-s] <config>\n", progname);
	exit(0);
}

int main(int ac, char** av)
{
	ConfigMainWindow* v;
	const char *name;

	progname = av[0];
	configApp = new QApplication(ac, av);
	if (ac > 1 && av[1][0] == '-') {
		switch (av[1][1]) {
		case 's':
			conf_set_message_callback(NULL);
			break;
		case 'h':
		case '?':
			usage();
		}
		name = av[2];
	} else
		name = av[1];
	if (!name)
		usage();

	conf_parse(name);
	fixup_rootmenu(&rootmenu);
	conf_read(NULL);
	//zconfdump(stdout);

	configSettings = new ConfigSettings();
	configSettings->beginGroup("/kconfig/qconf");
	v = new ConfigMainWindow();

	//zconfdump(stdout);
	configApp->connect(configApp, SIGNAL(lastWindowClosed()), SLOT(quit()));
	configApp->connect(configApp, SIGNAL(aboutToQuit()), v, SLOT(saveSettings()));
	v->show();
	configApp->exec();

	configSettings->endGroup();
	delete configSettings;
	delete v;
	delete configApp;

	return 0;
}<|MERGE_RESOLUTION|>--- conflicted
+++ resolved
@@ -428,10 +428,9 @@
 	if (rootEntry != &rootmenu && (mode == singleMode ||
 	    (mode == symbolMode && rootEntry->parent != &rootmenu))) {
 		item = (ConfigItem *)topLevelItem(0);
-		if (!item && mode != symbolMode) {
+		if (!item)
 			item = new ConfigItem(this, 0, true);
-			last = item;
-		}
+		last = item;
 	}
 	if ((mode == singleMode || (mode == symbolMode && !(rootEntry->flags & MENU_ROOT))) &&
 	    rootEntry->sym && rootEntry->prompt) {
@@ -1230,11 +1229,7 @@
 
 	if (count < 1) {
 		qInfo() << "Clicked link is empty";
-<<<<<<< HEAD
-		delete data;
-=======
 		delete[] data;
->>>>>>> bcf87687
 		return;
 	}
 
@@ -1247,11 +1242,7 @@
 	result = sym_re_search(data);
 	if (!result) {
 		qInfo() << "Clicked symbol is invalid:" << data;
-<<<<<<< HEAD
-		delete data;
-=======
 		delete[] data;
->>>>>>> bcf87687
 		return;
 	}
 
@@ -1734,10 +1725,6 @@
 
 void ConfigMainWindow::goBack(void)
 {
-<<<<<<< HEAD
-qInfo() << __FUNCTION__;
-=======
->>>>>>> bcf87687
 	if (configList->rootEntry == &rootmenu)
 		return;
 
