// SPDX-License-Identifier: GPL-2.0-only
/*
 * Copyright (C) 2013 Politecnico di Torino, Italy
 *                    TORSEC group -- https://security.polito.it
 *
 * Author: Roberto Sassu <roberto.sassu@polito.it>
 *
 * File: ima_template_lib.c
 *      Library of supported template fields.
 */

#include "ima_template_lib.h"
#include <linux/xattr.h>
#include <linux/evm.h>

static bool ima_template_hash_algo_allowed(u8 algo)
{
	if (algo == HASH_ALGO_SHA1 || algo == HASH_ALGO_MD5)
		return true;

	return false;
}

enum data_formats {
	DATA_FMT_DIGEST = 0,
	DATA_FMT_DIGEST_WITH_ALGO,
	DATA_FMT_DIGEST_WITH_TYPE_AND_ALGO,
	DATA_FMT_STRING,
	DATA_FMT_HEX,
	DATA_FMT_UINT
};

enum digest_type {
	DIGEST_TYPE_IMA,
	DIGEST_TYPE_VERITY,
	DIGEST_TYPE__LAST
};

#define DIGEST_TYPE_NAME_LEN_MAX 7	/* including NUL */
static const char * const digest_type_name[DIGEST_TYPE__LAST] = {
	[DIGEST_TYPE_IMA] = "ima",
	[DIGEST_TYPE_VERITY] = "verity"
};

static int ima_write_template_field_data(const void *data, const u32 datalen,
					 enum data_formats datafmt,
					 struct ima_field_data *field_data)
{
	u8 *buf, *buf_ptr;
	u32 buflen = datalen;

	if (datafmt == DATA_FMT_STRING)
		buflen = datalen + 1;

	buf = kzalloc(buflen, GFP_KERNEL);
	if (!buf)
		return -ENOMEM;

	memcpy(buf, data, datalen);

	/*
	 * Replace all space characters with underscore for event names and
	 * strings. This avoid that, during the parsing of a measurements list,
	 * filenames with spaces or that end with the suffix ' (deleted)' are
	 * split into multiple template fields (the space is the delimitator
	 * character for measurements lists in ASCII format).
	 */
	if (datafmt == DATA_FMT_STRING) {
		for (buf_ptr = buf; buf_ptr - buf < datalen; buf_ptr++)
			if (*buf_ptr == ' ')
				*buf_ptr = '_';
	}

	field_data->data = buf;
	field_data->len = buflen;
	return 0;
}

static void ima_show_template_data_ascii(struct seq_file *m,
					 enum ima_show_type show,
					 enum data_formats datafmt,
					 struct ima_field_data *field_data)
{
	u8 *buf_ptr = field_data->data;
	u32 buflen = field_data->len;

	switch (datafmt) {
	case DATA_FMT_DIGEST_WITH_TYPE_AND_ALGO:
	case DATA_FMT_DIGEST_WITH_ALGO:
		buf_ptr = strrchr(field_data->data, ':');
		if (buf_ptr != field_data->data)
			seq_printf(m, "%s", field_data->data);

		/* skip ':' and '\0' */
		buf_ptr += 2;
		buflen -= buf_ptr - field_data->data;
		fallthrough;
	case DATA_FMT_DIGEST:
	case DATA_FMT_HEX:
		if (!buflen)
			break;
		ima_print_digest(m, buf_ptr, buflen);
		break;
	case DATA_FMT_STRING:
		seq_printf(m, "%s", buf_ptr);
		break;
	case DATA_FMT_UINT:
		switch (field_data->len) {
		case sizeof(u8):
			seq_printf(m, "%u", *(u8 *)buf_ptr);
			break;
		case sizeof(u16):
			if (ima_canonical_fmt)
				seq_printf(m, "%u",
					   le16_to_cpu(*(__le16 *)buf_ptr));
			else
				seq_printf(m, "%u", *(u16 *)buf_ptr);
			break;
		case sizeof(u32):
			if (ima_canonical_fmt)
				seq_printf(m, "%u",
					   le32_to_cpu(*(__le32 *)buf_ptr));
			else
				seq_printf(m, "%u", *(u32 *)buf_ptr);
			break;
		case sizeof(u64):
			if (ima_canonical_fmt)
				seq_printf(m, "%llu",
					   le64_to_cpu(*(__le64 *)buf_ptr));
			else
				seq_printf(m, "%llu", *(u64 *)buf_ptr);
			break;
		default:
			break;
		}
		break;
	default:
		break;
	}
}

static void ima_show_template_data_binary(struct seq_file *m,
					  enum ima_show_type show,
					  enum data_formats datafmt,
					  struct ima_field_data *field_data)
{
	u32 len = (show == IMA_SHOW_BINARY_OLD_STRING_FMT) ?
	    strlen(field_data->data) : field_data->len;

	if (show != IMA_SHOW_BINARY_NO_FIELD_LEN) {
		u32 field_len = !ima_canonical_fmt ?
				len : (__force u32)cpu_to_le32(len);

		ima_putc(m, &field_len, sizeof(field_len));
	}

	if (!len)
		return;

	ima_putc(m, field_data->data, len);
}

static void ima_show_template_field_data(struct seq_file *m,
					 enum ima_show_type show,
					 enum data_formats datafmt,
					 struct ima_field_data *field_data)
{
	switch (show) {
	case IMA_SHOW_ASCII:
		ima_show_template_data_ascii(m, show, datafmt, field_data);
		break;
	case IMA_SHOW_BINARY:
	case IMA_SHOW_BINARY_NO_FIELD_LEN:
	case IMA_SHOW_BINARY_OLD_STRING_FMT:
		ima_show_template_data_binary(m, show, datafmt, field_data);
		break;
	default:
		break;
	}
}

void ima_show_template_digest(struct seq_file *m, enum ima_show_type show,
			      struct ima_field_data *field_data)
{
	ima_show_template_field_data(m, show, DATA_FMT_DIGEST, field_data);
}

void ima_show_template_digest_ng(struct seq_file *m, enum ima_show_type show,
				 struct ima_field_data *field_data)
{
	ima_show_template_field_data(m, show, DATA_FMT_DIGEST_WITH_ALGO,
				     field_data);
}

void ima_show_template_digest_ngv2(struct seq_file *m, enum ima_show_type show,
				   struct ima_field_data *field_data)
{
	ima_show_template_field_data(m, show,
				     DATA_FMT_DIGEST_WITH_TYPE_AND_ALGO,
				     field_data);
}

void ima_show_template_string(struct seq_file *m, enum ima_show_type show,
			      struct ima_field_data *field_data)
{
	ima_show_template_field_data(m, show, DATA_FMT_STRING, field_data);
}

void ima_show_template_sig(struct seq_file *m, enum ima_show_type show,
			   struct ima_field_data *field_data)
{
	ima_show_template_field_data(m, show, DATA_FMT_HEX, field_data);
}

void ima_show_template_buf(struct seq_file *m, enum ima_show_type show,
			   struct ima_field_data *field_data)
{
	ima_show_template_field_data(m, show, DATA_FMT_HEX, field_data);
}

void ima_show_template_uint(struct seq_file *m, enum ima_show_type show,
			    struct ima_field_data *field_data)
{
	ima_show_template_field_data(m, show, DATA_FMT_UINT, field_data);
}

/**
 * ima_parse_buf() - Parses lengths and data from an input buffer
 * @bufstartp:       Buffer start address.
 * @bufendp:         Buffer end address.
 * @bufcurp:         Pointer to remaining (non-parsed) data.
 * @maxfields:       Length of fields array.
 * @fields:          Array containing lengths and pointers of parsed data.
 * @curfields:       Number of array items containing parsed data.
 * @len_mask:        Bitmap (if bit is set, data length should not be parsed).
 * @enforce_mask:    Check if curfields == maxfields and/or bufcurp == bufendp.
 * @bufname:         String identifier of the input buffer.
 *
 * Return: 0 on success, -EINVAL on error.
 */
int ima_parse_buf(void *bufstartp, void *bufendp, void **bufcurp,
		  int maxfields, struct ima_field_data *fields, int *curfields,
		  unsigned long *len_mask, int enforce_mask, char *bufname)
{
	void *bufp = bufstartp;
	int i;

	for (i = 0; i < maxfields; i++) {
		if (len_mask == NULL || !test_bit(i, len_mask)) {
			if (bufp > (bufendp - sizeof(u32)))
				break;

			if (ima_canonical_fmt)
				fields[i].len = le32_to_cpu(*(__le32 *)bufp);
			else
				fields[i].len = *(u32 *)bufp;

			bufp += sizeof(u32);
		}

		if (bufp > (bufendp - fields[i].len))
			break;

		fields[i].data = bufp;
		bufp += fields[i].len;
	}

	if ((enforce_mask & ENFORCE_FIELDS) && i != maxfields) {
		pr_err("%s: nr of fields mismatch: expected: %d, current: %d\n",
		       bufname, maxfields, i);
		return -EINVAL;
	}

	if ((enforce_mask & ENFORCE_BUFEND) && bufp != bufendp) {
		pr_err("%s: buf end mismatch: expected: %p, current: %p\n",
		       bufname, bufendp, bufp);
		return -EINVAL;
	}

	if (curfields)
		*curfields = i;

	if (bufcurp)
		*bufcurp = bufp;

	return 0;
}

static int ima_eventdigest_init_common(const u8 *digest, u32 digestsize,
				       u8 digest_type, u8 hash_algo,
				       struct ima_field_data *field_data)
{
	/*
	 * digest formats:
	 *  - DATA_FMT_DIGEST: digest
<<<<<<< HEAD
	 *  - DATA_FMT_DIGEST_WITH_ALGO: [<hash algo>] + ':' + '\0' + digest,
	 *    where <hash algo> is provided if the hash algorithm is not
	 *    SHA1 or MD5
=======
	 *  - DATA_FMT_DIGEST_WITH_ALGO: <hash algo> + ':' + '\0' + digest,
	 *  - DATA_FMT_DIGEST_WITH_TYPE_AND_ALGO:
	 *	<digest type> + ':' + <hash algo> + ':' + '\0' + digest,
	 *
	 *    where 'DATA_FMT_DIGEST' is the original digest format ('d')
	 *      with a hash size limitation of 20 bytes,
	 *    where <digest type> is either "ima" or "verity",
	 *    where <hash algo> is the hash_algo_name[] string.
>>>>>>> 88084a3d
	 */
	u8 buffer[DIGEST_TYPE_NAME_LEN_MAX + CRYPTO_MAX_ALG_NAME + 2 +
		IMA_MAX_DIGEST_SIZE] = { 0 };
	enum data_formats fmt = DATA_FMT_DIGEST;
	u32 offset = 0;

	if (digest_type < DIGEST_TYPE__LAST && hash_algo < HASH_ALGO__LAST) {
		fmt = DATA_FMT_DIGEST_WITH_TYPE_AND_ALGO;
		offset += 1 + sprintf(buffer, "%s:%s:",
				      digest_type_name[digest_type],
				      hash_algo_name[hash_algo]);
	} else if (hash_algo < HASH_ALGO__LAST) {
		fmt = DATA_FMT_DIGEST_WITH_ALGO;
		offset += 1 + sprintf(buffer, "%s:",
				      hash_algo_name[hash_algo]);
	}

	if (digest)
		memcpy(buffer + offset, digest, digestsize);
	else
		/*
		 * If digest is NULL, the event being recorded is a violation.
		 * Make room for the digest by increasing the offset of
		 * IMA_DIGEST_SIZE.
		 */
		offset += IMA_DIGEST_SIZE;

	return ima_write_template_field_data(buffer, offset + digestsize,
					     fmt, field_data);
}

/*
 * This function writes the digest of an event (with size limit).
 */
int ima_eventdigest_init(struct ima_event_data *event_data,
			 struct ima_field_data *field_data)
{
	struct ima_max_digest_data hash;
	u8 *cur_digest = NULL;
	u32 cur_digestsize = 0;
	struct inode *inode;
	int result;

	memset(&hash, 0, sizeof(hash));

	if (event_data->violation)	/* recording a violation. */
		goto out;

	if (ima_template_hash_algo_allowed(event_data->iint->ima_hash->algo)) {
		cur_digest = event_data->iint->ima_hash->digest;
		cur_digestsize = event_data->iint->ima_hash->length;
		goto out;
	}

	if ((const char *)event_data->filename == boot_aggregate_name) {
		if (ima_tpm_chip) {
			hash.hdr.algo = HASH_ALGO_SHA1;
			result = ima_calc_boot_aggregate(&hash.hdr);

			/* algo can change depending on available PCR banks */
			if (!result && hash.hdr.algo != HASH_ALGO_SHA1)
				result = -EINVAL;

			if (result < 0)
				memset(&hash, 0, sizeof(hash));
		}

		cur_digest = hash.hdr.digest;
		cur_digestsize = hash_digest_size[HASH_ALGO_SHA1];
		goto out;
	}

	if (!event_data->file)	/* missing info to re-calculate the digest */
		return -EINVAL;

	inode = file_inode(event_data->file);
	hash.hdr.algo = ima_template_hash_algo_allowed(ima_hash_algo) ?
	    ima_hash_algo : HASH_ALGO_SHA1;
	result = ima_calc_file_hash(event_data->file, &hash.hdr);
	if (result) {
		integrity_audit_msg(AUDIT_INTEGRITY_DATA, inode,
				    event_data->filename, "collect_data",
				    "failed", result, 0);
		return result;
	}
	cur_digest = hash.hdr.digest;
	cur_digestsize = hash.hdr.length;
out:
	return ima_eventdigest_init_common(cur_digest, cur_digestsize,
					   DIGEST_TYPE__LAST, HASH_ALGO__LAST,
					   field_data);
}

/*
 * This function writes the digest of an event (without size limit).
 */
int ima_eventdigest_ng_init(struct ima_event_data *event_data,
			    struct ima_field_data *field_data)
{
	u8 *cur_digest = NULL, hash_algo = ima_hash_algo;
	u32 cur_digestsize = 0;

	if (event_data->violation)	/* recording a violation. */
		goto out;

	cur_digest = event_data->iint->ima_hash->digest;
	cur_digestsize = event_data->iint->ima_hash->length;

	hash_algo = event_data->iint->ima_hash->algo;
out:
	return ima_eventdigest_init_common(cur_digest, cur_digestsize,
					   DIGEST_TYPE__LAST, hash_algo,
					   field_data);
}

/*
 * This function writes the digest of an event (without size limit),
 * prefixed with both the digest type and hash algorithm.
 */
int ima_eventdigest_ngv2_init(struct ima_event_data *event_data,
			      struct ima_field_data *field_data)
{
	u8 *cur_digest = NULL, hash_algo = ima_hash_algo;
	u32 cur_digestsize = 0;
	u8 digest_type = DIGEST_TYPE_IMA;

	if (event_data->violation)	/* recording a violation. */
		goto out;

	cur_digest = event_data->iint->ima_hash->digest;
	cur_digestsize = event_data->iint->ima_hash->length;

	hash_algo = event_data->iint->ima_hash->algo;
	if (event_data->iint->flags & IMA_VERITY_REQUIRED)
		digest_type = DIGEST_TYPE_VERITY;
out:
	return ima_eventdigest_init_common(cur_digest, cur_digestsize,
					   digest_type, hash_algo,
					   field_data);
}

/*
 * This function writes the digest of the file which is expected to match the
 * digest contained in the file's appended signature.
 */
int ima_eventdigest_modsig_init(struct ima_event_data *event_data,
				struct ima_field_data *field_data)
{
	enum hash_algo hash_algo;
	const u8 *cur_digest;
	u32 cur_digestsize;

	if (!event_data->modsig)
		return 0;

	if (event_data->violation) {
		/* Recording a violation. */
		hash_algo = HASH_ALGO_SHA1;
		cur_digest = NULL;
		cur_digestsize = 0;
	} else {
		int rc;

		rc = ima_get_modsig_digest(event_data->modsig, &hash_algo,
					   &cur_digest, &cur_digestsize);
		if (rc)
			return rc;
		else if (hash_algo == HASH_ALGO__LAST || cur_digestsize == 0)
			/* There was some error collecting the digest. */
			return -EINVAL;
	}

	return ima_eventdigest_init_common(cur_digest, cur_digestsize,
					   DIGEST_TYPE__LAST, hash_algo,
					   field_data);
}

static int ima_eventname_init_common(struct ima_event_data *event_data,
				     struct ima_field_data *field_data,
				     bool size_limit)
{
	const char *cur_filename = NULL;
	u32 cur_filename_len = 0;

	BUG_ON(event_data->filename == NULL && event_data->file == NULL);

	if (event_data->filename) {
		cur_filename = event_data->filename;
		cur_filename_len = strlen(event_data->filename);

		if (!size_limit || cur_filename_len <= IMA_EVENT_NAME_LEN_MAX)
			goto out;
	}

	if (event_data->file) {
		cur_filename = event_data->file->f_path.dentry->d_name.name;
		cur_filename_len = strlen(cur_filename);
	} else
		/*
		 * Truncate filename if the latter is too long and
		 * the file descriptor is not available.
		 */
		cur_filename_len = IMA_EVENT_NAME_LEN_MAX;
out:
	return ima_write_template_field_data(cur_filename, cur_filename_len,
					     DATA_FMT_STRING, field_data);
}

/*
 * This function writes the name of an event (with size limit).
 */
int ima_eventname_init(struct ima_event_data *event_data,
		       struct ima_field_data *field_data)
{
	return ima_eventname_init_common(event_data, field_data, true);
}

/*
 * This function writes the name of an event (without size limit).
 */
int ima_eventname_ng_init(struct ima_event_data *event_data,
			  struct ima_field_data *field_data)
{
	return ima_eventname_init_common(event_data, field_data, false);
}

/*
 *  ima_eventsig_init - include the file signature as part of the template data
 */
int ima_eventsig_init(struct ima_event_data *event_data,
		      struct ima_field_data *field_data)
{
	struct evm_ima_xattr_data *xattr_value = event_data->xattr_value;

	if (!xattr_value ||
	    (xattr_value->type != EVM_IMA_XATTR_DIGSIG &&
	     xattr_value->type != IMA_VERITY_DIGSIG))
		return ima_eventevmsig_init(event_data, field_data);

	return ima_write_template_field_data(xattr_value, event_data->xattr_len,
					     DATA_FMT_HEX, field_data);
}

/*
 *  ima_eventbuf_init - include the buffer(kexec-cmldine) as part of the
 *  template data.
 */
int ima_eventbuf_init(struct ima_event_data *event_data,
		      struct ima_field_data *field_data)
{
	if ((!event_data->buf) || (event_data->buf_len == 0))
		return 0;

	return ima_write_template_field_data(event_data->buf,
					     event_data->buf_len, DATA_FMT_HEX,
					     field_data);
}

/*
 *  ima_eventmodsig_init - include the appended file signature as part of the
 *  template data
 */
int ima_eventmodsig_init(struct ima_event_data *event_data,
			 struct ima_field_data *field_data)
{
	const void *data;
	u32 data_len;
	int rc;

	if (!event_data->modsig)
		return 0;

	/*
	 * modsig is a runtime structure containing pointers. Get its raw data
	 * instead.
	 */
	rc = ima_get_raw_modsig(event_data->modsig, &data, &data_len);
	if (rc)
		return rc;

	return ima_write_template_field_data(data, data_len, DATA_FMT_HEX,
					     field_data);
}

/*
 *  ima_eventevmsig_init - include the EVM portable signature as part of the
 *  template data
 */
int ima_eventevmsig_init(struct ima_event_data *event_data,
			 struct ima_field_data *field_data)
{
	struct evm_ima_xattr_data *xattr_data = NULL;
	int rc = 0;

	if (!event_data->file)
		return 0;

	rc = vfs_getxattr_alloc(&init_user_ns, file_dentry(event_data->file),
				XATTR_NAME_EVM, (char **)&xattr_data, 0,
				GFP_NOFS);
	if (rc <= 0)
		return 0;

	if (xattr_data->type != EVM_XATTR_PORTABLE_DIGSIG) {
		kfree(xattr_data);
		return 0;
	}

	rc = ima_write_template_field_data((char *)xattr_data, rc, DATA_FMT_HEX,
					   field_data);
	kfree(xattr_data);
	return rc;
}

static int ima_eventinodedac_init_common(struct ima_event_data *event_data,
					 struct ima_field_data *field_data,
					 bool get_uid)
{
	unsigned int id;

	if (!event_data->file)
		return 0;

	if (get_uid)
		id = i_uid_read(file_inode(event_data->file));
	else
		id = i_gid_read(file_inode(event_data->file));

	if (ima_canonical_fmt) {
		if (sizeof(id) == sizeof(u16))
			id = (__force u16)cpu_to_le16(id);
		else
			id = (__force u32)cpu_to_le32(id);
	}

	return ima_write_template_field_data((void *)&id, sizeof(id),
					     DATA_FMT_UINT, field_data);
}

/*
 *  ima_eventinodeuid_init - include the inode UID as part of the template
 *  data
 */
int ima_eventinodeuid_init(struct ima_event_data *event_data,
			   struct ima_field_data *field_data)
{
	return ima_eventinodedac_init_common(event_data, field_data, true);
}

/*
 *  ima_eventinodegid_init - include the inode GID as part of the template
 *  data
 */
int ima_eventinodegid_init(struct ima_event_data *event_data,
			   struct ima_field_data *field_data)
{
	return ima_eventinodedac_init_common(event_data, field_data, false);
}

/*
 *  ima_eventinodemode_init - include the inode mode as part of the template
 *  data
 */
int ima_eventinodemode_init(struct ima_event_data *event_data,
			    struct ima_field_data *field_data)
{
	struct inode *inode;
	u16 mode;

	if (!event_data->file)
		return 0;

	inode = file_inode(event_data->file);
	mode = inode->i_mode;
	if (ima_canonical_fmt)
		mode = (__force u16)cpu_to_le16(mode);

	return ima_write_template_field_data((char *)&mode, sizeof(mode),
					     DATA_FMT_UINT, field_data);
}

static int ima_eventinodexattrs_init_common(struct ima_event_data *event_data,
					    struct ima_field_data *field_data,
					    char type)
{
	u8 *buffer = NULL;
	int rc;

	if (!event_data->file)
		return 0;

	rc = evm_read_protected_xattrs(file_dentry(event_data->file), NULL, 0,
				       type, ima_canonical_fmt);
	if (rc < 0)
		return 0;

	buffer = kmalloc(rc, GFP_KERNEL);
	if (!buffer)
		return 0;

	rc = evm_read_protected_xattrs(file_dentry(event_data->file), buffer,
				       rc, type, ima_canonical_fmt);
	if (rc < 0) {
		rc = 0;
		goto out;
	}

	rc = ima_write_template_field_data((char *)buffer, rc, DATA_FMT_HEX,
					   field_data);
out:
	kfree(buffer);
	return rc;
}

/*
 *  ima_eventinodexattrnames_init - include a list of xattr names as part of the
 *  template data
 */
int ima_eventinodexattrnames_init(struct ima_event_data *event_data,
				  struct ima_field_data *field_data)
{
	return ima_eventinodexattrs_init_common(event_data, field_data, 'n');
}

/*
 *  ima_eventinodexattrlengths_init - include a list of xattr lengths as part of
 *  the template data
 */
int ima_eventinodexattrlengths_init(struct ima_event_data *event_data,
				    struct ima_field_data *field_data)
{
	return ima_eventinodexattrs_init_common(event_data, field_data, 'l');
}

/*
 *  ima_eventinodexattrvalues_init - include a list of xattr values as part of
 *  the template data
 */
int ima_eventinodexattrvalues_init(struct ima_event_data *event_data,
				   struct ima_field_data *field_data)
{
	return ima_eventinodexattrs_init_common(event_data, field_data, 'v');
}<|MERGE_RESOLUTION|>--- conflicted
+++ resolved
@@ -293,11 +293,6 @@
 	/*
 	 * digest formats:
 	 *  - DATA_FMT_DIGEST: digest
-<<<<<<< HEAD
-	 *  - DATA_FMT_DIGEST_WITH_ALGO: [<hash algo>] + ':' + '\0' + digest,
-	 *    where <hash algo> is provided if the hash algorithm is not
-	 *    SHA1 or MD5
-=======
 	 *  - DATA_FMT_DIGEST_WITH_ALGO: <hash algo> + ':' + '\0' + digest,
 	 *  - DATA_FMT_DIGEST_WITH_TYPE_AND_ALGO:
 	 *	<digest type> + ':' + <hash algo> + ':' + '\0' + digest,
@@ -306,7 +301,6 @@
 	 *      with a hash size limitation of 20 bytes,
 	 *    where <digest type> is either "ima" or "verity",
 	 *    where <hash algo> is the hash_algo_name[] string.
->>>>>>> 88084a3d
 	 */
 	u8 buffer[DIGEST_TYPE_NAME_LEN_MAX + CRYPTO_MAX_ALG_NAME + 2 +
 		IMA_MAX_DIGEST_SIZE] = { 0 };
