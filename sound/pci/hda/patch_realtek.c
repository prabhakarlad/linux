--- conflicted
+++ resolved
@@ -6162,13 +6162,10 @@
 	ALC269VC_FIXUP_ACER_VCOPPERBOX_PINS,
 	ALC269VC_FIXUP_ACER_HEADSET_MIC,
 	ALC269VC_FIXUP_ACER_MIC_NO_PRESENCE,
-<<<<<<< HEAD
-=======
 	ALC289_FIXUP_ASUS_GA401,
 	ALC289_FIXUP_ASUS_GA502,
 	ALC256_FIXUP_ACER_MIC_NO_PRESENCE,
 	ALC285_FIXUP_HP_GPIO_AMP_INIT,
->>>>>>> bcf87687
 };
 
 static const struct hda_fixup alc269_fixups[] = {
@@ -7378,8 +7375,6 @@
 		.chained = true,
 		.chain_id = ALC269_FIXUP_HEADSET_MIC
 	},
-<<<<<<< HEAD
-=======
 	[ALC289_FIXUP_ASUS_GA401] = {
 		.type = HDA_FIXUP_PINS,
 		.v.pins = (const struct hda_pintbl[]) {
@@ -7409,7 +7404,6 @@
 		.chained = true,
 		.chain_id = ALC285_FIXUP_HP_GPIO_LED
 	},
->>>>>>> bcf87687
 };
 
 static const struct snd_pci_quirk alc269_fixup_tbl[] = {
@@ -7560,11 +7554,7 @@
 	SND_PCI_QUIRK(0x103c, 0x84e7, "HP Pavilion 15", ALC269_FIXUP_HP_MUTE_LED_MIC3),
 	SND_PCI_QUIRK(0x103c, 0x869d, "HP", ALC236_FIXUP_HP_MUTE_LED),
 	SND_PCI_QUIRK(0x103c, 0x8729, "HP", ALC285_FIXUP_HP_GPIO_LED),
-<<<<<<< HEAD
-	SND_PCI_QUIRK(0x103c, 0x8736, "HP", ALC285_FIXUP_HP_GPIO_LED),
-=======
 	SND_PCI_QUIRK(0x103c, 0x8736, "HP", ALC285_FIXUP_HP_GPIO_AMP_INIT),
->>>>>>> bcf87687
 	SND_PCI_QUIRK(0x103c, 0x877a, "HP", ALC285_FIXUP_HP_MUTE_LED),
 	SND_PCI_QUIRK(0x103c, 0x877d, "HP", ALC236_FIXUP_HP_MUTE_LED),
 	SND_PCI_QUIRK(0x1043, 0x103e, "ASUS X540SA", ALC256_FIXUP_ASUS_MIC),
