/* SPDX-License-Identifier: GPL-2.0 WITH Linux-syscall-note */
/* bits.h: Macros for dealing with bitmasks.  */

#ifndef _UAPI_LINUX_BITS_H
#define _UAPI_LINUX_BITS_H

<<<<<<< HEAD
#define __GENMASK(h, l) (((~_UL(0)) << (l)) & (~_UL(0) >> (BITS_PER_LONG - 1 - (h))))

#define __GENMASK_ULL(h, l) (((~_ULL(0)) << (l)) & (~_ULL(0) >> (BITS_PER_LONG_LONG - 1 - (h))))
=======
#define __GENMASK(h, l) (((~_UL(0)) << (l)) & (~_UL(0) >> (__BITS_PER_LONG - 1 - (h))))

#define __GENMASK_ULL(h, l) (((~_ULL(0)) << (l)) & (~_ULL(0) >> (__BITS_PER_LONG_LONG - 1 - (h))))
>>>>>>> a7fc15ed

#define __GENMASK_U128(h, l) \
	((_BIT128((h)) << 1) - (_BIT128(l)))

#endif /* _UAPI_LINUX_BITS_H */<|MERGE_RESOLUTION|>--- conflicted
+++ resolved
@@ -4,15 +4,9 @@
 #ifndef _UAPI_LINUX_BITS_H
 #define _UAPI_LINUX_BITS_H
 
-<<<<<<< HEAD
-#define __GENMASK(h, l) (((~_UL(0)) << (l)) & (~_UL(0) >> (BITS_PER_LONG - 1 - (h))))
-
-#define __GENMASK_ULL(h, l) (((~_ULL(0)) << (l)) & (~_ULL(0) >> (BITS_PER_LONG_LONG - 1 - (h))))
-=======
 #define __GENMASK(h, l) (((~_UL(0)) << (l)) & (~_UL(0) >> (__BITS_PER_LONG - 1 - (h))))
 
 #define __GENMASK_ULL(h, l) (((~_ULL(0)) << (l)) & (~_ULL(0) >> (__BITS_PER_LONG_LONG - 1 - (h))))
->>>>>>> a7fc15ed
 
 #define __GENMASK_U128(h, l) \
 	((_BIT128((h)) << 1) - (_BIT128(l)))
