--- conflicted
+++ resolved
@@ -1305,18 +1305,6 @@
 
 			if (elf_read_program_header(syms_ss->elf,
 						    (u64)sym.st_value, &phdr)) {
-<<<<<<< HEAD
-				pr_warning("%s: failed to find program header for "
-					   "symbol: %s st_value: %#" PRIx64 "\n",
-					   __func__, elf_name, (u64)sym.st_value);
-				continue;
-			}
-			pr_debug4("%s: adjusting symbol: st_value: %#" PRIx64 " "
-				  "p_vaddr: %#" PRIx64 " p_offset: %#" PRIx64 "\n",
-				  __func__, (u64)sym.st_value, (u64)phdr.p_vaddr,
-				  (u64)phdr.p_offset);
-			sym.st_value -= phdr.p_vaddr - phdr.p_offset;
-=======
 				pr_debug4("%s: failed to find program header for "
 					   "symbol: %s st_value: %#" PRIx64 "\n",
 					   __func__, elf_name, (u64)sym.st_value);
@@ -1340,7 +1328,6 @@
 					(u64)phdr.p_offset);
 				sym.st_value -= phdr.p_vaddr - phdr.p_offset;
 			}
->>>>>>> 7365df19
 		}
 
 		demangled = demangle_sym(dso, kmodule, elf_name);
