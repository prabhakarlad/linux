--- conflicted
+++ resolved
@@ -1793,11 +1793,7 @@
 	unix_inet_redir_to_connected(family, SOCK_DGRAM,
 				     sock_map, -1, verdict_map,
 				     REDIR_EGRESS, NO_FLAGS);
-<<<<<<< HEAD
-	unix_inet_redir_to_connected(family, SOCK_DGRAM,
-=======
 	unix_inet_redir_to_connected(family, SOCK_STREAM,
->>>>>>> 17b65575
 				     sock_map, -1, verdict_map,
 				     REDIR_EGRESS, NO_FLAGS);
 
