--- conflicted
+++ resolved
@@ -227,15 +227,6 @@
         query_nic_features(cfg)
 
         test_info = (
-<<<<<<< HEAD
-            # name,       v4/v6  ethtool_feature              tun:(type,    partial, args)
-            ("",            "4", "tx-tcp-segmentation",           None),
-            ("",            "6", "tx-tcp6-segmentation",          None),
-            ("vxlan",        "", "tx-udp_tnl-segmentation",       ("vxlan",  True,  "id 100 dstport 4789 noudpcsum")),
-            ("vxlan_csum",   "", "tx-udp_tnl-csum-segmentation",  ("vxlan",  False, "id 100 dstport 4789 udpcsum")),
-            ("gre",         "4", "tx-gre-segmentation",           ("gre",    False,  "")),
-            ("gre",         "6", "tx-gre-segmentation",           ("ip6gre", False,  "")),
-=======
             # name,       v4/v6  ethtool_feature               tun:(type, args, inner ip versions)
             ("",           "4", "tx-tcp-segmentation",         None),
             ("",           "6", "tx-tcp6-segmentation",        None),
@@ -244,7 +235,6 @@
             ("vxlan_csum", "", "tx-udp_tnl-csum-segmentation", ("vxlan", "id 100 dstport 4789 udpcsum", ("4", "6"))),
             ("gre",        "4", "tx-gre-segmentation",         ("gre",   "", ("4", "6"))),
             ("gre",        "6", "tx-gre-segmentation",         ("ip6gre","", ("4", "6"))),
->>>>>>> a7fc15ed
         )
 
         cases = []
