# SPDX-License-Identifier: GPL-2.0
# Makefile for net selftests

CFLAGS +=  -Wall -Wl,--no-as-needed -O2 -g
CFLAGS += -I../../../../usr/include/ $(KHDR_INCLUDES)
# Additional include paths needed by kselftest.h
CFLAGS += -I../

TEST_PROGS := run_netsocktests run_afpackettests test_bpf.sh netdevice.sh \
	      rtnetlink.sh xfrm_policy.sh
TEST_PROGS += fib_tests.sh fib-onlink-tests.sh pmtu.sh udpgso.sh ip_defrag.sh
TEST_PROGS += udpgso_bench.sh fib_rule_tests.sh msg_zerocopy.sh psock_snd.sh
TEST_PROGS += udpgro_bench.sh udpgro.sh test_vxlan_under_vrf.sh reuseport_addr_any.sh
TEST_PROGS += test_vxlan_fdb_changelink.sh so_txtime.sh ipv6_flowlabel.sh
TEST_PROGS += tcp_fastopen_backup_key.sh fcnal-test.sh l2tp.sh traceroute.sh
TEST_PROGS += fin_ack_lat.sh fib_nexthop_multiprefix.sh fib_nexthops.sh fib_nexthop_nongw.sh
TEST_PROGS += altnames.sh icmp.sh icmp_redirect.sh ip6_gre_headroom.sh
TEST_PROGS += route_localnet.sh
TEST_PROGS += reuseaddr_ports_exhausted.sh
TEST_PROGS += txtimestamp.sh
TEST_PROGS += vrf-xfrm-tests.sh
TEST_PROGS += rxtimestamp.sh
TEST_PROGS += drop_monitor_tests.sh
TEST_PROGS += vrf_route_leaking.sh
TEST_PROGS += bareudp.sh
TEST_PROGS += amt.sh
TEST_PROGS += unicast_extensions.sh
TEST_PROGS += udpgro_fwd.sh
TEST_PROGS += udpgro_frglist.sh
TEST_PROGS += nat6to4.sh
TEST_PROGS += veth.sh
TEST_PROGS += ioam6.sh
TEST_PROGS += gro.sh
TEST_PROGS += gre_gso.sh
TEST_PROGS += gre_ipv6_lladdr.sh
TEST_PROGS += cmsg_so_mark.sh
TEST_PROGS += cmsg_so_priority.sh
TEST_PROGS += test_so_rcv.sh
TEST_PROGS += cmsg_time.sh cmsg_ip.sh
TEST_PROGS += netns-name.sh
TEST_PROGS += link_netns.py
TEST_PROGS += nl_netdev.py
TEST_PROGS += rtnetlink.py
TEST_PROGS += rtnetlink_notification.sh
TEST_PROGS += srv6_end_dt46_l3vpn_test.sh
TEST_PROGS += srv6_end_dt4_l3vpn_test.sh
TEST_PROGS += srv6_end_dt6_l3vpn_test.sh
TEST_PROGS += srv6_hencap_red_l3vpn_test.sh
TEST_PROGS += srv6_hl2encap_red_l2vpn_test.sh
TEST_PROGS += srv6_end_next_csid_l3vpn_test.sh
TEST_PROGS += srv6_end_x_next_csid_l3vpn_test.sh
TEST_PROGS += srv6_end_flavors_test.sh
TEST_PROGS += srv6_end_dx4_netfilter_test.sh
TEST_PROGS += srv6_end_dx6_netfilter_test.sh
TEST_PROGS += vrf_strict_mode_test.sh
TEST_PROGS += arp_ndisc_evict_nocarrier.sh
TEST_PROGS += ndisc_unsolicited_na_test.sh
TEST_PROGS += arp_ndisc_untracked_subnets.sh
TEST_PROGS += stress_reuseport_listen.sh
TEST_PROGS += l2_tos_ttl_inherit.sh
TEST_PROGS += bind_bhash.sh
TEST_PROGS += ip_local_port_range.sh
TEST_PROGS += rps_default_mask.sh
TEST_PROGS += big_tcp.sh
TEST_PROGS += netns-sysctl.sh
TEST_PROGS += netdev-l2addr.sh
TEST_PROGS_EXTENDED := toeplitz_client.sh toeplitz.sh xfrm_policy_add_speed.sh
TEST_GEN_FILES =  socket nettest
TEST_GEN_FILES += psock_fanout psock_tpacket msg_zerocopy reuseport_addr_any
TEST_GEN_FILES += tcp_mmap tcp_inq psock_snd txring_overwrite
TEST_GEN_FILES += udpgso udpgso_bench_tx udpgso_bench_rx ip_defrag
TEST_GEN_FILES += so_txtime ipv6_flowlabel ipv6_flowlabel_mgr so_netns_cookie
TEST_GEN_FILES += tcp_fastopen_backup_key
TEST_GEN_FILES += fin_ack_lat
TEST_GEN_FILES += reuseaddr_ports_exhausted
TEST_GEN_FILES += hwtstamp_config rxtimestamp timestamping txtimestamp
TEST_GEN_FILES += ipsec
TEST_GEN_FILES += ioam6_parser
TEST_GEN_FILES += gro
TEST_GEN_PROGS = reuseport_bpf reuseport_bpf_cpu reuseport_bpf_numa
TEST_GEN_PROGS += reuseport_dualstack reuseaddr_conflict tls tun tap epoll_busy_poll
TEST_GEN_FILES += toeplitz
TEST_GEN_FILES += cmsg_sender
TEST_GEN_FILES += stress_reuseport_listen
TEST_GEN_FILES += so_rcv_listener
TEST_PROGS += test_vxlan_vnifiltering.sh
TEST_GEN_FILES += io_uring_zerocopy_tx
TEST_PROGS += io_uring_zerocopy_tx.sh
TEST_GEN_FILES += bind_bhash
TEST_GEN_PROGS += sk_bind_sendto_listen
TEST_GEN_PROGS += sk_connect_zero_addr
TEST_GEN_PROGS += sk_so_peek_off
TEST_PROGS += test_ingress_egress_chaining.sh
TEST_GEN_PROGS += so_incoming_cpu
TEST_PROGS += sctp_vrf.sh
TEST_GEN_FILES += sctp_hello
TEST_GEN_FILES += ip_local_port_range
TEST_GEN_PROGS += bind_wildcard
TEST_GEN_PROGS += bind_timewait
TEST_PROGS += test_vxlan_mdb.sh
TEST_PROGS += test_bridge_neigh_suppress.sh
TEST_PROGS += test_vxlan_nolocalbypass.sh
TEST_PROGS += test_bridge_backup_port.sh
TEST_PROGS += test_neigh.sh
TEST_PROGS += fdb_flush.sh fdb_notify.sh
TEST_PROGS += fq_band_pktlimit.sh
TEST_PROGS += vlan_hw_filter.sh
TEST_PROGS += vlan_bridge_binding.sh
TEST_PROGS += bpf_offload.py
TEST_PROGS += ipv6_route_update_soft_lockup.sh
TEST_PROGS += busy_poll_test.sh
TEST_GEN_PROGS += proc_net_pktgen
TEST_PROGS += lwt_dst_cache_ref_loop.sh
TEST_PROGS += skf_net_off.sh
TEST_GEN_FILES += skf_net_off
TEST_GEN_FILES += tfo
TEST_PROGS += tfo_passive.sh
<<<<<<< HEAD
=======
TEST_PROGS += broadcast_pmtu.sh
TEST_PROGS += ipv6_force_forwarding.sh
>>>>>>> a7fc15ed

# YNL files, must be before "include ..lib.mk"
YNL_GEN_FILES := busy_poller netlink-dumps
TEST_GEN_FILES += $(YNL_GEN_FILES)

TEST_FILES := settings
TEST_FILES += in_netns.sh lib.sh setup_loopback.sh setup_veth.sh

TEST_GEN_FILES += $(patsubst %.c,%.o,$(wildcard *.bpf.c))

TEST_INCLUDES := forwarding/lib.sh

include ../lib.mk

# YNL build
YNL_GENS := netdev
include ynl.mk

$(OUTPUT)/epoll_busy_poll: LDLIBS += -lcap
$(OUTPUT)/reuseport_bpf_numa: LDLIBS += -lnuma
$(OUTPUT)/tcp_mmap: LDLIBS += -lpthread -lcrypto
$(OUTPUT)/tcp_inq: LDLIBS += -lpthread
$(OUTPUT)/bind_bhash: LDLIBS += -lpthread
$(OUTPUT)/io_uring_zerocopy_tx: CFLAGS += -I../../../include/

include bpf.mk<|MERGE_RESOLUTION|>--- conflicted
+++ resolved
@@ -115,11 +115,8 @@
 TEST_GEN_FILES += skf_net_off
 TEST_GEN_FILES += tfo
 TEST_PROGS += tfo_passive.sh
-<<<<<<< HEAD
-=======
 TEST_PROGS += broadcast_pmtu.sh
 TEST_PROGS += ipv6_force_forwarding.sh
->>>>>>> a7fc15ed
 
 # YNL files, must be before "include ..lib.mk"
 YNL_GEN_FILES := busy_poller netlink-dumps
