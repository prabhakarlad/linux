// SPDX-License-Identifier: GPL-2.0

/*
 * Fault injection ublk target. Hack this up however you like for
 * testing specific behaviors of ublk_drv. Currently is a null target
 * with a configurable delay before completing each I/O. This delay can
 * be used to test ublk_drv's handling of I/O outstanding to the ublk
 * server when it dies.
 */

#include "kublk.h"

static int ublk_fault_inject_tgt_init(const struct dev_ctx *ctx,
				      struct ublk_dev *dev)
{
	const struct ublksrv_ctrl_dev_info *info = &dev->dev_info;
	unsigned long dev_size = 250UL << 30;

	if (ctx->auto_zc_fallback) {
		ublk_err("%s: not support auto_zc_fallback\n", __func__);
		return -EINVAL;
	}

	dev->tgt.dev_size = dev_size;
	dev->tgt.params = (struct ublk_params) {
		.types = UBLK_PARAM_TYPE_BASIC,
		.basic = {
			.logical_bs_shift	= 9,
			.physical_bs_shift	= 12,
			.io_opt_shift		= 12,
			.io_min_shift		= 9,
			.max_sectors		= info->max_io_buf_bytes >> 9,
			.dev_sectors		= dev_size >> 9,
		},
	};

	dev->private_data = (void *)(unsigned long)(ctx->fault_inject.delay_us * 1000);
	return 0;
}

static int ublk_fault_inject_queue_io(struct ublk_thread *t,
				      struct ublk_queue *q, int tag)
{
	const struct ublksrv_io_desc *iod = ublk_get_iod(q, tag);
	struct io_uring_sqe *sqe;
	struct __kernel_timespec ts = {
		.tv_nsec = (long long)q->dev->private_data,
	};

<<<<<<< HEAD
	ublk_io_alloc_sqes(ublk_get_io(q, tag), &sqe, 1);
=======
	ublk_io_alloc_sqes(t, &sqe, 1);
>>>>>>> a7fc15ed
	io_uring_prep_timeout(sqe, &ts, 1, 0);
	sqe->user_data = build_user_data(tag, ublksrv_get_op(iod), 0, q->q_id, 1);

	ublk_queued_tgt_io(t, q, tag, 1);

	return 0;
}

static void ublk_fault_inject_tgt_io_done(struct ublk_thread *t,
					  struct ublk_queue *q,
					  const struct io_uring_cqe *cqe)
{
	unsigned tag = user_data_to_tag(cqe->user_data);
	const struct ublksrv_io_desc *iod = ublk_get_iod(q, tag);

	if (cqe->res != -ETIME)
		ublk_err("%s: unexpected cqe res %d\n", __func__, cqe->res);

	if (ublk_completed_tgt_io(t, q, tag))
		ublk_complete_io(t, q, tag, iod->nr_sectors << 9);
	else
		ublk_err("%s: io not complete after 1 cqe\n", __func__);
}

static void ublk_fault_inject_cmd_line(struct dev_ctx *ctx, int argc, char *argv[])
{
	static const struct option longopts[] = {
		{ "delay_us", 	1,	NULL,  0  },
		{ 0, 0, 0, 0 }
	};
	int option_idx, opt;

	ctx->fault_inject.delay_us = 0;
	while ((opt = getopt_long(argc, argv, "",
				  longopts, &option_idx)) != -1) {
		switch (opt) {
		case 0:
			if (!strcmp(longopts[option_idx].name, "delay_us"))
				ctx->fault_inject.delay_us = strtoll(optarg, NULL, 10);
		}
	}
}

static void ublk_fault_inject_usage(const struct ublk_tgt_ops *ops)
{
	printf("\tfault_inject: [--delay_us us (default 0)]\n");
}

const struct ublk_tgt_ops fault_inject_tgt_ops = {
	.name = "fault_inject",
	.init_tgt = ublk_fault_inject_tgt_init,
	.queue_io = ublk_fault_inject_queue_io,
	.tgt_io_done = ublk_fault_inject_tgt_io_done,
	.parse_cmd_line = ublk_fault_inject_cmd_line,
	.usage = ublk_fault_inject_usage,
};<|MERGE_RESOLUTION|>--- conflicted
+++ resolved
@@ -47,11 +47,7 @@
 		.tv_nsec = (long long)q->dev->private_data,
 	};
 
-<<<<<<< HEAD
-	ublk_io_alloc_sqes(ublk_get_io(q, tag), &sqe, 1);
-=======
 	ublk_io_alloc_sqes(t, &sqe, 1);
->>>>>>> a7fc15ed
 	io_uring_prep_timeout(sqe, &ts, 1, 0);
 	sqe->user_data = build_user_data(tag, ublksrv_get_op(iod), 0, q->q_id, 1);
 
