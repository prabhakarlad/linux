/* SPDX-License-Identifier: GPL-2.0 */
#ifndef KUBLK_INTERNAL_H
#define KUBLK_INTERNAL_H

#include <unistd.h>
#include <stdlib.h>
#include <assert.h>
#include <stdio.h>
#include <stdarg.h>
#include <string.h>
#include <pthread.h>
#include <getopt.h>
#include <limits.h>
#include <poll.h>
#include <fcntl.h>
#include <sys/syscall.h>
#include <sys/mman.h>
#include <sys/ioctl.h>
#include <sys/inotify.h>
#include <sys/wait.h>
#include <sys/eventfd.h>
#include <sys/ipc.h>
#include <sys/shm.h>
#include <linux/io_uring.h>
#include <liburing.h>
#include <semaphore.h>

/* allow ublk_dep.h to override ublk_cmd.h */
#include "ublk_dep.h"
#include <linux/ublk_cmd.h>

#include "utils.h"

#define MAX_BACK_FILES   4

/****************** part 1: libublk ********************/

#define CTRL_DEV		"/dev/ublk-control"
#define UBLKC_DEV		"/dev/ublkc"
#define UBLKB_DEV		"/dev/ublkb"
#define UBLK_CTRL_RING_DEPTH            32
#define ERROR_EVTFD_DEVID 	-2

#define UBLK_IO_MAX_BYTES               (1 << 20)
#define UBLK_MAX_QUEUES_SHIFT		5
#define UBLK_MAX_QUEUES                 (1 << UBLK_MAX_QUEUES_SHIFT)
#define UBLK_MAX_THREADS_SHIFT		5
#define UBLK_MAX_THREADS		(1 << UBLK_MAX_THREADS_SHIFT)
#define UBLK_QUEUE_DEPTH                1024

<<<<<<< HEAD
#define UBLK_DBG_DEV            (1U << 0)
#define UBLK_DBG_THREAD         (1U << 1)
#define UBLK_DBG_IO_CMD         (1U << 2)
#define UBLK_DBG_IO             (1U << 3)
#define UBLK_DBG_CTRL_CMD       (1U << 4)
#define UBLK_LOG                (1U << 5)

=======
>>>>>>> a7fc15ed
struct ublk_dev;
struct ublk_queue;
struct ublk_thread;

struct stripe_ctx {
	/* stripe */
	unsigned int    chunk_size;
};

struct fault_inject_ctx {
	/* fault_inject */
	unsigned long   delay_us;
};

struct dev_ctx {
	char tgt_type[16];
	unsigned long flags;
	unsigned nr_hw_queues;
	unsigned short nthreads;
	unsigned queue_depth;
	int dev_id;
	int nr_files;
	char *files[MAX_BACK_FILES];
	unsigned int	logging:1;
	unsigned int	all:1;
	unsigned int	fg:1;
	unsigned int	recovery:1;
	unsigned int	auto_zc_fallback:1;
	unsigned int	per_io_tasks:1;

	int _evtfd;
	int _shmid;

	/* built from shmem, only for ublk_dump_dev() */
	struct ublk_dev *shadow_dev;

	/* for 'update_size' command */
	unsigned long long size;

	union {
		struct stripe_ctx 	stripe;
		struct fault_inject_ctx fault_inject;
	};
};

struct ublk_ctrl_cmd_data {
	__u32 cmd_op;
#define CTRL_CMD_HAS_DATA	1
#define CTRL_CMD_HAS_BUF	2
	__u32 flags;

	__u64 data[2];
	__u64 addr;
	__u32 len;
};

struct ublk_io {
	char *buf_addr;

#define UBLKS_IO_NEED_FETCH_RQ		(1UL << 0)
#define UBLKS_IO_NEED_COMMIT_RQ_COMP	(1UL << 1)
#define UBLKS_IO_FREE			(1UL << 2)
#define UBLKS_IO_NEED_GET_DATA           (1UL << 3)
#define UBLKS_IO_NEED_REG_BUF            (1UL << 4)
	unsigned short flags;
	unsigned short refs;		/* used by target code only */

	int tag;

	int result;

	unsigned short buf_index;
	unsigned short tgt_ios;
	void *private_data;
	struct ublk_thread *t;
};

struct ublk_tgt_ops {
	const char *name;
	int (*init_tgt)(const struct dev_ctx *ctx, struct ublk_dev *);
	void (*deinit_tgt)(struct ublk_dev *);

	int (*queue_io)(struct ublk_thread *, struct ublk_queue *, int tag);
	void (*tgt_io_done)(struct ublk_thread *, struct ublk_queue *,
			    const struct io_uring_cqe *);

	/*
	 * Target specific command line handling
	 *
	 * each option requires argument for target command line
	 */
	void (*parse_cmd_line)(struct dev_ctx *ctx, int argc, char *argv[]);
	void (*usage)(const struct ublk_tgt_ops *ops);

	/* return buffer index for UBLK_F_AUTO_BUF_REG */
	unsigned short (*buf_index)(const struct ublk_queue *, int tag);
};

struct ublk_tgt {
	unsigned long dev_size;
	unsigned int  sq_depth;
	unsigned int  cq_depth;
	const struct ublk_tgt_ops *ops;
	struct ublk_params params;

	int nr_backing_files;
	unsigned long backing_file_size[MAX_BACK_FILES];
	char backing_file[MAX_BACK_FILES][PATH_MAX];
};

struct ublk_queue {
	int q_id;
	int q_depth;
	struct ublk_dev *dev;
	const struct ublk_tgt_ops *tgt_ops;
	struct ublksrv_io_desc *io_cmd_buf;

<<<<<<< HEAD
	struct ublk_io ios[UBLK_QUEUE_DEPTH];
#define UBLKSRV_NO_BUF		(1U << 2)
#define UBLKSRV_ZC		(1U << 3)
#define UBLKSRV_AUTO_BUF_REG		(1U << 4)
#define UBLKSRV_AUTO_BUF_REG_FALLBACK	(1U << 5)
	unsigned state;
=======
/* borrow one bit of ublk uapi flags, which may never be used */
#define UBLKS_Q_AUTO_BUF_REG_FALLBACK	(1ULL << 63)
	__u64 flags;
	struct ublk_io ios[UBLK_QUEUE_DEPTH];
>>>>>>> a7fc15ed
};

struct ublk_thread {
	struct ublk_dev *dev;
	struct io_uring ring;
	unsigned int cmd_inflight;
	unsigned int io_inflight;

	pthread_t thread;
	unsigned idx;

<<<<<<< HEAD
#define UBLKSRV_THREAD_STOPPING	(1U << 0)
#define UBLKSRV_THREAD_IDLE	(1U << 1)
=======
#define UBLKS_T_STOPPING	(1U << 0)
#define UBLKS_T_IDLE	(1U << 1)
>>>>>>> a7fc15ed
	unsigned state;
};

struct ublk_dev {
	struct ublk_tgt tgt;
	struct ublksrv_ctrl_dev_info  dev_info;
	struct ublk_queue q[UBLK_MAX_QUEUES];
	struct ublk_thread threads[UBLK_MAX_THREADS];
	unsigned nthreads;
	unsigned per_io_tasks;

	int fds[MAX_BACK_FILES + 1];	/* fds[0] points to /dev/ublkcN */
	int nr_fds;
	int ctrl_fd;
	struct io_uring ring;

	void *private_data;
};

<<<<<<< HEAD
#ifndef offsetof
#define offsetof(TYPE, MEMBER)  ((size_t)&((TYPE *)0)->MEMBER)
#endif

#ifndef container_of
#define container_of(ptr, type, member) ({                              \
	unsigned long __mptr = (unsigned long)(ptr);                    \
	((type *)(__mptr - offsetof(type, member))); })
#endif

#define round_up(val, rnd) \
	(((val) + ((rnd) - 1)) & ~((rnd) - 1))


extern unsigned int ublk_dbg_mask;
extern int ublk_queue_io_cmd(struct ublk_io *io);
=======
extern int ublk_queue_io_cmd(struct ublk_thread *t, struct ublk_io *io);
>>>>>>> a7fc15ed


static inline int ublk_io_auto_zc_fallback(const struct ublksrv_io_desc *iod)
{
	return !!(iod->op_flags & UBLK_IO_F_NEED_REG_BUF);
}

static inline int is_target_io(__u64 user_data)
{
	return (user_data & (1ULL << 63)) != 0;
}

static inline __u64 build_user_data(unsigned tag, unsigned op,
		unsigned tgt_data, unsigned q_id, unsigned is_target_io)
{
	/* we only have 7 bits to encode q_id */
	_Static_assert(UBLK_MAX_QUEUES_SHIFT <= 7);
	assert(!(tag >> 16) && !(op >> 8) && !(tgt_data >> 16) && !(q_id >> 7));

	return tag | (op << 16) | (tgt_data << 24) |
		(__u64)q_id << 56 | (__u64)is_target_io << 63;
}

static inline unsigned int user_data_to_tag(__u64 user_data)
{
	return user_data & 0xffff;
}

static inline unsigned int user_data_to_op(__u64 user_data)
{
	return (user_data >> 16) & 0xff;
}

static inline unsigned int user_data_to_tgt_data(__u64 user_data)
{
	return (user_data >> 24) & 0xffff;
}

static inline unsigned int user_data_to_q_id(__u64 user_data)
<<<<<<< HEAD
{
	return (user_data >> 56) & 0x7f;
}

static inline unsigned short ublk_cmd_op_nr(unsigned int op)
=======
>>>>>>> a7fc15ed
{
	return (user_data >> 56) & 0x7f;
}

static inline unsigned short ublk_cmd_op_nr(unsigned int op)
{
	return _IOC_NR(op);
}

static inline struct ublk_queue *ublk_io_to_queue(const struct ublk_io *io)
{
	return container_of(io, struct ublk_queue, ios[io->tag]);
}

<<<<<<< HEAD
static inline void ublk_dbg(int level, const char *fmt, ...)
{
	if (level & ublk_dbg_mask) {
		va_list ap;

		va_start(ap, fmt);
		vfprintf(stdout, fmt, ap);
	}
}

static inline struct ublk_queue *ublk_io_to_queue(const struct ublk_io *io)
{
	return container_of(io, struct ublk_queue, ios[io->tag]);
}

static inline int ublk_io_alloc_sqes(struct ublk_io *io,
		struct io_uring_sqe *sqes[], int nr_sqes)
{
	struct io_uring *ring = &io->t->ring;
=======
static inline int ublk_io_alloc_sqes(struct ublk_thread *t,
		struct io_uring_sqe *sqes[], int nr_sqes)
{
	struct io_uring *ring = &t->ring;
>>>>>>> a7fc15ed
	unsigned left = io_uring_sq_space_left(ring);
	int i;

	if (left < nr_sqes)
		io_uring_submit(ring);

	for (i = 0; i < nr_sqes; i++) {
		sqes[i] = io_uring_get_sqe(ring);
		if (!sqes[i])
			return i;
	}

	return nr_sqes;
}

static inline void io_uring_prep_buf_register(struct io_uring_sqe *sqe,
		int dev_fd, int tag, int q_id, __u64 index)
{
	struct ublksrv_io_cmd *cmd = (struct ublksrv_io_cmd *)sqe->cmd;

	io_uring_prep_read(sqe, dev_fd, 0, 0, 0);
	sqe->opcode		= IORING_OP_URING_CMD;
	sqe->flags		|= IOSQE_FIXED_FILE;
	sqe->cmd_op		= UBLK_U_IO_REGISTER_IO_BUF;

	cmd->tag		= tag;
	cmd->addr		= index;
	cmd->q_id		= q_id;
}

static inline void io_uring_prep_buf_unregister(struct io_uring_sqe *sqe,
		int dev_fd, int tag, int q_id, __u64 index)
{
	struct ublksrv_io_cmd *cmd = (struct ublksrv_io_cmd *)sqe->cmd;

	io_uring_prep_read(sqe, dev_fd, 0, 0, 0);
	sqe->opcode		= IORING_OP_URING_CMD;
	sqe->flags		|= IOSQE_FIXED_FILE;
	sqe->cmd_op		= UBLK_U_IO_UNREGISTER_IO_BUF;

	cmd->tag		= tag;
	cmd->addr		= index;
	cmd->q_id		= q_id;
}

static inline void *ublk_get_sqe_cmd(const struct io_uring_sqe *sqe)
{
	return (void *)&sqe->cmd;
}

static inline void ublk_set_io_res(struct ublk_queue *q, int tag, int res)
{
	q->ios[tag].result = res;
}

static inline int ublk_get_io_res(const struct ublk_queue *q, unsigned tag)
{
	return q->ios[tag].result;
}

static inline void ublk_mark_io_done(struct ublk_io *io, int res)
{
	io->flags |= (UBLKS_IO_NEED_COMMIT_RQ_COMP | UBLKS_IO_FREE);
	io->result = res;
}

static inline const struct ublksrv_io_desc *ublk_get_iod(const struct ublk_queue *q, int tag)
{
	return &q->io_cmd_buf[tag];
}

static inline void ublk_set_sqe_cmd_op(struct io_uring_sqe *sqe, __u32 cmd_op)
{
	__u32 *addr = (__u32 *)&sqe->off;

	addr[0] = cmd_op;
	addr[1] = 0;
}

static inline struct ublk_io *ublk_get_io(struct ublk_queue *q, unsigned tag)
{
	return &q->ios[tag];
}

static inline int ublk_complete_io(struct ublk_thread *t, struct ublk_queue *q,
				   unsigned tag, int res)
{
	struct ublk_io *io = &q->ios[tag];

	ublk_mark_io_done(io, res);

<<<<<<< HEAD
	return ublk_queue_io_cmd(io);
=======
	return ublk_queue_io_cmd(t, io);
>>>>>>> a7fc15ed
}

static inline void ublk_queued_tgt_io(struct ublk_thread *t, struct ublk_queue *q,
				      unsigned tag, int queued)
{
	if (queued < 0)
		ublk_complete_io(t, q, tag, queued);
	else {
		struct ublk_io *io = ublk_get_io(q, tag);

<<<<<<< HEAD
		io->t->io_inflight += queued;
=======
		t->io_inflight += queued;
>>>>>>> a7fc15ed
		io->tgt_ios = queued;
		io->result = 0;
	}
}

static inline int ublk_completed_tgt_io(struct ublk_thread *t,
					struct ublk_queue *q, unsigned tag)
{
	struct ublk_io *io = ublk_get_io(q, tag);

<<<<<<< HEAD
	io->t->io_inflight--;
=======
	t->io_inflight--;
>>>>>>> a7fc15ed

	return --io->tgt_ios == 0;
}

static inline int ublk_queue_use_zc(const struct ublk_queue *q)
{
	return q->flags & UBLK_F_SUPPORT_ZERO_COPY;
}

static inline int ublk_queue_use_auto_zc(const struct ublk_queue *q)
{
	return q->flags & UBLK_F_AUTO_BUF_REG;
}

static inline int ublk_queue_auto_zc_fallback(const struct ublk_queue *q)
{
	return q->flags & UBLKS_Q_AUTO_BUF_REG_FALLBACK;
}

static inline int ublk_queue_no_buf(const struct ublk_queue *q)
{
	return ublk_queue_use_zc(q) || ublk_queue_use_auto_zc(q);
}

extern const struct ublk_tgt_ops null_tgt_ops;
extern const struct ublk_tgt_ops loop_tgt_ops;
extern const struct ublk_tgt_ops stripe_tgt_ops;
extern const struct ublk_tgt_ops fault_inject_tgt_ops;

void backing_file_tgt_deinit(struct ublk_dev *dev);
int backing_file_tgt_init(struct ublk_dev *dev);

#endif<|MERGE_RESOLUTION|>--- conflicted
+++ resolved
@@ -48,16 +48,6 @@
 #define UBLK_MAX_THREADS		(1 << UBLK_MAX_THREADS_SHIFT)
 #define UBLK_QUEUE_DEPTH                1024
 
-<<<<<<< HEAD
-#define UBLK_DBG_DEV            (1U << 0)
-#define UBLK_DBG_THREAD         (1U << 1)
-#define UBLK_DBG_IO_CMD         (1U << 2)
-#define UBLK_DBG_IO             (1U << 3)
-#define UBLK_DBG_CTRL_CMD       (1U << 4)
-#define UBLK_LOG                (1U << 5)
-
-=======
->>>>>>> a7fc15ed
 struct ublk_dev;
 struct ublk_queue;
 struct ublk_thread;
@@ -132,7 +122,6 @@
 	unsigned short buf_index;
 	unsigned short tgt_ios;
 	void *private_data;
-	struct ublk_thread *t;
 };
 
 struct ublk_tgt_ops {
@@ -175,19 +164,10 @@
 	const struct ublk_tgt_ops *tgt_ops;
 	struct ublksrv_io_desc *io_cmd_buf;
 
-<<<<<<< HEAD
-	struct ublk_io ios[UBLK_QUEUE_DEPTH];
-#define UBLKSRV_NO_BUF		(1U << 2)
-#define UBLKSRV_ZC		(1U << 3)
-#define UBLKSRV_AUTO_BUF_REG		(1U << 4)
-#define UBLKSRV_AUTO_BUF_REG_FALLBACK	(1U << 5)
-	unsigned state;
-=======
 /* borrow one bit of ublk uapi flags, which may never be used */
 #define UBLKS_Q_AUTO_BUF_REG_FALLBACK	(1ULL << 63)
 	__u64 flags;
 	struct ublk_io ios[UBLK_QUEUE_DEPTH];
->>>>>>> a7fc15ed
 };
 
 struct ublk_thread {
@@ -199,13 +179,8 @@
 	pthread_t thread;
 	unsigned idx;
 
-<<<<<<< HEAD
-#define UBLKSRV_THREAD_STOPPING	(1U << 0)
-#define UBLKSRV_THREAD_IDLE	(1U << 1)
-=======
 #define UBLKS_T_STOPPING	(1U << 0)
 #define UBLKS_T_IDLE	(1U << 1)
->>>>>>> a7fc15ed
 	unsigned state;
 };
 
@@ -225,26 +200,7 @@
 	void *private_data;
 };
 
-<<<<<<< HEAD
-#ifndef offsetof
-#define offsetof(TYPE, MEMBER)  ((size_t)&((TYPE *)0)->MEMBER)
-#endif
-
-#ifndef container_of
-#define container_of(ptr, type, member) ({                              \
-	unsigned long __mptr = (unsigned long)(ptr);                    \
-	((type *)(__mptr - offsetof(type, member))); })
-#endif
-
-#define round_up(val, rnd) \
-	(((val) + ((rnd) - 1)) & ~((rnd) - 1))
-
-
-extern unsigned int ublk_dbg_mask;
-extern int ublk_queue_io_cmd(struct ublk_io *io);
-=======
 extern int ublk_queue_io_cmd(struct ublk_thread *t, struct ublk_io *io);
->>>>>>> a7fc15ed
 
 
 static inline int ublk_io_auto_zc_fallback(const struct ublksrv_io_desc *iod)
@@ -284,19 +240,11 @@
 }
 
 static inline unsigned int user_data_to_q_id(__u64 user_data)
-<<<<<<< HEAD
 {
 	return (user_data >> 56) & 0x7f;
 }
 
 static inline unsigned short ublk_cmd_op_nr(unsigned int op)
-=======
->>>>>>> a7fc15ed
-{
-	return (user_data >> 56) & 0x7f;
-}
-
-static inline unsigned short ublk_cmd_op_nr(unsigned int op)
 {
 	return _IOC_NR(op);
 }
@@ -306,32 +254,10 @@
 	return container_of(io, struct ublk_queue, ios[io->tag]);
 }
 
-<<<<<<< HEAD
-static inline void ublk_dbg(int level, const char *fmt, ...)
-{
-	if (level & ublk_dbg_mask) {
-		va_list ap;
-
-		va_start(ap, fmt);
-		vfprintf(stdout, fmt, ap);
-	}
-}
-
-static inline struct ublk_queue *ublk_io_to_queue(const struct ublk_io *io)
-{
-	return container_of(io, struct ublk_queue, ios[io->tag]);
-}
-
-static inline int ublk_io_alloc_sqes(struct ublk_io *io,
-		struct io_uring_sqe *sqes[], int nr_sqes)
-{
-	struct io_uring *ring = &io->t->ring;
-=======
 static inline int ublk_io_alloc_sqes(struct ublk_thread *t,
 		struct io_uring_sqe *sqes[], int nr_sqes)
 {
 	struct io_uring *ring = &t->ring;
->>>>>>> a7fc15ed
 	unsigned left = io_uring_sq_space_left(ring);
 	int i;
 
@@ -423,11 +349,7 @@
 
 	ublk_mark_io_done(io, res);
 
-<<<<<<< HEAD
-	return ublk_queue_io_cmd(io);
-=======
 	return ublk_queue_io_cmd(t, io);
->>>>>>> a7fc15ed
 }
 
 static inline void ublk_queued_tgt_io(struct ublk_thread *t, struct ublk_queue *q,
@@ -438,11 +360,7 @@
 	else {
 		struct ublk_io *io = ublk_get_io(q, tag);
 
-<<<<<<< HEAD
-		io->t->io_inflight += queued;
-=======
 		t->io_inflight += queued;
->>>>>>> a7fc15ed
 		io->tgt_ios = queued;
 		io->result = 0;
 	}
@@ -453,11 +371,7 @@
 {
 	struct ublk_io *io = ublk_get_io(q, tag);
 
-<<<<<<< HEAD
-	io->t->io_inflight--;
-=======
 	t->io_inflight--;
->>>>>>> a7fc15ed
 
 	return --io->tgt_ios == 0;
 }
