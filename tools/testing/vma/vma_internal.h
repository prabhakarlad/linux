--- conflicted
+++ resolved
@@ -1504,8 +1504,6 @@
 	fput(file);
 }
 
-<<<<<<< HEAD
-=======
 static inline bool shmem_file(struct file *)
 {
 	return false;
@@ -1517,5 +1515,4 @@
 	return vm_flags;
 }
 
->>>>>>> a7fc15ed
 #endif	/* __MM_VMA_INTERNAL_H */